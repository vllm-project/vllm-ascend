#
# Copyright (c) 2025 Huawei Technologies Co., Ltd. All Rights Reserved.
# Copyright 2023 The vLLM team.
#
# Licensed under the Apache License, Version 2.0 (the "License");
# you may not use this file except in compliance with the License.
# You may obtain a copy of the License at
#
#     http://www.apache.org/licenses/LICENSE-2.0
#
# Unless required by applicable law or agreed to in writing, software
# distributed under the License is distributed on an "AS IS" BASIS,
# WITHOUT WARRANTIES OR CONDITIONS OF ANY KIND, either express or implied.
# See the License for the specific language governing permissions and
# limitations under the License.
# This file is a part of the vllm-ascend project.
# Adapted from vllm-project/vllm/vllm/worker/gpu_input_batch.py
#

from dataclasses import dataclass
from typing import Optional, cast

import numpy as np
import torch
from typing_extensions import deprecated
from vllm.lora.request import LoRARequest
from vllm.multimodal.inputs import (MultiModalFeatureSpec,
                                    MultiModalKwargsItem,
                                    MultiModalKwargsItems, PlaceholderRange)
from vllm.pooling_params import PoolingParams
from vllm.sampling_params import SamplingParams, SamplingType
from vllm.utils import length_from_prompt_token_ids_or_embeds,swap_dict_values
from vllm.v1.outputs import LogprobsTensors
from vllm.v1.pool.metadata import PoolingMetadata
from vllm.v1.sample.logits_processor import (BatchUpdateBuilder,
                                             LogitsProcessors,
                                             MoveDirectionality)
from vllm.v1.sample.metadata import SamplingMetadata
from vllm.v1.spec_decode.utils import is_spec_decode_unsupported
from vllm.v1.utils import copy_slice

from vllm_ascend.utils import vllm_version_is
from vllm_ascend.worker.block_table import MultiGroupBlockTable


@dataclass
class CachedRequestState:

    req_id: str
<<<<<<< HEAD
    prompt_token_ids: Optional[list[int]]
    mm_kwargs: list[MultiModalKwargsItem]
    mm_positions: list[PlaceholderRange]
    mm_hashes: list[str]
=======
    prompt_token_ids: list[int]
>>>>>>> f39bd309
    sampling_params: Optional[SamplingParams]
    pooling_params: Optional[PoolingParams]
    generator: Optional[torch.Generator]

    block_ids: tuple[list[int], ...]
    num_computed_tokens: int
    output_token_ids: list[int]

    mrope_positions: Optional[torch.Tensor] = None
    mrope_position_delta: Optional[int] = None

    mm_features: Optional[list[MultiModalFeatureSpec]] = None
    # for back-compatibility, will be removed in next major release
    mm_kwargs: Optional[list[MultiModalKwargsItem]] = None
    mm_positions: Optional[list[PlaceholderRange]] = None
    mm_hashes: Optional[list[PlaceholderRange]] = None

    lora_request: Optional[LoRARequest] = None
    prompt_embeds: Optional[torch.Tensor] = None

    def __post_init__(self):
        self.num_prompt_tokens = length_from_prompt_token_ids_or_embeds(
            self.prompt_token_ids, self.prompt_embeds)

    @property
    def num_tokens(self) -> int:
        return self.num_prompt_tokens + len(self.output_token_ids)

    # Temporary back-compatibility for plugins that define model runner
    @property
    @deprecated("`mm_inputs` is superseded by `mm_kwargs` and will be "
                "removed in v0.13. Please use `mm_kwargs` instead.")
    def mm_inputs(self) -> list[MultiModalKwargsItems]:
        if vllm_version_is("0.10.2"):
            assert self.mm_kwargs is not None
            return [
                MultiModalKwargsItems.from_seq([item])
                for item in self.mm_kwargs
            ]
        assert self.mm_features is not None
        return [
            MultiModalKwargsItems.from_seq([f.data]) for f in self.mm_features
            if f.data is not None
        ]

    def get_token_id(self, idx: int) -> int:
        if idx < self.num_prompt_tokens:
            if self.prompt_token_ids is None:
                raise ValueError(
                    f"Tried to access token index {idx}, but that token was "
                    "provided via prompt_embeds, and its ID is unknown.")
            return self.prompt_token_ids[idx]
        else:
            return self.output_token_ids[idx - self.num_prompt_tokens]


class InputBatch:

    def __init__(
            self,
            max_num_reqs: int,
            max_model_len: int,
            max_num_batched_tokens: int,
            device: torch.device,
            pin_memory: bool,
            vocab_size: int,
            block_sizes: list[int],  # The block_size of each kv cache group
            logitsprocs: Optional[LogitsProcessors] = None,
            is_spec_decode: bool = False,
            is_pooling_model: bool = False,
            num_speculative_tokens: int = 0,
            kernel_block_sizes: Optional[list[list[int]]] = None):
        self.is_pooling_model = is_pooling_model
        self.is_spec_decode = is_spec_decode
        self.max_num_reqs = max_num_reqs
        self.max_model_len = max_model_len
        self.max_num_batched_tokens = max_num_batched_tokens
        self.device = device
        self.pin_memory = pin_memory
        self.vocab_size = vocab_size

        self._req_ids: list[Optional[str]] = []
        self.req_id_to_index: dict[str, int] = {}

        # TODO(woosuk): This buffer could be too large if max_model_len is big.
        # Find a way to reduce the CPU memory usage.
        # This buffer is not directly transferred to the NPU, so it does not
        # need to be pinned.
        self.token_ids_cpu_tensor = torch.zeros(
            (max_num_reqs, max_model_len),
            device="cpu",
            dtype=torch.int32,
            pin_memory=False,
        )
        self.token_ids_cpu = self.token_ids_cpu_tensor.numpy()
        self.is_token_ids = torch.zeros((max_num_reqs, max_model_len),
                                        device="cpu",
                                        dtype=bool,
                                        pin_memory=False)
        # Store prompt embeddings per request to avoid OOM from large upfront
        # allocation if max_model_len is big.
        # Maps req_index -> tensor of shape (num_prompt_tokens, hidden_size)
        self.req_prompt_embeds: dict[int, torch.Tensor] = {}
        self.num_tokens = np.zeros(max_num_reqs, dtype=np.int32)
        self.num_tokens_no_spec = np.zeros(max_num_reqs, dtype=np.int32)
        self.num_prompt_tokens = np.zeros(max_num_reqs, dtype=np.int32)
        self.num_computed_tokens_cpu_tensor = torch.zeros(
            (max_num_reqs, ),
            device="cpu",
            dtype=torch.int32,
            pin_memory=pin_memory,
        )
        self.num_computed_tokens_cpu = \
            self.num_computed_tokens_cpu_tensor.numpy()

        # Block table.
        self.block_table = MultiGroupBlockTable(
            max_num_reqs=max_num_reqs,
            max_model_len=max_model_len,
            max_num_batched_tokens=max_num_batched_tokens,
            pin_memory=pin_memory,
            device=device,
            block_sizes=block_sizes,
            num_speculative_tokens=num_speculative_tokens,
            kernel_sizes=kernel_block_sizes)

        # Sampling-related.
        self.temperature = torch.empty((max_num_reqs, ),
                                       dtype=torch.float32,
                                       device=device)
        self.temperature_cpu_tensor = torch.empty((max_num_reqs, ),
                                                  dtype=torch.float32,
                                                  device="cpu",
                                                  pin_memory=pin_memory)
        self.temperature_cpu = self.temperature_cpu_tensor.numpy()
        self.greedy_reqs: set[str] = set()
        self.random_reqs: set[str] = set()

        self.top_p = torch.empty((max_num_reqs, ),
                                 dtype=torch.float32,
                                 device=device)
        self.top_p_cpu_tensor = torch.empty((max_num_reqs, ),
                                            dtype=torch.float32,
                                            device="cpu",
                                            pin_memory=pin_memory)
        self.top_p_cpu = self.top_p_cpu_tensor.numpy()
        self.top_p_reqs: set[str] = set()

        self.top_k = torch.empty((max_num_reqs, ),
                                 dtype=torch.int32,
                                 device=device)
        self.top_k_cpu_tensor = torch.empty((max_num_reqs, ),
                                            dtype=torch.int32,
                                            device="cpu",
                                            pin_memory=pin_memory)
        self.top_k_cpu = self.top_k_cpu_tensor.numpy()
        self.top_k_reqs: set[str] = set()

        # IDs of requests which do not support spec decoding
        self.spec_decode_unsupported_reqs: set[str] = set()

        # Frequency penalty related data structures
        self.frequency_penalties = torch.empty((max_num_reqs, ),
                                               dtype=torch.float,
                                               device=device)
        self.frequency_penalties_cpu_tensor = torch.empty(
            (max_num_reqs, ),
            dtype=torch.float,
            device="cpu",
            pin_memory=pin_memory)
        self.frequency_penalties_cpu = \
            self.frequency_penalties_cpu_tensor.numpy()
        self.frequency_penalties_reqs: set[str] = set()

        # Presence penalty related data structures
        self.presence_penalties = torch.empty((max_num_reqs, ),
                                              dtype=torch.float,
                                              device=device)
        self.presence_penalties_cpu_tensor = torch.empty((max_num_reqs, ),
                                                         dtype=torch.float,
                                                         device="cpu",
                                                         pin_memory=pin_memory)
        self.presence_penalties_cpu = self.presence_penalties_cpu_tensor.numpy(
        )
        self.presence_penalties_reqs: set[str] = set()

        # Repetition penalty related data structures
        self.repetition_penalties = torch.empty((max_num_reqs, ),
                                                dtype=torch.float,
                                                device=device)
        self.repetition_penalties_cpu_tensor = torch.empty(
            (max_num_reqs, ),
            dtype=torch.float,
            device="cpu",
            pin_memory=pin_memory)
        self.repetition_penalties_cpu = \
            self.repetition_penalties_cpu_tensor.numpy()
        self.repetition_penalties_reqs: set[str] = set()

        # Speculative decoding
        self.num_accepted_tokens_cpu_tensor = torch.ones((max_num_reqs, ),
                                                         dtype=torch.int64,
                                                         device="cpu",
                                                         pin_memory=pin_memory)
        self.num_accepted_tokens_cpu = \
            self.num_accepted_tokens_cpu_tensor.numpy()

        # lora related
        self.request_lora_mapping = np.zeros((self.max_num_reqs, ),
                                             dtype=np.int32)
        self.lora_id_to_request_ids: dict[int, set[str]] = {}
        self.lora_id_to_lora_request: dict[int, LoRARequest] = {}

        # req_index -> generator
        # NOTE(woosuk): The indices of the requests that do not have their own
        # generator should not be included in the dictionary.
        self.generators: dict[int, torch.Generator] = {}

        self.num_logprobs: dict[str, int] = {}
        # NOTE(rob): num_prompt_logprobs only includes reqs
        # that are currently in the prefill phase.
        self.num_prompt_logprobs: dict[str, int] = {}

        # To accumulate prompt logprobs tensor chunks across prefill steps.
        self.in_progress_prompt_logprobs_cpu: dict[str, LogprobsTensors] = {}

        # Internal representation of per-step batch state changes, used for
        # reordering persistent batch and generating logitsprocs batch state
        # updates. Should reset each step.
        self.batch_update_builder = BatchUpdateBuilder()

        # TODO convert this to LogitsProcessor
        self.has_allowed_token_ids: set[str] = set()
        # NOTE(lufang): In the mask tensor, if the corresponding token allowed,
        # the value is False. Since we use masked_fill_ to set -inf.
        self.allowed_token_ids_mask: Optional[torch.Tensor] = None
        self.allowed_token_ids_mask_cpu_tensor: Optional[torch.Tensor] = None

        # req_index -> bad_words_token_ids
        self.bad_words_token_ids: dict[int, list[list[int]]] = {}

        self.logits_processing_needs_token_ids = np.zeros(max_num_reqs,
                                                          dtype=bool)

        self.req_output_token_ids: list[Optional[list[int]]] = []

        # Store provided logitsprocs. If none are provided, initialize empty
        # data structure
        self.logitsprocs = logitsprocs or LogitsProcessors()

        # This is updated each time the batch constituents change.
        self.sampling_metadata = self._make_sampling_metadata()

        self.pooling_params: dict[str, PoolingParams] = {}

        # Cached reference to the GPU tensor of previously sampled tokens
        self.prev_sampled_token_ids: Optional[torch.Tensor] = None
        self.prev_sampled_token_ids_invalid_indices: Optional[set[int]] = None
        self.prev_req_id_to_index: Optional[dict[str, int]] = None

    @property
    def req_ids(self) -> list[str]:
        # None elements should only be present transiently
        # while performing state updates to the batch.
        return cast(list[str], self._req_ids)

    def _register_add_request(self, request: "CachedRequestState") -> int:
        """Track add-request operations for logits processors.
        Not applicable to pooling models.
        """

        # Detailed added request metadata is only required for non-pooling
        # models, to support logitsprocs
        assert request.sampling_params

        # Fill the next empty index if there is one.
        if (new_req_index := self.batch_update_builder.pop_removed()) is None:
            # Append to end otherwise.
            new_req_index = self.num_reqs

        assert new_req_index < self.max_num_reqs
        self.batch_update_builder.added.append(
            (new_req_index, request.sampling_params, request.prompt_token_ids,
             request.output_token_ids))
        return new_req_index

    def add_request(
        self,
        request: "CachedRequestState",
    ) -> int:
        if not self.is_pooling_model:
            # New request index bookkeeping for autoregressive models.
            req_index = self._register_add_request(request)
        else:
            req_index = self.num_reqs

        req_id = request.req_id
        if req_index == len(self._req_ids):
            self._req_ids.append(req_id)
            self.req_output_token_ids.append(request.output_token_ids)
        else:
            self._req_ids[req_index] = req_id
            self.req_output_token_ids[req_index] = request.output_token_ids

        self.req_id_to_index[req_id] = req_index

        # Copy the prompt token ids and output token ids.
        num_prompt_tokens = length_from_prompt_token_ids_or_embeds(
            request.prompt_token_ids, request.prompt_embeds)
        self.num_prompt_tokens[req_index] = num_prompt_tokens
        start_idx = num_prompt_tokens
        end_idx = start_idx + len(request.output_token_ids)
        if request.prompt_token_ids is not None:
            self.token_ids_cpu[
                req_index, :num_prompt_tokens] = request.prompt_token_ids
            self.is_token_ids[req_index, :num_prompt_tokens] = True
        else:
            self.is_token_ids[req_index, :num_prompt_tokens] = False
        if request.prompt_embeds is not None:
            self.req_prompt_embeds[req_index] = request.prompt_embeds
        self.token_ids_cpu[req_index,
                           start_idx:end_idx] = request.output_token_ids
        self.is_token_ids[req_index, start_idx:end_idx] = True
        # Number of token ids in prompt (token_ids_cpu or prompt_embeds).
        # NOTE(woosuk): This may include spec decode tokens.
        self.num_tokens[req_index] = request.num_tokens
        # Number of tokens without spec decode tokens.
        self.num_tokens_no_spec[req_index] = request.num_tokens

        self.num_computed_tokens_cpu[req_index] = request.num_computed_tokens
        self.block_table.add_row(request.block_ids, req_index)

        if sampling_params := request.sampling_params:
            if (self.is_spec_decode
                    and is_spec_decode_unsupported(sampling_params)):
                self.spec_decode_unsupported_reqs.add(req_id)
            if sampling_params.sampling_type == SamplingType.GREEDY:
                # Avoid later division by zero.
                self.temperature_cpu[req_index] = -1.0
                self.greedy_reqs.add(req_id)
            else:
                self.temperature_cpu[req_index] = sampling_params.temperature
                self.random_reqs.add(req_id)

            self.top_p_cpu[req_index] = sampling_params.top_p
            if sampling_params.top_p < 1:
                self.top_p_reqs.add(req_id)
            top_k = sampling_params.top_k
            if 0 < top_k < self.vocab_size:
                self.top_k_reqs.add(req_id)
            else:
                top_k = self.vocab_size
            self.top_k_cpu[req_index] = top_k
            self.frequency_penalties_cpu[
                req_index] = sampling_params.frequency_penalty
            if sampling_params.frequency_penalty != 0.0:
                self.frequency_penalties_reqs.add(req_id)
            self.presence_penalties_cpu[
                req_index] = sampling_params.presence_penalty
            if sampling_params.presence_penalty != 0.0:
                self.presence_penalties_reqs.add(req_id)
            self.repetition_penalties_cpu[
                req_index] = sampling_params.repetition_penalty
            if sampling_params.repetition_penalty != 1.0:
                self.repetition_penalties_reqs.add(req_id)

            # NOTE(woosuk): self.generators should not include the requests that
            # do not have their own generator.
            if request.generator is not None:
                self.generators[req_index] = request.generator

            if sampling_params.logprobs is not None:
                self.num_logprobs[req_id] = (self.vocab_size
                                             if sampling_params.logprobs == -1
                                             else sampling_params.logprobs)
            if sampling_params.prompt_logprobs is not None:
                self.num_prompt_logprobs[
                    req_id] = sampling_params.prompt_logprobs

            if sampling_params.allowed_token_ids:
                self.has_allowed_token_ids.add(req_id)
                if self.allowed_token_ids_mask_cpu_tensor is None:
                    # Lazy allocation for this tensor, which can be large.
                    # False means we don't fill with -inf.
                    self.allowed_token_ids_mask = torch.zeros(
                        self.max_num_reqs,
                        self.vocab_size,
                        dtype=torch.bool,
                        device=self.device)
                    self.allowed_token_ids_mask_cpu_tensor = torch.zeros(
                        self.max_num_reqs,
                        self.vocab_size,
                        dtype=torch.bool,
                        device="cpu")
                self.allowed_token_ids_mask_cpu_tensor[req_index] = True
                # False means we don't fill with -inf.
                self.allowed_token_ids_mask_cpu_tensor[req_index][
                    sampling_params.allowed_token_ids] = False

            if sampling_params.bad_words_token_ids:
                self.bad_words_token_ids[
                    req_index] = sampling_params.bad_words_token_ids
        elif pooling_params := request.pooling_params:
            self.pooling_params[req_id] = pooling_params
            self.logits_processing_needs_token_ids[req_index] = (
                pooling_params.requires_token_ids)
        else:
            raise NotImplementedError(request)

        # Speculative decoding: by default 1 token is generated.
        self.num_accepted_tokens_cpu[req_index] = 1

        # Add request lora ID
        if request.lora_request:
            lora_id = request.lora_request.lora_int_id
            if lora_id not in self.lora_id_to_request_ids:
                self.lora_id_to_request_ids[lora_id] = set()

            self.request_lora_mapping[req_index] = lora_id
            self.lora_id_to_request_ids[lora_id].add(request.req_id)
            self.lora_id_to_lora_request[lora_id] = request.lora_request
        else:
            # No LoRA
            self.request_lora_mapping[req_index] = 0

        return req_index

    def remove_request(self, req_id: str) -> Optional[int]:
        """This method must always be followed by a call to condense().

        Args:
          req_id: request to remove

        Returns:
          Removed request index, or `None` if `req_id` not recognized
        """

        req_index = self.req_id_to_index.pop(req_id, None)
        if req_index is None:
            return None
        if not self.is_pooling_model:
            # Autoregressive models require bookkeeping of removed requests to
            # support logitsprocs.
            self.batch_update_builder.removed_append(req_index)
        self._req_ids[req_index] = None
        self.req_output_token_ids[req_index] = None

        self.greedy_reqs.discard(req_id)
        self.random_reqs.discard(req_id)
        self.top_p_reqs.discard(req_id)
        self.top_k_reqs.discard(req_id)
        self.spec_decode_unsupported_reqs.discard(req_id)
        self.frequency_penalties_reqs.discard(req_id)
        self.presence_penalties_reqs.discard(req_id)
        self.repetition_penalties_reqs.discard(req_id)
        self.generators.pop(req_index, None)
        self.num_logprobs.pop(req_id, None)
        self.num_prompt_logprobs.pop(req_id, None)
        self.in_progress_prompt_logprobs_cpu.pop(req_id, None)

        # LoRA
        lora_id = self.request_lora_mapping[req_index]
        if lora_id != 0:
            self.lora_id_to_request_ids[lora_id].discard(req_id)
            if len(self.lora_id_to_request_ids[lora_id]) == 0:
                self.lora_id_to_request_ids.pop(lora_id)
                self.lora_id_to_lora_request.pop(lora_id)
            self.request_lora_mapping[req_index] = 0

        self.has_allowed_token_ids.discard(req_id)
        if self.allowed_token_ids_mask_cpu_tensor is not None:
            # False means we don't fill with -inf.
            self.allowed_token_ids_mask_cpu_tensor[req_index].fill_(False)
        self.bad_words_token_ids.pop(req_index, None)
        self.pooling_params.pop(req_id, None)
        return req_index

    def swap_states(self, i1: int, i2: int) -> None:
        # For autoregressive models, track detailed request reordering info
        # to support logitsprocs
        self.batch_update_builder.moved.append(
            (i1, i2, MoveDirectionality.SWAP))
        old_id_i1 = self._req_ids[i1]
        old_id_i2 = self._req_ids[i2]
        self._req_ids[i1], self._req_ids[i2] =\
            self._req_ids[i2], self._req_ids[i1] # noqa
        self.req_output_token_ids[i1], self.req_output_token_ids[i2] =\
            self.req_output_token_ids[i2], self.req_output_token_ids[i1]
        assert old_id_i1 is not None and old_id_i2 is not None
        self.req_id_to_index[old_id_i1], self.req_id_to_index[old_id_i2] =\
            self.req_id_to_index[old_id_i2], self.req_id_to_index[old_id_i1]
        self.num_tokens[i1], self.num_tokens[i2] =\
            self.num_tokens[i2], self.num_tokens[i1]
        self.num_tokens_no_spec[i1], self.num_tokens_no_spec[i2] =\
            self.num_tokens_no_spec[i2], self.num_tokens_no_spec[i1]
        self.num_prompt_tokens[i1], self.num_prompt_tokens[i2] =\
            self.num_prompt_tokens[i2], self.num_prompt_tokens[i1]
        self.num_computed_tokens_cpu[i1], self.num_computed_tokens_cpu[i2] =\
            self.num_computed_tokens_cpu[i2], self.num_computed_tokens_cpu[i1]
        self.temperature_cpu[i1], self.temperature_cpu[i2] =\
            self.temperature_cpu[i2], self.temperature_cpu[i1]
        self.top_p_cpu[i1], self.top_p_cpu[i2] =\
            self.top_p_cpu[i2], self.top_p_cpu[i1]
        self.top_k_cpu[i1], self.top_k_cpu[i2] =\
            self.top_k_cpu[i2], self.top_k_cpu[i1]
        self.frequency_penalties_cpu[i1], self.frequency_penalties_cpu[i2] =\
            self.frequency_penalties_cpu[i2], self.frequency_penalties_cpu[i1]
        self.presence_penalties_cpu[i1], self.presence_penalties_cpu[i2] =\
            self.presence_penalties_cpu[i2], self.presence_penalties_cpu[i1]
        self.repetition_penalties_cpu[i1], self.repetition_penalties_cpu[i2] =\
            self.repetition_penalties_cpu[i2], self.repetition_penalties_cpu[i1]
        self.num_accepted_tokens_cpu[i1], self.num_accepted_tokens_cpu[i2] =\
            self.num_accepted_tokens_cpu[i2], self.num_accepted_tokens_cpu[i1]

        # NOTE: the following is unsafe
        # self.token_ids_cpu[i1, ...], self.token_ids_cpu[i2, ...], =\
        #     self.token_ids_cpu[i2, ...], self.token_ids_cpu[i1, ...]
        # instead, we need to temporiarily copy the data for one of the indices
        # TODO(lucas): optimize this by only copying valid indices
        tmp = self.token_ids_cpu[i1, ...].copy()
        self.token_ids_cpu[i1, ...] = self.token_ids_cpu[i2, ...]
        self.token_ids_cpu[i2, ...] = tmp

        self.is_token_ids[[i1, i2], ...] = self.is_token_ids[[i2, i1], ...]

        # Swap prompt embeddings if they exist
        embeds_i1 = self.req_prompt_embeds.get(i1)
        embeds_i2 = self.req_prompt_embeds.get(i2)
        if embeds_i1 is not None:
            self.req_prompt_embeds[i2] = embeds_i1
        else:
            self.req_prompt_embeds.pop(i2, None)
        if embeds_i2 is not None:
            self.req_prompt_embeds[i1] = embeds_i2
        else:
            self.req_prompt_embeds.pop(i1, None)

        swap_dict_values(self.generators, i1, i2)
        swap_dict_values(self.bad_words_token_ids, i1, i2)

        self.request_lora_mapping[i1], self.request_lora_mapping[i2] =\
            self.request_lora_mapping[i2], self.request_lora_mapping[i1]

        if self.allowed_token_ids_mask_cpu_tensor is not None:
            self.allowed_token_ids_mask_cpu_tensor[i1], \
                self.allowed_token_ids_mask_cpu_tensor[i2] =\
                self.allowed_token_ids_mask_cpu_tensor[i2], \
                    self.allowed_token_ids_mask_cpu_tensor[i1]
        self.block_table.swap_row(i1, i2)

    def condense(self) -> None:
        """Slide non-empty requests down into lower, empty indices.

        Any consecutive empty indices at the very end of the list are not
        filled.

        Args:
          empty_req_indices: empty indices which may be filled.

        Returns:
          swaps: list of (from,to) swap tuples for moved requests
          empty_req_indices: indices not filled by condensation
        """
        num_reqs = self.num_reqs

        if self.is_pooling_model:
            # Will be contiguous in pooling case, just trim the lists.
            del self._req_ids[num_reqs:]
            del self.req_output_token_ids[num_reqs:]
            return

        if not (empty_req_indices := self.batch_update_builder.removed):
            # All removed requests were replaced by added requests, or else no
            # requests were removed at all. No condense() needed
            return
        if num_reqs == 0:
            # The batched states are empty.
            self._req_ids.clear()
            self.req_output_token_ids.clear()
            return

        # NOTE(woosuk): This function assumes that the empty_req_indices
        # is sorted in descending order.
        last_req_index = num_reqs + len(empty_req_indices) - 1
        while empty_req_indices:
            # Find the largest non-empty index.
            while last_req_index in empty_req_indices:
                last_req_index -= 1

            # Find the smallest empty index.
            empty_index = self.batch_update_builder.peek_removed()
            assert empty_index is not None
            if empty_index >= last_req_index:
                break

            # Move active request down into empty request
            # index.
            self.batch_update_builder.pop_removed()
            # Autoregressive models require detailed tracking of condense
            # operations to support logitsprocs
            self.batch_update_builder.moved.append(
                (last_req_index, empty_index,
                 MoveDirectionality.UNIDIRECTIONAL))
            req_id = self._req_ids[last_req_index]
            output_token_ids = self.req_output_token_ids[last_req_index]
            assert req_id is not None
            self._req_ids[empty_index] = req_id
            self._req_ids[last_req_index] = None
            self.req_output_token_ids[empty_index] = output_token_ids
            self.req_output_token_ids[last_req_index] = None
            self.req_id_to_index[req_id] = empty_index

            num_tokens = self.num_tokens[last_req_index]
            self.token_ids_cpu[empty_index, :num_tokens] = self.token_ids_cpu[
                last_req_index, :num_tokens]
            self.is_token_ids[empty_index, :num_tokens] = self.is_token_ids[
                last_req_index, :num_tokens]
            if last_req_index in self.req_prompt_embeds:
                self.req_prompt_embeds[
                    empty_index] = self.req_prompt_embeds.pop(last_req_index)
            self.num_tokens[empty_index] = num_tokens
            self.num_tokens_no_spec[empty_index] = self.num_tokens_no_spec[
                last_req_index]
            self.num_prompt_tokens[empty_index] = self.num_prompt_tokens[
                last_req_index]
            self.num_computed_tokens_cpu[
                empty_index] = self.num_computed_tokens_cpu[last_req_index]
            self.block_table.move_row(last_req_index, empty_index)
            self.temperature_cpu[empty_index] = self.temperature_cpu[
                last_req_index]
            self.top_p_cpu[empty_index] = self.top_p_cpu[last_req_index]
            self.top_k_cpu[empty_index] = self.top_k_cpu[last_req_index]
            self.frequency_penalties_cpu[
                empty_index] = self.frequency_penalties_cpu[last_req_index]
            self.presence_penalties_cpu[
                empty_index] = self.presence_penalties_cpu[last_req_index]
            self.repetition_penalties_cpu[
                empty_index] = self.repetition_penalties_cpu[last_req_index]
            self.num_accepted_tokens_cpu[
                empty_index] = self.num_accepted_tokens_cpu[last_req_index]
            generator = self.generators.pop(last_req_index, None)
            if generator is not None:
                self.generators[empty_index] = generator

            self.request_lora_mapping[empty_index] = self.request_lora_mapping[
                last_req_index]

            # TODO convert these to LogitsProcessors
            if self.allowed_token_ids_mask_cpu_tensor is not None:
                self.allowed_token_ids_mask_cpu_tensor[
                    empty_index] = self.allowed_token_ids_mask_cpu_tensor[
                        last_req_index]

            bad_words_token_ids = self.bad_words_token_ids.pop(
                last_req_index, None)
            if bad_words_token_ids is not None:
                self.bad_words_token_ids[empty_index] = bad_words_token_ids

            # Decrement last_req_index since it is now empty.
            last_req_index -= 1

        # Trim lists to the batch size.
        del self._req_ids[num_reqs:]
        del self.req_output_token_ids[num_reqs:]

    def refresh_metadata(self):
        """Apply any batch updates to sampling metadata."""

        if self.is_pooling_model:
            # Batch changes every step for pooling models.
            self.sampling_metadata = self._make_sampling_metadata()
            return

        # For non-pooling models - generate and apply logitsprocs update;
        # reset batch update tracking.
        # Update sampling metadata if batch state is changed.
        batch_update = self.batch_update_builder.get_and_reset(self.num_reqs)
        for logit_proc in self.logitsprocs.all:
            logit_proc.update_state(batch_update)
        if batch_update:
            self.sampling_metadata = self._make_sampling_metadata()

    def _make_sampling_metadata(self) -> SamplingMetadata:
        num_reqs = self.num_reqs
        if not self.all_greedy:
            temperature = copy_slice(self.temperature_cpu_tensor,
                                     self.temperature, num_reqs)
        else:
            temperature = None
        if not self.no_top_p:
            copy_slice(self.top_p_cpu_tensor, self.top_p, num_reqs)
        if not self.no_top_k:
            copy_slice(self.top_k_cpu_tensor, self.top_k, num_reqs)

        if not self.no_penalties:
            # Since syncing these tensors is expensive only copy them
            # if necessary i.e. if there are requests which require
            # penalties to be applied during sampling.
            copy_slice(self.frequency_penalties_cpu_tensor,
                       self.frequency_penalties, num_reqs)
            copy_slice(self.presence_penalties_cpu_tensor,
                       self.presence_penalties, num_reqs)
            copy_slice(self.repetition_penalties_cpu_tensor,
                       self.repetition_penalties, num_reqs)

        needs_prompt_token_ids = (
            not self.no_penalties
            or self.logits_processing_needs_token_ids[:num_reqs].any())
        if needs_prompt_token_ids:
            # The prompt tokens are used only for applying penalties or
            # step pooling during the sampling/pooling process.
            # Hence copy these tensors only when there are requests which
            # need penalties/step_pooler to be applied.
            prompt_token_ids = self._make_prompt_token_ids_tensor()
        else:
            prompt_token_ids = None

        allowed_token_ids_mask: Optional[torch.Tensor] = None
        if not self.no_allowed_token_ids:
            assert self.allowed_token_ids_mask is not None
            copy_slice(self.allowed_token_ids_mask_cpu_tensor,
                       self.allowed_token_ids_mask, num_reqs)
            allowed_token_ids_mask = self.allowed_token_ids_mask[:num_reqs]

        return SamplingMetadata(
            temperature=temperature,
            all_greedy=self.all_greedy,
            all_random=self.all_random,
            top_p=None if self.no_top_p else self.top_p[:num_reqs],
            top_k=None if self.no_top_k else self.top_k[:num_reqs],
            generators=self.generators,
            max_num_logprobs=self.max_num_logprobs,
            prompt_token_ids=prompt_token_ids,
            frequency_penalties=self.frequency_penalties[:num_reqs],
            presence_penalties=self.presence_penalties[:num_reqs],
            repetition_penalties=self.repetition_penalties[:num_reqs],
            output_token_ids=cast(list[list[int]], self.req_output_token_ids),
            no_penalties=self.no_penalties,
            allowed_token_ids_mask=allowed_token_ids_mask,
            bad_words_token_ids=self.bad_words_token_ids,
            logitsprocs=self.logitsprocs,
        )

    @property
    def pooling_metadata(self) -> PoolingMetadata:
        if len(self.pooling_params) == 0:
            pooling_params = []
        else:
            # Note, for now this assumes that all request in the batch
            # are either sampling or pooling requests
            assert len(self.req_ids) == len(self.pooling_params)
            pooling_params = [
                self.pooling_params[req_id] for req_id in self.req_ids
            ]

        return PoolingMetadata(
            prompt_lens=torch.from_numpy(
                self.num_prompt_tokens[:self.num_reqs]),
            prompt_token_ids=self.sampling_metadata.prompt_token_ids,
            pooling_params=pooling_params,
        )

    def _make_prompt_token_ids_tensor(self) -> torch.Tensor:
        max_prompt_len = self.num_prompt_tokens[:self.num_reqs].max()
        prompt_token_ids_cpu_tensor = torch.empty(
            (self.num_reqs, max_prompt_len),
            device="cpu",
            dtype=torch.int64,
            pin_memory=self.pin_memory,
        )
        prompt_token_ids = prompt_token_ids_cpu_tensor.numpy()
        prompt_token_ids[:] = self.token_ids_cpu[:self.
                                                 num_reqs, :max_prompt_len]
        # Use the value of vocab_size as a pad since we don't have a
        # token_id of this value.
        for i in range(self.num_reqs):
            prompt_token_ids[i, self.num_prompt_tokens[i]:] = self.vocab_size
        return prompt_token_ids_cpu_tensor.to(device=self.device,
                                              non_blocking=True)

    def make_lora_inputs(
        self, num_scheduled_tokens: np.ndarray
    ) -> tuple[tuple[int, ...], tuple[int, ...], set[LoRARequest]]:
        """
        Given the num_scheduled_tokens for each request in the batch, return
        datastructures used to activate the current LoRAs.
        Returns:
            1. prompt_lora_mapping: A tuple of size self.num_reqs where,
               prompt_lora_mapping[i] is the LoRA id to use for the ith prompt.
            2. token_lora_mapping: A tuple of size np.sum(num_scheduled_tokens)
               where, token_lora_mapping[i] is the LoRA id to use for ith token.
            3. lora_requests: Set of relevant LoRA requests.
        """

        req_lora_mapping = self.request_lora_mapping[:self.num_reqs]
        prompt_lora_mapping = tuple(req_lora_mapping)
        token_lora_mapping = tuple(
            req_lora_mapping.repeat(num_scheduled_tokens))
        active_lora_requests: set[LoRARequest] = set(
            self.lora_id_to_lora_request.values())

        return prompt_lora_mapping, token_lora_mapping, active_lora_requests

    @property
    def num_reqs(self) -> int:
        return len(self.req_id_to_index)

    @property
    def all_greedy(self) -> bool:
        return len(self.random_reqs) == 0

    @property
    def all_random(self) -> bool:
        return len(self.greedy_reqs) == 0

    @property
    def no_top_p(self) -> bool:
        return len(self.top_p_reqs) == 0

    @property
    def no_top_k(self) -> bool:
        return len(self.top_k_reqs) == 0

    @property
    def no_penalties(self) -> bool:
        return (len(self.presence_penalties_reqs) == 0
                and len(self.frequency_penalties_reqs) == 0
                and len(self.repetition_penalties_reqs) == 0)

    @property
    def max_num_logprobs(self) -> Optional[int]:
        return max(self.num_logprobs.values()) if self.num_logprobs else None

    @property
    def no_prompt_logprob(self) -> bool:
        return not self.num_prompt_logprobs

    @property
    def no_allowed_token_ids(self) -> bool:
        return len(self.has_allowed_token_ids) == 0<|MERGE_RESOLUTION|>--- conflicted
+++ resolved
@@ -47,14 +47,10 @@
 class CachedRequestState:
 
     req_id: str
-<<<<<<< HEAD
     prompt_token_ids: Optional[list[int]]
     mm_kwargs: list[MultiModalKwargsItem]
     mm_positions: list[PlaceholderRange]
     mm_hashes: list[str]
-=======
-    prompt_token_ids: list[int]
->>>>>>> f39bd309
     sampling_params: Optional[SamplingParams]
     pooling_params: Optional[PoolingParams]
     generator: Optional[torch.Generator]
