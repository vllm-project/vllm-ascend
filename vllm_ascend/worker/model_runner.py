#
# Copyright (c) 2025 Huawei Technologies Co., Ltd. All Rights Reserved.
# Copyright 2023 The vLLM team.
#
# Licensed under the Apache License, Version 2.0 (the "License");
# you may not use this file except in compliance with the License.
# You may obtain a copy of the License at
#
#     http://www.apache.org/licenses/LICENSE-2.0
#
# Unless required by applicable law or agreed to in writing, software
# distributed under the License is distributed on an "AS IS" BASIS,
# WITHOUT WARRANTIES OR CONDITIONS OF ANY KIND, either express or implied.
# See the License for the specific language governing permissions and
# limitations under the License.
# This file is a part of the vllm-ascend project.
# Adapted from vllm-project/vllm/vllm/worker/model_runner.py
#

import dataclasses
import itertools
import weakref
from contextlib import contextmanager
from dataclasses import dataclass
from typing import (TYPE_CHECKING, Any, Callable, Dict, List, Optional, Set,
                    Type, TypeVar, Union)

import numpy as np
import torch
import torch.nn as nn
import torch_npu
import vllm.envs as envs
from vllm.attention import AttentionMetadata, get_attn_backend
from vllm.attention.backends.utils import CommonAttentionState
from vllm.config import CompilationLevel, VllmConfig
from vllm.core.scheduler import SchedulerOutputs
from vllm.distributed import get_pp_group
from vllm.forward_context import set_forward_context
from vllm.inputs import INPUT_REGISTRY, InputRegistry
from vllm.logger import logger
from vllm.lora.layers import LoRAMapping
from vllm.lora.request import LoRARequest
from vllm.lora.worker_manager import LRUCacheWorkerLoRAManager
from vllm.model_executor import SamplingMetadata, SamplingMetadataCache
from vllm.model_executor.layers.rotary_embedding import MRotaryEmbedding
from vllm.model_executor.layers.sampler import SamplerOutput
from vllm.model_executor.model_loader import get_model
from vllm.model_executor.model_loader.tensorizer import TensorizerConfig
from vllm.model_executor.models import supports_lora, supports_multimodal
from vllm.model_executor.models.utils import set_cpu_offload_max_bytes
from vllm.multimodal import (MULTIMODAL_REGISTRY, BatchedTensorInputs,
                             MultiModalKwargs, MultiModalPlaceholderMap,
                             MultiModalRegistry)
from vllm.prompt_adapter.layers import PromptAdapterMapping
from vllm.prompt_adapter.request import PromptAdapterRequest
from vllm.sampling_params import SamplingParams
from vllm.sequence import IntermediateTensors, SequenceGroupMetadata
from vllm.utils import (DeviceMemoryProfiler, PyObjectCache, flatten_2d_lists,
                        is_pin_memory_available, supports_dynamo)
from vllm.worker.model_runner_base import (
    ModelRunnerBase, ModelRunnerInputBase, ModelRunnerInputBuilderBase,
    _add_attn_metadata_broadcastable_dict,
    _add_sampling_metadata_broadcastable_dict,
    _init_attn_metadata_from_tensor_dict,
    _init_sampling_metadata_from_tensor_dict)

from vllm_ascend.utils import vllm_version_is

if vllm_version_is("0.8.4"):
    from vllm.distributed import get_kv_transfer_group
else:
    from vllm.distributed.kv_transfer import get_kv_transfer_group

if TYPE_CHECKING:
    from vllm.attention.backends.abstract import AttentionBackend

TModelInputForNPU = TypeVar('TModelInputForNPU', bound="ModelInputForNPU")
ENCODER_NUM = 0


@dataclass(frozen=True)
class ModelInputForNPU(ModelRunnerInputBase):
    """
    This base class contains metadata needed for the base model forward pass
    but not metadata for possible additional steps, e.g., sampling. Model
    runners that run additional steps should subclass this method to add
    additional fields.
    """
    input_tokens: Optional[torch.Tensor] = None
    input_positions: Optional[torch.Tensor] = None
    token_types: Optional[torch.Tensor] = None
    seq_lens: Optional[List[int]] = None
    query_lens: Optional[List[int]] = None
    lora_mapping: Optional["LoRAMapping"] = None
    lora_requests: Optional[Set[LoRARequest]] = None
    attn_metadata: Optional["AttentionMetadata"] = None
    multi_modal_kwargs: Optional[BatchedTensorInputs] = None
    request_ids_to_seq_ids: Optional[Dict[str, List[int]]] = None
    finished_requests_ids: Optional[List[str]] = None
    virtual_engine: int = 0
    async_callback: Optional[Callable] = None
    seq_group_metadata_list: Optional[List[SequenceGroupMetadata]] = None
    scheduler_outputs: Optional[SchedulerOutputs] = None
    previous_hidden_states: Optional[torch.Tensor] = None

    def as_broadcastable_tensor_dict(self) -> Dict[str, Any]:
        tensor_dict = {
            "input_tokens": self.input_tokens,
            "input_positions": self.input_positions,
            "lora_requests": self.lora_requests,
            "lora_mapping": self.lora_mapping,
            "multi_modal_kwargs": self.multi_modal_kwargs,
            "virtual_engine": self.virtual_engine,
            "request_ids_to_seq_ids": self.request_ids_to_seq_ids,
            "finished_requests_ids": self.finished_requests_ids,
        }
        _add_attn_metadata_broadcastable_dict(tensor_dict, self.attn_metadata)
        return tensor_dict

    @classmethod
    def from_broadcasted_tensor_dict(
        cls: Type[TModelInputForNPU],
        tensor_dict: Dict[str, Any],
        attn_backend: Optional["AttentionBackend"] = None,
    ) -> TModelInputForNPU:
        if attn_backend is not None:
            tensor_dict = _init_attn_metadata_from_tensor_dict(
                attn_backend, tensor_dict)
        return cls(**tensor_dict)

    # Exclude `async_callback` to be able to pickle this object
    def __getstate__(self):
        state = self.__dict__.copy()
        del state["async_callback"]
        return state

    # TODO: What happens when we depickle this object?
    # How can we update this callback to properly pass it to the engine?
    def __setstate__(self, state):
        self.__dict__.update(state)
        self.__dict__.update({'async_callback': None})


@dataclass(frozen=True)
class ModelInputForNPUWithSamplingMetadata(ModelInputForNPU):
    """
    Used by the ModelRunner.
    """
    sampling_metadata: Optional["SamplingMetadata"] = None
    # Used for speculative decoding. We do not broadcast it because it is only
    # used by the driver worker.
    is_prompt: Optional[bool] = None

    def as_broadcastable_tensor_dict(self) -> Dict[str, Any]:
        tensor_dict = {
            "input_tokens": self.input_tokens,
            "input_positions": self.input_positions,
            "lora_requests": self.lora_requests,
            "lora_mapping": self.lora_mapping,
            "multi_modal_kwargs": self.multi_modal_kwargs,
            "virtual_engine": self.virtual_engine,
            "request_ids_to_seq_ids": self.request_ids_to_seq_ids,
            "finished_requests_ids": self.finished_requests_ids,
        }
        _add_attn_metadata_broadcastable_dict(tensor_dict, self.attn_metadata)
        _add_sampling_metadata_broadcastable_dict(tensor_dict,
                                                  self.sampling_metadata)
        return tensor_dict

    @classmethod
    def from_broadcasted_tensor_dict(
        cls,
        tensor_dict: Dict[str, Any],
        attn_backend: Optional["AttentionBackend"] = None,
    ) -> "ModelInputForNPUWithSamplingMetadata":
        tensor_dict = _init_sampling_metadata_from_tensor_dict(tensor_dict)
        if attn_backend is not None:
            tensor_dict = _init_attn_metadata_from_tensor_dict(
                attn_backend, tensor_dict)
        return cls(**tensor_dict)


class ModelInputForNPUBuilder(ModelRunnerInputBuilderBase[ModelInputForNPU]):
    """Build ModelInputForNPU from SequenceGroupMetadata."""

    # Note: ideally we would be using a dataclass(kw_only=True)
    # here, so that this can be subclassed easily,
    # but kw_only is not supported in python<3.10.
    class InterDataForSeqGroup:
        """Intermediate data for the current sequence group."""

        def simple_reinit(self):
            self.input_tokens[0].clear()  # type: ignore
            self.input_positions[0].clear()  # type: ignore
            self.token_types[0].clear()  # type: ignore
            self.mrope_input_positions = None  # type: ignore
            self.seq_lens[0] = 0  # type: ignore
            self.orig_seq_lens[0] = 0  # type: ignore
            self.query_lens[0] = 0  # type: ignore
            self.context_lens[0] = 0  # type: ignore
            self.curr_sliding_window_blocks[0] = 0  # type: ignore
            self.lora_index_mapping.clear()  # type: ignore
            self.lora_prompt_mapping.clear()  # type: ignore
            self.lora_requests.clear()  # type: ignore

        def __init__(
            self,
            *,
            # From sequence group metadata.
            request_id: str,
            seq_ids: List[int],
            is_prompt: bool,
            block_tables: Optional[Dict[int, List[int]]],
            computed_block_nums: List[int],
            n_seqs: int = 0,

            # Input tokens and positions.
            input_tokens: Optional[List[List[int]]] = None,
            input_positions: Optional[List[List[int]]] = None,
            token_types: Optional[List[List[int]]] = None,
            mrope_input_positions: Optional[List[List[List[int]]]] = None,

            # The sequence length (may be capped to the sliding window).
            seq_lens: Optional[List[int]] = None,
            # The original sequence length (before applying sliding window).
            # This is used to compute slot mapping.
            orig_seq_lens: Optional[List[int]] = None,
            # The query length.
            query_lens: Optional[List[int]] = None,
            # The number of tokens that are already computed.
            context_lens: Optional[List[int]] = None,
            # The current sliding window block.
            curr_sliding_window_blocks: Optional[List[int]] = None,

            # LoRA inputs.
            lora_index_mapping: Optional[List[List[int]]] = None,
            lora_prompt_mapping: Optional[List[List[int]]] = None,
            lora_requests: Optional[Set[LoRARequest]] = None,

            # Multi-modal inputs.
            multi_modal_kwargs: Optional[MultiModalKwargs] = None,
            multi_modal_placeholder_maps: Optional[Dict[
                str, MultiModalPlaceholderMap]] = None,

            # Whether the prefix cache is hit (prefill only).
            prefix_cache_hit: bool = False,
            reinit: bool = False,
            reinit_use_defaults: bool = False,
            encoder_seq_len: int = 0,
        ):
            if reinit:
                assert len(self.seq_ids) == len(seq_ids)  # type: ignore
                for i, seq_id in enumerate(seq_ids):
                    self.seq_ids[i] = seq_id  # type: ignore
            else:
                self.seq_ids = seq_ids

            self.request_id = request_id
            self.is_prompt = is_prompt
            self.block_tables = block_tables
            self.computed_block_nums = computed_block_nums
            self.n_seqs = n_seqs
            self.encoder_seq_len = encoder_seq_len

            if reinit:
                if len(self.seq_ids) == 1 and reinit_use_defaults:
                    self.simple_reinit()
                else:
                    if input_tokens:
                        self.input_tokens = input_tokens
                    else:
                        for seq_id in range(len(self.seq_ids)):
                            self.input_tokens[seq_id].clear()

                    if input_positions:
                        self.input_positions = input_positions
                    else:
                        for seq_id in range(len(self.seq_ids)):
                            self.input_positions[seq_id].clear()

                    if token_types:
                        self.token_types = token_types
                    else:
                        for seq_id in range(len(self.seq_ids)):
                            self.token_types[seq_id].clear()

                    self.mrope_input_positions = None

                    if seq_lens:
                        self.seq_lens = seq_lens
                    else:
                        for seq_id in range(len(self.seq_ids)):
                            self.seq_lens[seq_id] = 0

                    if orig_seq_lens:
                        self.orig_seq_lens = orig_seq_lens
                    else:
                        for seq_id in range(len(self.seq_ids)):
                            self.orig_seq_lens[seq_id] = 0

                    if query_lens:
                        self.query_lens = query_lens
                    else:
                        for seq_id in range(len(self.seq_ids)):
                            self.query_lens[seq_id] = 0

                    if context_lens:
                        self.context_lens = context_lens
                    else:
                        for seq_id in range(len(self.seq_ids)):
                            self.context_lens[seq_id] = 0

                    if curr_sliding_window_blocks:
                        self.curr_sliding_window_blocks = \
                            curr_sliding_window_blocks
                    else:
                        for seq_id in range(len(self.seq_ids)):
                            self.curr_sliding_window_blocks[seq_id] = 0

                    if lora_index_mapping:
                        self.lora_index_mapping = lora_index_mapping
                    else:
                        self.lora_index_mapping.clear()
                    if lora_prompt_mapping:
                        self.lora_prompt_mapping = lora_prompt_mapping
                    else:
                        self.lora_prompt_mapping.clear()
                    if lora_requests:
                        self.lora_requests = lora_requests
                    else:
                        self.lora_requests.clear()

            else:
                self.input_tokens = input_tokens or []
                self.input_positions = input_positions or []
                self.token_types = token_types or []
                self.mrope_input_positions = mrope_input_positions or None
                self.seq_lens = seq_lens or []
                self.orig_seq_lens = orig_seq_lens or []
                self.query_lens = query_lens or []
                self.context_lens = context_lens or []
                self.curr_sliding_window_blocks = \
                    curr_sliding_window_blocks or []

                self.lora_index_mapping = lora_index_mapping or []
                self.lora_prompt_mapping = lora_prompt_mapping or []
                self.lora_requests = lora_requests or set()

            self.multi_modal_kwargs = multi_modal_kwargs
            self.multi_modal_placeholder_maps = multi_modal_placeholder_maps
            self.prefix_cache_hit = prefix_cache_hit

            self.n_seqs = len(self.seq_ids)

            if not reinit:
                self.__post_init__()

        def __post_init__(self):
            self.n_seqs = len(self.seq_ids)

            self.input_tokens = [[] for _ in range(self.n_seqs)]
            self.input_positions = [[] for _ in range(self.n_seqs)]
            self.token_types = [[] for _ in range(self.n_seqs)]
            self.mrope_input_positions = None
            self.seq_lens = [0] * self.n_seqs
            self.orig_seq_lens = [0] * self.n_seqs
            self.query_lens = [0] * self.n_seqs
            self.context_lens = [0] * self.n_seqs
            self.curr_sliding_window_blocks = [0] * self.n_seqs

            self.lora_index_mapping = []
            self.lora_prompt_mapping = []

    def __init__(self,
                 runner,
                 finished_requests_ids: Optional[List[str]] = None):
        super().__init__()
        # Compute functions for each sequence in a sequence group.
        # WARNING: The order of the functions matters!
        self.per_seq_compute_fns = [
            self._compute_lens,
            self._compute_for_prefix_cache_hit,
            self._compute_for_sliding_window,
            self._compute_lora_input,
        ]
        # Compute functions for each sequence group.
        # WARNING: The order of the functions matters!
        self.per_seq_group_compute_fns = [
            self._compute_multi_modal_input,
        ]

        self.runner = runner
        self.model_input_cls = self.runner._model_input_cls
        self.attn_backend = self.runner.attn_backend
        self.scheduler_config = self.runner.scheduler_config
        self.sliding_window = self.runner.sliding_window
        self.block_size = self.runner.block_size
        self.enable_lora = self.runner.lora_config is not None
        self.multi_modal_input_mapper = self.runner.multi_modal_input_mapper
        self.finished_requests_ids = finished_requests_ids
        self.decode_only = True
        self.is_encoder_decoder = self.runner.model_config.is_encoder_decoder

        # Attention metadata inputs.
        self.attn_metadata_builder = self.attn_backend.make_metadata_builder(
            weakref.proxy(self))

        # Engine/Model configurations.
        self.chunked_prefill_enabled = (
            self.scheduler_config is not None
            and self.scheduler_config.chunked_prefill_enabled)
        if self.sliding_window is not None:
            self.sliding_window_blocks = (
                self.sliding_window + self.block_size - 1) // self.block_size
            self.block_aligned_sliding_window = \
                self.sliding_window_blocks * self.block_size

    def prepare(self,
                finished_requests_ids: Optional[List[str]] = None) -> None:
        self.finished_requests_ids = finished_requests_ids

        # if the current batch is decode-only.
        # will be set to False if there is any non-decode request.
        self.decode_only = True

        # Intermediate data (data in CPU before going to NPU) for
        # the current sequence group.
        self.inter_data_list: List[
            ModelInputForNPUBuilder.InterDataForSeqGroup] = []

        self.attn_metadata_builder.prepare()

    def gen_inter_data_builder(self, num_seqs: int):
        return lambda: ModelInputForNPUBuilder.InterDataForSeqGroup(
            request_id="",
            seq_ids=[0] * num_seqs,
            is_prompt=True,
            block_tables=None,
            computed_block_nums=[])

    def init_cached_inter_data(self, *args, **kwargs):
        assert len(args) == 0
        assert "seq_ids" in kwargs
        seq_ids = kwargs["seq_ids"]
        num_seqs = len(seq_ids)

        # The inter-data cache is per model_runner
        inter_data_cache = self.runner.inter_data_cache
        if num_seqs not in inter_data_cache:
            inter_data_cache[num_seqs] = PyObjectCache(
                self.gen_inter_data_builder(num_seqs))

        obj = inter_data_cache[num_seqs].get_object()
        obj.__init__(*args, **kwargs)
        return obj

    def reset_cached_inter_data(self):
        for cache in self.runner.inter_data_cache.values():
            cache.reset()

    def add_seq_group(self, seq_group_metadata: SequenceGroupMetadata):
        """Add a sequence group to the builder."""
        seq_ids = seq_group_metadata.seq_data.keys()
        n_seqs = len(seq_ids)
        is_prompt = seq_group_metadata.is_prompt

        if is_prompt:
            assert n_seqs == 1
            self.decode_only = False

        encoder_seq_len = 0

        if self.is_encoder_decoder:
            encoder_seq_len = seq_group_metadata.encoder_seq_data.get_len()

        inter_data = self.init_cached_inter_data(
            request_id=seq_group_metadata.request_id,
            seq_ids=seq_ids,
            is_prompt=is_prompt,
            block_tables=seq_group_metadata.block_tables,
            computed_block_nums=seq_group_metadata.computed_block_nums,
            reinit=True,
            reinit_use_defaults=True,
            encoder_seq_len=encoder_seq_len)

        self.inter_data_list.append(inter_data)

        for seq_idx in range(n_seqs):
            for per_seq_fn in self.per_seq_compute_fns:
                per_seq_fn(inter_data, seq_idx, seq_group_metadata)
        for per_seq_group_fn in self.per_seq_group_compute_fns:
            per_seq_group_fn(inter_data, seq_group_metadata)

    def build(self) -> ModelInputForNPU:
        """Finalize the builder intermediate data and
        create on-device tensors.
        """
        # Combine and flatten intermediate data.
        input_tokens = [
            flatten_2d_lists(inter_data.input_tokens)
            for inter_data in self.inter_data_list
        ]
        if not input_tokens:
            # This may happen when all prefill requests hit
            # prefix caching and there is no decode request.
            return self.model_input_cls()

        mrope_input_positions: Optional[List[List[int]]] = None
        if any(inter_data.mrope_input_positions is not None
               for inter_data in self.inter_data_list):
            mrope_input_positions = [[] for _ in range(3)]

            for idx in range(3):
                for inter_data in self.inter_data_list:
                    msections = inter_data.mrope_input_positions
                    if msections is None:
                        for _seq_input_positions in inter_data.input_positions:
                            mrope_input_positions[idx].extend(
                                _seq_input_positions)
                    else:
                        for _seq_mrope_input_positions in msections:
                            mrope_input_positions[idx].extend(
                                _seq_mrope_input_positions[idx])
            input_positions = None
        else:
            input_positions = [
                flatten_2d_lists(inter_data.input_positions)
                for inter_data in self.inter_data_list
            ]

        seq_lens = []
        max_decode_seq_len = 0
        is_prompt = self.inter_data_list[0].is_prompt
        for inter_data in self.inter_data_list:
            seq_lens.extend(inter_data.seq_lens)
            if not inter_data.is_prompt:
                max_decode_seq_len = max(max_decode_seq_len,
                                         max(inter_data.seq_lens))
        query_lens = flatten_2d_lists(
            [inter_data.query_lens for inter_data in self.inter_data_list])
        # Mapping from request IDs to sequence IDs. Used for Jamba models
        # that manages the cache by itself.
        request_ids_to_seq_ids = {
            data.request_id: data.seq_ids
            for data in self.inter_data_list
        }

        # Add graph_pad_size here
        if self.runner.vllm_config.compilation_config.level ==\
           CompilationLevel.DYNAMO_AS_IS and supports_dynamo():
            graph_pad_size = self.runner.scheduler_config.max_num_seqs - len(
                seq_lens)
        else:
            graph_pad_size = -1

        #print(f"before tensor input_tokens: {input_tokens}")
        #print(f"before tensor input_positions: {input_positions}")
        #print(f"before list seq_lens: {seq_lens}")
        input_tokens = flatten_2d_lists(input_tokens)
        input_positions = flatten_2d_lists(input_positions)
        if graph_pad_size != -1 and not is_prompt:
            input_tokens.extend(itertools.repeat(0, graph_pad_size))
            input_positions.extend(  # type: ignore
                itertools.repeat(0, graph_pad_size))
            seq_lens.extend(itertools.repeat(1, graph_pad_size))
            query_lens.extend(itertools.repeat(1, graph_pad_size))
        input_tokens_tensor = torch.tensor(input_tokens,
                                           dtype=torch.long,
                                           device=self.runner.device)
        if mrope_input_positions is not None:
            input_positions_tensor = torch.tensor(mrope_input_positions,
                                                  dtype=torch.long,
                                                  device=self.runner.device)
        else:
            input_positions_tensor = torch.tensor(input_positions,
                                                  dtype=torch.long,
                                                  device=self.runner.device)
        #print(f"after tensor input_tokens_tensor: {input_tokens_tensor}")
        #print(f"after tensor input_positions_tensor: {input_positions_tensor}")
        #print(f"after list seq_lens: {seq_lens}")

        # Attention metadata.
        attn_metadata = self.attn_metadata_builder.build(
            seq_lens, query_lens, graph_pad_size)

        # LoRA data.
        lora_requests = set()
        lora_mapping = None
        if self.enable_lora:
            lora_requests = set(r for data in self.inter_data_list
                                for r in data.lora_requests)
            lora_index_mapping = flatten_2d_lists([
                flatten_2d_lists(inter_data.lora_index_mapping)
                for inter_data in self.inter_data_list
            ])
            lora_prompt_mapping = flatten_2d_lists([
                flatten_2d_lists(inter_data.lora_prompt_mapping)
                for inter_data in self.inter_data_list
            ])
            lora_mapping = LoRAMapping(
                **dict(index_mapping=lora_index_mapping,
                       prompt_mapping=lora_prompt_mapping,
                       is_prefill=not self.decode_only))

        # LoRA data.
        lora_requests = set()
        lora_mapping = None
        if self.enable_lora:
            lora_requests = set(r for data in self.inter_data_list
                                for r in data.lora_requests)
            lora_index_mapping = flatten_2d_lists([
                flatten_2d_lists(inter_data.lora_index_mapping)
                for inter_data in self.inter_data_list
            ])
            lora_prompt_mapping = flatten_2d_lists([
                flatten_2d_lists(inter_data.lora_prompt_mapping)
                for inter_data in self.inter_data_list
            ])
            lora_mapping = LoRAMapping(
                **dict(index_mapping=lora_index_mapping,
                       prompt_mapping=lora_prompt_mapping,
                       is_prefill=not self.decode_only))

        # Multi-modal data.
        multi_modal_kwargs_list = [
            data.multi_modal_kwargs for data in self.inter_data_list
            if data.multi_modal_kwargs is not None
        ]
        multi_modal_kwargs = MultiModalKwargs.batch(multi_modal_kwargs_list)

        if self.runner.vllm_config.compilation_config.level ==\
            CompilationLevel.DYNAMO_AS_IS and supports_dynamo():
            torch._dynamo.mark_static(input_tokens_tensor)
            torch._dynamo.mark_static(input_positions_tensor)
            torch._dynamo.mark_static(attn_metadata.block_tables)
            torch._dynamo.mark_static(attn_metadata.slot_mapping)

        return self.model_input_cls(
            input_tokens=input_tokens_tensor,
            input_positions=input_positions_tensor,
            attn_metadata=attn_metadata,
            seq_lens=seq_lens,
            query_lens=query_lens,
            lora_mapping=lora_mapping,
            lora_requests=lora_requests,
            multi_modal_kwargs=multi_modal_kwargs,
            request_ids_to_seq_ids=request_ids_to_seq_ids,
            finished_requests_ids=self.finished_requests_ids)

    def _compute_lens(self, inter_data: InterDataForSeqGroup, seq_idx: int,
                      seq_group_metadata: SequenceGroupMetadata):
        """Compute context length, sequence length and tokens
        for the given sequence data.
        """
        seq_data = seq_group_metadata.seq_data[inter_data.seq_ids[seq_idx]]
        token_chunk_size = seq_group_metadata.token_chunk_size

        # Compute context length (the number of tokens that are
        # already computed) and sequence length (total number of tokens).

        seq_len = seq_data.get_len()
        if inter_data.is_prompt:
            context_len = seq_data.get_num_computed_tokens()
            seq_len = min(seq_len, context_len + token_chunk_size)
        elif self.runner.scheduler_config.is_multi_step or \
            self.is_encoder_decoder:
            context_len = seq_len - 1
        else:
            context_len = seq_data.get_num_computed_tokens()

        # Compute tokens.
        tokens = seq_data.get_token_ids()[context_len:seq_len]
        token_types = seq_group_metadata.token_type_ids

        inter_data.seq_lens[seq_idx] = seq_len
        inter_data.orig_seq_lens[seq_idx] = seq_len
        inter_data.context_lens[seq_idx] = context_len
        inter_data.input_tokens[seq_idx].extend(tokens)
        inter_data.input_positions[seq_idx].extend(range(context_len, seq_len))
        inter_data.token_types[seq_idx].extend(
            token_types if token_types else [])
        inter_data.query_lens[seq_idx] = seq_len - context_len

        if seq_data.mrope_position_delta is not None:
            if inter_data.mrope_input_positions is None:
                inter_data.mrope_input_positions = [None] * inter_data.n_seqs

            inter_data.mrope_input_positions[
                seq_idx] = MRotaryEmbedding.get_next_input_positions(
                    seq_data.mrope_position_delta,
                    context_len,
                    seq_len,
                )

    def _compute_for_prefix_cache_hit(
            self, inter_data: InterDataForSeqGroup, seq_idx: int,
            seq_group_metadata: SequenceGroupMetadata):
        """Check if hit prefix cache (i.e., some blocks are already computed).
        If hit, update input tokens and positions to only compute the
        remaining blocks.
        """
        computed_block_nums = inter_data.computed_block_nums

        # Note that prefix caching does not support sliding window.
        prefix_cache_hit = (computed_block_nums is not None
                            and len(computed_block_nums) > 0
                            and self.sliding_window is None
                            and inter_data.is_prompt)
        inter_data.prefix_cache_hit = prefix_cache_hit

        if not prefix_cache_hit:
            return

        assert computed_block_nums is not None
        # The cache hit prompt tokens in this sequence. Note that
        # this may be larger than the sequence length if chunked
        # prefill is enabled.
        prefix_cache_len = len(computed_block_nums) * self.block_size
        seq_group_metadata.seq_data[inter_data.seq_ids[
            seq_idx]].update_num_cached_tokens(prefix_cache_len)

        # The number of so far computed prompt tokens in this sequence.
        context_len = inter_data.context_lens[seq_idx]
        # The total number of prompt tokens in this sequence.
        # When chunked prefill is enabled, this is the token number of
        # computed chunks + current chunk.
        seq_len = inter_data.seq_lens[seq_idx]
        if prefix_cache_len <= context_len:
            # We already passed the cache hit region,
            # so do normal computation.
            pass
        elif context_len < prefix_cache_len < seq_len:
            # Partial hit. Compute the missing part.
            uncomputed_start = prefix_cache_len - context_len
            inter_data.input_tokens[seq_idx] = inter_data.input_tokens[
                seq_idx][uncomputed_start:]
            inter_data.input_positions[seq_idx] = inter_data.input_positions[
                seq_idx][uncomputed_start:]
            inter_data.token_types[seq_idx] = inter_data.token_types[seq_idx][
                uncomputed_start:]
            context_len = prefix_cache_len

            inter_data.context_lens[seq_idx] = context_len
            inter_data.query_lens[
                seq_idx] = inter_data.seq_lens[seq_idx] - context_len
        elif seq_len <= prefix_cache_len:
            # Full hit. Only compute the last token to avoid
            # erroneous behavior. FIXME: Ideally we should directly
            # mark all tokens as computed in the scheduler and do not
            # schedule this sequence, so this case should not happen.
            inter_data.input_tokens[seq_idx] = inter_data.input_tokens[
                seq_idx][-1:]
            inter_data.input_positions[seq_idx] = inter_data.input_positions[
                seq_idx][-1:]
            inter_data.token_types[seq_idx] = inter_data.token_types[seq_idx][
                -1:]
            inter_data.query_lens[seq_idx] = 1
            inter_data.context_lens[seq_idx] = inter_data.seq_lens[seq_idx] - 1

    def _compute_for_sliding_window(self, inter_data: InterDataForSeqGroup,
                                    seq_idx: int,
                                    seq_group_metadata: SequenceGroupMetadata):
        """Update seq_len and curr_sliding_window_block for the given
        sequence data (only required by decoding) if sliding window is enabled.
        """
        curr_sliding_window_block = 0
        sliding_seq_len = inter_data.seq_lens[seq_idx]
        if not inter_data.is_prompt and self.sliding_window is not None:
            # TODO(sang): This is a hack to make sliding window work with
            # paged attn. We can remove it if we make paged attn kernel
            # to properly handle slinding window attn.
            curr_sliding_window_block = self.sliding_window_blocks
            # number of elements in last block
            suff_len = inter_data.seq_lens[seq_idx] % self.block_size
            sliding_seq_len = min(inter_data.seq_lens[seq_idx],
                                  self.block_aligned_sliding_window + suff_len)
            if suff_len > 0:
                curr_sliding_window_block += 1

        inter_data.curr_sliding_window_blocks[
            seq_idx] = curr_sliding_window_block
        inter_data.seq_lens[seq_idx] = sliding_seq_len

    def _compute_lora_input(self, inter_data: InterDataForSeqGroup,
                            seq_idx: int,
                            seq_group_metadata: SequenceGroupMetadata):
        """If LoRA is enabled, compute LoRA index and prompt mapping."""
        if not self.enable_lora:
            return
        lora_id = seq_group_metadata.lora_int_id
        if lora_id > 0:
            inter_data.lora_requests.add(seq_group_metadata.lora_request)
        query_len = inter_data.query_lens[seq_idx]
        inter_data.lora_index_mapping.append([lora_id] * query_len)
        sampling_params = seq_group_metadata.sampling_params
        if sampling_params and sampling_params.prompt_logprobs is not None:
            inter_data.lora_prompt_mapping.append([lora_id] * query_len)
        elif not self.chunked_prefill_enabled or seq_group_metadata.do_sample:
            inter_data.lora_prompt_mapping.append([lora_id])
        else:
            inter_data.lora_prompt_mapping.append([])

    def _compute_multi_modal_input(self, inter_data: InterDataForSeqGroup,
                                   seq_group_metadata: SequenceGroupMetadata):
        """If multi-modal data is given, add it to the input."""
        # NOTE: mm_data only includes the subset of multi-modal items that
        # intersect with the current prefill positions.
        positions = inter_data.input_positions[0]
        mm_data, placeholder_maps = MultiModalPlaceholderMap.from_seq_group(
            seq_group_metadata,
            range(positions[0], positions[0] + len(positions)))
        if not mm_data:
            return

        if self.runner.mm_registry.has_processor(self.runner.model_config):
            mm_kwargs = mm_data
        else:
            mm_kwargs = self.multi_modal_input_mapper(
                mm_data,
                seq_group_metadata.mm_processor_kwargs,
            )

        inter_data.multi_modal_kwargs = mm_kwargs
        inter_data.multi_modal_placeholder_maps = placeholder_maps

        # special processing for mrope position deltas.
        if self.runner.model_config.uses_mrope:
            image_grid_thw = mm_kwargs.get("image_grid_thw", None)
            video_grid_thw = mm_kwargs.get("video_grid_thw", None)
            assert image_grid_thw is not None or video_grid_thw is not None, (
                "mrope embedding type requires multi-modal input mapper "
                "returns 'image_grid_thw' or 'video_grid_thw'.")
            second_per_grid_ts = mm_kwargs.get("second_per_grid_ts", None)

            hf_config = self.runner.model_config.hf_config

            inter_data.mrope_input_positions = [None] * inter_data.n_seqs
            for seq_idx in range(inter_data.n_seqs):
                seq_data = seq_group_metadata.seq_data[
                    inter_data.seq_ids[seq_idx]]
                token_ids = seq_data.get_token_ids()

                mrope_input_positions, mrope_position_delta = \
                    MRotaryEmbedding.get_input_positions(
                        token_ids,
                        hf_config,
                        image_grid_thw=image_grid_thw,
                        video_grid_thw=video_grid_thw,
                        second_per_grid_ts=second_per_grid_ts,
                        context_len=inter_data.context_lens[seq_idx],
                        seq_len=inter_data.seq_lens[seq_idx],
                    )

                seq_data.mrope_position_delta = mrope_position_delta
                inter_data.mrope_input_positions[
                    seq_idx] = mrope_input_positions


class NPUModelRunnerBase(ModelRunnerBase[TModelInputForNPU]):
    """
    Helper class for shared methods between NPU model runners.
    """
    _model_input_cls: Type[TModelInputForNPU]
    _builder_cls: Type[ModelInputForNPUBuilder]

    def __init__(
        self,
        vllm_config: VllmConfig,
        kv_cache_dtype: Optional[str] = "auto",
        is_driver_worker: bool = False,
        return_hidden_states: bool = False,
        input_registry: InputRegistry = INPUT_REGISTRY,
        mm_registry: MultiModalRegistry = MULTIMODAL_REGISTRY,
    ):

        ModelRunnerBase.__init__(self, vllm_config)
        model_config = self.model_config
        cache_config = self.cache_config

        self.is_driver_worker = is_driver_worker
        self.return_hidden_states = return_hidden_states

        self.device = self.device_config.device
        self.pin_memory = is_pin_memory_available()

        self.kv_cache_dtype = kv_cache_dtype
        self.sliding_window = model_config.get_sliding_window()
        self.block_size = cache_config.block_size
        self.max_seq_len_to_capture = self.model_config.max_seq_len_to_capture
        self.max_batchsize_to_capture = \
            self.vllm_config.compilation_config.max_capture_size

        self.has_inner_state = model_config.has_inner_state

        self.in_profile_run = False

        self.graph_block_tables = np.zeros(
            (self.vllm_config.scheduler_config.max_num_seqs,
             (model_config.max_model_len + self.block_size - 1) //
             self.block_size),
            dtype=np.int32)

        # Attention-free but stateful models like Mamba need a placeholder attn
        # backend, as the attention metadata is needed to manage internal state.
        # However we must bypass attention selection altogether for some models
        # used for speculative decoding to avoid a divide-by-zero in
        # model_config.get_head_size()
        num_attn_heads = self.model_config.get_num_attention_heads(
            self.parallel_config)
        needs_attn_backend = (num_attn_heads != 0
                              or self.model_config.is_attention_free)

        self.attn_backend = get_attn_backend(
            self.model_config.get_head_size(),
            self.model_config.dtype,
            self.kv_cache_dtype,
            self.block_size,
            self.model_config.is_attention_free,
        ) if needs_attn_backend else None
        if self.attn_backend:
            self.attn_state = self.attn_backend.get_state_cls()(
                weakref.proxy(self))
        else:
            self.attn_state = CommonAttentionState(weakref.proxy(self))

        # Multi-modal data support
        self.input_registry = input_registry
        self.mm_registry = mm_registry
        self.multi_modal_input_mapper = mm_registry \
            .create_input_mapper(model_config)
        self.mm_registry.init_mm_limits_per_prompt(self.model_config)

        # Lazy initialization
        self.model: nn.Module  # Set after load_model
        # Set after load_model.
        self.lora_manager: Optional[LRUCacheWorkerLoRAManager] = None

        set_cpu_offload_max_bytes(
            int(self.cache_config.cpu_offload_gb * 1024**3))

        # Used to cache python objects
        self.inter_data_cache: Dict[int, PyObjectCache] = {}

        # Using the PythonizationCache in Pipeline-Parallel clobbers the
        # SequenceGroupToSample object. In Pipeline-Parallel, we have
        # more than 1 Scheduler, resulting in a potential back-to-back
        # prepare_model_inputs() call. This clobbers the cached
        # SequenceGroupToSample objects, as we reset the cache during
        # every prepare_model_inputs() call.
        self.sampling_metadata_cache: SamplingMetadataCache = \
              SamplingMetadataCache() \
                if self.parallel_config.pipeline_parallel_size == 1 else None

    def get_model(self) -> nn.Module:
        return self.model

    def load_model(self) -> None:
        logger.info("Starting to load model %s...", self.model_config.model)
        with DeviceMemoryProfiler() as m:
            self.model = get_model(vllm_config=self.vllm_config)

        self.model_memory_usage = m.consumed_memory
        logger.info("Loading model weights took %.4f GB",
                    self.model_memory_usage / float(2**30))

        if self.lora_config:
            assert supports_lora(
                self.model
            ), f"{self.model.__class__.__name__} does not support LoRA yet."
            if supports_multimodal(self.model):
                logger.warning("Regarding multimodal models, vLLM currently "
                               "only supports adding LoRA to language model.")
            # It's necessary to distinguish between the max_position_embeddings
            # of VLMs and LLMs.
            if hasattr(self.model.config, "max_position_embeddings"):
                max_pos_embeddings = self.model.config.max_position_embeddings
            else:
                max_pos_embeddings = (
                    self.model.config.text_config.max_position_embeddings)
            self.lora_manager = LRUCacheWorkerLoRAManager(
                self.scheduler_config.max_num_seqs,
                self.scheduler_config.max_num_batched_tokens,
                self.vocab_size,
                self.lora_config,
                self.device,
                self.model.embedding_modules,
                self.model.embedding_padding_modules,
                max_position_embeddings=max_pos_embeddings,
            )
            self.model = self.lora_manager.create_lora_manager(self.model)

<<<<<<< HEAD
=======
        # adapter torch compile with npu_backend
        if self.vllm_config.compilation_config.level ==\
            CompilationLevel.DYNAMO_AS_IS and supports_dynamo():
            import torchair  # type: ignore
            from torchair import patch_for_hcom  # type: ignore

            # 通信算子成图
            patch_for_hcom()
            # 设置npu的config，如果不设置config，可以使用默认的，那可以设置npu_backend="npu"
            config = torchair.CompilerConfig()
            config.experimental_config.frozen_parameter = True
            config.experimental_config.tiling_schedule_optimize = True
            torch.npu.set_compile_mode(jit_compile=False)
            self.compile_model = torchair.inference.cache_compile(
                self.model.forward,
                dynamic=True,
                fullgraph=envs.VLLM_TEST_DYNAMO_FULLGRAPH_CAPTURE,
                config=config,
                ge_cache=False)

>>>>>>> 0ae9ee0f
    def save_sharded_state(
        self,
        path: str,
        pattern: Optional[str] = None,
        max_size: Optional[int] = None,
    ) -> None:
        from vllm.model_executor.model_loader.loader import ShardedStateLoader
        ShardedStateLoader.save_model(
            self.model,
            path,
            pattern=pattern,
            max_size=max_size,
        )

    def save_tensorized_model(
        self,
        tensorizer_config: TensorizerConfig,
    ) -> None:
        from vllm.model_executor.model_loader.loader import TensorizerLoader
        TensorizerLoader.save_model(
            self.model,
            tensorizer_config=tensorizer_config,
        )

    def get_max_block_per_batch(self) -> int:
        block_size = self.block_size
        return (self.max_seq_len_to_capture + block_size - 1) // block_size

    def _prepare_model_input_tensors(
        self,
        seq_group_metadata_list: List[SequenceGroupMetadata],
        finished_requests_ids: Optional[List[str]] = None
    ) -> TModelInputForNPU:
        """Helper method to prepare the model input based on a given sequence
        group. Prepares metadata needed for the base model forward pass but not
        metadata for possible additional steps, e.g., sampling.

        The API assumes seq_group_metadata_list is sorted by prefill -> decode.

        The result tensors and data structure also batches input in prefill
        -> decode order. For example,

        - input_tokens[:num_prefill_tokens] contains prefill tokens.
        - input_tokens[num_prefill_tokens:] contains decode tokens.
        """
        builder = self._builder_cls(weakref.proxy(self), finished_requests_ids)
        builder.prepare(finished_requests_ids)
        for seq_group_metadata in seq_group_metadata_list:
            builder.add_seq_group(seq_group_metadata)

        builder.reset_cached_inter_data()

        return builder.build()  # type: ignore

    @contextmanager
    def set_in_profile_run(self):
        self.in_profile_run = True
        try:
            yield
        finally:
            self.in_profile_run = False

    @torch.inference_mode()
    def profile_run(self) -> None:
        with self.set_in_profile_run():
            # Enable top-k sampling to reflect the accurate memory usage.
            sampling_params = \
                SamplingParams(top_p=0.99, top_k=self.vocab_size - 1)
            max_num_batched_tokens = \
                self.scheduler_config.max_num_batched_tokens
            max_num_seqs = self.scheduler_config.max_num_seqs

            # Profile memory usage with max_num_sequences sequences and the
            # total number of tokens equal to max_num_batched_tokens.
            seqs: List[SequenceGroupMetadata] = []
            # Additional GPU memory may be needed for multi-modal encoding,
            # which needs to be accounted for when calculating the GPU blocks
            # for vLLM blocker manager.
            # To exercise the worst scenario for GPU memory consumption,
            # the number of seqs (batch_size) is chosen to maximize the number
            # of images processed.

            max_mm_tokens = self.mm_registry.get_max_multimodal_tokens(
                self.model_config)
            if max_mm_tokens > 0:
                max_num_seqs_orig = max_num_seqs
                max_num_seqs = min(max_num_seqs,
                                   max_num_batched_tokens // max_mm_tokens)
                if max_num_seqs < 1:
                    expr = (f"min({max_num_seqs_orig}, "
                            f"{max_num_batched_tokens} // {max_mm_tokens})")
                    logger.warning(
                        "Computed max_num_seqs (%s) to be less than 1. "
                        "Setting it to the minimum value of 1.", expr)
                    max_num_seqs = 1

            batch_size = 0
            for group_id in range(max_num_seqs):
                seq_len = (max_num_batched_tokens // max_num_seqs +
                           (group_id < max_num_batched_tokens % max_num_seqs))
                batch_size += seq_len

                dummy_data = self.input_registry \
                    .dummy_data_for_profiling(self.model_config,
                                            seq_len,
                                            self.mm_registry)

                seq = SequenceGroupMetadata(
                    request_id=str(group_id),
                    is_prompt=True,
                    seq_data={group_id: dummy_data.seq_data},
                    sampling_params=sampling_params,
                    block_tables=None,
                    lora_request=None,
                    multi_modal_data=dummy_data.multi_modal_data,
                    multi_modal_placeholders=dummy_data.
                    multi_modal_placeholders,
                )
                seqs.append(seq)

            # Run the model with the dummy inputs.
            num_layers = self.model_config.get_num_layers(self.parallel_config)
            # use an empty tensor instead of `None`` to force Dynamo to pass
            # it by reference, rather by specializing on the value ``None``.
            # the `dtype` argument does not matter, and we use `float32` as
            # a placeholder (it has wide hardware support).
            # it is important to create tensors inside the loop, rather than
            # multiplying the list, to avoid Dynamo from treating them as
            # tensor aliasing.
            kv_caches = [
                torch.tensor([], dtype=torch.float32, device=self.device)
                for _ in range(num_layers)
            ]
            finished_requests_ids = [seq.request_id for seq in seqs]
            model_input = self.prepare_model_input(
                seqs, finished_requests_ids=finished_requests_ids)
            intermediate_tensors = None
            if not get_pp_group().is_first_rank:
                intermediate_tensors = \
                    self.model.make_empty_intermediate_tensors(
                    batch_size=batch_size,
                    dtype=self.model_config.dtype,
                    device=self.device)

            self.execute_model(model_input, kv_caches, intermediate_tensors)
            torch_npu.npu.synchronize()
            return

    def remove_all_loras(self):
        if not self.lora_manager:
            raise RuntimeError("LoRA is not enabled.")
        self.lora_manager.remove_all_adapters()

    def set_active_loras(self, lora_requests: Set[LoRARequest],
                         lora_mapping: LoRAMapping) -> None:
        if not self.lora_manager:
            raise RuntimeError("LoRA is not enabled.")
        self.lora_manager.set_active_adapters(lora_requests, lora_mapping)

    def add_lora(self, lora_request: LoRARequest) -> bool:
        if not self.lora_manager:
            raise RuntimeError("LoRA is not enabled.")
        return self.lora_manager.add_adapter(lora_request)

    def remove_lora(self, lora_id: int) -> bool:
        if not self.lora_manager:
            raise RuntimeError("LoRA is not enabled.")
        return self.lora_manager.remove_adapter(lora_id)

    def pin_lora(self, lora_id: int) -> bool:
        if not self.lora_manager:
            raise RuntimeError("LoRA is not enabled.")
        return self.lora_manager.pin_adapter(lora_id)

    def list_loras(self) -> Set[int]:
        if not self.lora_manager:
            raise RuntimeError("LoRA is not enabled.")
        return self.lora_manager.list_adapters()

    def remove_all_prompt_adapters(self):
        raise RuntimeError("PromptAdapter is not supported on NPU now.")

    def set_active_prompt_adapters(
            self, prompt_adapter_requests: Set[PromptAdapterRequest],
            prompt_adapter_mapping: PromptAdapterMapping) -> None:
        raise RuntimeError("PromptAdapter is not supported on NPU now.")

    def add_prompt_adapter(
            self, prompt_adapter_request: PromptAdapterRequest) -> bool:
        raise RuntimeError("PromptAdapter is not supported on NPU now.")

    def remove_prompt_adapter(self, prompt_adapter_id: int) -> bool:
        raise RuntimeError("PromptAdapter is not supported on NPU now.")

    def pin_prompt_adapter(self, prompt_adapter_id: int) -> bool:
        raise RuntimeError("PromptAdapter is not supported on NPU now.")

    def list_prompt_adapters(self) -> Set[int]:
        raise RuntimeError("PromptAdapter is not supported on NPU now.")

    @property
    def vocab_size(self) -> int:
        return self.model_config.get_vocab_size()


class NPUModelRunner(NPUModelRunnerBase[ModelInputForNPUWithSamplingMetadata]):
    """
    NPU model runner with sampling step.
    """
    _model_input_cls: Type[ModelInputForNPUWithSamplingMetadata] = (
        ModelInputForNPUWithSamplingMetadata)
    _builder_cls: Type[ModelInputForNPUBuilder] = ModelInputForNPUBuilder

    def make_model_input_from_broadcasted_tensor_dict(
        self,
        tensor_dict: Dict[str, Any],
    ) -> ModelInputForNPUWithSamplingMetadata:
        model_input = \
            ModelInputForNPUWithSamplingMetadata.from_broadcasted_tensor_dict(
                tensor_dict,
                attn_backend=self.attn_backend,
            )
        return model_input

    def prepare_model_input(
        self,
        seq_group_metadata_list: List[SequenceGroupMetadata],
        virtual_engine: int = 0,
        finished_requests_ids: Optional[List[str]] = None,
    ) -> ModelInputForNPUWithSamplingMetadata:
        """Prepare the model input based on a given sequence group, including
        metadata for the sampling step.
        The API assumes seq_group_metadata_list is sorted by prefill -> decode.
        The result tensors and data structure also batches input in prefill
        -> decode order. For example,
        - input_tokens[:num_prefill_tokens] contains prefill tokens.
        - input_tokens[num_prefill_tokens:] contains decode tokens.
        """
        model_input = self._prepare_model_input_tensors(
            seq_group_metadata_list, finished_requests_ids)
        if get_pp_group().is_last_rank:
            # Sampling metadata is only required for the final pp group
            generators = self.get_generators(finished_requests_ids)
            sampling_metadata = SamplingMetadata.prepare(
                seq_group_metadata_list,
                model_input.seq_lens,
                model_input.query_lens,
                self.device,
                self.pin_memory,
                generators,
                self.sampling_metadata_cache,
                # TODO (cmq): enable this after supported in vllm
                # pad_for_invariant_seq_len=True,
            )
            # Get hash value of request id list to perform sampling param cache in sampler.
            request_ids = model_input.request_ids_to_seq_ids.keys(  # type: ignore
            )  # type: ignore
            request_ids_hash = hash("".join(request_ids))
            sampling_metadata.request_ids_hash = request_ids_hash  # type: ignore
        else:
            sampling_metadata = None
        is_prompt = (seq_group_metadata_list[0].is_prompt
                     if seq_group_metadata_list else None)
        return dataclasses.replace(model_input,
                                   sampling_metadata=sampling_metadata,
                                   is_prompt=is_prompt,
                                   virtual_engine=virtual_engine)

    @torch.inference_mode()
    def execute_model(
        self,
        model_input: ModelInputForNPUWithSamplingMetadata,
        kv_caches: List[torch.Tensor],
        intermediate_tensors: Optional[IntermediateTensors] = None,
        num_steps: int = 1,
        **kwargs,
    ) -> Optional[Union[List[SamplerOutput], IntermediateTensors]]:
        if num_steps > 1:
            raise ValueError("num_steps > 1 is not supported in ModelRunner")

        if self.lora_config:
            assert model_input.lora_requests is not None
            assert model_input.lora_mapping is not None
            self.set_active_loras(model_input.lora_requests,
                                  model_input.lora_mapping)

        self.attn_state.begin_forward(model_input)

        assert model_input.attn_metadata is not None
        if self.vllm_config.compilation_config.level ==\
            CompilationLevel.DYNAMO_AS_IS and supports_dynamo():
            torch._dynamo.mark_static(model_input.input_tokens)
            torch._dynamo.mark_static(model_input.input_positions)
            torch._dynamo.mark_static(model_input.attn_metadata.block_tables)
            torch._dynamo.mark_static(model_input.attn_metadata.slot_mapping)
            torch._dynamo.mark_static(
                model_input.attn_metadata.query_start_loc)
            torch._dynamo.mark_static(model_input.attn_metadata.seq_start_loc)
            for kv in kv_caches:
                if isinstance(kv, tuple):
                    torch._dynamo.mark_static(kv[0])
                    torch._dynamo.mark_static(kv[1])

        # TODO(andoorve): We can remove this once all
        # virtual engines share the same kv cache.
        virtual_engine = model_input.virtual_engine
        prefill_meta = model_input.attn_metadata.prefill_metadata
        previous_hidden_states = kwargs.get("previous_hidden_states")
        if prefill_meta is None and self.vllm_config.compilation_config.level > 0:
            model_executable = self.compile_model
            # Note: graph_batch_size value not same as GPU
            graph_batch_size = model_input.input_tokens.shape[  # type: ignore
                0]  # type: ignore
            # Note: previous_hidden_states maybe None not same as GPU
            if previous_hidden_states is not None:
                previous_hidden_states = torch.cat([
                    previous_hidden_states,
                    torch.empty([
                        graph_batch_size - previous_hidden_states.shape[0],
                        *previous_hidden_states.shape[1:]
                    ],
                                dtype=previous_hidden_states.dtype,
                                device=previous_hidden_states.device)
                ])
        else:
            model_executable = self.model

        # Receive KV cache in distributed KV cache transfer setting
        # In disagg prefill setting, it will also recv hidden states and bypass
        # model forwarding
        # In KV cache database setting, it will change the model input so that
        # we can skip prefilling on tokens that successfully received KV caches
        # NOTE: The receive operation is blocking
        bypass_model_exec = False
        if self.need_recv_kv(model_input, kv_caches):
            hidden_or_intermediate_states, bypass_model_exec, model_input = \
                get_kv_transfer_group().recv_kv_caches_and_hidden_states(
                    # model is used to know which layer the current worker
                    # is working on, so that we can receive KV for only those
                    # layers.
                    model_executable,
                    model_input,
                    kv_caches=kv_caches
                )

        multi_modal_kwargs = model_input.multi_modal_kwargs or {}
        seqlen_agnostic_kwargs = {
            "finished_requests_ids": model_input.finished_requests_ids,
            "request_ids_to_seq_ids": model_input.request_ids_to_seq_ids,
        } if self.has_inner_state else {}

        if self.vllm_config.compilation_config.level ==\
            CompilationLevel.DYNAMO_AS_IS and supports_dynamo():
            model_kwargs = {"inputs_embeds": None}
        else:
            model_kwargs = {}
        if previous_hidden_states is not None:
            model_kwargs["previous_hidden_states"] = previous_hidden_states

        if (self.observability_config is not None
                and self.observability_config.collect_model_forward_time):
            model_forward_start = torch_npu.npu.Event(enable_timing=True)
            model_forward_end = torch_npu.npu.Event(enable_timing=True)
            model_forward_start.record()

        if not bypass_model_exec:
            with set_forward_context(model_input.attn_metadata,
                                     self.vllm_config, virtual_engine):
                if model_input.attn_metadata is not None:
                    model_input.attn_metadata.input_positions = model_input.input_positions
                hidden_or_intermediate_states = model_executable(
                    input_ids=model_input.input_tokens,
                    positions=model_input.input_positions,
                    intermediate_tensors=intermediate_tensors,
                    **MultiModalKwargs.as_kwargs(multi_modal_kwargs,
                                                 device=self.device),
                    **seqlen_agnostic_kwargs,
                    **model_kwargs)

            # Compute the logits in the last pipeline stage.
            if not get_pp_group().is_last_rank:
                if (self.is_driver_worker
                        and hidden_or_intermediate_states is not None
                        and isinstance(hidden_or_intermediate_states,
                                       IntermediateTensors)
                        and self.observability_config is not None and
                        self.observability_config.collect_model_forward_time):
                    model_forward_end.synchronize()
                    model_forward_time = model_forward_start.elapsed_time(
                        model_forward_end)
                    orig_model_forward_time = 0.0
                    if intermediate_tensors is not None:
                        orig_model_forward_time = intermediate_tensors.tensors.get(
                            "model_forward_time", torch.tensor(0.0)).item()
                    hidden_or_intermediate_states.tensors[
                        "model_forward_time"] = (
                            torch.tensor(model_forward_time +
                                         orig_model_forward_time))
                return hidden_or_intermediate_states
            # TODO: remove the synchronize here
            torch.npu.synchronize()
            logits = self.model.compute_logits(hidden_or_intermediate_states,
                                               model_input.sampling_metadata)

        if not self.is_driver_worker:
            return []

        if model_input.async_callback is not None:
            model_input.async_callback()

        # Sample the next token.
        output: SamplerOutput = self.model.sample(
            logits=logits,
            sampling_metadata=model_input.sampling_metadata,
        )
        if (self.observability_config is not None
                and self.observability_config.collect_model_forward_time
                and output is not None):
            model_forward_end.synchronize()
            model_forward_time = model_forward_start.elapsed_time(
                model_forward_end)
            orig_model_forward_time = 0.0
            if intermediate_tensors is not None:
                orig_model_forward_time = intermediate_tensors.tensors.get(
                    "model_forward_time", torch.tensor(0.0)).item()
            # If there are multiple workers, we are still tracking the latency
            # from the start time of the driver worker to the end time of the
            # driver worker. The model forward time will then end up covering
            # the communication time as well.
            output.model_forward_time = (orig_model_forward_time +
                                         model_forward_time)

        if self.return_hidden_states:
            # we only need to pass hidden states of most recent token
            assert model_input.sampling_metadata is not None
            indices = model_input.sampling_metadata.selected_token_indices
            if model_input.is_prompt:
                hidden_states = hidden_or_intermediate_states.index_select(
                    0, indices)
                output.prefill_hidden_states = hidden_or_intermediate_states
            elif self.vllm_config.compilation_config.level == \
                CompilationLevel.DYNAMO_AS_IS and supports_dynamo():
                hidden_states = hidden_or_intermediate_states[:len(indices)]
            else:
                hidden_states = hidden_or_intermediate_states

            output.hidden_states = hidden_states

        return [output]

    def need_recv_kv(self, model_input, kv_caches) -> bool:
        """Check if we need to receive kv-cache from the other worker.
        We need to receive KV when
            1. current vLLM instance is KV cache consumer/decode vLLM instance
            2. this batch is not a profiling run
            3. this batch is a prefill run
            
        Args:
            model_input: input to the model executable
            kv_caches: vLLM's paged memory
        """

        if self.vllm_config.kv_transfer_config is None:
            return False

        prefill_meta = model_input.attn_metadata.prefill_metadata

        # check if the current run is profiling
        is_profile_run = (kv_caches[0].numel() == 0)
        # check if the current run is prefill
        is_prefill_run = prefill_meta is not None

        return self.vllm_config.kv_transfer_config.is_kv_consumer and (
            not is_profile_run) and is_prefill_run

    def need_send_kv(self, model_input, kv_caches) -> bool:
        """Check if we need to send kv-cache to the other worker.
        We need to send KV when
            1. current vLLM instance is KV cache producer/prefill vLLM instance
            2. this batch is not a profiling run
            3. this batch is a prefill run
            
        Args:
            model_input: input to the model executable
            kv_caches: vLLM's paged memory
        """

        if self.vllm_config.kv_transfer_config is None:
            return False

        prefill_meta = model_input.attn_metadata.prefill_metadata

        # check if the current run is profiling
        is_profile_run = (kv_caches[0].numel() == 0)
        # check if the current run is prefill
        is_prefill_run = prefill_meta is not None

        return self.vllm_config.kv_transfer_config.is_kv_producer and (
            not is_profile_run) and is_prefill_run<|MERGE_RESOLUTION|>--- conflicted
+++ resolved
@@ -989,8 +989,6 @@
             )
             self.model = self.lora_manager.create_lora_manager(self.model)
 
-<<<<<<< HEAD
-=======
         # adapter torch compile with npu_backend
         if self.vllm_config.compilation_config.level ==\
             CompilationLevel.DYNAMO_AS_IS and supports_dynamo():
@@ -1011,7 +1009,6 @@
                 config=config,
                 ge_cache=False)
 
->>>>>>> 0ae9ee0f
     def save_sharded_state(
         self,
         path: str,
