--- conflicted
+++ resolved
@@ -18,12 +18,8 @@
 #
 
 import copy
-<<<<<<< HEAD
-from typing import Any, Optional, Union
-=======
 from types import NoneType
-from typing import Optional
->>>>>>> 136ea9ff
+from typing import Any, Optional
 
 import torch
 import torch.nn as nn
