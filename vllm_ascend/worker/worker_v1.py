--- conflicted
+++ resolved
@@ -204,7 +204,6 @@
             return output
         assert isinstance(output, IntermediateTensors)
         parallel_config = self.vllm_config.parallel_config
-<<<<<<< HEAD
         assert parallel_config.distributed_executor_backend != (
             "external_launcher") and not get_pp_group().is_last_rank
 
@@ -222,28 +221,6 @@
             return EMPTY_MODEL_RUNNER_OUTPUT
         output = copy.copy(EMPTY_MODEL_RUNNER_OUTPUT)
         output.kv_connector_output = kv_connector_output
-=======
-        if parallel_config.distributed_executor_backend != "external_launcher" \
-            and not get_pp_group().is_last_rank:
-            assert isinstance(output, IntermediateTensors)
-            get_pp_group().send_tensor_dict(output.tensors,
-                                            all_gather_group=get_tp_group())
-            if not has_kv_transfer_group():
-                return None
-
-            kv_connector_output = output.kv_connector_output
-            finished_sending = kv_connector_output.finished_sending
-            finished_recving = kv_connector_output.finished_recving
-
-            if not finished_sending and not finished_recving:
-                return EMPTY_MODEL_RUNNER_OUTPUT
-
-            new_output = copy.copy(EMPTY_MODEL_RUNNER_OUTPUT)
-            new_output.kv_connector_output = kv_connector_output
-            return new_output
-
-        assert isinstance(output, (ModelRunnerOutput, AsyncModelRunnerOutput))
->>>>>>> c3c22215
         return output
 
     def load_model(self) -> None:
