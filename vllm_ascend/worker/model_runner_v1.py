--- conflicted
+++ resolved
@@ -1785,16 +1785,11 @@
             self.debugger.step()
         return AsyncGPUModelRunnerOutput(
             model_runner_output=model_runner_output,
-<<<<<<< HEAD
             sampled_token_ids=sampler_output.sampled_token_ids,
-=======
-            sampled_token_ids=sampled_token_ids,
->>>>>>> ba28d54f
             logprobs_tensors=sampler_output.logprobs_tensors,
             invalid_req_indices=invalid_req_indices,
             async_output_copy_stream=self.async_output_copy_stream,
             vocab_size=self.input_batch.vocab_size,
-<<<<<<< HEAD
         )
 
     # overwrite _sample for lmhead_tp_enable and need_accepted_tokens
@@ -1946,8 +1941,6 @@
             req_ids_output_copy,
             req_id_to_index_output_copy,
             invalid_req_indices,
-=======
->>>>>>> ba28d54f
         )
 
     def _build_dummy_attn_metadata(
