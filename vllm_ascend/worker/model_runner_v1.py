#
# Copyright (c) 2025 Huawei Technologies Co., Ltd. All Rights Reserved.
# Copyright 2023 The vLLM team.
#
# Licensed under the Apache License, Version 2.0 (the "License");
# you may not use this file except in compliance with the License.
# You may obtain a copy of the License at
#
#     http://www.apache.org/licenses/LICENSE-2.0
#
# Unless required by applicable law or agreed to in writing, software
# distributed under the License is distributed on an "AS IS" BASIS,
# WITHOUT WARRANTIES OR CONDITIONS OF ANY KIND, either express or implied.
# See the License for the specific language governing permissions and
# limitations under the License.
# This file is a part of the vllm-ascend project.
# Adapted from vllm-project/vllm/vllm/worker/gpu_model_runner.py
#

import gc
import math
import time
from collections import defaultdict
from contextlib import contextmanager, nullcontext
from copy import deepcopy
from dataclasses import dataclass
from multiprocessing import Manager
from typing import TYPE_CHECKING, Any, Dict, List, NamedTuple, Optional, Union

import numpy as np
import regex as re
import torch
import torch._dynamo.cache_size
import torch.distributed as dist
import torch.nn as nn
from tqdm import tqdm  # type: ignore
from vllm.attention.backends.abstract import AttentionBackend, AttentionType
from vllm.attention.layer import Attention, MLAAttention
from vllm.attention.selector import get_attn_backend
from vllm.compilation.counter import compilation_counter
from vllm.compilation.monitor import set_cudagraph_capturing_enabled
from vllm.config import (CompilationMode, CUDAGraphMode, VllmConfig,
                         get_layers_from_vllm_config)
from vllm.distributed import tensor_model_parallel_all_gather, get_tensor_model_parallel_world_size
from vllm.distributed.ec_transfer import get_ec_transfer, has_ec_transfer
from vllm.distributed.kv_transfer import (get_kv_transfer_group,
                                          has_kv_transfer_group)
from vllm.distributed.parallel_state import (get_dcp_group, get_dp_group,
                                             get_ep_group, get_pcp_group,
                                             get_pp_group, get_tp_group,
                                             is_global_first_rank)
from vllm.forward_context import get_forward_context
from vllm.logger import logger
from vllm.model_executor.layers.attention_layer_base import AttentionLayerBase
from vllm.model_executor.layers.mamba.abstract import MambaBase
from vllm.model_executor.model_loader import get_model
from vllm.sequence import IntermediateTensors
from vllm.utils.import_utils import LazyLoader
from vllm.utils.math_utils import cdiv
from vllm.utils.mem_utils import DeviceMemoryProfiler
from vllm.utils.torch_utils import get_dtype_size
from vllm.v1.attention.backends.gdn_attn import GDNAttentionMetadataBuilder
from vllm.v1.attention.backends.utils import (AttentionCGSupport,
                                              CommonAttentionMetadata)
from vllm.v1.kv_cache_interface import (AttentionSpec,
                                        EncoderOnlyAttentionSpec,
                                        FullAttentionSpec, KVCacheConfig,
                                        KVCacheGroupSpec, KVCacheSpec,
                                        MambaSpec, MLAAttentionSpec,
                                        UniformTypeKVCacheSpecs)
from vllm.v1.outputs import (EMPTY_MODEL_RUNNER_OUTPUT, AsyncModelRunnerOutput,
                             ModelRunnerOutput,
                             make_empty_encoder_model_runner_output)
from vllm.v1.sample.metadata import SamplingMetadata
from vllm.v1.spec_decode.metadata import SpecDecodeMetadata
from vllm.v1.spec_decode.ngram_proposer import NgramProposer
from vllm.v1.spec_decode.suffix_decoding import SuffixDecodingProposer
from vllm.v1.worker.gpu_model_runner import (AsyncGPUModelRunnerOutput,
                                             GPUModelRunner)
from vllm.v1.worker.kv_connector_model_runner_mixin import KVConnectorOutput
from vllm.v1.worker.utils import AttentionGroup, bind_kv_cache

import vllm_ascend.envs as envs_ascend
from vllm_ascend.ascend_config import get_ascend_config
from vllm_ascend.ascend_forward_context import (MoECommType,
                                                get_mc2_tokens_capacity,
                                                set_ascend_forward_context,
                                                set_cos_and_sin, set_mc2_mask,
                                                set_mc2_tokens_capacity)
from vllm_ascend.attention.attention_mask import AttentionMaskBuilder
from vllm_ascend.attention.attention_v1 import AscendAttentionState
from vllm_ascend.attention.utils import (AscendCommonAttentionMetadata,
                                         AscendPrefillContextParallelMetadata)
# yapf conflicts with isort for this block
# yapf: disable
from vllm_ascend.compilation.acl_graph import (ACLGraphWrapper,
                                               set_graph_params,
                                               set_mtp_graph_params,
                                               update_attn_dcp_pcp_params,
                                               update_attn_params,
                                               update_mla_attn_dcp_pcp_params,
                                               update_mla_attn_params)
# yapf: enable
from vllm_ascend.eplb.adaptor.vllm_adaptor import VllmEplbAdaptor
from vllm_ascend.eplb.core.eplb_device_transfer_loader import \
    D2DExpertWeightLoader
from vllm_ascend.eplb.core.eplb_utils import EPLBParamUtils
from vllm_ascend.eplb.core.eplb_worker import EplbProcess
from vllm_ascend.eplb.eplb_updator import EplbUpdator
from vllm_ascend.eplb.utils import model_register
from vllm_ascend.ops.weight_prefetch import WeightPrefetchMethod
from vllm_ascend.platform import NPUPlatform
from vllm_ascend.sample.logits_processor import build_logitsprocs
from vllm_ascend.sample.rejection_sampler import AscendRejectionSampler
from vllm_ascend.spec_decode import get_spec_decode_method
from vllm_ascend.spec_decode.eagle_proposer import EagleProposer
from vllm_ascend.spec_decode.interface import SpecDcodeType
from vllm_ascend.spec_decode.mtp_proposer import MtpProposer
from vllm_ascend.utils import (ACL_FORMAT_FRACTAL_ND, ACL_FORMAT_FRACTAL_NZ,
                               AscendDeviceType, ProfileExecuteDuration,
                               enable_sp, get_ascend_device_type, is_enable_nz,
                               is_moe_model, lmhead_tp_enable)
from vllm_ascend.worker.npu_input_batch import InputBatch

if TYPE_CHECKING:
    import xgrammar as xgr  # type: ignore[import-untyped]
    from vllm.v1.core.sched.output import GrammarOutput, SchedulerOutput
else:
    xgr = LazyLoader("xgr", globals(), "xgrammar")

import torch_npu

# if true, allow tensor initialization and casting with internal format (e.g., NZ)
torch.npu.config.allow_internal_format = True

if get_ascend_device_type() == AscendDeviceType._310P:
    torch_npu.npu.set_compile_mode(jit_compile=False)
    ACL_FORMAT = ACL_FORMAT_FRACTAL_NZ
else:
    ACL_FORMAT = ACL_FORMAT_FRACTAL_ND


@dataclass
class GraphCaptureContext:
    stream: torch.npu.Stream


@contextmanager
def graph_capture(device: torch.device):
    """
    `graph_capture` is a context manager which should surround the code that
    is capturing the NPU graph. Its main purpose is to ensure that the
    some operations will be run after the graph is captured, before the graph
    is replayed. It returns a `GraphCaptureContext` object which contains the
    necessary data for the graph capture. Currently, it only contains the
    stream that the graph capture is running on. This stream is set to the
    current NPU stream when the context manager is entered and reset to the
    default stream when the context manager is exited. This is to ensure that
    the graph capture is running on a separate stream from the default stream,
    in order to explicitly distinguish the kernels to capture
    from other kernels possibly launched on background in the default stream.
    """
    graph_capture_context = GraphCaptureContext(
        torch.npu.Stream(device=device))
    stream = graph_capture_context.stream

    # we use nullcontext now
    maybe_ca_context = nullcontext()

    # ensure all initialization operations complete before attempting to
    # capture the graph on another stream
    curr_stream = torch.npu.current_stream()
    if curr_stream != stream:
        stream.wait_stream(curr_stream)

    with torch.npu.stream(stream), maybe_ca_context:
        yield graph_capture_context


class ExecuteModelState(NamedTuple):
    """Ephemeral cached state transferred between execute_model() and
    sample_tokens(), after execute_model() returns None."""

    scheduler_output: "SchedulerOutput"
    logits: torch.Tensor
    spec_decode_metadata: SpecDecodeMetadata | None
    hidden_states: torch.Tensor
    sample_hidden_states: torch.Tensor
    aux_hidden_states: list[torch.Tensor] | None
    kv_connector_output: KVConnectorOutput | None
    attn_metadata: dict[str, Any]
    positions: torch.Tensor


class NPUModelRunner(GPUModelRunner):

    def __init__(self, vllm_config: VllmConfig, device: torch.device):
        with _torch_cuda_wrapper():
            super().__init__(vllm_config, device)

        self.max_num_reqs = self.scheduler_config.max_num_seqs
        self.dp_size = vllm_config.parallel_config.data_parallel_size
        self.dp_rank = vllm_config.parallel_config.data_parallel_rank
        try:
            self.dp_size = vllm_config.parallel_config.data_parallel_size
            self.dp_rank = vllm_config.parallel_config.data_parallel_rank
            self.dcp_size = get_dcp_group().world_size
            self.dcp_rank = get_dcp_group().rank_in_group
            self.pcp_size = get_pcp_group().world_size
            self.pcp_rank = get_pcp_group(
            ).rank_in_group if self.pcp_size > 1 else 0
        except Exception:
            self.dcp_size = 1
            self.dcp_rank = 0
            self.pcp_size = 1
            self.pcp_rank = 0
        if self.pcp_size > 1:
            self.model_config.max_model_len += 2 * self.pcp_size * self.max_num_reqs
        if envs_ascend.VLLM_ASCEND_ENABLE_PREFETCH_MLP:
            self.prefetch_stream = torch.npu.Stream(device=device)
        else:
            self.prefetch_stream = None
        if envs_ascend.VLLM_ASCEND_ENABLE_TOPK_TOPP_OPTIMIZATION:
            # TODO: drop the env config to use ascend sampler by default
            from vllm_ascend.sample.sampler import AscendSampler
            self.sampler = AscendSampler()
        self.attn_mask = None
        self.attn_state = None

        # Ascend-specific configurations
        self.ascend_config = get_ascend_config()
        self.weight_prefetch_method = WeightPrefetchMethod(
            self.ascend_config.weight_prefetch_config)
        # Dump / PrecisionDebugger configuration now comes from AscendConfig
        dump_cfg = self.ascend_config.dump_config
        self.dump_enable = dump_cfg.enable_dump
        self.debugger = None
        if self.dump_enable:
            if self.model_config.enforce_eager:
                from msprobe.pytorch import PrecisionDebugger
                self.debugger = PrecisionDebugger(dump_cfg.config_path)
            else:
                raise RuntimeError(
                    "Dumping/debugging only works in eager mode.")
        # use_hybrid_blocks: if hybrid blocks is used.
        self.use_hybrid_blocks: bool = False
        self.need_accepted_tokens: bool = False

        self.is_multimodal_model = self.model_config.is_multimodal_model
        self.is_pooling_model = self.model_config.pooler_config is not None
        self.enable_prompt_embeds = self.model_config.enable_prompt_embeds
        self.block_size = vllm_config.cache_config.block_size
        # Set up Attention
        self.use_sparse = hasattr(self.vllm_config.model_config.hf_config,
                                  "index_topk")
        self.attn_backend = get_attn_backend(0,
                                             self.dtype,
                                             None,
                                             self.block_size,
                                             use_mla=self.model_config.use_mla,
                                             use_sparse=self.use_sparse)

        self.attn_mask_builder = AttentionMaskBuilder(self.device)

        self._set_up_drafter()

        # kv role
        self.is_kv_producer = False
        self.is_kv_consumer = False
        if vllm_config.kv_transfer_config is not None:
            self.is_kv_producer = vllm_config.kv_transfer_config.is_kv_producer
            self.is_kv_consumer = vllm_config.kv_transfer_config.is_kv_consumer

        set_cos_and_sin(vllm_config, self.max_num_reqs,
                        self.uniform_decode_query_len, self.dtype, self.device)
        set_mc2_tokens_capacity(vllm_config, self.max_num_reqs,
                                self.uniform_decode_query_len)
        set_mc2_mask(vllm_config, self.device)
        self.pcp_allgather_restore_idx = torch.zeros(
            self.max_num_tokens + 2 * self.pcp_size * self.max_num_reqs,
            dtype=torch.int32,
            device=self.device)
        self.cp_kv_recover_idx_for_chunk: List[List[int]] = [
            [] for _ in range(self.pcp_size)
        ]

        self.num_pcp_pads = torch.zeros(self.max_num_reqs, dtype=torch.int32)
        self.pcp_padded_slot_mapping = torch.zeros(
            self.max_num_tokens + 2 * self.pcp_size * self.max_num_reqs,
            dtype=torch.int32,
            device=self.device)
        self.num_actual_tokens_pcp_padded = 0
        if self.speculative_config and self.pcp_size > 1:
            self.input_ids_pcp_full = self._make_buffer(self.max_num_tokens,
                                                        dtype=torch.int32)
            self.query_start_loc_pcp_full = self._make_buffer(
                self.max_num_reqs + 1, dtype=torch.int32)
            self.positions_pcp_full = torch.zeros(self.max_num_tokens,
                                                  dtype=torch.int64,
                                                  device="cpu",
                                                  pin_memory=True)
            self.decode_token_per_req += self.speculative_config.num_speculative_tokens
            self.positions_pcp_full_np = self.positions_pcp_full.numpy()
        self.decode_threshold = 1 + (
            self.speculative_config.num_speculative_tokens
            if self.speculative_config else 0)

        self.use_aclgraph = self._use_aclgraph()

        # NOTE: we need to use `in_profile_run` to determine whether `enable_force_load_balance` is True
        self.in_profile_run = False
        self.dynamic_eplb = self.ascend_config.dynamic_eplb or self.ascend_config.expert_map_record_path
        if self.dynamic_eplb:
            EPLBParamUtils.check_dynamic_eplb(self.ascend_config.dynamic_eplb)
            EPLBParamUtils.check_expert_map_record_path(
                self.ascend_config.expert_map_record_path)
            self.is_eplb_warmuped = False
            self.policy_type = self.ascend_config.eplb_policy_type
            self.eplb_loader = D2DExpertWeightLoader()
            self.manager = Manager()
            self.shared_dict = self.manager.dict({
                "expert_map": None,
                "moe_load": None,
                "expert_maps": None
            })
            self.eplb_process = EplbProcess(shared_dict=self.shared_dict,
                                            policy_type=self.policy_type,
                                            enable_d2d=True)
            self.process = self.eplb_process._launch_process()
            ascend_config = get_ascend_config()
            self.eplb_updator = EplbUpdator(ascend_config, self.eplb_loader,
                                            self.eplb_process, self.process)

        self.use_async_scheduling = self.scheduler_config.async_scheduling
        self.async_output_copy_stream = torch.npu.Stream() if \
            self.use_async_scheduling else None
        self.num_spec_tokens = 0
        if self.speculative_config:
            self.num_spec_tokens = self.speculative_config.num_speculative_tokens  # noqa
        self.valid_sampled_token_count_event: torch.npu.Event | None = None
        self.valid_sampled_token_count_copy_stream: torch.npu.Stream | None = None
        if self.use_async_scheduling and self.num_spec_tokens:
            self.valid_sampled_token_count_event = torch.npu.Event()
            self.valid_sampled_token_count_copy_stream = torch.npu.Stream()
        self.valid_sampled_token_count_cpu = torch.empty(
            self.max_num_reqs,
            dtype=torch.int64,
            device="cpu",
            pin_memory=self.pin_memory,
        )
        # Input Batch
        # NOTE(Chen): Ideally, we should initialize the input batch inside
        # `initialize_kv_cache` based on the kv cache config. However, as in
        # https://github.com/vllm-project/vllm/pull/18298, due to some unknown
        # reasons, we have to initialize the input batch before `load_model`,
        # quantization + weight offloading will fail otherwise. As a temporary
        # solution, we initialize the input batch here, and re-initialize it
        # in `initialize_kv_cache` if the block_sizes here is different from
        # the block_sizes in the kv cache config.
        self.input_batch = InputBatch(
            max_num_reqs=self.max_num_reqs,
            max_model_len=self.model_config.max_model_len,
            max_num_batched_tokens=self.max_num_tokens,
            device=self.device,
            pin_memory=self.pin_memory,
            vocab_size=self.model_config.get_vocab_size(),
            block_sizes=[self.block_size],
            kernel_block_sizes=[[self.cache_config.block_size]],
            is_spec_decode=bool(self.vllm_config.speculative_config),
            logitsprocs=build_logitsprocs(
                self.vllm_config, self.device, self.pin_memory,
                self.is_pooling_model,
                self.vllm_config.model_config.logits_processors),
            is_pooling_model=self.is_pooling_model,
            num_speculative_tokens=(
                self.vllm_config.speculative_config.num_speculative_tokens
                if self.vllm_config.speculative_config else 0),
            cp_kv_cache_interleave_size=self.parallel_config.
            cp_kv_cache_interleave_size,
        )
        self.num_accepted_tokens = self._make_buffer(self.max_num_reqs,
                                                     dtype=torch.int64)
        self.num_draft_tokens = self._make_buffer(self.max_num_reqs,
                                                  dtype=torch.int32)
        self.sampled_token_ids_pinned_cpu = torch.empty(
            (self.max_num_reqs, 1),
            dtype=torch.int32,
            device="cpu",
            pin_memory=self.pin_memory,
        )
        # None in the first PP rank. The rest are set after load_model.
        self.intermediate_tensors: IntermediateTensors | None = None
        self.execute_model_state: ExecuteModelState | None = None
        self.reorder_batch_threshold: int | None = None

    def _init_device_properties(self) -> None:
        self.num_sms = None

    def _sync_device(self) -> None:
        torch.npu.synchronize()

    def _set_up_drafter(self):
        # Set up speculative decoding.
        self.spec_attn_mask = None
        self.drafter: Optional[Union[NgramProposer, EagleProposer, MtpProposer,
                                     SuffixDecodingProposer]] = None
        self.actual_seq_lengths_q: list[int] = []
        self.decode_token_per_req = 1
        if self.speculative_config:
            spec_token_num = self.speculative_config.num_speculative_tokens
            assert spec_token_num > 0
            self.decode_token_per_req = 1 + spec_token_num
            self.spec_attn_mask = self.attn_mask_builder.get_splitfuse_attn_mask(
            )
            if get_pp_group().is_last_rank:
                self.drafter = self._get_drafter()
                self.rejection_sampler = AscendRejectionSampler(self.sampler)
            self.actual_seq_lengths_q = list(
                range(self.decode_token_per_req, self.max_num_tokens + 1,
                      self.decode_token_per_req))
        self.discard_request_indices = self._make_buffer(self.max_num_reqs,
                                                         dtype=torch.int64)
        self.num_discarded_requests = 0

    def _get_drafter(self):
        return get_spec_decode_method(self.speculative_config.method,
                                      self.vllm_config, self.device, self)

    def _use_aclgraph(self) -> bool:
        return self.compilation_config.cudagraph_mode != CUDAGraphMode.NONE and self.compilation_config.mode == CompilationMode.VLLM_COMPILE and not self.model_config.enforce_eager

    def _sync_metadata_across_dp(
            self, num_tokens: int,
            with_prefill: bool) -> tuple[int, Optional[torch.Tensor], bool]:
        # TODO: In vLLM, the only thing that needs to be synced is num_tokens, but in
        # our case, we still need to sync the other two flags as well. So we need to
        # include them in the all_reduce operation, and more over, we CANNOT skip it
        # even if we are running in eager mode, which harms performance.
        # FIXME: Restore the `or self.vllm_config.model_config.enforce_eager` here
        # immediately once the other two flags are no longer needed.
        if self.dp_size == 1:
            return num_tokens, None, with_prefill
        # Sync num_tokens, with_prefill across dp ranks
        num_tokens_tensor = torch.tensor([
            num_tokens if i == self.dp_rank else 0 for i in range(self.dp_size)
        ],
                                         dtype=torch.int32,
                                         device="cpu")

        flags_tensor = torch.tensor([int(with_prefill)],
                                    dtype=torch.int32,
                                    device="cpu")

        packed_tensor = torch.cat([num_tokens_tensor, flags_tensor])
        # use cpu_group to avoid cpu synchronization issue.
        # it can be overlapped with main moell execution on npu.
        dist.all_reduce(packed_tensor, group=get_dp_group().cpu_group)

        # Unpack the results
        num_tokens_across_dp = packed_tensor[:-1]
        synced_flags = packed_tensor[-1:]
        max_tokens_across_dp = torch.max(num_tokens_across_dp).item()
        global_with_prefill = bool(synced_flags[0])

        # Create a tensor for num_tokens_after_padding
        num_tokens_after_padding = torch.tensor([max_tokens_across_dp] *
                                                self.dp_size,
                                                device="cpu",
                                                dtype=torch.int32)

        return max_tokens_across_dp, num_tokens_after_padding, global_with_prefill

    def get_model(self) -> nn.Module:
        # get raw model out of the aclgraph wrapper.
        if isinstance(self.model, ACLGraphWrapper):
            return self.model.unwrap()
        return self.model

    def _make_attention_mask(self, attn_state) -> torch.Tensor:
        # pcp situation.
        if self.attn_mask_builder is None:
            raise ValueError("Attn mask builder is None")
        # Pooling situation.
        if self.model_config.runner_type == "pooling":
            return self.attn_mask_builder.get_attn_mask(2048, torch.bool)

        if self.vllm_config.model_config.use_mla:
            if self.pcp_size > 1:
                return self.attn_mask_builder.get_pcp_mla_mask(self.dtype)
            # mla prefill
            if attn_state != AscendAttentionState.DecodeOnly:
                return self.attn_mask_builder.get_mla_mask(self.dtype)
        return self.attn_mask_builder.get_splitfuse_attn_mask()

    def generate_kv_idx(self, scheduler_output):
        if not self.pcp_size > 1:
            return
        self.cp_kv_recover_idx_for_chunk = [[] for _ in range(self.pcp_size)]

        for i, req_id in enumerate(self.input_batch.req_ids):
            num_scheduled_tokens = scheduler_output.num_scheduled_tokens[
                req_id]
            is_prefill = self.input_batch.num_computed_tokens_cpu[
                i] < self.input_batch.num_prompt_tokens[i]
            if is_prefill:
                num_cp_padded_scheduled_tokens = cdiv(
                    num_scheduled_tokens,
                    2 * self.pcp_size) * (2 * self.pcp_size)
                full_indices = list(
                    range(self.max_num_tokens * self.pcp_size * self.dcp_size +
                          self.pcp_size * self.dcp_size * self.max_num_reqs))
                chunk_size = num_cp_padded_scheduled_tokens // (2 *
                                                                self.pcp_size)
                num_added_recover_tokens = len(
                    self.cp_kv_recover_idx_for_chunk[0]) * self.pcp_size
                for rank in range(self.pcp_size):
                    self.cp_kv_recover_idx_for_chunk[rank].extend(
                        full_indices[rank * chunk_size +
                                     num_added_recover_tokens:(rank + 1) *
                                     chunk_size + num_added_recover_tokens])
                    self.cp_kv_recover_idx_for_chunk[rank].extend(
                        full_indices[num_cp_padded_scheduled_tokens -
                                     (rank + 1) * chunk_size +
                                     num_added_recover_tokens:
                                     num_cp_padded_scheduled_tokens -
                                     rank * chunk_size +
                                     num_added_recover_tokens])

        cp_kv_recover_idx_for_chunk = torch.from_numpy(
            np.concatenate(
                self.cp_kv_recover_idx_for_chunk)).to(device=self.device)
        cp_kv_recover_idx_for_chunk.copy_(torch.tensor(
            np.array(self.cp_kv_recover_idx_for_chunk).flatten().tolist()),
                                          non_blocking=True)
        self.cp_kv_recover_idx_for_chunk = cp_kv_recover_idx_for_chunk.to(
            torch.float32).argsort().to(torch.int32)

    def _prepare_inputs(
        self,
        scheduler_output: "SchedulerOutput",
        intermediate_tensors: Optional[IntermediateTensors] = None,
    ) -> tuple[dict[str, Any], torch.Tensor, np.ndarray, int, torch.Tensor,
               int, torch.Tensor, SpecDecodeMetadata, Optional[torch.Tensor],
               Optional[torch.Tensor], Optional[torch.Tensor], int]:
        total_num_scheduled_tokens = scheduler_output.total_num_scheduled_tokens
        assert total_num_scheduled_tokens > 0
        num_reqs = self.input_batch.num_reqs
        assert num_reqs > 0

        # OPTIMIZATION: Start copying the block table first.
        # This way, we can overlap the copy with the following CPU operations.
        self.input_batch.block_table.commit_block_table(num_reqs)

        # Get the number of scheduled tokens for each request.
        req_ids = self.input_batch.req_ids
        tokens = [scheduler_output.num_scheduled_tokens[i] for i in req_ids]
        num_scheduled_tokens = np.array(tokens, dtype=np.int32)

        req_indices = np.repeat(self.arange_np[:num_reqs],
                                num_scheduled_tokens)
        _, arange = self._get_cumsum_and_arange(num_scheduled_tokens)
        positions_np = np.add(
            self.input_batch.num_computed_tokens_cpu[req_indices],
            arange,
        )

        self.input_batch.block_table.compute_slot_mapping(
            req_indices, positions_np)
        self.input_batch.block_table.commit_slot_mapping(
            total_num_scheduled_tokens)
        if self.pcp_size > 1:
            if not self.vllm_config.model_config.use_mla:
                self.generate_kv_idx(scheduler_output)
            tokens, position_pcp, pcp_unpad_mask = self._update_tokens_for_pcp(
                tokens)
            num_scheduled_tokens = np.array(tokens, dtype=np.int32)
            total_num_scheduled_tokens = sum(num_scheduled_tokens[:num_reqs])
        else:
            position_pcp, pcp_unpad_mask = None, None
            self.num_pcp_pads = self.num_pcp_pads[:num_reqs]

        total_num_pcp_pads = sum(self.num_pcp_pads)
        max_num_scheduled_tokens = max(tokens)
        num_valid_tokens = np.array([
            num_tokens -
            len(scheduler_output.scheduled_spec_decode_tokens.get(i, []))
            for num_tokens, i in zip(tokens, req_ids)
        ],
                                    dtype=np.int32)

        if (self.use_aclgraph and total_num_scheduled_tokens
                <= self.cudagraph_batch_sizes[-1]):
            # Add padding to the batch size.
            num_input_tokens = self.vllm_config.pad_for_cudagraph(
                total_num_scheduled_tokens)
        elif self.use_aclgraph and enable_sp(self.vllm_config):
            # When using aclgraph, if total_num_scheduled_tokens exceeds the maximum graph size,
            # the model will fall back to running its FX graph in eager mode.
            # In this case, when sequence parallelism is enabled, we need to pad tokens to align
            # with tp_size because pad_size cannot be captured by the FX graph
            tp_size = self.vllm_config.parallel_config.tensor_parallel_size
            num_input_tokens = math.ceil(
                total_num_scheduled_tokens / tp_size) * tp_size
        else:
            # Eager mode.
            num_input_tokens = total_num_scheduled_tokens

        # Get the attention state.
        attn_state = self._build_attn_state(num_reqs, num_scheduled_tokens,
                                            num_valid_tokens)
        self.attn_state = attn_state  # type: ignore

        # Determine if it's a splitfuse batch
        with_prefill = attn_state not in [
            AscendAttentionState.DecodeOnly, AscendAttentionState.SpecDecoding
        ]

        self.query_lens = torch.from_numpy(num_scheduled_tokens)

        # Get info across DP ranks.
        # NOTE: maybe_padded_num_tokens is only used when using TorchAir with DP,
        # Otherwise, it's just max_tokens_across_dp_cpu
        (maybe_padded_num_tokens, num_tokens_across_dp,
         with_prefill) = self._sync_metadata_across_dp(num_input_tokens,
                                                       with_prefill)

        # TODO: Now that num_input_tokens is basically identical with maybe_padded_num_tokens
        # We should consider removing maybe_padded_num_tokens later
        num_input_tokens = maybe_padded_num_tokens

        # Hot-Swap lora model
        if self.lora_config:
            self.set_active_loras(self.input_batch, num_scheduled_tokens)

        # Get request indices.
        # E.g., [2, 5, 3] -> [0, 0, 1, 1, 1, 1, 1, 2, 2, 2]
        req_indices = np.repeat(self.arange_np[:num_reqs],
                                num_scheduled_tokens)

        # cu_num_tokens: [2, 5, 3] -> [2, 7, 10]
        # arange: [0, 1, 0, 1, 2, 3, 4, 0, 1, 2]
        cu_num_tokens, arange = self._get_cumsum_and_arange(
            num_scheduled_tokens)

        if self.pcp_size > 1:
            positions_np = self.positions.np[:total_num_scheduled_tokens]
            np.add(self.input_batch.num_computed_tokens_cpu[req_indices],
                   position_pcp[:total_num_scheduled_tokens],
                   out=positions_np)
        else:
            self.positions.np[:total_num_scheduled_tokens] = positions_np

        # Calculate M-RoPE positions.
        # Only relevant for models using M-RoPE (e.g, Qwen2-VL)
        if self.uses_mrope:
            self._calc_mrope_positions(scheduler_output)

            # Only relevant for models using M-RoPE (e.g, Qwen2-VL)
            self.mrope_positions.gpu[:, :total_num_scheduled_tokens].copy_(
                self.mrope_positions.cpu[:, :total_num_scheduled_tokens],
                non_blocking=True)

        # Get token indices.
        # E.g., [0, 1, 0, 1, 2, 3, 4, 0, 1, 2]
        # -> [0, 1, M, M + 1, M + 2, M + 3, M + 4, 2 * M, 2 * M + 1, 2 * M + 2]
        # where M is the max_model_len.
        token_indices = (positions_np +
                         req_indices * self.input_batch.token_ids_cpu.shape[1])
        token_indices_tensor = torch.from_numpy(token_indices)
        # Prepare input_ids.
        # NOTE(woosuk): We use torch.index_select instead of np.take here
        # because torch.index_select is much faster than np.take for large
        # tensors.
        torch.index_select(self.input_batch.token_ids_cpu_tensor.flatten(),
                           0,
                           token_indices_tensor,
                           out=self.input_ids.cpu[:total_num_scheduled_tokens])
        if self.enable_prompt_embeds:
            is_token_ids = self.input_batch.is_token_ids_tensor.flatten()
            torch.index_select(
                is_token_ids,
                0,
                token_indices_tensor,
                out=self.is_token_ids.cpu[:total_num_scheduled_tokens])

        # Because we did not pre-allocate a massive prompt_embeds CPU tensor on
        # the InputBatch, we need to fill in the prompt embeds into the expected
        # spots in the GpuModelRunner's pre-allocated prompt_embeds tensor.
        if self.input_batch.req_prompt_embeds and (self.is_multimodal_model or
                                                   self.enable_prompt_embeds):
            output_idx = 0
            for req_idx in range(num_reqs):
                num_sched = num_scheduled_tokens[req_idx]

                # Skip if this request doesn't have embeddings
                if req_idx not in self.input_batch.req_prompt_embeds:
                    output_idx += num_sched
                    continue

                # Skip if no tokens scheduled
                if num_sched <= 0:
                    output_idx += num_sched
                    continue

                req_embeds = self.input_batch.req_prompt_embeds[req_idx]
                start_pos = self.input_batch.num_computed_tokens_cpu[req_idx]

                # Skip if trying to read beyond available embeddings
                if start_pos >= req_embeds.shape[0]:
                    output_idx += num_sched
                    continue

                # Copy available embeddings
                end_pos = start_pos + num_sched
                actual_end = min(end_pos, req_embeds.shape[0])
                actual_num_sched = actual_end - start_pos

                if actual_num_sched > 0:
                    self.inputs_embeds.cpu[output_idx:output_idx +
                                           actual_num_sched].copy_(
                                               req_embeds[start_pos:actual_end]
                                           )

                output_idx += num_sched

        self.query_start_loc.np[0] = 0
        self.query_start_loc.np[1:num_reqs + 1] = cu_num_tokens
        self.query_start_loc.copy_to_gpu()

        self.seq_lens.np[:num_reqs] = (
            self.input_batch.num_computed_tokens_cpu[:num_reqs] +
            num_scheduled_tokens)
        self.seq_lens.copy_to_gpu()

        # Fill unused with -1. Needed for reshape_and_cache
        self.query_start_loc.gpu[num_reqs + 1:].fill_(-1)
        self.seq_lens.gpu[num_reqs:].fill_(0)

        self.query_lens = torch.from_numpy(num_scheduled_tokens)

        # Copy the tensors to the NPU.
        self._prepare_input_ids(scheduler_output, total_num_scheduled_tokens,
                                cu_num_tokens)
        self.positions.cpu[total_num_scheduled_tokens:num_input_tokens].zero_()
        self.positions.copy_to_gpu()

        attn_state = self._build_attn_state(num_reqs, num_scheduled_tokens,
                                            num_valid_tokens)
        self.attn_mask = self._make_attention_mask(attn_state)
        self.attn_state = attn_state  # type: ignore

        self.with_prefill = with_prefill
        self.num_tokens_across_dp = num_tokens_across_dp
        self._update_graph_pad_size(with_prefill, maybe_padded_num_tokens)
        attn_metadata: dict[str, Any] = {}

        # Record the index of requests that should not be sampled,
        # so that we could clear the sampled tokens before returning
        num_tokens = [
            self.requests[r].num_tokens for r in self.input_batch.req_ids
        ]
        num_tokens_np = np.array(num_tokens, dtype=np.int32)
        num_reqs = self.input_batch.num_reqs
        if self.pcp_size > 1:
            # while pcp > 1, we need the original num_scheduled_tokens before split
            # to calculate discard_requests_mask
            tokens_original = [
                scheduler_output.num_scheduled_tokens[i] for i in req_ids
            ]
            original_seq_lens_np = (
                self.input_batch.num_computed_tokens_cpu[:num_reqs] +
                np.array(tokens_original, dtype=np.int32))
            discard_requests_mask = original_seq_lens_np < num_tokens_np
        else:
            discard_requests_mask = self.seq_lens.np[:num_reqs] < num_tokens_np

        discard_request_indices = np.nonzero(discard_requests_mask)[0]
        self.num_discarded_requests = len(discard_request_indices)
        self.discard_request_indices.np[:self.num_discarded_requests] = (
            discard_request_indices)
        self.discard_request_indices.copy_to_gpu(self.num_discarded_requests)

        # _prepare_inputs may reorder the batch, so we must gather
        # multi-modal outputs after that to ensure the correct order
        if self.is_multimodal_model:
            with self.maybe_get_ec_connector_output(
                    scheduler_output,
                    encoder_cache=self.encoder_cache,
            ):
                # Run the multimodal encoder if any.
                self._execute_mm_encoder(scheduler_output)

                # NOTE(woosuk): To unify token ids and soft tokens (vision
                # embeddings), we always use embeddings (rather than token ids)
                # as input to the multimodal model, even when the input is text.
                input_ids = self.input_ids.gpu[:total_num_scheduled_tokens]
                mm_embeds, is_mm_embed = self._gather_mm_embeddings(
                    scheduler_output)

            inputs_embeds = self.model.embed_input_ids(
                input_ids,
                multimodal_embeddings=mm_embeds,
                is_multimodal=is_mm_embed,
            )

            # TODO(woosuk): Avoid the copy. Optimize.
            self.inputs_embeds.gpu[:total_num_scheduled_tokens].copy_(
                inputs_embeds)
            inputs_embeds = self.inputs_embeds.gpu[:num_input_tokens]
            input_ids = None
        elif self.enable_prompt_embeds and get_pp_group().is_first_rank:
            # Get the input embeddings for the tokens that are not input embeds,
            # then put them into the appropriate positions.
            # TODO(qthequartermasterman): Since even when prompt embeds are
            # enabled, (a) not all requests will use prompt embeds, and (b)
            # after the initial prompt is processed, the rest of the generated
            # tokens will be token ids, it is not desirable to have the
            # embedding layer outside of the acl graph all the time. The v0
            # engine avoids this by "double compiling" the acl graph, once
            # with input_ids and again with inputs_embeds, for all num_tokens.
            # If a batch only has token ids, then including the embedding layer
            # in the acl graph will be more performant (like in the else case
            # below).
            token_ids_idx = self.is_token_ids.gpu[:total_num_scheduled_tokens] \
                .nonzero(as_tuple=False) \
                .squeeze(1)
            # Some tokens ids may need to become embeds
            if token_ids_idx.numel() > 0:
                token_ids = self.input_ids.gpu[token_ids_idx]
                tokens_to_embeds = self.model.embed_input_ids(
                    input_ids=token_ids)
                self.inputs_embeds.gpu[token_ids_idx] = tokens_to_embeds

            inputs_embeds = self.inputs_embeds.gpu[:num_input_tokens]
            input_ids = None
        else:
            # For text-only models, we use token ids as input.
            # While it is possible to use embeddings as input just like the
            # multimodal models, it is not desirable for performance since
            # then the embedding layer is not included in the ACL graph.
            input_ids = self.input_ids.gpu[:num_input_tokens]
            inputs_embeds = None
        positions = self.positions.gpu[:num_input_tokens]
        input_ids, positions = self._update_input_ids_and_positions(
            input_ids, positions, num_input_tokens, with_prefill,
            maybe_padded_num_tokens)

        # type: ignore
        if get_pp_group().is_first_rank:
            intermediate_tensors = None
        else:
            assert intermediate_tensors is not None
            assert self.intermediate_tensors is not None
            # If both flashcomm1 and pp are used simultaneously,
            # the shape of the received data and the shape of the space to be copied to will not match,
            # requiring a recalculation of the incoming data's shape.
            tp_size = get_tensor_model_parallel_world_size()
            num_input_tokens_with_flashcomm1 = num_input_tokens
            if enable_sp():
                num_input_tokens_with_flashcomm1 = (num_input_tokens +
                                                    tp_size - 1) // tp_size
            for k, v in intermediate_tensors.items():
                self.intermediate_tensors[k][:num_input_tokens_with_flashcomm1].copy_(
                    v[:num_input_tokens_with_flashcomm1], non_blocking=True)
            intermediate_tensors = IntermediateTensors({
                k: v[:num_input_tokens_with_flashcomm1]
                for k, v in self.intermediate_tensors.items()
            })

        use_spec_decode = len(
            scheduler_output.scheduled_spec_decode_tokens) > 0
        if not use_spec_decode:
            # NOTE(woosuk): Due to chunked prefills, the batch may contain
            # partial requests. While we should not sample any token
            # from these partial requests, we do so for simplicity.
            # We will ignore the sampled tokens from the partial requests.
            # TODO: Support prompt logprobs.
            spec_decode_metadata = None
            if self.pcp_size * self.dcp_size > 1:
                logits_indices = torch.from_numpy(
                    cu_num_tokens
                ) * self.pcp_size - self.num_pcp_pads[:num_reqs] - 1
                logits_indices = logits_indices.pin_memory().to(
                    self.device, non_blocking=True)
            else:
                logits_indices = self.query_start_loc.gpu[1:num_reqs + 1] - 1
        else:
            # Get the number of draft tokens for each request.
            # Iterate over the dictionary rather than all requests since not all
            # requests have draft tokens.
            num_draft_tokens = np.zeros(num_reqs, dtype=np.int32)
            for req_id, draft_token_ids in (
                    scheduler_output.scheduled_spec_decode_tokens.items()):
                req_idx = self.input_batch.req_id_to_index[req_id]
                num_draft_tokens[req_idx] = len(draft_token_ids)

            spec_decode_metadata = self._calc_spec_decode_metadata(
                num_draft_tokens, cu_num_tokens, self.num_pcp_pads[:num_reqs])
            logits_indices = spec_decode_metadata.logits_indices
            self.num_draft_tokens.np[:num_reqs] = num_draft_tokens
            self.num_draft_tokens.np[num_reqs:].fill(0)
            self.num_draft_tokens.copy_to_gpu()
        # save logits_indices for pcp spec decode usage
        self.logits_indices = logits_indices

        # Used in the below loop.
        # query_start_loc_cpu = self.query_start_loc.cpu[:num_reqs + 1]
        num_computed_tokens_cpu = (
            self.input_batch.num_computed_tokens_cpu_tensor[:num_reqs])
        self.spec_decode_common_attn_metadata = None
        if use_spec_decode and self.need_accepted_tokens:
            self.num_accepted_tokens.np[:num_reqs] = (
                self.input_batch.num_accepted_tokens_cpu[:num_reqs])
            self.num_accepted_tokens.np[num_reqs:].fill(1)
            self.num_accepted_tokens.copy_to_gpu()

        if self.speculative_config and self.pcp_size > 1:
            self._generate_pcp_mtp_input(
                num_reqs, scheduler_output.total_num_scheduled_tokens,
                scheduler_output.num_scheduled_tokens)

        long_seq_metadata = self._generate_pcp_metadata(
            total_num_scheduled_tokens)
        # Prepare the attention metadata for each KV cache group and make layers
        # in the same group share the same metadata.
        for kv_cache_group_id, kv_cache_group_spec in enumerate(
                self.kv_cache_config.kv_cache_groups):
            # NOTE: This is strange, why did we use total_num_scheduled_tokens before?
            slot_mapping_size = (total_num_scheduled_tokens
                                 if self.pcp_size == 1 else
                                 total_num_scheduled_tokens * self.pcp_size -
                                 total_num_pcp_pads)
            if isinstance(kv_cache_group_spec.kv_cache_spec,
                          EncoderOnlyAttentionSpec):
                # Encoder-only layers do not have KV cache, so we need to
                # create a dummy block table and slot mapping for them.
                blk_table_tensor = torch.zeros(
                    (num_reqs, 1),
                    dtype=torch.int32,
                    device=self.device,
                )
                slot_mapping = torch.zeros(
                    (total_num_scheduled_tokens, ),
                    dtype=torch.int64,
                    device=self.device,
                )
            else:
                blk_table = self.input_batch.block_table[kv_cache_group_id]
                blk_table_tensor = blk_table.get_device_tensor()
                blk_table.slot_mapping.gpu[slot_mapping_size:].fill_(0)
                if self.pcp_size > 1:
                    slot_mapping_for_pcp = blk_table.slot_mapping.gpu[:
                                                                      long_seq_metadata
                                                                      .
                                                                      num_actual_tokens_pcp_padded]
                    slot_mapping_for_pcp[slot_mapping_size:].fill_(-1)
                    assert pcp_unpad_mask is not None
                    pcp_padded_slot_mapping = self.pcp_padded_slot_mapping[:
                                                                           pcp_unpad_mask
                                                                           .
                                                                           shape[
                                                                               0]]
                    pcp_padded_slot_mapping.fill_(-1)
                    pcp_padded_slot_mapping[
                        pcp_unpad_mask] = slot_mapping_for_pcp[:
                                                               slot_mapping_size]
                    slot_mapping_for_pcp[:long_seq_metadata.
                                         num_actual_tokens_pcp_padded] = pcp_padded_slot_mapping
                    blk_table.slot_mapping.gpu[:long_seq_metadata.num_actual_tokens_pcp_padded] = \
                        slot_mapping_for_pcp
                slot_mapping = blk_table.slot_mapping.gpu

            # NOTE: This is a temporary hack, now in GPUModelRunner, this prepare_inputs
            # has been split to multiple parts, and there are 3 parts that is related to this
            # `num_reqs`, we'll take `query_start_loc` as an example:
            # 1. self.query_start_loc.np[1 : num_reqs + 1] = cu_num_tokens
            # 2. get `num_reqs_padded`, this depends on dispatcher and which is why we have the
            #    following simplified `dispatch` logic here, we try to minimize the impact
            # 3. query_start_loc = self.query_start_loc.gpu[: num_reqs_padded + 1]
            uniform_decode = (max_num_scheduled_tokens == self.uniform_decode_query_len) \
                and (total_num_scheduled_tokens == max_num_scheduled_tokens * num_reqs)

            # TODO: We should make this official ASAP. Also note that if we pad here,
            # the builders won’t need to add any extra padding.
            if self.compilation_config.cudagraph_mode.decode_mode() == CUDAGraphMode.FULL and \
                uniform_decode:
                num_reqs_padded = num_input_tokens // self.uniform_decode_query_len
                pad_size = num_reqs_padded - num_reqs
                if pad_size > 0:
                    last_query_loc = self.query_start_loc.gpu[num_reqs]

                    steps = torch.arange(1,
                                         pad_size + 1,
                                         device=self.device,
                                         dtype=self.query_start_loc.gpu.dtype)
                    fill_values = last_query_loc + (
                        steps * self.uniform_decode_query_len)

                    self.query_start_loc.gpu[num_reqs + 1:num_reqs_padded +
                                         1] = fill_values
                # So we are trying to simulate the behavior of GPUModelRunner's
                # prepare_inputs for uniform decode mode by padding query_start_loc
                num_reqs = num_reqs_padded

            # Make AscendCommonAttentionMetadata
            common_attn_metadata = AscendCommonAttentionMetadata(
                query_start_loc=self.query_start_loc.gpu[:num_reqs + 1],
                query_start_loc_cpu=self.query_start_loc.cpu[:num_reqs + 1],
                seq_lens_cpu=self.seq_lens.cpu[:num_reqs],
                seq_lens=self.seq_lens.gpu[:num_reqs],
                num_reqs=num_reqs,
                num_actual_tokens=slot_mapping_size,
                num_input_tokens=num_input_tokens,
                actual_seq_lengths_q=self.actual_seq_lengths_q,
                # TODO: change this to the right block table for linear attn
                block_table_tensor=blk_table_tensor[:num_reqs],
                slot_mapping=slot_mapping,
                num_computed_tokens_cpu=num_computed_tokens_cpu,
                positions=self.positions.gpu,
                attn_mask=self.attn_mask,
                spec_attn_mask=self.spec_attn_mask,
                attn_state=self.attn_state,
                is_only_prefill=bool(np.all(num_valid_tokens != 1)),
                max_query_len=max_num_scheduled_tokens,
                graph_pad_size=self.graph_pad_size,
                decode_token_per_req=self.decode_token_per_req,
                prefill_context_parallel_metadata=long_seq_metadata,
            )

            if self.speculative_config and self.pcp_size > 1:
                # For pcp + spec decode, we flatten block_table
                # to avoid irregular spec_attn_mask shape, e.g.,
                # num_decode_req=2, num_prefill_req=3, num_speculative_tokens=1,
                # ori block_table: # [d0, d1, p0, p1, p2]
                # (num_reqs_d + num_reqs_p, max_num_blocks),
                # flattened block_table: [d0, d0, d1, d1, p0, p1, p2]
                # (num_reqs_d * decode_threshold + num_reqs_p, max_num_blocks),
                ori_query_lens = self.query_start_loc_pcp_full.cpu[1:num_reqs+1] - \
                    self.query_start_loc_pcp_full.cpu[:num_reqs]
                num_prefill_reqs = (ori_query_lens
                                    > self.decode_threshold).sum().item()
                num_decode_reqs = num_reqs - num_prefill_reqs
                num_decode_reqs_flatten = num_decode_reqs * self.decode_threshold
                blk_table_tensor[
                    num_decode_reqs_flatten:num_decode_reqs_flatten +
                    num_prefill_reqs].copy_(
                        blk_table_tensor[num_decode_reqs:num_decode_reqs +
                                         num_prefill_reqs].clone())
                blk_table_tensor[:num_decode_reqs_flatten].copy_(
                    blk_table_tensor[:num_decode_reqs].repeat_interleave(
                        self.decode_threshold, dim=0))
                common_attn_metadata.block_table_tensor = \
                    blk_table_tensor[:num_decode_reqs_flatten + num_prefill_reqs]

            if self.speculative_config and \
                self.spec_decode_common_attn_metadata is None:
                self.spec_decode_common_attn_metadata = common_attn_metadata

            for attn_group in self.attn_groups[kv_cache_group_id]:
                common_prefix_len = 0
                extra_attn_metadata_args = {}
                builder = attn_group.get_metadata_builder()
                if isinstance(builder, GDNAttentionMetadataBuilder):
                    if use_spec_decode:
                        extra_attn_metadata_args = dict(
                            num_accepted_tokens=self.num_accepted_tokens.
                            gpu[:num_reqs],
                            num_decode_draft_tokens_cpu=self.num_draft_tokens.
                            gpu[:num_reqs],
                        )
                    attn_metadata_i = builder.build(
                        common_prefix_len=common_prefix_len,
                        common_attn_metadata=common_attn_metadata,
                        **extra_attn_metadata_args)
                elif self.model_config.runner_type == "pooling":
                    attn_metadata_i = builder.build(
                        common_prefix_len=common_prefix_len,
                        common_attn_metadata=common_attn_metadata,
                        **extra_attn_metadata_args)
                else:
                    attn_metadata_i = builder.build(
                        common_prefix_len=common_prefix_len,
                        common_attn_metadata=common_attn_metadata,
                        model=self.get_model(),
                        **extra_attn_metadata_args)

                for layer_name in attn_group.layer_names:
                    attn_metadata[layer_name] = attn_metadata_i

        if lmhead_tp_enable():
            max_num_reqs_across_dp = maybe_padded_num_tokens if not with_prefill else self.max_num_reqs
            logits_indices = nn.functional.pad(
                logits_indices,
                (0, max_num_reqs_across_dp - logits_indices.shape[0]))

        return (attn_metadata, positions, num_scheduled_tokens,
                num_input_tokens, num_tokens_across_dp,
                maybe_padded_num_tokens, logits_indices, spec_decode_metadata,
                input_ids, inputs_embeds, intermediate_tensors,
                max_num_scheduled_tokens)

    def _init_model_kwargs(self):
        model_kwargs = dict[str, Any]()
        num_reqs = self.input_batch.num_reqs

        num_pooling_reqs = len(self.input_batch.pooling_params)

        if num_pooling_reqs == 0:
            return model_kwargs

        pooling_params = self.input_batch.get_pooling_params()

        assert num_pooling_reqs == num_reqs

        token_type_id_requests = dict[int, Any]()
        for i, param in enumerate(pooling_params):
            if param.extra_kwargs is not None and \
            (token_types := param.extra_kwargs.get(
                "compressed_token_type_ids")) is not None:
                token_type_id_requests[i] = token_types

        if len(token_type_id_requests) == 0:
            return model_kwargs

        seq_lens = self.seq_lens.gpu[:num_reqs]
        token_type_ids = []

        for i in range(num_reqs):
            pos = token_type_id_requests.get(i, seq_lens[i])
            ids = (torch.arange(seq_lens[i]) >= pos).int()
            token_type_ids.append(ids)

        model_kwargs["token_type_ids"] = torch.concat(token_type_ids).to(
            device=self.device)
        return model_kwargs

    def _generate_process_reqs_hidden_states(self, attn_metadata, with_prefill,
                                             maybe_padded_num_tokens,
                                             input_ids, positions,
                                             intermediate_tensors,
                                             inputs_embeds):
        assert self.model is not None
        hidden_states = self.model(input_ids=input_ids,
                                   positions=positions,
                                   intermediate_tensors=intermediate_tensors,
                                   inputs_embeds=inputs_embeds,
                                   **self._init_model_kwargs())

        forward_context = get_forward_context()
        if forward_context.cudagraph_runtime_mode == CUDAGraphMode.FULL \
            and not self.use_sparse:
            # TODO: maybe_padded_num_tokens will be removed, use num_input_tokens instead
            if self.vllm_config.model_config.use_mla:
                if self.pcp_size * self.dcp_size > 1:
                    # FIXME: Try using `auto_dispatch_capture=True`
                    update_mla_attn_dcp_pcp_params(self.update_stream,
                                                   forward_context,
                                                   maybe_padded_num_tokens)
                else:
                    # FIXME: Try using `auto_dispatch_capture=True`
                    update_mla_attn_params(self.update_stream, forward_context,
                                           maybe_padded_num_tokens,
                                           self.speculative_config)
            else:
                if self.pcp_size * self.dcp_size > 1:
                    update_attn_dcp_pcp_params(self.update_stream,
                                               forward_context,
                                               maybe_padded_num_tokens)
                else:
                    update_attn_params(self.update_stream, forward_context,
                                       maybe_padded_num_tokens)

        if get_forward_context().sp_enabled and not isinstance(
                hidden_states, IntermediateTensors):
            hidden_states = tensor_model_parallel_all_gather(hidden_states, 0)
            pad_size = get_forward_context().pad_size
            if pad_size > 0:
                hidden_states = hidden_states[:-pad_size, :]

        if self.pcp_size > 1:
            hidden_states = get_pcp_group().all_gather(
                hidden_states[:self.num_actual_tokens_pcp_padded //
                              self.pcp_size], 0)
            hidden_states = torch.index_select(
                hidden_states, 0,
                self.pcp_allgather_restore_idx[:hidden_states.shape[0]])
        return hidden_states

    def _build_attn_state(self, num_reqs, num_scheduled_tokens,
                          num_valid_tokens):
        if self.model_config.runner_type == "pooling":
            if isinstance(
                    self.kv_cache_config.kv_cache_groups[0].kv_cache_spec,
                    EncoderOnlyAttentionSpec):
                attn_state = AscendAttentionState.PrefillNoCache
            else:
                attn_state = AscendAttentionState.PrefillCacheHit
        elif np.array_equal(self.seq_lens.np[:num_reqs], num_scheduled_tokens):
            attn_state = AscendAttentionState.PrefillNoCache
        # We assume it is the decode stage, where prefill occurs but only one token is not hit in cache.
        elif np.all(num_scheduled_tokens == 1):
            attn_state = AscendAttentionState.DecodeOnly
            if self.speculative_config and self.speculative_config.method == 'mtp':
                # SpecDecoding now supports seq_len=1 and seq_len=2
                # In Prefilling Decoding Disaggregation scenario, SpecDecoding need to supports seq_len=1
                attn_state = AscendAttentionState.SpecDecoding
        # Speculative decoding.
        elif np.all(num_valid_tokens == 1):
            if self.speculative_config and self.speculative_config.method == 'mtp':
                attn_state = AscendAttentionState.SpecDecoding
            else:
                attn_state = AscendAttentionState.ChunkedPrefill
        # splitfuse
        elif self.scheduler_config.enable_chunked_prefill:
            attn_state = AscendAttentionState.ChunkedPrefill
        else:
            attn_state = AscendAttentionState.PrefillCacheHit
        return attn_state

    def _update_graph_pad_size(self, with_prefill, graph_pad_size):
        self.graph_pad_size = -1

    def _update_input_ids_and_positions(self, input_ids, positions,
                                        num_input_tokens, with_prefill,
                                        maybe_padded_num_tokens):
        if self.uses_mrope:
            positions = self.mrope_positions.gpu[:, :num_input_tokens]
        return input_ids, positions

    def _calc_spec_decode_metadata(
        self,
        num_draft_tokens: np.ndarray,
        cu_num_scheduled_tokens: np.ndarray,
        num_pcp_pads: np.ndarray,
    ) -> SpecDecodeMetadata:
        # Inputs:
        # cu_num_scheduled_tokens:  [  4, 104, 107, 207, 209]
        # num_draft_tokens:         [  3,   0,   2,   0,   1]
        # Outputs:
        # cu_num_draft_tokens:      [  3,   3,   5,   5,   6]
        # logits_indices:           [  0,   1,   2,   3, 103, 104, 105, 106,
        #                            206, 207, 208]
        # target_logits_indices:    [  0,   1,   2,   5,   6,   9]
        # bonus_logits_indices:     [  3,   4,   7,   8,  10]

        # Compute the logits indices.
        # [4, 1, 3, 1, 2]
        num_sampled_tokens = num_draft_tokens + 1
        # Step 1. [4, 5, 8, 9, 11]
        cu_num_sampled_tokens = np.cumsum(num_sampled_tokens, dtype=np.int32)
        total_num_sampled_tokens = cu_num_sampled_tokens[-1]
        # Step 2. [0, 0, 0, 0, 4, 5, 5, 5, 8, 9, 9]
        cumsums_offsets = np.repeat(cu_num_sampled_tokens - num_sampled_tokens,
                                    num_sampled_tokens)
        # Step 3. [0, 1, 2, 3, 0, 0, 1, 2, 0, 0, 1]
        arange = self.arange_np[:total_num_sampled_tokens] - cumsums_offsets
        # Step 4. [0, 0, 0, 0, 103, 104, 104, 104, 206, 207, 207]
        logits_indices = np.repeat(
            cu_num_scheduled_tokens - num_sampled_tokens, num_sampled_tokens)
        # Step 5. [0, 1, 2, 3, 103, 104, 105, 106, 206, 207, 208]
        logits_indices += arange

        # while pcp > 1, decode results may contain padding (from pcp all-gather),
        # update logits_indices after getting draft_token_ids from ori logits_indices
        if self.pcp_size > 1:
            cu_num_scheduled_tokens = cu_num_scheduled_tokens * self.pcp_size - num_pcp_pads
            logits_indices_pcp = np.repeat(
                cu_num_scheduled_tokens - num_sampled_tokens,
                num_sampled_tokens)
            logits_indices_pcp += arange
            logits_indices_pcp = torch.from_numpy(
                logits_indices_pcp).pin_memory().to(self.device,
                                                    non_blocking=True)

        # Compute the bonus logits indices.
        bonus_logits_indices = cu_num_sampled_tokens - 1

        # Compute the draft logits indices.
        # [3, 3, 5, 5, 6]
        cu_num_draft_tokens = np.cumsum(num_draft_tokens, dtype=np.int32)
        total_num_draft_tokens = cu_num_draft_tokens[-1]
        # [0, 0, 0, 3, 3, 5]
        cumsums_offsets = np.repeat(cu_num_draft_tokens - num_draft_tokens,
                                    num_draft_tokens)
        # [0, 1, 2, 0, 1, 0]
        arange = self.arange_np[:total_num_draft_tokens] - cumsums_offsets
        # [0, 0, 0, 5, 5, 9]
        target_logits_indices = np.repeat(
            cu_num_sampled_tokens - num_sampled_tokens, num_draft_tokens)
        # [0, 1, 2, 5, 6, 9]
        target_logits_indices += arange

        # TODO: Optimize the CPU -> NPU copy.
        cu_num_draft_tokens = (
            torch.from_numpy(cu_num_draft_tokens).pin_memory().to(
                self.device, non_blocking=True))
        cu_num_sampled_tokens = (
            torch.from_numpy(cu_num_sampled_tokens).pin_memory().to(
                self.device, non_blocking=True))
        logits_indices = (torch.from_numpy(logits_indices).pin_memory().to(
            self.device, non_blocking=True))
        target_logits_indices = (
            torch.from_numpy(target_logits_indices).pin_memory().to(
                self.device, non_blocking=True))
        bonus_logits_indices = torch.from_numpy(
            bonus_logits_indices).pin_memory().to(self.device,
                                                  non_blocking=True)

        # Compute the draft token ids.
        # draft_token_indices:      [  1,   2,   3, 105, 106, 208]
        draft_token_ids = self.input_ids.gpu[logits_indices]
        draft_token_ids = draft_token_ids[target_logits_indices + 1]
        if self.pcp_size > 1:
            logits_indices = logits_indices_pcp
        metadata = SpecDecodeMetadata(
            draft_token_ids=draft_token_ids,
            num_draft_tokens=num_draft_tokens.tolist(),
            cu_num_draft_tokens=cu_num_draft_tokens,
            cu_num_sampled_tokens=cu_num_sampled_tokens,
            target_logits_indices=target_logits_indices,
            bonus_logits_indices=bonus_logits_indices,
            logits_indices=logits_indices,
        )
        return metadata

    def propose_draft_token_ids(
        self,
        valid_sampled_token_ids: torch.Tensor | list[list[int]],
        sampling_metadata: SamplingMetadata,
        scheduler_output: "SchedulerOutput",
        spec_decode_metadata: SpecDecodeMetadata,
        positions: torch.Tensor,
        num_scheduled_tokens: int,
        hidden_states: torch.Tensor,
        attn_metadata: dict[str, Any],
        aux_hidden_states: torch.Tensor = None,
    ) -> Optional[list[list[int]]]:
        if not self.drafter:
            # Speculative decoding is not enabled.
            draft_token_ids = None
        else:
            draft_token_ids = self.drafter.generate_token_ids(
                valid_sampled_token_ids, sampling_metadata, scheduler_output,
                spec_decode_metadata, positions, num_scheduled_tokens,
                hidden_states, attn_metadata, aux_hidden_states)
        return draft_token_ids

    def _select_moe_comm_method(self,
                                num_tokens: int) -> Optional[MoECommType]:
        """1. If expert parallel is not enabled, we use all-gather since MC2 and all-to-all
        are designed for expert parallelism.
        2. If expert parallel is enabled, we need to consider the soc version and the
        number of tokens. This is based on the observation that all-gather is more
        efficient than all-to-all when running on A2.

            a. For A2, we choose from MC2 and all-gather.

            b. For A3, we choose from MC2 and all-to-all.

            In both cases, we use MC2 when the number of tokens is smaller than
            a its capacity threshold.

        Args:
            num_tokens (int): The number of tokens in the current batch.

        Raises:
            ValueError: If the soc version is unsupported.

        Returns:
            MoECommType: The selected MoE communication method.
        """
        if not is_moe_model(self.vllm_config):
            return None
        mc2_tokens_capacity = get_mc2_tokens_capacity()
        soc_version = get_ascend_device_type()
        quant_type = getattr(
            self.vllm_config.model_config.hf_config, 'moe_quantize',
            getattr(self.vllm_config.model_config.hf_config, 'quantize', None))
        model_type = self.vllm_config.model_config.hf_config.model_type

        if not self.parallel_config.enable_expert_parallel:
            moe_comm_type = MoECommType.ALLGATHER
        elif soc_version in {AscendDeviceType._910B}:
            if (num_tokens <= mc2_tokens_capacity
                    and self.parallel_config.world_size_across_dp /
                    self.parallel_config.pipeline_parallel_size >= 16):
                moe_comm_type = MoECommType.MC2
            else:
                # Currently, w4a8_dynamic does not support allgatherep
                if quant_type == "w4a8_dynamic":
                    moe_comm_type = MoECommType.ALLTOALL
                else:
                    moe_comm_type = MoECommType.ALLGATHER

        elif soc_version in {AscendDeviceType._910_93}:
            moe_comm_type = (
                MoECommType.MC2 if num_tokens <= mc2_tokens_capacity else
                MoECommType.FUSED_ALLTOALL if quant_type == "w8a8_dynamic"
                and get_ep_group().world_size <= 16 else MoECommType.ALLTOALL)
        else:
            raise ValueError(f"Unsupported soc_version: {soc_version}")

        # PanguProMoE only supports allgather
        if model_type == "PanguProMoE":
            moe_comm_type = MoECommType.ALLGATHER

        if is_global_first_rank():
            logger.debug(f"num_tokens: {num_tokens}, "
                         f"moe_comm_type: {moe_comm_type}")
        return moe_comm_type

    @staticmethod
    def get_finished_kv_transfer(
        scheduler_output: "SchedulerOutput",
    ) -> tuple[Optional[set[str]], Optional[set[str]]]:
        if has_kv_transfer_group():
            return get_kv_transfer_group().get_finished(
                scheduler_output.finished_req_ids)
        return None, None

    @torch.inference_mode()
    def execute_model(
        self,
        scheduler_output: "SchedulerOutput",
        intermediate_tensors: Optional[IntermediateTensors] = None,
    ) -> Union[ModelRunnerOutput, IntermediateTensors] | None:
        if self.execute_model_state is not None:
            raise RuntimeError("State error: sample_tokens() must be called "
                               "after execute_model() returns None.")

        with ProfileExecuteDuration().capture_async("prepare input"):
            self._update_states(scheduler_output)
            if has_ec_transfer() and get_ec_transfer().is_producer:
                with self.maybe_get_ec_connector_output(
                        scheduler_output,
                        encoder_cache=self.encoder_cache,
                ):
                    self._execute_mm_encoder(scheduler_output)
                    return make_empty_encoder_model_runner_output(
                        scheduler_output)

            if not scheduler_output.total_num_scheduled_tokens:
                if not has_kv_transfer_group():
                    logger.debug(
                        "skip this step for we receive the data from remote disaggregate prefill node"
                    )
                    # Return empty ModelRunnerOuptut if there's no work to do.
                    return EMPTY_MODEL_RUNNER_OUTPUT
                return self.kv_connector_no_forward(scheduler_output)

            if self.dynamic_eplb:
                self.eplb_updator.forward_before()

            (attn_metadata, positions, num_scheduled_tokens_np,
             num_input_tokens, num_tokens_across_dp, maybe_padded_num_tokens,
             logits_indices, spec_decode_metadata, input_ids, inputs_embeds,
             intermediate_tensors,
             max_query_len) = (self._prepare_inputs(scheduler_output,
                                                    intermediate_tensors))

            if self.dynamic_eplb:
                self.eplb_updator.take_update_info_from_eplb_process()

        moe_comm_type = self._select_moe_comm_method(num_input_tokens)
        # prevent debugger is None
        need_dump = self.dump_enable and self.debugger is not None
        if need_dump:
            assert self.debugger is not None
            dbg_cfg = getattr(self.debugger, "config", None)
            dump_level = str(
                getattr(dbg_cfg, "level",
                        "L1")).upper() if dbg_cfg is not None else "L1"
            if dump_level in ("L0", "MIX"):
                self.debugger.start(model=self.model)
            else:
                self.debugger.start()

        uniform_decode = (max_query_len == self.uniform_decode_query_len) and (
            scheduler_output.total_num_scheduled_tokens
            == self.input_batch.num_reqs * max_query_len)
        has_lora = len(self.input_batch.lora_id_to_lora_request) > 0
        aclgraph_runtime_mode, batch_descriptor = \
            self.cudagraph_dispatcher.dispatch(num_tokens=num_input_tokens, uniform_decode=uniform_decode, has_lora=has_lora)

        # Run forward pass
        with ProfileExecuteDuration().capture_async("forward"):
            with set_ascend_forward_context(
                    attn_metadata,
                    self.vllm_config,
                    num_tokens=num_input_tokens,
                    num_tokens_across_dp=num_tokens_across_dp,
                    with_prefill=self.with_prefill,
                    moe_comm_type=moe_comm_type,
                    aclgraph_runtime_mode=aclgraph_runtime_mode,
                    batch_descriptor=batch_descriptor,
                    num_actual_tokens=scheduler_output.
                    total_num_scheduled_tokens,
                    prefetch_stream=self.prefetch_stream,
                    model_instance=self.model,
                    weight_prefetch_method=self.weight_prefetch_method):
                self.maybe_setup_kv_connector(scheduler_output)

                hidden_states = self._generate_process_reqs_hidden_states(
                    attn_metadata, self.with_prefill, maybe_padded_num_tokens,
                    input_ids, positions, intermediate_tensors, inputs_embeds)

            self.maybe_wait_for_kv_save()
            finished_sending, finished_recving = self.get_finished_kv_transfer(
                scheduler_output)

            aux_hidden_states = None
            if self.drafter and self.drafter.name == SpecDcodeType.EAGLE3:
                hidden_states, aux_hidden_states = hidden_states

        kv_connector_output = KVConnectorOutput(
            finished_sending=finished_sending,
            finished_recving=finished_recving)
        finished_sending = None
        finished_recving = None
        with ProfileExecuteDuration().capture_async("post process"):
            # Broadcast PP output for external_launcher (torchrun)
            # to make sure we are synced across pp ranks
            # TODO: Support overlapping mirco-batches
            # https://github.com/vllm-project/vllm/issues/18019
            broadcast_pp_output = \
                self.parallel_config.distributed_executor_backend \
                == "external_launcher" and len(get_pp_group().ranks) > 0
            if not get_pp_group().is_last_rank:
                # For mid-pipeline stages, return the hidden states.
                if not broadcast_pp_output:
                    hidden_states.kv_connector_output = kv_connector_output
                    if need_dump:
                        assert self.debugger is not None
                        self.debugger.stop()
                        self.debugger.step()
                    return hidden_states
                assert isinstance(hidden_states, IntermediateTensors)
                get_pp_group().send_tensor_dict(
                    hidden_states.tensors, all_gather_group=get_tp_group())
                logits = None
            else:
                if self.input_batch.pooling_params:
                    pool_output = self._pool(
                        hidden_states,
                        scheduler_output.total_num_scheduled_tokens,
                        num_scheduled_tokens_np, finished_sending,
                        finished_recving, kv_connector_output)
                    if need_dump:
                        assert self.debugger is not None
                        self.debugger.stop()
                        self.debugger.step()
                    return pool_output
                # Sometimes, after the model is compiled through the AOT backend,
                # the model output may become a list containing only one Tensor object.
                if isinstance(hidden_states, list) and \
                        len(hidden_states) == 1 and \
                        isinstance(hidden_states[0], torch.Tensor):
                    hidden_states = hidden_states[0]
                sample_hidden_states = hidden_states[logits_indices]
                logits = self.model.compute_logits(sample_hidden_states)
            if broadcast_pp_output:
                model_output_broadcast_data = {
                    "logits": logits.contiguous(),
                } if logits is not None else {}
                model_output_broadcast_data = get_pp_group(
                ).broadcast_tensor_dict(model_output_broadcast_data,
                                        src=len(get_pp_group().ranks) - 1)
                assert model_output_broadcast_data is not None
                logits = model_output_broadcast_data["logits"]

            # Apply structured output bitmasks if present
            self.execute_model_state = ExecuteModelState(
                scheduler_output,
                logits,
                spec_decode_metadata,
                hidden_states,
                sample_hidden_states,
                aux_hidden_states,
                kv_connector_output,
                attn_metadata,
                positions,
            )
        return None

    @torch.inference_mode
    def sample_tokens(
        self, grammar_output: "GrammarOutput | None"
    ) -> ModelRunnerOutput | AsyncModelRunnerOutput | IntermediateTensors:
        if self.execute_model_state is None:
            # Nothing to do (PP non-final rank case), output isn't used.
            return None  # noqa
        need_dump = self.dump_enable and self.debugger is not None
        # Unpack ephemeral state.
        (
            scheduler_output,
            logits,
            spec_decode_metadata,
            hidden_states,
            sample_hidden_states,
            aux_hidden_states,  # noqa
            kv_connector_output,
            attn_metadata,
            positions,
        ) = self.execute_model_state
        # Clear ephemeral state.
        self.execute_model_state = None

        # Apply structured output bitmasks if present.
        if grammar_output is not None:
            logits = self.apply_grammar_bitmask(scheduler_output,
                                                grammar_output, logits)

        with ProfileExecuteDuration().capture_async("Sample"):
            # Sample the next token and get logprobs if needed.
            sampling_metadata = self.input_batch.sampling_metadata
            if spec_decode_metadata is None:
                if lmhead_tp_enable() and logits is not None:
                    logits = logits[:self.input_batch.num_reqs]
                sampler_output = self.sampler(
                    logits=logits,
                    sampling_metadata=sampling_metadata,
                )
            else:
                if lmhead_tp_enable() and logits is not None:
                    logits = logits[:len(spec_decode_metadata.logits_indices)]
                # When indexing with a tensor (bonus_logits_indices), PyTorch
                # creates a new tensor with separate storage from the original
                # logits tensor. This means any in-place operations on bonus_logits
                # won't affect the original logits tensor.
                assert logits is not None
                bonus_logits = logits[
                    spec_decode_metadata.bonus_logits_indices]
                sampler_output = self.sampler(
                    logits=bonus_logits,
                    sampling_metadata=sampling_metadata,
                )
                bonus_token_ids = sampler_output.sampled_token_ids

                # Just like `bonus_logits`, `target_logits` is a new tensor with
                # separate storage from the original `logits` tensor. Therefore,
                # it is safe to update `target_logits` in place.
                target_logits = logits[
                    spec_decode_metadata.target_logits_indices]
                output_token_ids = self.rejection_sampler(
                    spec_decode_metadata,
                    None,  # draft_probs
                    target_logits,
                    bonus_token_ids,
                    sampling_metadata,
                )
                sampler_output.sampled_token_ids = output_token_ids
                if self.need_accepted_tokens:
                    self._update_states_after_model_execute(output_token_ids)
            discard_sampled_tokens_req_indices = \
                self.discard_request_indices.np[:self.num_discarded_requests]
            for i in discard_sampled_tokens_req_indices:
                generator = self.input_batch.generators.get(int(i))
                if generator is not None:
                    generator.set_offset(generator.get_offset() - 4)

            # Copy some objects so they don't get modified after returning.
            # This is important when using async scheduling.
            req_ids_output_copy = self.input_batch.req_ids.copy()
            req_id_to_index_output_copy = \
                self.input_batch.req_id_to_index.copy()

            # NOTE: NPU -> CPU Sync happens here.
            # Move as many CPU operations as possible before this sync point.
            logprobs_tensors = sampler_output.logprobs_tensors
            logprobs_lists = logprobs_tensors.tolists() \
                if logprobs_tensors is not None else None

            # Compute prompt logprobs if needed.
            prompt_logprobs_dict = self._get_prompt_logprobs_dict(
                hidden_states[:scheduler_output.total_num_scheduled_tokens],
                scheduler_output,
            )

            num_sampled_tokens = sampler_output.sampled_token_ids.shape[0]
            sampled_token_ids = sampler_output.sampled_token_ids

            if not self.use_async_scheduling:
                # Get the valid generated tokens.
                max_gen_len = sampled_token_ids.shape[-1]
                if max_gen_len == 1:
                    # No spec decode tokens. It's a tensor.
                    valid_sampled_token_ids = sampled_token_ids.tolist()
                else:
                    # Includes spec decode tokens. It's a numpy array
                    valid_sampled_token_ids, _ = self.rejection_sampler.parse_output(
                        sampled_token_ids,
                        self.input_batch.vocab_size,
                    )
                # Mask out the sampled tokens that should not be sampled.
                for i in discard_sampled_tokens_req_indices:
                    valid_sampled_token_ids[int(i)].clear()
            else:
                valid_sampled_token_ids = []
                invalid_req_indices = discard_sampled_tokens_req_indices.tolist(
                )
                invalid_req_indices_set = set(invalid_req_indices)
                if self.num_spec_tokens <= 0:
                    assert sampled_token_ids.shape[-1] == 1
                    # Cache the sampled tokens on the NPU and avoid CPU sync.
                    # These will be copied into input_ids in the next step
                    # when preparing inputs.
                    self.input_batch.prev_sampled_token_ids = sampled_token_ids


                self.input_batch.prev_sampled_token_ids_invalid_indices = \
                    invalid_req_indices_set
                self.input_batch.prev_req_id_to_index = {
                    req_id: i
                    for i, req_id in enumerate(self.input_batch.req_ids)
                    if i not in invalid_req_indices_set
                }
            # Cache the sampled tokens in the model runner, so that the scheduler
            # doesn't need to send them back.
            # NOTE(woosuk): As an exception, when using PP, the scheduler sends
            # the sampled tokens back, because there's no direct communication
            # between the first-stage worker and the last-stage worker.
            for req_idx in range(num_sampled_tokens):
                if self.use_async_scheduling:
                    sampled_ids = [-1] * 1 if \
                        req_idx not in invalid_req_indices_set else None
                else:
                    sampled_ids = valid_sampled_token_ids[req_idx]
                if not sampled_ids:
                    continue

                start_idx = self.input_batch.num_tokens_no_spec[req_idx]
                end_idx = start_idx + len(sampled_ids)
                assert end_idx <= self.model_config.max_model_len, (
                    "Sampled token IDs exceed the max model length. "
                    f"Total number of tokens: {end_idx} > max_model_len: "
                    f"{self.model_config.max_model_len}")

                self.input_batch.token_ids_cpu[req_idx,
                                               start_idx:end_idx] = sampled_ids
                self.input_batch.is_token_ids[req_idx,
                                              start_idx:end_idx] = True
                self.input_batch.num_tokens_no_spec[req_idx] = end_idx
                self.input_batch.num_tokens[req_idx] = end_idx
                req_id = self.input_batch.req_ids[req_idx]
                req_state = self.requests[req_id]
                req_state.output_token_ids.extend(sampled_ids)

        def propose_draft_token_ids(sampled_token_ids):
            assert self.spec_decode_common_attn_metadata is not None
            self._draft_token_ids = self.propose_draft_token_ids(
                sampled_token_ids,
                sampling_metadata,
                scheduler_output,
                spec_decode_metadata,
                positions,
                scheduler_output.total_num_scheduled_tokens,
                hidden_states,
                attn_metadata,
                aux_hidden_states,
            )

        with ProfileExecuteDuration().capture_async("Draft"):
            if self.speculative_config:
                use_padded_batch_for_eagle = self.speculative_config and \
                    self.speculative_config.method == "mtp" and \
                    not self.speculative_config.disable_padded_drafter_batch
                if use_padded_batch_for_eagle:
                    # EAGLE speculative decoding can use the GPU sampled tokens
                    # as inputs, and does not need to wait for bookkeeping to finish.
                    propose_draft_token_ids(sampler_output.sampled_token_ids)
                if self.speculative_config and not use_padded_batch_for_eagle:
                    # ngram and other speculative decoding methods use the sampled
                    # tokens on the CPU, so they are run after bookkeeping.
                    propose_draft_token_ids(valid_sampled_token_ids)

            if has_kv_transfer_group():
                get_kv_transfer_group().clear_connector_metadata()

        extra_args = ({"kv_connector_output": kv_connector_output})

        model_runner_output = ModelRunnerOutput(
            req_ids=req_ids_output_copy,
            req_id_to_index=req_id_to_index_output_copy,
            sampled_token_ids=valid_sampled_token_ids,
            logprobs=logprobs_lists,
            prompt_logprobs_dict=prompt_logprobs_dict,
            pooler_output=[],
            **extra_args,
        )

        durations = ProfileExecuteDuration().pop_captured_sync()
        if durations:
            dr_str = [
                f"[{tag}]:{duration:.2f}ms"
                for tag, duration in durations.items()
            ]
            captured_name = "Decode" if self.attn_state == AscendAttentionState.DecodeOnly else "Prefill"
            logger.info("Profile execute duration [%s]:%s", captured_name,
                        " ".join(dr_str))
        if self.dynamic_eplb:
            self.eplb_updator.forward_end()
        if not self.use_async_scheduling:
            if need_dump:
                assert self.debugger is not None
                self.debugger.stop()
                self.debugger.step()
            return model_runner_output

        if need_dump:
            assert self.debugger is not None
            self.debugger.stop()
            self.debugger.step()
        return AsyncGPUModelRunnerOutput(
            model_runner_output=model_runner_output,
            sampled_token_ids=sampled_token_ids,
            invalid_req_indices=invalid_req_indices,
            async_output_copy_stream=self.async_output_copy_stream,
        )

    def _build_dummy_attn_metadata(
        self,
        with_prefill: bool,
        num_reqs: int,
        num_tokens: int,
        max_query_len: int,
        num_scheduled_tokens: np.ndarray,
        aclgraph_runtime_mode: Optional[CUDAGraphMode] = None,
        force_attention: bool = False,
    ) -> Optional[dict[str, Any]]:
        attn_metadata: Optional[dict[str, Any]] = None

        if force_attention or aclgraph_runtime_mode == CUDAGraphMode.FULL:
            assert with_prefill is False, \
                "Full decode graph only supports uniform batch now."

            attn_metadata = {}

            seq_lens = max_query_len
            self.seq_lens_np[:num_reqs] = seq_lens
            self.seq_lens_np[num_reqs:] = 0
            self.seq_len.copy_to_gpu()

            cu_num_tokens, arange = self._get_cumsum_and_arange(
                num_scheduled_tokens)

<<<<<<< HEAD
            self.query_start_loc.gpu[1:num_reqs +
                                     1] = torch.Tensor(cu_num_tokens)
            self.query_start_loc.cpu[1:num_reqs +
=======
            self.query_start_loc_cpu[1:num_reqs +
>>>>>>> 490ddf53
                                     1] = torch.Tensor(cu_num_tokens)
            self.query_start_loc = self.query_start_loc_cpu.pin_memory().to(
                self.device, non_blocking=True)
            self.query_lens = torch.from_numpy(num_scheduled_tokens)
            self.attn_mask = self.attn_mask_builder.get_splitfuse_attn_mask()

            num_computed_tokens_cpu = (
                self.input_batch.num_computed_tokens_cpu_tensor[:num_reqs])

            for kv_cache_group_id, kv_cache_group_spec in enumerate(
                    self.kv_cache_config.kv_cache_groups):
                block_table_tensor = self.input_batch.block_table[
                    kv_cache_group_id].get_device_tensor()
                slot_mapping = self.input_batch.block_table[
                    kv_cache_group_id].slot_mapping
                self.cp_kv_recover_idx = torch.zeros(self.max_num_tokens,
                                                     dtype=torch.int32,
                                                     device=self.device)
                long_seq_metadata = self._generate_pcp_metadata(num_tokens)
                if long_seq_metadata is not None:
                    pcp_world_size = get_pcp_group().world_size
                    dcp_world_size = get_dcp_group().world_size
                    num_computed_tokens_of_pcp_dcp = [[
                        [0] * dcp_world_size for _ in range(pcp_world_size)
                    ] for _ in range(num_tokens)]
                    long_seq_metadata.num_computed_tokens_of_pcp_dcp = num_computed_tokens_of_pcp_dcp
                # QUESTION: Why do we separately set query_start_loc for spec in the first place?
                # While in _prepare_inputs we don't?
                if self.speculative_config:
                    self.query_start_loc.gpu[:num_reqs + 1] = torch.tensor(
                        [0] + self.actual_seq_lengths_q[:num_reqs],
                        device=self.device,
                        dtype=torch.int32)
                common_attn_metadata = AscendCommonAttentionMetadata(
                    query_start_loc=self.query_start_loc.gpu[:num_reqs + 1],
                    query_start_loc_cpu=self.query_start_loc.cpu[:num_reqs +
                                                                 1],
                    seq_lens_cpu=self.seq_lens.cpu,
                    seq_lens=self.seq_lens.gpu[:num_reqs],
                    num_reqs=num_reqs,
                    num_actual_tokens=num_tokens,
                    num_input_tokens=num_tokens,
                    actual_seq_lengths_q=self.actual_seq_lengths_q,
                    block_table_tensor=block_table_tensor[:num_reqs],
                    slot_mapping=slot_mapping.gpu,
                    num_computed_tokens_cpu=num_computed_tokens_cpu,
                    positions=self.positions.gpu,
                    attn_mask=self.attn_mask,
                    spec_attn_mask=self.spec_attn_mask,
                    attn_state=self.attn_state,
                    max_query_len=max_query_len,
                    decode_token_per_req=self.decode_token_per_req,
                    prefill_context_parallel_metadata=long_seq_metadata,
                )
                if self.pcp_size > 1:
                    common_attn_metadata.block_table_tensor = \
                        block_table_tensor[:num_reqs * self.decode_threshold]
                attn_state = AscendAttentionState.DecodeOnly
                if self.speculative_config and \
                        self.speculative_config.method == "mtp":
                    attn_state = AscendAttentionState.SpecDecoding

                common_metadata = CommonAttentionMetadata(
                    query_start_loc=self.query_start_loc.gpu[:num_reqs + 1],
                    query_start_loc_cpu=self.query_start_loc.cpu[:num_reqs +
                                                                 1],
                    seq_lens_cpu=self.seq_lens.cpu[:num_reqs],
                    seq_lens=self.seq_lens.cpu[:num_reqs],
                    num_reqs=num_reqs,
                    num_actual_tokens=num_tokens,
                    block_table_tensor=block_table_tensor[:num_reqs],
                    slot_mapping=slot_mapping.gpu,
                    num_computed_tokens_cpu=num_computed_tokens_cpu,
                    max_query_len=max_query_len,
                    max_seq_len=seq_lens)

                for attn_group in self.attn_groups[kv_cache_group_id]:
                    builder = attn_group.get_metadata_builder()
                    if isinstance(builder, GDNAttentionMetadataBuilder):
                        attn_metadata_gdn_attention = builder.build_for_cudagraph_capture(
                            common_metadata)
                    else:
                        attn_metadata_full_attention = builder.build_for_graph_capture(
                            common_attn_metadata, attn_state, self.get_model())
                    for layer_name in kv_cache_group_spec.layer_names:
                        if "linear_attn" in layer_name:
                            attn_metadata[
                                layer_name] = attn_metadata_gdn_attention
                        else:
                            attn_metadata[
                                layer_name] = attn_metadata_full_attention

        return attn_metadata

    def _generate_dummy_run_hidden_states(self, with_prefill, input_ids,
                                          positions, attn_metadata, num_tokens,
                                          intermediate_tensors, inputs_embeds):
        hidden_states = self.model(input_ids=input_ids,
                                   positions=positions,
                                   intermediate_tensors=intermediate_tensors,
                                   inputs_embeds=inputs_embeds)
        forward_context = get_forward_context()
        assert forward_context is not None
        if forward_context.cudagraph_runtime_mode == CUDAGraphMode.FULL and \
            not forward_context.capturing and not self.use_sparse:
            if self.vllm_config.model_config.use_mla:
                # FIXME: Try using `auto_dispatch_capture=True`
                if self.pcp_size * self.dcp_size > 1:
                    # FIXME: Try using `auto_dispatch_capture=True`
                    update_mla_attn_dcp_pcp_params(self.update_stream,
                                                   forward_context,
                                                   positions.shape[0])
                else:
                    # FIXME: Try using `auto_dispatch_capture=True`
                    update_mla_attn_params(self.update_stream, forward_context,
                                           num_tokens, self.speculative_config)
            else:
                if self.pcp_size * self.dcp_size > 1:
                    update_attn_dcp_pcp_params(self.update_stream,
                                               forward_context,
                                               positions.shape[0])
                else:
                    update_attn_params(self.update_stream, forward_context,
                                       num_tokens)

        if self.drafter and self.drafter.name == SpecDcodeType.EAGLE3:
            hidden_states, _ = hidden_states
        else:
            hidden_states = hidden_states
        return hidden_states

    @torch.inference_mode()
    def _dummy_run(
        self,
        num_tokens: int,
        with_prefill: bool = False,
        aclgraph_runtime_mode: Optional[CUDAGraphMode] = None,
        force_attention: bool = False,
        uniform_decode: bool = False,
    ) -> torch.Tensor:
        # only support eager mode and piecewise graph now
        assert aclgraph_runtime_mode is None or aclgraph_runtime_mode in {
            CUDAGraphMode.NONE, CUDAGraphMode.PIECEWISE, CUDAGraphMode.FULL
        }
        # In multi-DP scenarios, there may be situations where all DP groups are executing dummy runs.
        # If sequence parallelism is enabled, it is essential to ensure that num_tokens is divisible by tp_size.
        if self.use_aclgraph and enable_sp(self.vllm_config):
            tp_size = self.vllm_config.parallel_config.tensor_parallel_size
            num_tokens = math.ceil(num_tokens / tp_size) * tp_size

        # Force dummy run on prefill stage when this node is deemed as kv producer.
        if self.is_kv_producer and not self.is_kv_consumer:
            with_prefill = True

        # Padding for DP
        (num_tokens, num_tokens_across_dp,
         with_prefill) = self._sync_metadata_across_dp(num_tokens,
                                                       with_prefill)

        # If cudagraph_mode.decode_mode() == FULL and
        # cudagraph_mode.seperate_routine(). This means that we are using
        # different graphs and/or modes for mixed prefill-decode batches vs.
        # uniform decode batches. A uniform decode batch means that all
        # requests have identical query length, except a potential virtual
        # request (shorter) in the batch account for padding.
        # Uniform decode batch could either be common pure decode, where
        # max_query_len == 1, or speculative decode, where
        # max_query_len == 1 + num_spec_decode_tokens.

        # When setting max_query_len = 1, we switch to and capture the optimized
        # routine of FA2 for pure decode, i.e., Flashdecode + an optimization
        # for GQA/MQA.
        max_query_len = self.uniform_decode_query_len if uniform_decode else \
                                                                num_tokens

        # Set num_scheduled_tokens based on num_tokens and max_num_seqs
        # for dummy run with LoRA so that the num_reqs collectively
        # has num_tokens in total.
        assert num_tokens <= self.scheduler_config.max_num_batched_tokens
        max_num_reqs = self.max_num_reqs
        if uniform_decode:
            num_reqs = cdiv(num_tokens, max_query_len)
            num_scheduled_tokens_list = [max_query_len] * num_reqs
            if num_tokens % max_query_len != 0:
                num_scheduled_tokens_list[-1] = num_tokens % max_query_len
        else:
            if with_prefill:
                num_reqs = num_tokens
            else:
                num_reqs = (num_tokens + self.decode_token_per_req -
                            1) // self.decode_token_per_req
            num_reqs = min(num_reqs, max_num_reqs)
            min_tokens_per_req = num_tokens // num_reqs
            num_scheduled_tokens_list = [min_tokens_per_req] * num_reqs
            num_scheduled_tokens_list[-1] += num_tokens % num_reqs
        assert sum(num_scheduled_tokens_list) == num_tokens
        assert len(num_scheduled_tokens_list) == num_reqs
        num_scheduled_tokens = np.array(num_scheduled_tokens_list,
                                        dtype=np.int32)
        num_sampled_tokens = np.ones(num_reqs, dtype=np.int32)

        if not self.in_profile_run and self.dynamic_eplb:
            self.eplb_updator.forward_before()

        has_lora = True if self.lora_config and self.compilation_config.cudagraph_specialize_lora else False
        _ag_mode, batch_descriptor = \
            self.cudagraph_dispatcher.dispatch(num_tokens=num_tokens, uniform_decode=uniform_decode, has_lora=has_lora)

        num_tokens_padded = batch_descriptor.num_tokens
        num_reqs_padded = (batch_descriptor.num_reqs if
                           batch_descriptor.num_reqs is not None else num_reqs)
        if num_tokens_across_dp is not None and num_tokens_padded != num_tokens:
            # pad is needed if the pad of `num_tokens` is triggered inside CudagraphDispatcher
            num_tokens_across_dp[:] = num_tokens_padded
            num_scheduled_tokens = num_scheduled_tokens.repeat(num_reqs_padded)

        moe_comm_type = self._select_moe_comm_method(num_tokens_padded)

        # filter out the valid batch descriptor
        if aclgraph_runtime_mode is not None:
            # we allow forcing NONE when the dispatcher disagrees to support
            # warm ups for aclgraph capture
            if aclgraph_runtime_mode != CUDAGraphMode.NONE and aclgraph_runtime_mode != _ag_mode:
                raise ValueError(
                    f"Aclgraph runtime mode mismatch at dummy_run. "
                    f"Expected {_ag_mode}, but got {aclgraph_runtime_mode}.")
        else:
            aclgraph_runtime_mode = _ag_mode

        # TODO(Mengqing): Set create_mixed_batch to False since it's only used in FI warmup
        # and not supported in ASCEND now. We could remove it in the future.
        attn_metadata = self._build_dummy_attn_metadata(
            False,
            num_reqs=num_reqs_padded,
            num_tokens=num_tokens_padded,
            max_query_len=max_query_len,
            aclgraph_runtime_mode=aclgraph_runtime_mode,
            force_attention=force_attention,
            num_scheduled_tokens=num_scheduled_tokens,
        )

        with self.maybe_dummy_run_with_lora(self.lora_config,
                                            num_scheduled_tokens,
                                            num_sampled_tokens):
            # Make sure padding doesn't exceed max_num_tokens
            assert num_tokens_padded <= self.max_num_tokens
            if self.is_multimodal_model:
                input_ids = None
                inputs_embeds = self.inputs_embeds.gpu[:num_tokens_padded]
            elif self.enable_prompt_embeds:
                input_ids = None
                inputs_embeds = self.inputs_embeds.gpu[:num_tokens_padded]
            else:
                input_ids = self.input_ids.gpu[:num_tokens_padded]
                inputs_embeds = None

            if self.uses_mrope:
                positions = self.mrope_positions.gpu[:, :num_tokens_padded]
            else:
                positions = self.positions.gpu[:num_tokens_padded]

            if get_pp_group().is_first_rank:
                intermediate_tensors = None
            else:
                # When PP and flashcomm1 are enabled, during dummy_run the estimated space should divide num_tokens by tp_size;
                # otherwise, on non-first PP ranks it would effectively perform an extra all-gather, leading to incorrect memory estimation and potentially causing OOM.
                actual_tokens = num_tokens
                if enable_sp():
                    tp_size = get_tensor_model_parallel_world_size()
                    actual_tokens = num_tokens // tp_size
                if self.intermediate_tensors is None:
                    self.intermediate_tensors = (
                        self.model.make_empty_intermediate_tensors(
                            batch_size=actual_tokens,
                            dtype=self.dtype,
                            device=self.device))
                intermediate_tensors = IntermediateTensors({
                    k:
                    v[:num_tokens_padded]
                    for k, v in self.intermediate_tensors.items()
                })

            need_dummy_logits = (not self.in_profile_run
                                 and lmhead_tp_enable())
            max_num_reqs_across_dp = num_tokens_padded if not with_prefill else max_num_reqs
            dummy_indices = torch.zeros(max_num_reqs_across_dp,
                                        dtype=torch.int32)

            def dummy_compute_logits(hidden_states):
                if not need_dummy_logits:
                    return None
                return self.model.compute_logits(hidden_states[dummy_indices])

            def dummy_drafter_compute_logits(hidden_states):
                if not need_dummy_logits or self.drafter is None:
                    return
                if hasattr(self.drafter, "model") and hasattr(
                        self.drafter.model, "compute_logits"):
                    return self.drafter.model.compute_logits(
                        hidden_states[dummy_indices])

            with set_ascend_forward_context(
                    attn_metadata,
                    self.vllm_config,
                    num_tokens=num_tokens_padded,
                    num_tokens_across_dp=num_tokens_across_dp,
                    with_prefill=with_prefill,
                    in_profile_run=self.in_profile_run,
                    # reserved_mc2_mask=self.reserved_mc2_mask,
                    moe_comm_type=moe_comm_type,
                    num_actual_tokens=0,
                    aclgraph_runtime_mode=aclgraph_runtime_mode,
                    batch_descriptor=batch_descriptor,
                    prefetch_stream=self.prefetch_stream,
                    model_instance=self.model,
                    weight_prefetch_method=self.weight_prefetch_method):
                hidden_states = self._generate_dummy_run_hidden_states(
                    with_prefill, input_ids, positions, attn_metadata,
                    num_tokens_padded, intermediate_tensors, inputs_embeds)
                dummy_compute_logits(hidden_states)

            if self.drafter:
                self.drafter.dummy_run(
                    num_tokens=num_tokens_padded,
                    with_prefill=with_prefill,
                    num_reqs=num_reqs_padded,
                    num_tokens_across_dp=num_tokens_across_dp,
                    aclgraph_runtime_mode=aclgraph_runtime_mode,
                    batch_descriptor=batch_descriptor,
                    dummy_compute_logits=dummy_drafter_compute_logits,
                    skip_attn=not force_attention)
            if self.in_profile_run and self.dynamic_eplb:
                self.model.clear_all_moe_loads()
            if not self.in_profile_run and self.dynamic_eplb:
                self.eplb_updator.take_update_info_from_eplb_process()
                self.eplb_updator.forward_end()
            return hidden_states

    @contextmanager
    def set_in_profile_run(self):
        self.in_profile_run = True
        try:
            yield
        finally:
            self.in_profile_run = False

    def profile_run(self) -> None:
        # Trigger compilation for general shape.
        with self.set_in_profile_run():
            hidden_states = self._dummy_run(
                self.max_num_tokens //
                self.pcp_size if self.pcp_size > 1 else self.max_num_tokens,
                with_prefill=True)
            # MC2 will consume additional NPU memory.
            # Therefore, we need to run the MC2 path once here to complete its initialization,
            # allowing vLLM to correctly estimate the maximum memory required.
            mc2_tokens_capacity = get_mc2_tokens_capacity()
            if self.max_num_tokens > mc2_tokens_capacity and \
                self._select_moe_comm_method(mc2_tokens_capacity) == MoECommType.MC2:
                self._dummy_run(mc2_tokens_capacity, with_prefill=True)

        output = None
        if get_pp_group().is_last_rank:
            if self.is_pooling_model:
                output = self._dummy_pooler_run(hidden_states)
            else:
                # For profile, have maximum num_reqs and that collectively have
                # maximum num_tokens.
                min_tokens_per_req = self.max_num_tokens // self.max_num_reqs
                num_scheduled_tokens_list = [min_tokens_per_req
                                             ] * self.max_num_reqs
                num_scheduled_tokens_list[
                    -1] += self.max_num_tokens % self.max_num_reqs
                num_scheduled_tokens = np.array(num_scheduled_tokens_list,
                                                dtype=np.int32)
                logit_indices = np.cumsum(num_scheduled_tokens) - 1
                # TODO: need to rum a dummy sampler for generate task
                # Sometimes, after the model is compiled through the AOT backend,
                # the model output may become a list containing only one Tensor object.
                if isinstance(hidden_states, list) and \
                        len(hidden_states) == 1 and \
                        isinstance(hidden_states[0], torch.Tensor):
                    hidden_states = hidden_states[0]
                hidden_states = hidden_states[logit_indices]
                output = self.model.compute_logits(hidden_states)

        NPUPlatform.synchronize()
        del hidden_states, output
        self.encoder_cache.clear()
        gc.collect()

    def eplb_warmup(self):
        if self.dynamic_eplb and not self.is_eplb_warmuped:
            self.is_eplb_warmuped = True
            self.eplb_adaptor = VllmEplbAdaptor(model=self.model)
            self.eplb_loader.set_adator(self.eplb_adaptor)
            self.eplb_updator.set_adaptor(self.eplb_adaptor)
            self.eplb_updator.warm_up_eplb()

    def load_model(self) -> None:
        logger.info("Starting to load model %s...", self.model_config.model)

        with DeviceMemoryProfiler() as m:  # noqa: SIM117
            self.model = get_model(vllm_config=self.vllm_config)
            if self.dynamic_eplb:
                model_register(self.model, self.model_config)
            if get_ascend_device_type() == AscendDeviceType._310P:
                from vllm.model_executor.layers.linear import (
                    MergedColumnParallelLinear, QKVParallelLinear,
                    RowParallelLinear)
                for module in self.model.modules():
                    if isinstance(module,
                                  (MergedColumnParallelLinear,
                                   QKVParallelLinear, RowParallelLinear)):
                        module.weight.data = self._convert_torch_format(
                            module.weight.data)
            if self.drafter:
                logger.info("Loading drafter model...")
                self.drafter.load_model(self.model)
                if self.drafter.name == SpecDcodeType.EAGLE3:
                    self.model.set_aux_hidden_state_layers(
                        self.model.get_eagle3_aux_hidden_state_layers())

            if self.lora_config:
                self.model = self.load_lora_model(self.model, self.vllm_config,
                                                  self.device)
        logger.info("Loading model weights took %.4f GB",
                    m.consumed_memory / float(2**30))

        # wrap the model with full graph wrapper if needed.
        if self.compilation_config.cudagraph_mode.has_full_cudagraphs():
            self.update_stream: torch.npu.Stream = torch.npu.Stream()
            self.model = ACLGraphWrapper(self.model,
                                         self.vllm_config,
                                         runtime_mode=CUDAGraphMode.FULL)

    def _convert_torch_format(self, tensor):
        if ACL_FORMAT == ACL_FORMAT_FRACTAL_NZ \
                and not is_enable_nz():
            return tensor
        tensor = torch_npu.npu_format_cast(tensor, ACL_FORMAT)
        return tensor

    def initialize_kv_cache(self, kv_cache_config: KVCacheConfig) -> None:
        """
        Initialize KV cache based on `kv_cache_config`.
        Args:
            kv_cache_config: Configuration for the KV cache, including the KV
            cache size of each layer
        """
        kv_cache_config = deepcopy(kv_cache_config)
        self.kv_cache_config = kv_cache_config
        self.may_add_encoder_only_layers_to_kv_cache_config()
        # NOTE(cmq): initialize_attn_backend must before using self.attn_groups
        self.initialize_attn_backend(kv_cache_config)
        self.use_hybrid_blocks = (len(self.attn_groups) > 1)
        # NOTE: Currently, we determine whether we need `num_accepted_tokens` through `MambaSpec`.
        self.need_accepted_tokens = any([
            isinstance(attn_group[0].kv_cache_spec, MambaSpec)
            for attn_group in self.attn_groups
        ])

        self.may_reinitialize_input_batch(kv_cache_config)
        kv_caches = self.initialize_kv_cache_tensors(kv_cache_config)

        if has_kv_transfer_group():
            get_kv_transfer_group().register_kv_caches(kv_caches)

    def _align_memory(self, tensor: torch.Tensor,
                      alignment: int) -> torch.Tensor:
        data_ptr = tensor.data_ptr()
        aligned_addr = (data_ptr + alignment - 1) // alignment * alignment
        offset = (aligned_addr - data_ptr) // tensor.element_size()
        return tensor[int(offset):]

    def initialize_kv_cache_tensors(
            self, kv_cache_config: KVCacheConfig) -> dict[str, torch.Tensor]:
        """
        Initialize the memory buffer for KV cache.

        Args:
            kv_cache_config: The KV cache config
        Returns:
            Dict[str, torch.Tensor]: A map between layer names to their
            corresponding memory buffer for KV cache.
        """
        # Initialize the memory buffer for KV cache
        kv_cache_raw_tensors = self._allocate_kv_cache_tensors(kv_cache_config)
        # Change the memory buffer to the desired shape
        kv_caches = self._reshape_kv_cache_tensors(kv_cache_config,
                                                   kv_cache_raw_tensors)

        bind_kv_cache(kv_caches,
                      self.compilation_config.static_forward_context,
                      self.kv_caches)
        return kv_caches

    def _allocate_kv_cache_tensors(
            self, kv_cache_config: KVCacheConfig) -> dict[str, torch.Tensor]:
        """
        Initializes the KV cache buffer with the correct size. The buffer needs
        to be reshaped to the desired shape before being used by the models.

        NOTE: To support prefill disaggregation, we need to split kvcache tensor into
        k_cahce and v cache, and the addr of both are aligned by 2M

        Args:
            kv_cache_config: The KV cache config
        Returns:
            dict[str, torch.Tensor]: A map between layer names to their
            corresponding memory buffer for KV cache.
            dict[str, tuple(torch.Tensor, torch.Tensor)] A map between layer names
            to their corresponding memory buffer for K cache and V cache.
         """
        # init kv cache tensors
        kv_cache_raw_tensors: dict[str, Union[torch.Tensor,
                                              Optional[torch.Tensor]]] = {}
        # prefill disaggregation need the addr of cache tensor be aligned with 2M
        alignment = 2 * 1024 * 1024
        for kv_cache_tensor in kv_cache_config.kv_cache_tensors:
            # TODO: REFACTOR ME to sharing hybrid cache
            for idx in range(len(kv_cache_tensor.shared_by)):
                layer_name = kv_cache_tensor.shared_by[idx]
                if "linear_attn" in layer_name and layer_name not in kv_cache_raw_tensors.keys(
                ):
                    # for mamba linear attention
                    if self.vllm_config.kv_transfer_config is None:
                        tensor = torch.zeros(kv_cache_tensor.size,
                                             dtype=torch.int8,
                                             device=self.device)
                    else:
                        cache_size_aligned = kv_cache_tensor.size + alignment
                        tensor = torch.zeros(cache_size_aligned,
                                             dtype=torch.int8,
                                             device=self.device)
                        tensor = self._align_memory(
                            tensor, alignment)[:kv_cache_tensor.size]

                    for layer_name_inner in kv_cache_tensor.shared_by:
                        # shared the kvcache between the self_attn specs in the same group
                        if "linear_attn" in layer_name_inner:
                            kv_cache_raw_tensors[layer_name_inner] = tensor
                elif "attn" in layer_name and layer_name not in kv_cache_raw_tensors.keys(
                ):
                    # NOTE: We need to init k cache tensor (nope cache tensor in mla) and
                    # v cache tensor (rope cache tensor in mla) separately to support prefill disaggregation,
                    # as it only support the 0-dim of kv_cache is `num_blocks`.
                    # For deepseek mla, we need to spilt cache tensor accrodding to the nope head dim
                    # and rope head dim.
                    if self.model_config.use_mla:
                        head_size = self.model_config.hf_text_config.qk_rope_head_dim + \
                            self.model_config.hf_text_config.kv_lora_rank

                    dsa_k_cache_factor = None
                    dsa_k_cache_size = None
                    if not self.model_config.use_mla:
                        # for non-mla model, use FullAttentionSpec
                        k_tensor_split_factor = 2
                        v_tensor_split_factor = 2
                    elif self.use_sparse:
                        # for deepseek v3.2, DSA use FullAttentionSpec
                        # FullAttentionSpec allocate 2 * mla page size bytes,
                        # and we use half of that for k cache in DSA
                        dsa_k_cache_factor = 2
                        k_tensor_split_factor = 2 * head_size / self.model_config.hf_text_config.kv_lora_rank
                        v_tensor_split_factor = 2 * head_size / self.model_config.hf_text_config.qk_rope_head_dim
                        dsa_k_cache_size = int(kv_cache_tensor.size //
                                               dsa_k_cache_factor)
                    else:
                        # for other deepseek models, use MLAAttentionSpec
                        k_tensor_split_factor = head_size / self.model_config.hf_text_config.kv_lora_rank
                        v_tensor_split_factor = head_size / self.model_config.hf_text_config.qk_rope_head_dim

                    k_tensor_size = int(kv_cache_tensor.size //
                                        k_tensor_split_factor)
                    v_tensor_size = int(kv_cache_tensor.size //
                                        v_tensor_split_factor)

                    # for other attentions, e.g., self_attn, sliding window attn
                    if self.vllm_config.kv_transfer_config is None:
                        k_tensor = torch.zeros(k_tensor_size,
                                               dtype=torch.int8,
                                               device=self.device)
                        v_tensor = torch.zeros(v_tensor_size,
                                               dtype=torch.int8,
                                               device=self.device)
                        #### k cache: for deepseek sparse attention
                        if dsa_k_cache_factor is not None:
                            dsa_k_cache_tensor = torch.zeros(
                                dsa_k_cache_size,
                                dtype=torch.int8,
                                device=self.device)
                    else:
                        k_tensor = torch.zeros(k_tensor_size + alignment,
                                               dtype=torch.int8,
                                               device=self.device)
                        v_tensor = torch.zeros(v_tensor_size + alignment,
                                               dtype=torch.int8,
                                               device=self.device)
                        k_tensor = self._align_memory(
                            k_tensor, alignment)[:k_tensor_size]
                        v_tensor = self._align_memory(
                            v_tensor, alignment)[:v_tensor_size]
                        #### k cache: for deepseek sparse attention
                        if dsa_k_cache_factor is not None and dsa_k_cache_size is not None:
                            dsa_k_cache_tensor = torch.zeros(
                                dsa_k_cache_size + alignment,
                                dtype=torch.int8,
                                device=self.device)
                            dsa_k_cache_tensor = self._align_memory(
                                dsa_k_cache_tensor,
                                alignment)[:dsa_k_cache_size]

                    for layer_name_inner in kv_cache_tensor.shared_by:
                        # shared the kvcache between the self_attn specs in the same group
                        if ("attn" in layer_name_inner
                                and "linear_attn" not in layer_name_inner):
                            kv_cache_raw_tensors[layer_name_inner] = (k_tensor, v_tensor) if \
                                not self.use_sparse else (k_tensor, v_tensor, dsa_k_cache_tensor)

        layer_names = set()
        for group in kv_cache_config.kv_cache_groups:
            for layer_name in group.layer_names:
                if layer_name in self.runner_only_attn_layers:
                    continue
                layer_names.add(layer_name)
        assert layer_names == set(kv_cache_raw_tensors.keys(
        )), "Some layers are not correctly initialized"

        return kv_cache_raw_tensors

    def _reshape_kv_cache_tensors(
        self,
        kv_cache_config: KVCacheConfig,
        kv_cache_raw_tensors: dict[str, torch.Tensor],
    ) -> dict[str, torch.Tensor]:
        """
        Reshape the KV cache tensors to the desired shape and dtype.

        Args:
            kv_cache_config: The KV cache config
            kv_cache_raw_tensors: The KV cache buffer of each layer, with
                correct size but uninitialized shape.
        Returns:
            Dict[str, torch.Tensor]: A map between layer names to their
            corresponding memory buffer for KV cache.
        """
        kv_caches: Dict[str, torch.Tensor] = {}
        for group in self._kv_cache_spec_attn_group_iterator():
            kv_cache_spec = group.kv_cache_spec
            attn_backend = group.backend
            for layer_name in group.layer_names:
                if layer_name in self.runner_only_attn_layers:
                    continue

                # TODO: remove this after the OOM issue is located and fixed, otherwise, some model may
                # encounter OOM issue
                if isinstance(kv_cache_spec, FullAttentionSpec):
                    raw_dsa_k_tensor = None
                    if self.use_sparse:
                        raw_k_tensor, raw_v_tensor, raw_dsa_k_tensor = kv_cache_raw_tensors[  # type: ignore
                            layer_name]
                        assert raw_dsa_k_tensor is not None
                        sum_page_size_bytes = raw_k_tensor.numel(
                        ) + raw_v_tensor.numel() + raw_dsa_k_tensor.numel()
                    else:
                        raw_k_tensor, raw_v_tensor = kv_cache_raw_tensors[  # type: ignore
                            layer_name]
                        sum_page_size_bytes = raw_k_tensor.numel(
                        ) + raw_v_tensor.numel()
                    assert raw_k_tensor is not None
                    assert raw_v_tensor is not None
                    assert sum_page_size_bytes % kv_cache_spec.page_size_bytes == 0
                    num_blocks = sum_page_size_bytes // kv_cache_spec.page_size_bytes

                    # `num_blocks` is the number of blocks the model runner can use.
                    # `kv_cache_config.num_blocks` is the number of blocks that
                    # KVCacheManager may allocate.
                    # Since different GPUs may have different number of layers and
                    # different memory capacities, `num_blocks` can be different on
                    # different GPUs, and `kv_cache_config.num_blocks` is set to
                    # the min of all `num_blocks`. Verify it here.
                    assert num_blocks >= kv_cache_config.num_blocks

                    if self.vllm_config.additional_config.get(
                            "kv_cache_dtype", None) == 'int8':
                        kv_cache_shape = attn_backend.get_bsh_kv_cache_shape(
                            num_blocks, kv_cache_spec.block_size,
                            kv_cache_spec.num_kv_heads,
                            kv_cache_spec.head_size)
                    elif hasattr(attn_backend, "get_supported_block_size"
                                 ) and self.use_hybrid_blocks:
                        block_size = attn_backend.get_supported_block_size()[0]

                        block_size_chunk = kv_cache_spec.block_size // block_size
                        kv_cache_shape = attn_backend.get_kv_cache_shape(
                            num_blocks * block_size_chunk, block_size,
                            kv_cache_spec.num_kv_heads,
                            kv_cache_spec.head_size)
                    else:
                        kv_cache_shape = self.attn_backend.get_kv_cache_shape(
                            num_blocks, kv_cache_spec.block_size,
                            kv_cache_spec.num_kv_heads,
                            kv_cache_spec.head_size)
                    dtype = kv_cache_spec.dtype
                    if not self.model_config.use_mla:
                        k_shape = kv_cache_shape[1:]
                        v_shape = k_shape
                    else:
                        # k_cache: nope_cache    v_cache: rope_cache
                        mla_num_blocks, mla_block_size, num_kv_heads, _ = kv_cache_shape
                        k_shape = [
                            mla_num_blocks, mla_block_size, num_kv_heads,
                            self.model_config.hf_text_config.kv_lora_rank
                        ]
                        v_shape = [
                            mla_num_blocks, mla_block_size, num_kv_heads,
                            self.model_config.hf_text_config.qk_rope_head_dim
                        ]
                    k_cache = raw_k_tensor.view(dtype).view(k_shape)
                    k_cache = self._convert_torch_format(k_cache)
                    v_cache = raw_v_tensor.view(dtype).view(v_shape)
                    v_cache = self._convert_torch_format(v_cache)
                    if self.use_sparse and raw_dsa_k_tensor is not None:
                        dsa_k_cache_shape = (num_blocks,
                                             kv_cache_spec.block_size, 1, 128)
                        dsa_k_cache_size = (
                            num_blocks
                        ) * kv_cache_spec.block_size * 128 * dtype.itemsize
                        dsa_k_cache = raw_dsa_k_tensor[:dsa_k_cache_size].view(
                            dtype).view(dsa_k_cache_shape)
                        kv_caches[layer_name] = (k_cache, v_cache, dsa_k_cache)
                    else:
                        kv_caches[layer_name] = (k_cache, v_cache)
                elif isinstance(kv_cache_spec, MambaSpec):
                    raw_tensor = kv_cache_raw_tensors[layer_name]
                    assert raw_tensor is not None
                    assert raw_tensor.numel(
                    ) % kv_cache_spec.page_size_bytes == 0
                    num_blocks = raw_tensor.numel(
                    ) // kv_cache_spec.page_size_bytes

                    # `num_blocks` is the number of blocks the model runner can use.
                    # `kv_cache_config.num_blocks` is the number of blocks that
                    # KVCacheManager may allocate.
                    # Since different GPUs may have different number of layers and
                    # different memory capacities, `num_blocks` can be different on
                    # different GPUs, and `kv_cache_config.num_blocks` is set to
                    # the min of all `num_blocks`. Verify it here.
                    assert num_blocks >= kv_cache_config.num_blocks

                    state_tensors = []
                    storage_offset_bytes = 0
                    for (shape, dtype) in zip(kv_cache_spec.shapes,
                                              kv_cache_spec.dtypes):
                        dtype_size = get_dtype_size(dtype)
                        num_element_per_page = (
                            kv_cache_spec.page_size_bytes // dtype_size)
                        target_shape = (num_blocks, *shape)
                        stride = torch.empty(target_shape).stride()
                        target_stride = (num_element_per_page, *stride[1:])
                        assert storage_offset_bytes % dtype_size == 0
                        tensor = torch.as_strided(
                            raw_tensor.view(dtype),
                            size=target_shape,
                            stride=target_stride,
                            storage_offset=storage_offset_bytes // dtype_size,
                        )
                        state_tensors.append(tensor)
                        storage_offset_bytes += stride[0] * dtype_size
                    kv_caches[layer_name] = state_tensors
                else:
                    raise ValueError("Unknown KV cache spec type.")

        return kv_caches

    def may_reinitialize_input_batch(self,
                                     kv_cache_config: KVCacheConfig) -> None:
        """
        Re-initialize the input batch if the block sizes are different from
        `[self.cache_config.block_size]`. This usually happens when there
        are multiple KV cache groups.

        Args:
            kv_cache_config: The KV cache configuration.
        """
        block_sizes = [
            kv_cache_group.kv_cache_spec.block_size
            for kv_cache_group in kv_cache_config.kv_cache_groups
            if not isinstance(kv_cache_group.kv_cache_spec,
                              EncoderOnlyAttentionSpec)
        ]

        # Generate kernel_block_sizes that matches each block_size
        # For attention backends that support virtual block splitting,
        # use the supported block sizes from the backend
        # For other backends (like Mamba), use [0] (no splitting)
        kernel_block_sizes = []
        for kv_cache_group_id, kv_cache_group in enumerate(
                kv_cache_config.kv_cache_groups):

            if isinstance(kv_cache_group.kv_cache_spec,
                          EncoderOnlyAttentionSpec):
                continue
            elif isinstance(kv_cache_group.kv_cache_spec, AttentionSpec):
                # This is an attention backend that supports virtual
                # block splitting. Get the supported block sizes from
                # the backend.
                try:
                    attn_groups = self.attn_groups[kv_cache_group_id]
                except IndexError:
                    attn_groups = None
                if attn_groups and self.use_hybrid_blocks:
                    # Use the backend's supported block size list
                    backend = attn_groups[0].backend
                    supported_sizes = backend.get_supported_block_size()
                    # If no specific sizes supported, use cache config
                    # block_size
                    kernel_block_size_list = (supported_sizes
                                              if supported_sizes else
                                              [self.cache_config.block_size])
                else:
                    # Fallback to cache config block_size if no backend found
                    kernel_block_size_list = [self.cache_config.block_size]
                kernel_block_sizes.append(kernel_block_size_list)
            else:
                # This is likely Mamba or other non-attention cache,
                # no splitting.
                # NOTE: set kernel_block_sizes to 0 to disable slotmapping computation
                # of mamba block. In this case, BlockTable.block_size will never equal
                # to kernel_block_sizes[0]
                kernel_block_sizes.append([0])
        if block_sizes != [
                self.cache_config.block_size
        ] or kernel_block_sizes != [[self.cache_config.block_size]]:
            assert self.cache_config.cpu_offload_gb == 0, (
                "Cannot re-initialize the input batch when CPU weight "
                "offloading is enabled. See https://github.com/vllm-project/vllm/pull/18298 "  # noqa: E501
                "for more details.")
            self.input_batch = InputBatch(
                max_num_reqs=self.max_num_reqs,
                max_model_len=self.model_config.max_model_len,
                max_num_batched_tokens=self.max_num_tokens,
                device=self.device,
                pin_memory=self.pin_memory,
                vocab_size=self.model_config.get_vocab_size(),
                block_sizes=block_sizes,
                is_spec_decode=bool(self.vllm_config.speculative_config),
                logitsprocs=self.input_batch.logitsprocs,
                is_pooling_model=self.is_pooling_model,
                num_speculative_tokens=(
                    self.vllm_config.speculative_config.num_speculative_tokens
                    if self.vllm_config.speculative_config else 0),
                kernel_block_sizes=kernel_block_sizes,
            )

    def initialize_attn_backend(self, kv_cache_config: KVCacheConfig) -> None:
        """
        Initialize the attention backends and attention metadata builders.
        """
        assert len(self.attn_groups) == 0, \
            "Attention backends are already initialized"

        class AttentionGroupKey(NamedTuple):
            attn_backend: type[AttentionBackend]
            kv_cache_spec: KVCacheSpec

        def get_attn_backends_for_group(
            kv_cache_group_spec: KVCacheGroupSpec,
        ) -> dict[AttentionGroupKey, list[str]]:
            layers = get_layers_from_vllm_config(
                self.vllm_config, AttentionLayerBase,
                kv_cache_group_spec.layer_names)
            attn_backends = {}
            attn_backend_layers = defaultdict(list)
            # Dedupe based on full class name; this is a bit safer than
            # using the class itself as the key because when we create dynamic
            # attention backend subclasses (e.g. ChunkedLocalAttention) unless
            # they are cached correctly, there will be different objects per
            # layer.
            for layer_name in kv_cache_group_spec.layer_names:
                attn_backend = layers[layer_name].get_attn_backend()
                full_cls_name = attn_backend.full_cls_name()
                layer_kv_cache_spec = kv_cache_group_spec.kv_cache_spec
                if isinstance(layer_kv_cache_spec, UniformTypeKVCacheSpecs):
                    layer_kv_cache_spec = layer_kv_cache_spec.kv_cache_specs[
                        layer_name]
                key = (full_cls_name, layer_kv_cache_spec)
                attn_backends[key] = AttentionGroupKey(attn_backend,
                                                       layer_kv_cache_spec)
                attn_backend_layers[key].append(layer_name)
            return {
                attn_backends[k]: v
                for k, v in attn_backend_layers.items()
            }

        def create_attn_groups(attn_backends_map: dict[AttentionBackend,
                                                       list[str]],
                               kv_cache_group_id: int) -> list[AttentionGroup]:
            attn_groups: list[AttentionGroup] = []
            for (attn_backend,
                 kv_cache_spec), layer_names in attn_backends_map.items():
                attn_metadata_builders = []
                attn_metadata_builders.append(attn_backend.get_builder_cls()(
                    kv_cache_spec,
                    layer_names,
                    self.vllm_config,
                    self.device,
                ))
                attn_group = AttentionGroup(attn_backend, layer_names,
                                            kv_cache_spec, kv_cache_group_id,
                                            attn_metadata_builders)
                attn_groups.append(attn_group)
            return attn_groups

        for i, kv_cache_group_spec in enumerate(
                kv_cache_config.kv_cache_groups):
            attn_backends = get_attn_backends_for_group(  # type: ignore
                kv_cache_group_spec)
            self.attn_groups.append(create_attn_groups(attn_backends, i))

        # Calculate reorder batch threshold (if needed)
        self.calculate_reorder_batch_threshold()

    def calculate_reorder_batch_threshold(self) -> None:
        """
        Check that if any backends reorder batches; that the reordering
        is compatible (e.g., decode threshold is the same)
        """
        for group in self._attn_group_iterator():
            attn_metadata_builder_i = group.get_metadata_builder()
            if hasattr(attn_metadata_builder_i,
                       "reorder_batch_threshold"):  # noqa
                # check that if any backends reorder batches; that the reordering
                # is compatible (e.g., decode threshold is the same)
                reorder_batch_threshold_i = (
                    attn_metadata_builder_i.reorder_batch_threshold)
                if reorder_batch_threshold_i is not None:  # noqa
                    if self.reorder_batch_threshold is not None:
                        if reorder_batch_threshold_i != \
                            self.reorder_batch_threshold:
                            raise ValueError(
                                f"Attention backend reorders decodes with "
                                f"threshold {reorder_batch_threshold_i} but other "
                                f"backend uses threshold "
                                f"{self.reorder_batch_threshold}")
                    else:
                        self.reorder_batch_threshold = reorder_batch_threshold_i  # noqa

    def get_kv_cache_spec(self) -> dict[str, KVCacheSpec]:
        """
        Generates the KVCacheSpec by parsing the kv cache format from each
        Attention module in the static forward context.
        Returns:
            KVCacheSpec: A dictionary mapping layer names to their KV cache
            format. Layers that do not need KV cache are not included.
        """

        if has_ec_transfer() and get_ec_transfer().is_producer:
            return {}

        block_size = self.vllm_config.cache_config.block_size
        use_mla = self.vllm_config.model_config.use_mla
        kv_cache_spec: dict[str, KVCacheSpec] = {}
        attn_layers = get_layers_from_vllm_config(self.vllm_config,
                                                  AttentionLayerBase)
        for layer_name, attn_module in attn_layers.items():
            if isinstance(attn_module, Attention):
                if (kv_tgt_layer :=
                        attn_module.kv_sharing_target_layer_name) is not None:
                    # The layer doesn't need its own KV cache and will use that of
                    # the target layer. We skip creating a KVCacheSpec for it, so
                    # that KV cache management logic will act as this layer does
                    # not exist, and doesn't allocate KV cache for the layer. This
                    # enables the memory saving of cross-layer kv sharing, allowing
                    # a given amount of memory to accommodate longer context lengths
                    # or enable more requests to be processed simultaneously.
                    self.shared_kv_cache_layers[layer_name] = kv_tgt_layer
                    continue

                # TODO: Support other attention modules, e.g., cross-attention
                # TODO(lucas): move the attention specs into the model layers like
                # the attention backends
                if attn_module.attn_type == AttentionType.DECODER:
                    kv_cache_spec[layer_name] = FullAttentionSpec(
                        block_size=block_size,
                        num_kv_heads=attn_module.num_kv_heads,
                        head_size=attn_module.head_size,
                        dtype=self.kv_cache_dtype)
                elif attn_module.attn_type in (AttentionType.ENCODER,
                                               AttentionType.ENCODER_ONLY):
                    # encoder-only attention does not need KV cache.
                    continue
                elif attn_module.attn_type == AttentionType.ENCODER_DECODER:
                    raise NotImplementedError
                else:
                    raise ValueError(
                        f"Unknown attention type: {attn_module.attn_type}")

            elif isinstance(attn_module, MLAAttention):
                if use_mla and not self.use_sparse:
                    kv_cache_spec[layer_name] = MLAAttentionSpec(
                        block_size=block_size,
                        num_kv_heads=1,
                        head_size=attn_module.head_size,
                        dtype=self.kv_cache_dtype,
                        cache_dtype_str=self.cache_config.cache_dtype)
                else:
                    # TODO(cmq): This is a hack way to fix deepseek kvcache when
                    # using DSA. Fix the spec in vLLM is a finnal way.
                    kv_cache_spec[layer_name] = FullAttentionSpec(
                        block_size=block_size,
                        num_kv_heads=1,
                        head_size=attn_module.head_size,
                        dtype=self.kv_cache_dtype)

        mamba_layers = get_layers_from_vllm_config(self.vllm_config, MambaBase)
        if len(mamba_layers) > 0:
            if (self.vllm_config.speculative_config is not None
                    and self.vllm_config.model_config.hf_config.model_type
                    not in ["qwen3_next"]):
                raise NotImplementedError(
                    "Mamba with speculative decoding is not supported yet.")
            if self.vllm_config.cache_config.enable_prefix_caching:
                raise NotImplementedError(
                    "Prefix caching is not supported for Mamba yet.")
            max_model_len = self.vllm_config.model_config.max_model_len

            page_size_padded = (
                self.vllm_config.cache_config.mamba_page_size_padded)

            # Set block_size to max_model_len, so that mamba model will always
            # have only one block in the KV cache.
            for layer_name, mamba_module in mamba_layers.items():
                kv_cache_spec[layer_name] = MambaSpec(
                    shapes=mamba_module.get_state_shape(),
                    dtypes=mamba_module.get_state_dtype(),
                    block_size=max_model_len,
                    page_size_padded=page_size_padded,
                    mamba_type=mamba_module.mamba_type,
                    num_speculative_blocks=(
                        self.speculative_config.num_speculative_tokens
                        if self.speculative_config else 0),
                )

        return kv_cache_spec

    def initialize_aclgraph_capture(self) -> None:
        min_ag_support = AttentionCGSupport.ALWAYS
        min_ag_builder_name = None

        for attn_group in self._attn_group_iterator():
            builder = attn_group.get_metadata_builder()
            graph_support = None
            if hasattr(builder, 'aclgraph_support'):
                graph_support = builder.aclgraph_support.value
                builder_aclgraph = builder.aclgraph_support
            else:
                graph_support = builder._cudagraph_support.value
                builder_aclgraph = builder._cudagraph_support
            if graph_support < min_ag_support.value:
                min_ag_support = builder_aclgraph
                min_ag_builder_name = builder.__class__.__name__

        # This is an imitation of compilation_config.splitting_ops_contain_attention()
        splitting_ops_contain_attention = (
            self.compilation_config.splitting_ops is not None
            and all(op in self.compilation_config.splitting_ops for op in [
                "vllm.mla_forward",
            ]))

        # Flexible resolve the aclgraph mode
        aclgraph_mode = self.compilation_config.cudagraph_mode
        # check graph for mixed batch is supported
        if aclgraph_mode.mixed_mode() == CUDAGraphMode.FULL \
            and min_ag_support != AttentionCGSupport.ALWAYS:
            msg = (f"ACLGraphMode.{aclgraph_mode.name} is not supported "
                   f"with {min_ag_builder_name} backend (support: "
                   f"{min_ag_support})")
            if min_ag_support == AttentionCGSupport.NEVER:
                # if not supported any full graphs, just raise it.
                msg += "; please try cudagraph_mode=PIECEWISE, and "\
                    "make sure compilation level is piecewise"
                raise ValueError(msg)

            # attempt to resolve the full graph related mode
            if splitting_ops_contain_attention:
                msg += "; setting cudagraph_mode=FULL_AND_PIECEWISE"
                aclgraph_mode = self.compilation_config.cudagraph_mode = (
                    CUDAGraphMode.FULL_AND_PIECEWISE)
            else:
                msg += "; setting cudagraph_mode=FULL_DECODE_ONLY"
                aclgraph_mode = self.compilation_config.cudagraph_mode = (
                    CUDAGraphMode.FULL_DECODE_ONLY)
            logger.warning(msg)

        # double check that we can support full graph if they are requested
        # even after automatic downgrades
        if aclgraph_mode.has_full_cudagraphs() \
            and min_ag_support == AttentionCGSupport.NEVER:
            raise ValueError(f"CUDAGraphMode.{aclgraph_mode.name} is not "
                             f"supported with {min_ag_builder_name} backend ("
                             f"support:{min_ag_support}) "
                             "; please try cudagraph_mode=PIECEWISE, "
                             "and make sure compilation level is piecewise")

        if (aclgraph_mode.decode_mode() == CUDAGraphMode.FULL
                and aclgraph_mode.separate_routine()
                and self.uniform_decode_query_len > 1):
            self.compilation_config.adjust_cudagraph_sizes_for_spec_decode(
                self.uniform_decode_query_len,
                self.parallel_config.tensor_parallel_size)
            capture_sizes = self.compilation_config.cudagraph_capture_sizes
            self.aclgraph_batch_sizes = (capture_sizes
                                         if capture_sizes is not None else [])

        # NOTE: Since aclgraph_batch_sizes cannot be determined until here,
        # we set the graph params right before initializing the keys.
        set_graph_params(self.aclgraph_batch_sizes)
        if self.speculative_config:
            set_mtp_graph_params(self.aclgraph_batch_sizes)

        self.cudagraph_dispatcher.initialize_cudagraph_keys(
            self.compilation_config.cudagraph_mode,
            self.uniform_decode_query_len)

    def _capture_aclgraphs(self, compilation_cases: list[int],
                           aclgraph_runtime_mode: CUDAGraphMode,
                           uniform_decode: bool):
        assert aclgraph_runtime_mode != CUDAGraphMode.NONE and \
            aclgraph_runtime_mode in [CUDAGraphMode.FULL,
                                      CUDAGraphMode.PIECEWISE]

        # Only rank 0 should print progress bar during capture
        if is_global_first_rank():
            logger.info(
                "Starting to capture ACL graphs for cases: %s, "
                "mode: %s, uniform_decode: %s", compilation_cases,
                aclgraph_runtime_mode.name, uniform_decode)
            compilation_cases = tqdm(
                compilation_cases,
                disable=not self.load_config.use_tqdm_on_load,
                desc="Capturing ACL graphs ({}, {})".format(
                    "decode" if uniform_decode else "mixed prefill-decode",
                    aclgraph_runtime_mode.name))

        force_attention = (aclgraph_runtime_mode == CUDAGraphMode.FULL)
        # When the kv cache spec is empty, PiecewiseBackend is not initialized, and
        # compilation_case=1 will cause the dynamic shape position to be incorrectly derived.
        if not self.get_kv_cache_spec():
            self._dummy_run(2,
                            aclgraph_runtime_mode=CUDAGraphMode.NONE,
                            force_attention=force_attention,
                            uniform_decode=uniform_decode)
        # We skip EPLB here since we don't want to record dummy metrics
        for num_tokens in compilation_cases:
            for _ in range(self.compilation_config.cudagraph_num_of_warmups):
                # Use CUDAGraphRuntimeStyle.NONE (default) for warmup.
                # But be careful, warm up with `NONE`is orthogonal to
                # if we want to warm up attention or not. This is
                # different from the case where `FULL` implies capture
                # attention while `PIECEWISE` implies no attention.
                self._dummy_run(num_tokens,
                                aclgraph_runtime_mode=CUDAGraphMode.NONE,
                                force_attention=force_attention,
                                uniform_decode=uniform_decode)
            self._dummy_run(num_tokens,
                            aclgraph_runtime_mode=aclgraph_runtime_mode,
                            force_attention=force_attention,
                            uniform_decode=uniform_decode)

    def _capture_model(self):
        if not self.use_aclgraph:
            logger.warning(
                "Skipping ACL graph capture. To turn on ACL graph capture, "
                "ensure `aclraph_mode` was not manually set to `NONE`")
            return
        else:
            self.initialize_aclgraph_capture()

        set_cudagraph_capturing_enabled(True)
        # Trigger ACL graph capture for specific shapes.
        # Capture the large shapes first so that the smaller shapes
        # can reuse the memory pool allocated for the large shapes.
        with graph_capture(device=self.device):
            aclgraph_mode = self.compilation_config.cudagraph_mode
            if aclgraph_mode.mixed_mode() != CUDAGraphMode.NONE:
                aclgraph_runtime_mode = aclgraph_mode.mixed_mode()

                # make sure we capture the largest batch size first
                compilation_cases = list(reversed(self.cudagraph_batch_sizes))

                try:
                    self._capture_aclgraphs(
                        compilation_cases,
                        aclgraph_runtime_mode=aclgraph_runtime_mode,
                        uniform_decode=False)
                except Exception as e:
                    error_msg = str(e)
                    error_code = '0x7020023'
                    pattern = r'retCode=([^,\s\.]+)'
                    match = re.search(pattern, error_msg)
                    if match:
                        retCode = match.group(1)
                    # Determine whether the error message is caused by stream capture failure.
                    if match and retCode == error_code:
                        logger.error(
                            f"ACLgraph sizes capture fail: {type(e).__name__}:\n"
                            "ACLgraph has insufficient available streams to capture the configured number of sizes. "
                            "Please verify both the availability of adequate streams and the appropriateness of the configured size count.\n\n"
                            "Recommended solutions:\n"
                            "1. Manually configure the compilation_config parameter "
                            "with a reduced set of sizes: '{\"cudagraph_capture_sizes\":[size1, size2, size3, ...]}'.\n"
                            "2. Utilize ACLgraph's full graph mode as an alternative to the piece-wise approach.\n\n"
                            f"{str(e)}")
                    raise

            if aclgraph_mode.decode_mode() == CUDAGraphMode.FULL and \
                aclgraph_mode.separate_routine():
                max_num_tokens = self.scheduler_config.max_num_seqs * \
                        self.uniform_decode_query_len
                decode_cudagraph_batch_sizes = [
                    x for x in self.cudagraph_batch_sizes if
                    x <= max_num_tokens and x >= self.uniform_decode_query_len
                ]
                compilation_cases_decode = list(
                    reversed(decode_cudagraph_batch_sizes))
                self._capture_aclgraphs(
                    compilation_cases=compilation_cases_decode,
                    aclgraph_runtime_mode=CUDAGraphMode.FULL,
                    uniform_decode=True)

        # Disable aclgraph capturing globally, so any unexpected aclgraph
        # capturing will be detected and raise an error after here.
        # Note: We don't put it into graph_capture context manager because
        # we may doing lazy capturing in future that still allows capturing
        # after here.
        set_cudagraph_capturing_enabled(False)

    def capture_model(self) -> None:

        compilation_counter.num_gpu_runner_capture_triggers += 1

        start_time = time.perf_counter()
        start_free_npu_memory = torch.npu.mem_get_info()[0]

        self._capture_model()

        end_time = time.perf_counter()
        end_free_npu_memory = torch.npu.mem_get_info()[0]
        elapsed_time = end_time - start_time
        npu_graph_size = start_free_npu_memory - end_free_npu_memory
        # This usually takes 5~20 seconds.
        logger.info("Graph capturing finished in %.0f secs, took %.2f GiB",
                    elapsed_time, npu_graph_size / (1 << 30))

    def _update_tokens_for_pcp(self, tokens):
        num_reqs = self.input_batch.num_reqs
        self.num_pcp_pads = self.num_pcp_pads[:num_reqs]
        tokens = np.array(tokens, dtype=np.int32)
        num_decode_reqs = sum(
            self.input_batch.num_computed_tokens_cpu[:num_reqs] >=
            self.input_batch.num_prompt_tokens[:num_reqs])
        num_decode_tokens = sum(tokens[:num_decode_reqs])
        num_padded_scheduled_tokens = np.ceil(
            tokens /
            (2 * self.pcp_size)).astype(np.int32) * (2 * self.pcp_size)
        num_padded_scheduled_tokens[:num_decode_reqs] = (
            tokens[:num_decode_reqs] * self.pcp_size)
        self.num_pcp_pads = num_padded_scheduled_tokens - tokens
        cu_padded_tokens, pcp_padded_arange = \
            self._get_cumsum_and_arange(num_padded_scheduled_tokens)
        unpad_mask = torch.from_numpy(
            pcp_padded_arange < np.repeat(tokens, num_padded_scheduled_tokens))
        unpad_mask_decode = unpad_mask[:num_decode_tokens * self.pcp_size]
        unpad_mask_decode = unpad_mask_decode.reshape([-1, self.pcp_size])
        unpad_mask_decode[:, 0] = True
        unpad_mask_decode[:, 1:] = False

        pcp_tokens = num_padded_scheduled_tokens // self.pcp_size
        pcp_chunk_sizes = (pcp_tokens // 2).clip(min=1)
        pcp_chunk_sizes[:num_decode_reqs] = pcp_tokens[:num_decode_reqs]
        _, pcp_arange = self._get_cumsum_and_arange(pcp_tokens)
        _, pcp_chunk_arange = self._get_cumsum_and_arange(pcp_chunk_sizes)
        pcp_head_chunk_mask = pcp_arange < np.repeat(pcp_chunk_sizes,
                                                     pcp_tokens)

        def get_current_rank_positions(cu_tokens, rank):
            positions_start_loc = np.zeros_like(cu_tokens)
            positions_start_loc[1:] = cu_tokens[:-1]
            positions = np.zeros(len(pcp_head_chunk_mask), dtype=np.int32)
            head_start_loc = positions_start_loc + rank * pcp_chunk_sizes
            tail_start_loc = positions_start_loc + \
                (2 * self.pcp_size - rank - 1) * pcp_chunk_sizes
            positions[pcp_head_chunk_mask] = pcp_chunk_arange + \
                np.repeat(head_start_loc, pcp_chunk_sizes)
            # Decode reqs do not have tail chunks.
            positions[~pcp_head_chunk_mask] = \
                pcp_chunk_arange[num_decode_tokens:] + \
                np.repeat(tail_start_loc, pcp_chunk_sizes)[num_decode_tokens:]
            return positions

        positions = get_current_rank_positions(
            np.zeros(num_reqs, dtype=np.int32), self.pcp_rank)
        # Decode tokens are duplicate and their positions always be 0.
        if num_decode_reqs > 0:
            positions[:num_decode_tokens] = self._get_cumsum_and_arange(
                tokens[:num_decode_reqs])[1]

        all_positions = [
            get_current_rank_positions(cu_padded_tokens, rank_i)
            for rank_i in range(self.pcp_size)
        ]
        all_positions_tensor = torch.from_numpy(np.concatenate(all_positions))
        self.pcp_allgather_restore_idx[:all_positions_tensor.shape[0]].copy_(
            all_positions_tensor.float().argsort().long(), non_blocking=True)
        return pcp_tokens, positions, unpad_mask

    def _get_cp_local_seq_lens(
        self,
        seq_lens: torch.Tensor,
        pcp_world_size: int = 1,
        dcp_world_size: int = 1,
        cp_kv_cache_interleave_size: int = 1,
    ) -> torch.Tensor:
        """While using pcp or dcp, kv_cache size stored on each rank may be different,
        use this function to calculate split decode seq_lens of each (p/d)cp rank.
        """
        num_requests = seq_lens.size(0)
        total_world_size = pcp_world_size * dcp_world_size
        seq_lens_tiled = seq_lens.unsqueeze(-1).repeat(1, total_world_size)
        rank_offsets = (torch.arange(total_world_size,
                                     dtype=torch.int32).unsqueeze(0).repeat(
                                         num_requests, 1))
        base = (seq_lens_tiled // cp_kv_cache_interleave_size //
                total_world_size * cp_kv_cache_interleave_size)
        remainder = seq_lens_tiled - base * total_world_size
        remainder = torch.clip(
            remainder - rank_offsets * cp_kv_cache_interleave_size,
            0,
            cp_kv_cache_interleave_size,
        )
        dcp_local_seq_lens = (base + remainder).reshape(
            [-1, pcp_world_size, dcp_world_size])
        return dcp_local_seq_lens

    def _generate_pcp_metadata(self, total_num_scheduled_tokens):
        # In dummy run num_reqs == 0, update it from seq_lens
        num_reqs = self.input_batch.num_reqs or self.query_lens.size(0)
        num_decodes = sum(self.input_batch.num_computed_tokens_cpu[:num_reqs]
                          >= self.input_batch.num_prompt_tokens[:num_reqs])
        num_actual_tokens_pcp_padded = total_num_scheduled_tokens * self.pcp_size
        self.num_actual_tokens_pcp_padded = num_actual_tokens_pcp_padded
        long_seq_metadata = None
        if self.pcp_size * self.dcp_size > 1:
            decode_context_lens = self.input_batch.num_tokens[:num_decodes]
            prefill_context_lens = self.input_batch.num_computed_tokens_cpu[
                num_decodes:num_reqs]
            context_lens = np.concatenate(
                [decode_context_lens, prefill_context_lens])
            num_computed_tokens_of_pcp_dcp = torch.zeros(
                [
                    num_reqs * self.decode_threshold, self.pcp_size,
                    self.dcp_size
                ],
                dtype=torch.int32,
            )
            # For pcp + spec decode, we flatten seq_lens
            # to avoid irregular spec_attn_mask shape
            for decode_idx in range(self.decode_threshold):
                num_computed_tokens_of_pcp_dcp[
                    self.decode_threshold - 1 - decode_idx::self.decode_threshold] = \
                    self._get_cp_local_seq_lens(
                        torch.tensor(context_lens),
                        self.pcp_size,
                        self.dcp_size,
                        self.parallel_config.cp_kv_cache_interleave_size,
                    )
            long_seq_metadata = AscendPrefillContextParallelMetadata(
                num_actual_tokens_pcp_padded=num_actual_tokens_pcp_padded,
                num_computed_tokens_of_pcp_dcp=num_computed_tokens_of_pcp_dcp.
                numpy())
            if self.pcp_size > 1:
                q_head_idx, q_tail_idx = [], []
                kv_with_q_head_nomask_idx, kv_with_q_head_mask_idx = [], []
                kv_with_q_tail_nomask_idx, kv_with_q_tail_mask_idx = [], []
                chunk_seqlens = []
                kv_with_q_head_nomask_seqlens, kv_with_q_tail_nomask_seqlens = [], []
                q_req_offset = 0
                kv_req_offset = 0
                q_head_chunk_id = self.pcp_rank
                q_tail_chunk_id = self.pcp_size * 2 - 1 - self.pcp_rank
                for i, seq_len in enumerate(self.query_lens):
                    if i < num_decodes:
                        continue
                    chunk_len = seq_len // 2
                    chunk_seqlens.append(chunk_len)
                    q_head_idx.extend(
                        list(range(q_req_offset, q_req_offset + chunk_len)))
                    kv_with_q_head_nomask_idx.extend(
                        list(
                            range(kv_req_offset, kv_req_offset +
                                  chunk_len * q_head_chunk_id)))
                    kv_with_q_head_mask_idx.extend(
                        list(
                            range(
                                kv_req_offset + chunk_len * q_head_chunk_id,
                                kv_req_offset + chunk_len *
                                (q_head_chunk_id + 1))))
                    kv_with_q_head_nomask_seqlens.append(chunk_len *
                                                         q_head_chunk_id)

                    q_tail_idx.extend(
                        list(
                            range(q_req_offset + chunk_len,
                                  q_req_offset + chunk_len * 2)))
                    kv_with_q_tail_nomask_idx.extend(
                        list(
                            range(kv_req_offset, kv_req_offset +
                                  chunk_len * q_tail_chunk_id)))
                    kv_with_q_tail_mask_idx.extend(
                        list(
                            range(
                                kv_req_offset + chunk_len * q_tail_chunk_id,
                                kv_req_offset + chunk_len *
                                (q_tail_chunk_id + 1))))
                    kv_with_q_tail_nomask_seqlens.append(chunk_len *
                                                         q_tail_chunk_id)

                    q_req_offset += seq_len
                    kv_req_offset += seq_len * self.pcp_size

                # Convert lists to tensors and move to device
                def _list_to_tensor(lst, device, dtype=torch.int32):
                    tensor_npu = torch.zeros(len(lst),
                                             dtype=dtype,
                                             device=device)
                    tensor_npu.copy_(torch.tensor(lst, dtype=dtype),
                                     non_blocking=True)
                    return tensor_npu

                q_head_idx_tensor = _list_to_tensor(q_head_idx, self.device)
                q_tail_idx_tensor = _list_to_tensor(q_tail_idx, self.device)
                self.q_head_idx_tensor = q_head_idx_tensor
                self.q_tail_idx_tensor = q_tail_idx_tensor

                q_full_idx = torch.cat([q_head_idx_tensor, q_tail_idx_tensor])
                q_full_idx = q_full_idx.to(torch.float32).argsort().to(
                    torch.int32)
                self.q_full_idx = q_full_idx

                self.kv_idx_names = {
                    'kv_with_q_head_nomask_idx_tensor':
                    kv_with_q_head_nomask_idx,
                    'kv_with_q_head_mask_idx_tensor': kv_with_q_head_mask_idx,
                    'kv_with_q_tail_nomask_idx_tensor':
                    kv_with_q_tail_nomask_idx,
                    'kv_with_q_tail_mask_idx_tensor': kv_with_q_tail_mask_idx
                }
                for key, value in self.kv_idx_names.items():
                    tensor_npu = _list_to_tensor(value, self.device)
                    self.kv_idx_names[key] = tensor_npu

                attn_mask_seqlens = torch.tensor(
                    [chunk_seqlens, chunk_seqlens], dtype=torch.int32)
                head_attn_nomask_seqlens = torch.tensor(
                    [chunk_seqlens, kv_with_q_head_nomask_seqlens],
                    dtype=torch.int32)
                tail_attn_nomask_seqlens = torch.tensor(
                    [chunk_seqlens, kv_with_q_tail_nomask_seqlens],
                    dtype=torch.int32)
                pcp_prefill_mask = self.attn_mask

                self.extra_long_seq_kwargs = {
                    'attn_mask_seqlens': attn_mask_seqlens,
                    'head_attn_nomask_seqlens': head_attn_nomask_seqlens,
                    'tail_attn_nomask_seqlens': tail_attn_nomask_seqlens,
                    'pcp_prefill_mask': pcp_prefill_mask
                }
                long_seq_metadata.pcp_allgather_restore_idx = self.pcp_allgather_restore_idx[:
                                                                                             num_actual_tokens_pcp_padded]
                long_seq_metadata.cp_kv_recover_idx_for_chunk = self.cp_kv_recover_idx_for_chunk
                long_seq_metadata.q_head_idx_tensor = self.q_head_idx_tensor
                long_seq_metadata.q_tail_idx_tensor = self.q_tail_idx_tensor
                long_seq_metadata.q_full_idx = self.q_full_idx
                long_seq_metadata.kv_with_q_head_nomask_idx_tensor = self.kv_idx_names[
                    'kv_with_q_head_nomask_idx_tensor']
                long_seq_metadata.kv_with_q_head_mask_idx_tensor = self.kv_idx_names[
                    'kv_with_q_head_mask_idx_tensor']
                long_seq_metadata.kv_with_q_tail_nomask_idx_tensor = self.kv_idx_names[
                    'kv_with_q_tail_nomask_idx_tensor']
                long_seq_metadata.kv_with_q_tail_mask_idx_tensor = self.kv_idx_names[
                    'kv_with_q_tail_mask_idx_tensor']
                long_seq_metadata.attn_mask_seqlens = self.extra_long_seq_kwargs[
                    'attn_mask_seqlens']
                long_seq_metadata.head_attn_nomask_seqlens = self.extra_long_seq_kwargs[
                    'head_attn_nomask_seqlens']
                long_seq_metadata.tail_attn_nomask_seqlens = self.extra_long_seq_kwargs[
                    'tail_attn_nomask_seqlens']
                long_seq_metadata.pcp_prefill_mask = self.extra_long_seq_kwargs[
                    'pcp_prefill_mask']
            self.long_seq_metadata = long_seq_metadata
        return long_seq_metadata

    def _generate_pcp_mtp_input(
        self,
        num_reqs: int,
        total_num_scheduled_tokens: int,
        num_scheduled_tokens: dict[str, int],
    ):
        """
        While pcp > 1, model inputs (input_ids, position, etc.) are split across pcp group,
        but mtp need to shift original input_ids before pcp splitting,
        so we record original input_ids here.
        """
        total_num_scheduled_tokens_pcp_full = total_num_scheduled_tokens
        num_scheduled_tokens_pcp_full = np.empty(num_reqs, dtype=np.int32)
        for i, req_id in enumerate(self.input_batch.req_ids):
            num_scheduled_tokens_pcp_full[i] = num_scheduled_tokens[req_id]
        req_indices_pcp_full = np.repeat(self.arange_np[:num_reqs],
                                         num_scheduled_tokens_pcp_full)
        cu_num_tokens_pcp_full = np.cumsum(num_scheduled_tokens_pcp_full)
        self.query_start_loc_pcp_full.np[0] = 0
        self.query_start_loc_pcp_full.np[1:num_reqs +
                                         1] = cu_num_tokens_pcp_full
        self.query_start_loc_pcp_full.np[num_reqs + 1:].fill(-1)
        cumsums_offsets_pcp_full = np.repeat(
            cu_num_tokens_pcp_full - num_scheduled_tokens_pcp_full,
            num_scheduled_tokens_pcp_full)
        arange_pcp_full = self.arange_np[:
                                         total_num_scheduled_tokens_pcp_full] - cumsums_offsets_pcp_full
        positions_pcp_full_np = self.positions_pcp_full_np[:
                                                           total_num_scheduled_tokens_pcp_full]
        np.add(self.input_batch.num_computed_tokens_cpu[req_indices_pcp_full],
               arange_pcp_full,
               out=positions_pcp_full_np)
        token_indices_pcp_full = (
            positions_pcp_full_np +
            req_indices_pcp_full * self.input_batch.token_ids_cpu.shape[1])
        torch.index_select(self.input_batch.token_ids_cpu_tensor.flatten(),
                           0,
                           torch.from_numpy(token_indices_pcp_full),
                           out=self.input_ids_pcp_full.
                           cpu[:total_num_scheduled_tokens_pcp_full])
        self.query_start_loc_pcp_full.copy_to_gpu()
        self.input_ids_pcp_full.gpu[:total_num_scheduled_tokens_pcp_full].copy_(
            self.input_ids_pcp_full.cpu[:total_num_scheduled_tokens_pcp_full],
            non_blocking=True,
        )


@contextmanager
def _torch_cuda_wrapper():

    class _EventPlaceholder:

        def __init__(self, *args, **kwargs) -> None:
            self.record = lambda: None
            self.synchronize = lambda: None

    try:
        # replace cuda APIs with xpu APIs, this should work by default
        torch.cuda.Event = torch.npu.Event
        torch.cuda.Stream = torch.npu.Stream
        torch.cuda.default_stream = torch.npu.default_stream
        torch.cuda.current_stream = torch.npu.current_stream
        torch.cuda.stream = torch.npu.stream
        yield
    finally:
        # if anything goes wrong, just patch it with a placeholder
        torch.cuda.Event = _EventPlaceholder
        torch.cuda.Stream = torch.cuda.Stream
        torch.cuda.default_stream = torch.npu.default_stream
        torch.cuda.current_stream = torch.npu.current_stream
        torch.cuda.stream = torch.npu.stream<|MERGE_RESOLUTION|>--- conflicted
+++ resolved
@@ -1843,15 +1843,9 @@
             cu_num_tokens, arange = self._get_cumsum_and_arange(
                 num_scheduled_tokens)
 
-<<<<<<< HEAD
-            self.query_start_loc.gpu[1:num_reqs +
+            self.query_start_loc.cpu[1:num_reqs +
                                      1] = torch.Tensor(cu_num_tokens)
-            self.query_start_loc.cpu[1:num_reqs +
-=======
-            self.query_start_loc_cpu[1:num_reqs +
->>>>>>> 490ddf53
-                                     1] = torch.Tensor(cu_num_tokens)
-            self.query_start_loc = self.query_start_loc_cpu.pin_memory().to(
+            self.query_start_loc = self.query_start_loc.cpu.pin_memory().to(
                 self.device, non_blocking=True)
             self.query_lens = torch.from_numpy(num_scheduled_tokens)
             self.attn_mask = self.attn_mask_builder.get_splitfuse_attn_mask()
