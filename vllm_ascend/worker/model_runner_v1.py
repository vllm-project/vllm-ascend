--- conflicted
+++ resolved
@@ -285,14 +285,9 @@
         self.intermediate_tensors: Optional[IntermediateTensors] = None
         self.runner_only_attn_layers: set[str] = set()
 
-<<<<<<< HEAD
-        ascend_config = get_ascend_config()
-        is_torchair_graph = ascend_config.torchair_graph_config.enabled
-        if ascend_config.ascend_scheduler_config.enabled:
-=======
         self.ascend_config = get_ascend_config()
+        is_torchair_graph = self.ascend_config.torchair_graph_config.enabled
         if self.ascend_config.ascend_scheduler_config.enabled:
->>>>>>> 5a3082cd
             self.chunked_prefill_enabled = self.scheduler_config.chunked_prefill_enabled
         else:
             self.chunked_prefill_enabled = True
