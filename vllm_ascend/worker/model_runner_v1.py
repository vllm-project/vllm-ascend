#
# Copyright (c) 2025 Huawei Technologies Co., Ltd. All Rights Reserved.
# Copyright 2023 The vLLM team.
#
# Licensed under the Apache License, Version 2.0 (the "License");
# you may not use this file except in compliance with the License.
# You may obtain a copy of the License at
#
#     http://www.apache.org/licenses/LICENSE-2.0
#
# Unless required by applicable law or agreed to in writing, software
# distributed under the License is distributed on an "AS IS" BASIS,
# WITHOUT WARRANTIES OR CONDITIONS OF ANY KIND, either express or implied.
# See the License for the specific language governing permissions and
# limitations under the License.
# This file is a part of the vllm-ascend project.
# Adapted from vllm-project/vllm/vllm/worker/gpu_model_runner.py
#

import copy
import gc
import itertools
import math
import time
from collections import defaultdict
from collections.abc import Iterator
from contextlib import contextmanager, nullcontext
from copy import deepcopy
from dataclasses import dataclass
from multiprocessing import Manager
from typing import (TYPE_CHECKING, Any, Dict, List, NamedTuple, Optional,
                    Union, cast)

import numpy as np
import numpy.typing as npt
import regex as re
import torch
import torch._dynamo.cache_size
import torch.distributed as dist
import torch.nn as nn
from tqdm import tqdm  # type: ignore
from vllm.attention import AttentionType, get_attn_backend
from vllm.attention.backends.abstract import AttentionBackend
from vllm.attention.layer import Attention
from vllm.compilation.counter import compilation_counter
from vllm.compilation.monitor import set_cudagraph_capturing_enabled
from vllm.config import (CompilationLevel, CUDAGraphMode, VllmConfig,
                         get_layers_from_vllm_config)
from vllm.distributed import tensor_model_parallel_all_gather
from vllm.distributed.kv_transfer import (get_kv_transfer_group,
                                          has_kv_transfer_group)
from vllm.distributed.kv_transfer.kv_connector.v1 import KVConnectorBase_V1
from vllm.distributed.parallel_state import (get_dcp_group, get_dp_group,
                                             get_pp_group, get_tp_group,
                                             is_global_first_rank)
from vllm.forward_context import BatchDescriptor, get_forward_context
from vllm.logger import logger
from vllm.model_executor.layers.attention_layer_base import AttentionLayerBase
from vllm.model_executor.layers.mamba.abstract import MambaBase
from vllm.model_executor.layers.rotary_embedding import MRotaryEmbedding
from vllm.model_executor.model_loader import get_model
from vllm.model_executor.models.interfaces import supports_transcription
from vllm.model_executor.models.interfaces_base import (
    VllmModelForPooling, is_pooling_model, is_text_generation_model)
from vllm.multimodal.inputs import MultiModalKwargsItem, PlaceholderRange
from vllm.multimodal.utils import group_mm_kwargs_by_modality
from vllm.pooling_params import PoolingParams
from vllm.sampling_params import SamplingType
from vllm.sequence import IntermediateTensors
from vllm.tasks import GenerationTask, PoolingTask, SupportedTask
from vllm.utils import (STR_DTYPE_TO_TORCH_DTYPE, DeviceMemoryProfiler,
                        LazyLoader, cdiv, get_dtype_size,
                        is_pin_memory_available,
                        length_from_prompt_token_ids_or_embeds)
from vllm.utils.jsontree import json_map_leaves
from vllm.v1.attention.backends.gdn_attn import GDNAttentionMetadataBuilder
from vllm.v1.attention.backends.utils import (
    AttentionCGSupport, reorder_batch_to_split_decodes_and_prefills)
from vllm.v1.cudagraph_dispatcher import CudagraphDispatcher
# yapf conflicts with isort for this block
# yapf: disable
from vllm.v1.kv_cache_interface import (AttentionSpec,
                                        EncoderOnlyAttentionSpec,
                                        FullAttentionSpec, KVCacheConfig,
                                        KVCacheGroupSpec, KVCacheSpec,
                                        MambaSpec, MLAAttentionSpec,
                                        UniformTypeKVCacheSpecs)
# yapf: enable
from vllm.v1.outputs import (EMPTY_MODEL_RUNNER_OUTPUT, AsyncModelRunnerOutput,
                             DraftTokenIds, LogprobsTensors, ModelRunnerOutput,
                             PoolerOutput)
from vllm.v1.pool.metadata import PoolingMetadata
from vllm.v1.sample.metadata import SamplingMetadata
from vllm.v1.spec_decode.metadata import SpecDecodeMetadata
from vllm.v1.spec_decode.ngram_proposer import NgramProposer
from vllm.v1.structured_output.utils import apply_grammar_bitmask
from vllm.v1.utils import CpuGpuBuffer
from vllm.v1.worker.kv_connector_model_runner_mixin import KVConnectorOutput
from vllm.v1.worker.lora_model_runner_mixin import LoRAModelRunnerMixin
from vllm.v1.worker.utils import (AttentionGroup, bind_kv_cache,
                                  gather_mm_placeholders,
                                  sanity_check_mm_encoder_outputs,
                                  scatter_mm_placeholders)

import vllm_ascend.envs as envs_ascend
from vllm_ascend.ascend_config import get_ascend_config
from vllm_ascend.ascend_forward_context import (MoECommType,
                                                set_ascend_forward_context)
from vllm_ascend.attention.attention_mask import AttentionMaskBuilder
from vllm_ascend.attention.attention_v1 import AscendAttentionState
from vllm_ascend.attention.utils import (AscendCommonAttentionMetadata,
                                         AscendPrefillContextParallelMetadata)
from vllm_ascend.compilation.acl_graph import (ACLGraphWrapper,
                                               set_graph_params,
                                               update_attn_params,
                                               update_mla_attn_params)
from vllm_ascend.eplb.adaptor.vllm_adaptor import VllmEplbAdaptor
from vllm_ascend.eplb.core.eplb_device_transfer_loader import \
    D2DExpertWeightLoader
from vllm_ascend.eplb.core.eplb_utils import EPLBParamUtils
from vllm_ascend.eplb.core.eplb_worker import EplbProcess
from vllm_ascend.eplb.eplb_updator import EplbUpdator
from vllm_ascend.eplb.utils import model_register
from vllm_ascend.models.layers.mla import AscendMultiHeadLatentAttention
from vllm_ascend.multistream.ms_split import compute_split_seq_index
from vllm_ascend.ops.weight_prefetch import WeightPrefetchMethod
from vllm_ascend.platform import NPUPlatform
from vllm_ascend.sample.logits_processor import build_logitsprocs
from vllm_ascend.sample.rejection_sampler import AscendRejectionSampler
from vllm_ascend.spec_decode import get_spec_decode_method
from vllm_ascend.spec_decode.eagle_proposer import EagleProposer
from vllm_ascend.spec_decode.interface import SpecDcodeType
from vllm_ascend.spec_decode.mtp_proposer import MtpProposer
from vllm_ascend.utils import (ACL_FORMAT_FRACTAL_ND, ACL_FORMAT_FRACTAL_NZ,
                               AscendSocVersion, ProfileExecuteDuration,
                               enable_sp, get_ascend_soc_version, is_310p,
                               is_enable_nz, lmhead_tp_enable,
                               prefill_context_parallel_enable)
from vllm_ascend.worker.npu_input_batch import CachedRequestState, InputBatch

if prefill_context_parallel_enable():
    from vllm.distributed import get_pcp_group
    from vllm.distributed.parallel_state import (
        get_prefill_context_model_parallel_rank,
        get_prefill_context_model_parallel_world_size)

if TYPE_CHECKING:
    import xgrammar as xgr  # type: ignore[import-untyped]
    from vllm.v1.core.sched.output import SchedulerOutput
else:
    xgr = LazyLoader("xgr", globals(), "xgrammar")

import torch_npu

# if true, allow tensor initialization and casting with internal format (e.g., NZ)
torch.npu.config.allow_internal_format = True

if is_310p():
    torch_npu.npu.set_compile_mode(jit_compile=False)
    ACL_FORMAT = ACL_FORMAT_FRACTAL_NZ
else:
    ACL_FORMAT = ACL_FORMAT_FRACTAL_ND


@dataclass
class GraphCaptureContext:
    stream: torch.npu.Stream


@contextmanager
def graph_capture(device: torch.device):
    """
    `graph_capture` is a context manager which should surround the code that
    is capturing the NPU graph. Its main purpose is to ensure that the
    some operations will be run after the graph is captured, before the graph
    is replayed. It returns a `GraphCaptureContext` object which contains the
    necessary data for the graph capture. Currently, it only contains the
    stream that the graph capture is running on. This stream is set to the
    current NPU stream when the context manager is entered and reset to the
    default stream when the context manager is exited. This is to ensure that
    the graph capture is running on a separate stream from the default stream,
    in order to explicitly distinguish the kernels to capture
    from other kernels possibly launched on background in the default stream.
    """
    graph_capture_context = GraphCaptureContext(
        torch.npu.Stream(device=device))
    stream = graph_capture_context.stream

    # we use nullcontext now
    maybe_ca_context = nullcontext()

    # ensure all initialization operations complete before attempting to
    # capture the graph on another stream
    curr_stream = torch.npu.current_stream()
    if curr_stream != stream:
        stream.wait_stream(curr_stream)

    with torch.npu.stream(stream), maybe_ca_context:
        yield graph_capture_context


# Wrapper for ModelRunnerOutput to support overlapped execution.
class AsyncNPUModelRunnerOutput(AsyncModelRunnerOutput):

    def __init__(
        self,
        model_runner_output: ModelRunnerOutput,
        sampled_token_ids: torch.Tensor,
        invalid_req_indices: list[int],
        async_output_copy_stream: torch.npu.Stream,
    ):
        self._model_runner_output = model_runner_output
        self._invalid_req_indices = invalid_req_indices

        # Event on the copy stream so we can synchronize the non-blocking copy.
        self._async_copy_ready_event = torch.npu.Event()

        # Keep a reference to the device tensor to avoid it being
        # deallocated until we finish copying it to the host.
        self._sampled_token_ids = sampled_token_ids

        # Initiate the copy on a separate stream, but do not synchronize it.
        default_stream = torch.npu.current_stream()
        with torch.npu.stream(async_output_copy_stream):
            async_output_copy_stream.wait_stream(default_stream)
            self._sampled_token_ids_cpu = self._sampled_token_ids.to(
                'cpu', non_blocking=True)
            self._async_copy_ready_event.record()

    def get_output(self) -> ModelRunnerOutput:
        """Copy the device tensors to the host and return a ModelRunnerOutput.

        This function blocks until the copy is finished.
        """
        self._async_copy_ready_event.synchronize()

        # Release the device tensor once the copy has completed
        del self._sampled_token_ids

        valid_sampled_token_ids = self._sampled_token_ids_cpu.tolist()
        for i in self._invalid_req_indices:
            valid_sampled_token_ids[i].clear()

        output = self._model_runner_output
        output.sampled_token_ids = valid_sampled_token_ids
        return output


class NPUModelRunner(LoRAModelRunnerMixin):

    def __init__(self, vllm_config: VllmConfig, device: torch.device):
        self.vllm_config = vllm_config
        self.model_config = vllm_config.model_config
        self.cache_config = vllm_config.cache_config
        self.compilation_config = vllm_config.compilation_config
        self.load_config = vllm_config.load_config
        self.lora_config = vllm_config.lora_config
        self.parallel_config = vllm_config.parallel_config
        self.pin_memory = is_pin_memory_available()
        self.scheduler_config = vllm_config.scheduler_config
        self.speculative_config = vllm_config.speculative_config
        self.block_size = vllm_config.cache_config.block_size
        self.max_num_blocks_per_req = cdiv(self.model_config.max_model_len,
                                           self.block_size)
        self.max_num_tokens = self.scheduler_config.max_num_batched_tokens
        decode_max_num_seqs = getattr(self.scheduler_config,
                                      'decode_max_num_seqs', 0)
        self.max_num_reqs = max(self.scheduler_config.max_num_seqs,
                                decode_max_num_seqs)
        self.dp_size = vllm_config.parallel_config.data_parallel_size
        self.dp_rank = vllm_config.parallel_config.data_parallel_rank
        self.pcp_size = get_prefill_context_model_parallel_world_size(
        ) if prefill_context_parallel_enable() else 1
        self.pcp_rank = get_prefill_context_model_parallel_rank(
        ) if self.pcp_size > 1 else 0
        self.dcp_size = get_dcp_group().world_size
        self.dcp_rank = get_dcp_group().rank_in_group
        self.device = device
        if envs_ascend.VLLM_ASCEND_ENABLE_PREFETCH_MLP:
            self.prefetch_stream = torch.npu.Stream(device=device)
        else:
            self.prefetch_stream = None
        self.dtype = self.model_config.dtype
        if envs_ascend.VLLM_ASCEND_ENABLE_TOPK_TOPP_OPTIMIZATION:
            # TODO: drop the env config to use ascend sampler by default
            from vllm_ascend.sample.sampler import AscendSampler

            self.sampler = AscendSampler()
        else:
            from vllm.v1.sample.sampler import Sampler

            self.sampler = Sampler()
        self.reorder_batch_threshold: Optional[int] = None

        # Lazy initialization, these will be set after __init__
        self.kv_caches: List[torch.Tensor] = []
        self.attn_groups: list[list[AttentionGroup]] = []
        self.encoder_cache: Dict[str, torch.Tensor] = {}
        self.attn_mask = None
        self.attn_state = None
        self.requests: Dict[str, CachedRequestState] = {}
        self.intermediate_tensors: Optional[IntermediateTensors] = None
        self.runner_only_attn_layers: set[str] = set()

        self.ascend_config = get_ascend_config()
        if self.ascend_config.ascend_scheduler_config.enabled:
            self.chunked_prefill_enabled = self.scheduler_config.chunked_prefill_enabled
        else:
            self.chunked_prefill_enabled = True
        self.weight_prefetch_method = WeightPrefetchMethod(
            self.ascend_config.weight_prefetch_config)

        if self.cache_config.cache_dtype == "auto":
            self.kv_cache_dtype = self.dtype
        else:
            self.kv_cache_dtype = STR_DTYPE_TO_TORCH_DTYPE[
                self.cache_config.cache_dtype]
        # use_hybrid_blocks: if hybrid blocks is used.
        self.use_hybrid_blocks: bool = False
        self.need_accepted_tokens: bool = False

        self.is_multimodal_model = self.model_config.is_multimodal_model
        self.is_pooling_model = self.model_config.pooler_config is not None
        self.enable_prompt_embeds = self.model_config.enable_prompt_embeds
        if self.is_multimodal_model or self.enable_prompt_embeds:
            self.inputs_embeds = self._make_buffer(
                self.max_num_tokens,
                self.model_config.get_hidden_size(),
                dtype=self.dtype,
                numpy=False)
        self.is_token_ids = self._make_buffer(self.max_num_tokens,
                                              dtype=torch.bool)

        # Set up Attention
        self.use_sparse = hasattr(self.vllm_config.model_config.hf_config,
                                  "index_topk")
        self.attn_backend = get_attn_backend(0,
                                             self.dtype,
                                             None,
                                             self.block_size,
                                             use_mla=self.model_config.use_mla,
                                             use_sparse=self.use_sparse)
        if self.pcp_size > 1:
            self.attn_mask_builder = None
        elif torch.version.cann.startswith("8.3"):
            self.attn_mask_builder = AttentionMaskBuilder(
                self.scheduler_config.max_num_batched_tokens, self.dtype,
                self.device)
        else:
            self.attn_mask_builder = AttentionMaskBuilder(
                self.model_config.max_model_len, self.dtype)

        # Set up speculative decoding.
        self.spec_attn_mask = None
        self.drafter: Optional[Union[NgramProposer, EagleProposer,
                                     MtpProposer]] = None
        self.actual_seq_lengths_q: list[int] = []
        self.decode_token_per_req = 1
        if self.speculative_config:
            spec_token_num = self.speculative_config.num_speculative_tokens
            assert spec_token_num > 0
            self.decode_token_per_req = 1 + spec_token_num
            self.spec_attn_mask = torch.triu(torch.ones(2048,
                                                        2048,
                                                        dtype=torch.bool),
                                             diagonal=1).to(self.device)
            if get_pp_group().is_last_rank:
                self.drafter = get_spec_decode_method(
                    self.speculative_config.method, self.vllm_config,
                    self.device, self)
                self.rejection_sampler = AscendRejectionSampler()
            self.actual_seq_lengths_q = list(
                range(self.decode_token_per_req, self.max_num_tokens + 1,
                      self.decode_token_per_req))

        # kv role
        self.is_kv_producer = False
        self.is_kv_consumer = False
        if vllm_config.kv_transfer_config is not None:
            self.is_kv_producer = vllm_config.kv_transfer_config.is_kv_producer
            self.is_kv_consumer = vllm_config.kv_transfer_config.is_kv_consumer

        self._may_pad_kv_consumer_num_seq()

        # Persistent batch.
        self.input_ids = torch.zeros(self.max_num_tokens,
                                     dtype=torch.int32,
                                     device=self.device)
        self.positions = torch.zeros(self.max_num_tokens,
                                     dtype=torch.int64,
                                     device=self.device)
        self.query_start_loc = torch.zeros(self.max_num_reqs + 1,
                                           dtype=torch.int32,
                                           device=self.device)
        self.seq_lens = torch.zeros(self.max_num_reqs,
                                    dtype=torch.int32,
                                    device=self.device)
        self.slot_mapping = torch.zeros(self.max_num_tokens,
                                        dtype=torch.int32,
                                        device=self.device)

        if self.vllm_config.model_config.use_mla and \
            self.compilation_config.cudagraph_mode == CUDAGraphMode.FULL_DECODE_ONLY:
            rope_dim = self.model_config.hf_text_config.qk_rope_head_dim
            self.cos = torch.ones(self.max_num_reqs *
                                  self.decode_token_per_req,
                                  1,
                                  1,
                                  rope_dim,
                                  dtype=self.dtype,
                                  device=self.device)
            self.sin = torch.zeros(self.max_num_reqs *
                                   self.decode_token_per_req,
                                   1,
                                   1,
                                   rope_dim,
                                   dtype=self.dtype,
                                   device=self.device)
        else:
            self.cos = None
            self.sin = None

        self.uses_mrope = self.model_config.uses_mrope
        # Only relevant for models using M-RoPE (e.g, Qwen2-VL)
        if self.uses_mrope:
            # NOTE: `mrope_positions` is implemented with one additional dummy
            # position on purpose to make it non-contiguous so that it can work
            # with torch compile.
            # See detailed explanation in https://github.com/vllm-project/vllm/pull/12128#discussion_r1926431923

            # NOTE: When M-RoPE is enabled, position ids are 3D regardless of
            # the modality of inputs. For text-only inputs, each dimension has
            # identical position IDs, making M-RoPE functionally equivalent to
            # 1D-RoPE.
            # See page 5 of https://arxiv.org/abs/2409.12191
            self.mrope_positions = torch.zeros((3, self.max_num_tokens + 1),
                                               dtype=torch.int64,
                                               device=self.device)
            self.mrope_positions_cpu = torch.zeros(
                (3, self.max_num_tokens + 1),
                dtype=torch.int64,
                device="cpu",
                pin_memory=True)
            self.mrope_positions_np = self.mrope_positions_cpu.numpy()

        # OPTIMIZATION: Cache the tensors rather than creating them every step.
        self.arange_np: npt.NDArray[np.int32] = np.arange(max(
            self.max_num_reqs + 1, self.model_config.max_model_len,
            self.max_num_tokens),
                                                          dtype=np.int32)
        # NOTE(woosuk): These tensors are "stateless", i.e., they are literally
        # a faster version of creating a new tensor every time. Thus, we should
        # not make any assumptions about the values in these tensors.
        self.input_ids_cpu = torch.zeros(self.max_num_tokens,
                                         dtype=torch.int32,
                                         device="cpu",
                                         pin_memory=True)
        self.positions_cpu = torch.zeros(self.max_num_tokens,
                                         dtype=torch.int64,
                                         device="cpu",
                                         pin_memory=True)
        self.positions_np = self.positions_cpu.numpy()

        self.slot_mapping_cpu = torch.zeros(self.max_num_tokens,
                                            dtype=torch.int32,
                                            device="cpu",
                                            pin_memory=True)
        self.slot_mapping_np = self.slot_mapping_cpu.numpy()
        self.query_start_loc_cpu = torch.zeros(self.max_num_reqs + 1,
                                               dtype=torch.int32,
                                               device="cpu",
                                               pin_memory=True)
        self.query_start_loc_np = self.query_start_loc_cpu.numpy()
        self.seq_lens_cpu = torch.zeros(self.max_num_reqs,
                                        dtype=torch.int32,
                                        device="cpu",
                                        pin_memory=True)
        self.seq_lens_np = self.seq_lens_cpu.numpy()
        self.pcp_allgather_restore_idx = torch.zeros(self.max_num_tokens,
                                                     dtype=torch.int32,
                                                     device=self.device)
        self.num_pcp_pads = torch.zeros(self.max_num_reqs, dtype=torch.int32)
        self.pcp_padded_slot_mapping = torch.zeros(self.max_num_tokens,
                                                   dtype=torch.int32,
                                                   device=self.device)

        self.use_aclgraph = self._use_aclgraph()
        self.aclgraph_batch_sizes = list(
            reversed(self.compilation_config.cudagraph_capture_sizes))

        self.uniform_decode_query_len = 1 if not self.speculative_config else \
            1 + self.speculative_config.num_speculative_tokens
        # aclgraph dispatcher for runtime aclgraph dispatching.
        self.aclgraph_dispatcher = CudagraphDispatcher(self.vllm_config)
        # Cached outputs.
        self._draft_token_ids: Optional[Union[list[list[int]],
                                              torch.Tensor]] = None

        # NOTE: we need to use `in_profile_run` to determine whether `enable_force_load_balance` is True
        self.in_profile_run = False

        self._init_mc2_tokens_capacity()
        self.reserved_mc2_mask = torch.zeros(
            self.mc2_tokens_capacity,
            dtype=torch.bool,
            device=self.device,
        )
        self.dynamic_eplb = self.ascend_config.dynamic_eplb or self.ascend_config.expert_map_record_path
        if self.dynamic_eplb:
            EPLBParamUtils.check_dynamic_eplb(self.ascend_config.dynamic_eplb)
            EPLBParamUtils.check_expert_map_record_path(
                self.ascend_config.expert_map_record_path)
            self.is_eplb_warmuped = False
            self.policy_type = self.ascend_config.eplb_policy_type
            self.eplb_loader = D2DExpertWeightLoader()
            self.manager = Manager()
            self.shared_dict = self.manager.dict({
                "expert_map": None,
                "moe_load": None,
                "expert_maps": None
            })
            self.eplb_process = EplbProcess(shared_dict=self.shared_dict,
                                            policy_type=self.policy_type,
                                            enable_d2d=True)
            self.process = self.eplb_process._launch_process()
            ascend_config = get_ascend_config()
            self.eplb_updator = EplbUpdator(ascend_config, self.eplb_loader,
                                            self.eplb_process, self.process)

        self.use_async_scheduling = self.scheduler_config.async_scheduling
        self.async_output_copy_stream = torch.npu.Stream() if \
            self.use_async_scheduling else None
        # Input Batch
        # NOTE(Chen): Ideally, we should initialize the input batch inside
        # `initialize_kv_cache` based on the kv cache config. However, as in
        # https://github.com/vllm-project/vllm/pull/18298, due to some unknown
        # reasons, we have to initialize the input batch before `load_model`,
        # quantization + weight offloading will fail otherwise. As a temporary
        # solution, we initialize the input batch here, and re-initialize it
        # in `initialize_kv_cache` if the block_sizes here is different from
        # the block_sizes in the kv cache config.
        self.input_batch = InputBatch(
            max_num_reqs=self.max_num_reqs,
            max_model_len=self.model_config.max_model_len,
            max_num_batched_tokens=self.max_num_tokens,
            device=self.device,
            pin_memory=self.pin_memory,
            vocab_size=self.model_config.get_vocab_size(),
            block_sizes=[self.block_size],
            is_spec_decode=bool(self.vllm_config.speculative_config),
            logitsprocs=build_logitsprocs(
                self.vllm_config, self.device, self.pin_memory,
                self.is_pooling_model,
                self.vllm_config.model_config.logits_processors),
            is_pooling_model=self.is_pooling_model,
            kernel_block_sizes=[[self.vllm_config.cache_config.block_size]],
            cp_kv_cache_interleave_size=self.parallel_config.
            cp_kv_cache_interleave_size
            if prefill_context_parallel_enable() else 1,
        )
        self.num_accepted_tokens = self._make_buffer(self.max_num_reqs,
                                                     dtype=torch.int64)
        self.num_draft_tokens = self._make_buffer(self.max_num_reqs,
                                                  dtype=torch.int32)

    def _may_pad_kv_consumer_num_seq(self):
        # For Full Graph + MTP in a PD (Prefill/Decode) disaggregation scenario,
        # we may want to pad self.max_num_seqs in kv_consumer nodes to avoid
        # exceeding a sequence length limit (16 tokens) in npu_fused_infer_attention_score operation
        pass

    def _init_mc2_tokens_capacity(self):
        # NOTE: To be clear, we need to make sure that during graph capture, the number of
        # tokens is less than or equal to mc2_tokens_capacity. According to _set_cudagraph_sizes,
        # the max number of tokens in graph is min(max_num_seqs * uniform_decode_query_len, 512).
        if self.compilation_config.cudagraph_capture_sizes:
            max_num_tokens = self.compilation_config.cudagraph_capture_sizes[0]
        else:
            max_num_tokens = self.max_num_reqs * self.uniform_decode_query_len
        tp_size = self.parallel_config.tensor_parallel_size
        # Use integer arithmetic for ceiling division.
        num_tokens_per_tp_rank = (max_num_tokens + tp_size - 1) // tp_size
        self.mc2_tokens_capacity = num_tokens_per_tp_rank * tp_size

    def _make_buffer(self,
                     *size: Union[int, torch.SymInt],
                     dtype: torch.dtype,
                     numpy: bool = True) -> CpuGpuBuffer:
        # Bfloat16 torch tensors cannot be directly cast to a numpy array, so
        # if a bfloat16 buffer is needed without a corresponding numpy array,
        # don't bother instantiating the numpy array.
        return CpuGpuBuffer(*size,
                            dtype=dtype,
                            device=self.device,
                            pin_memory=self.pin_memory,
                            with_numpy=numpy)

    def _update_states_after_model_execute(
            self, output_token_ids: torch.Tensor) -> None:
        """Update the cached states after model execution.

        This is used for MTP/EAGLE for hybrid models, as in linear attention,
        only the last token's state is kept. In MTP/EAGLE, for draft tokens
        the state are kept util we decide how many tokens are accepted for
        each sequence, and a shifting is done during the next iteration
        based on the number of accepted tokens.
        """
        if not self.model_config.is_hybrid or not self.speculative_config:
            return

        # Find the number of accepted tokens for each sequence.
        num_accepted_tokens = (torch.cat(
            [
                output_token_ids,
                torch.full((output_token_ids.size(0), 1),
                           -1,
                           device=output_token_ids.device),
            ],
            dim=1) == -1).int().argmax(-1).cpu().numpy()
        for i, num_tokens in enumerate(num_accepted_tokens):
            self.input_batch.num_accepted_tokens_cpu[i] = num_tokens

    def _use_aclgraph(self) -> bool:
        return self.compilation_config.cudagraph_mode != CUDAGraphMode.NONE and self.compilation_config.level == CompilationLevel.PIECEWISE and not self.model_config.enforce_eager

    def _update_states(self, scheduler_output: "SchedulerOutput") -> None:
        # Remove finished requests from the cached states.
        for req_id in scheduler_output.finished_req_ids:
            self.requests.pop(req_id, None)

        # Remove the finished requests from the persistent batch.
        # NOTE(woosuk): There could be an edge case where finished_req_ids and
        # scheduled_req_ids overlap. This happens when a request is aborted and
        # then resubmitted with the same ID. In this case, we treat them as two
        # distinct requests - clearing the cached states for the first request
        # and handling the second as a new request.
        for req_id in scheduler_output.finished_req_ids:
            self.input_batch.remove_request(req_id)
        for mm_hash in scheduler_output.free_encoder_mm_hashes:
            self.encoder_cache.pop(mm_hash, None)
        # Remove the unscheduled requests from the persistent batch.
        # NOTE(woosuk): The unscheduled requests are either preempted requests
        # or running requests that are not scheduled in this step. We remove
        # them from the persistent batch but keep their cached states since
        # they will be scheduled again sometime in the future.
        scheduled_req_ids = scheduler_output.num_scheduled_tokens.keys()
        cached_req_ids = self.input_batch.req_id_to_index.keys()
        unscheduled_req_ids = cached_req_ids - scheduled_req_ids
        # NOTE(woosuk): The persistent batch optimization assumes that
        # consecutive batches contain mostly the same requests. If batches
        # have low request overlap (e.g., alternating between two distinct
        # sets of requests), this optimization becomes very inefficient.
        for req_id in unscheduled_req_ids:
            self.input_batch.remove_request(req_id)

        req_ids_to_add: list[str] = []
        # Add new requests to the cached states.
        for new_req_data in scheduler_output.scheduled_new_reqs:
            req_id = new_req_data.req_id
            sampling_params = new_req_data.sampling_params
            pooling_params = new_req_data.pooling_params

            if sampling_params and \
                sampling_params.sampling_type == SamplingType.RANDOM_SEED:
                generator = torch.Generator(device=self.device)
                generator.manual_seed(sampling_params.seed)
            else:
                generator = None

            if pooling_params:
                assert (task := pooling_params.task) is not None, (
                    "You did not set `task` in the API")
                model = cast(VllmModelForPooling, self.get_model())
                to_update = model.pooler.get_pooling_updates(task)
                to_update.apply(pooling_params)

            backward_kwargs = {}
            backward_kwargs["mm_features"] = new_req_data.mm_features

            self.requests[req_id] = CachedRequestState(
                req_id=req_id,
                prompt_token_ids=new_req_data.prompt_token_ids,
                prompt_embeds=new_req_data.prompt_embeds,
                sampling_params=sampling_params,
                pooling_params=pooling_params,
                generator=generator,
                block_ids=new_req_data.block_ids,
                num_computed_tokens=new_req_data.num_computed_tokens,
                output_token_ids=[],
                lora_request=new_req_data.lora_request,
                **backward_kwargs,
            )

            # Only relevant for models using M-RoPE (e.g, Qwen2-VL)
            if self.uses_mrope:
                self._init_mrope_positions(self.requests[req_id])

            req_ids_to_add.append(req_id)

        # Update the states of the running/resumed requests.
        is_last_rank = get_pp_group().is_last_rank
        req_data = scheduler_output.scheduled_cached_reqs
        for i, req_id in enumerate(req_data.req_ids):
            req_state = self.requests[req_id]
            num_computed_tokens = req_data.num_computed_tokens[i]
            new_block_ids = req_data.new_block_ids[i]
            resumed_from_preemption = req_data.resumed_from_preemption[i]

            # Update the cached states.
            req_state.num_computed_tokens = num_computed_tokens

            if not is_last_rank:
                # When using PP, the scheduler sends the sampled tokens back,
                # because there's no direct communication between the first-
                # stage worker and the last-stage worker.
                new_token_ids = req_data.new_token_ids[i]
                # Add the sampled token(s) from the previous step (if any).
                # This doesn't include "unverified" tokens like spec tokens.
                num_new_tokens = (num_computed_tokens + len(new_token_ids) -
                                  req_state.num_tokens)
                if num_new_tokens == 1:
                    # Avoid slicing list in most common case.
                    req_state.output_token_ids.append(new_token_ids[-1])
                elif num_new_tokens > 0:
                    req_state.output_token_ids.extend(
                        new_token_ids[-num_new_tokens:])

            # Update the block IDs.
            if not resumed_from_preemption:
                if new_block_ids is not None:
                    # Append the new blocks to the existing block IDs.
                    for block_ids, new_ids in zip(req_state.block_ids,
                                                  new_block_ids):
                        block_ids.extend(new_ids)
            else:
                assert new_block_ids is not None
                # The request is resumed from preemption.
                # Replace the existing block IDs with the new ones.
                req_state.block_ids = new_block_ids

            req_index = self.input_batch.req_id_to_index.get(req_id)
            if req_index is None:
                # The request is not in the persistent batch.
                # The request was either preempted and resumed later, or was not
                # scheduled in the previous step and needs to be added again.
                req_ids_to_add.append(req_id)
                continue

            # Update the persistent batch.
            self.input_batch.num_computed_tokens_cpu[req_index] = (
                num_computed_tokens)
            if new_block_ids is not None:
                self.input_batch.block_table.append_row(
                    new_block_ids, req_index)

            # For the last rank, we don't need to update the token_ids_cpu
            # because the sampled tokens are already cached.
            if not is_last_rank:
                # Add new_token_ids to token_ids_cpu.
                start_token_index = num_computed_tokens
                end_token_index = num_computed_tokens + len(new_token_ids)
                self.input_batch.token_ids_cpu[
                    req_index,
                    start_token_index:end_token_index] = new_token_ids
                self.input_batch.num_tokens_no_spec[
                    req_index] = end_token_index
                self.input_batch.num_tokens[req_index] = end_token_index

            # Add spec_token_ids to token_ids_cpu.
            spec_token_ids = (
                scheduler_output.scheduled_spec_decode_tokens.get(req_id, ()))
            if spec_token_ids:
                num_spec_tokens = len(spec_token_ids)
                start_index = self.input_batch.num_tokens_no_spec[req_index]
                end_token_index = start_index + num_spec_tokens
                self.input_batch.token_ids_cpu[
                    req_index, start_index:end_token_index] = spec_token_ids
                # NOTE(woosuk): `num_tokens` here may include spec tokens.
                self.input_batch.num_tokens[req_index] += num_spec_tokens

        # Add the new or resumed requests to the persistent batch.
        # The smaller empty indices are filled first.
        for req_id in req_ids_to_add:
            req_state = self.requests[req_id]
            self.input_batch.add_request(req_state)

        # Condense the batched states if there are gaps left by removed requests
        self.input_batch.condense()
        # Allow attention backend to reorder the batch, potentially
        self._may_reorder_batch(scheduler_output)
        # Refresh batch metadata with any pending updates.
        self.input_batch.refresh_metadata()

    def _init_mrope_positions(self, req_state: CachedRequestState):
        image_grid_thw = []
        video_grid_thw = []
        second_per_grid_ts = []
        audio_feature_lengths = []
        use_audio_in_video = False
        assert req_state.mm_features is not None
        for mm_feature in req_state.mm_features:
            mm_item = mm_feature.data
            if mm_item is None:
                continue
            mm_input = mm_item.get_data()
            if (t := mm_input.get("image_grid_thw")) is not None:
                image_grid_thw.append(t.tolist())
            if (t := mm_input.get("video_grid_thw")) is not None:
                video_grid_thw.append(t.tolist())
            if (t := mm_input.get("second_per_grid_ts")) is not None:
                second_per_grid_ts.append(t)
            if (t := mm_input.get("audio_feature_lengths")) is not None:
                audio_feature_lengths.append(t)
            if mm_input.get("use_audio_in_video") is True:
                use_audio_in_video = True

        req_state.mrope_positions, req_state.mrope_position_delta = \
            MRotaryEmbedding.get_input_positions_tensor(
                req_state.prompt_token_ids,
                hf_config=self.model_config.hf_config,
                image_grid_thw=image_grid_thw,
                video_grid_thw=video_grid_thw,
                second_per_grid_ts=second_per_grid_ts,
                audio_feature_lengths=audio_feature_lengths,
                use_audio_in_video=use_audio_in_video,
            )

    def _sync_metadata_across_dp(
            self, num_tokens: int, with_prefill: bool, enable_dbo: bool
    ) -> tuple[int, Optional[torch.Tensor], bool, bool]:
        # TODO: In vLLM, the only thing that needs to be synced is num_tokens, but in
        # our case, we still need to sync the other two flags as well. So we need to
        # include them in the all_reduce operation, and more over, we CANNOT skip it
        # even if we are running in eager mode, which harms performance.
        # FIXME: Restore the `or self.vllm_config.model_config.enforce_eager` here
        # immediately once the other two flags are no longer needed.
        if self.dp_size == 1:
            return num_tokens, None, with_prefill, enable_dbo

        # Sync num_tokens, with_prefill, enable_dbo across dp ranks
        num_tokens_tensor = torch.tensor([
            num_tokens if i == self.dp_rank else 0 for i in range(self.dp_size)
        ],
                                         dtype=torch.int32,
                                         device="npu")

        flags_tensor = torch.tensor(
            [int(with_prefill), int(not enable_dbo)],
            dtype=torch.int32,
            device="npu")

        packed_tensor = torch.cat([num_tokens_tensor, flags_tensor])

        dist.all_reduce(packed_tensor, group=get_dp_group().device_group)

        # Unpack the results
        num_tokens_across_dp = packed_tensor[:-2]
        synced_flags = packed_tensor[-2:]

        max_tokens_across_dp = torch.max(num_tokens_across_dp).item()
        global_with_prefill = bool(synced_flags[0])
        global_enable_dbo = not bool(synced_flags[1])

        # Create a tensor for num_tokens_after_padding
        num_tokens_after_padding = torch.tensor([max_tokens_across_dp] *
                                                self.dp_size,
                                                device="cpu",
                                                dtype=torch.int32)

        return max_tokens_across_dp, num_tokens_after_padding, global_with_prefill, global_enable_dbo

    def _check_dbo_is_valid(self, query_lens: torch.Tensor,
                            attn_state: AscendAttentionState,
                            num_tokens: int) -> bool:
        # do the checks for dp + dbo
        if attn_state in [
                AscendAttentionState.DecodeOnly,
                AscendAttentionState.SpecDecoding
        ]:
            return False
        # considering the case that one dp rank may enable dbo while others may not
        if not self.vllm_config.model_config.use_mla or not envs_ascend.VLLM_ASCEND_ENABLE_DBO:
            return False
        # TODO: remove it if token-level microbatch is enabled
        [token_index,
         seq_index] = compute_split_seq_index(query_lens, attn_state,
                                              num_tokens)
        if token_index == 0 or seq_index == 0 or seq_index == len(
                query_lens) or num_tokens < 256:
            return False
        return True

    def get_model(self) -> nn.Module:
        # get raw model out of the aclgraph wrapper.
        if isinstance(self.model, ACLGraphWrapper):
            return self.model.unwrap()
        return self.model

    def get_supported_generation_tasks(self) -> "list[GenerationTask]":
        model = self.get_model()
        supported_tasks = list[GenerationTask]()

        if is_text_generation_model(model):
            supported_tasks.append("generate")

        if supports_transcription(model):
            if model.supports_transcription_only:
                return ["transcription"]

            supported_tasks.append("transcription")

        return supported_tasks

    def get_supported_tasks(self) -> "tuple[SupportedTask, ...]":
        tasks = list[SupportedTask]()

        if self.model_config.runner_type == "generate":
            tasks.extend(self.get_supported_generation_tasks())
        if self.model_config.runner_type == "pooling":
            tasks.extend(self.get_supported_pooling_tasks())

        return tuple(tasks)

    def _make_attention_mask(self, seq_lens, position,
                             attn_state) -> torch.Tensor:
        if self.pcp_size > 1:
            return None
        if self.attn_mask_builder is None:
            raise ValueError("Attn mask builder is None")
        # Pooling situation.
        if self.model_config.runner_type == "pooling" and self.model_config.pooler_config.pooling_type == "CLS":
            return self.attn_mask_builder.get_pooling_mask(self.device)
        # Chunk Prefill situation.
        elif attn_state == AscendAttentionState.ChunkedPrefill and not self.vllm_config.model_config.use_mla and not self.use_sparse:
            if self.dcp_size > 1:
                max_seq_len = max(seq_lens.max().item(), 0)
                return self.attn_mask_builder.get_attn_mask(
                    max_seq_len, self.dtype, self.device)
            elif torch.version.cann.startswith("8.3"):
                return self.attn_mask_builder.get_splitfuse_attn_mask()
            else:
                return self.attn_mask_builder.get_splitfuse_attn_mask(
                    seq_lens, position, self.dtype, self.device)

        # Prefill without cache situation.
        elif attn_state == AscendAttentionState.PrefillNoCache:
            max_seq_len = max(seq_lens.max().item(), 0)
            return self.attn_mask_builder.get_attn_mask(
                max_seq_len, self.dtype, self.device)
        # Prefill with cache hit.
        elif attn_state == AscendAttentionState.PrefillCacheHit:
            return self.attn_mask_builder.get_attn_mask(
                128, self.dtype, self.device)
        # Decode-only situation.
        else:
            return None

    def _calc_mrope_positions(self, scheduler_output: "SchedulerOutput"):
        mrope_pos_ptr = 0
        for index, req_id in enumerate(self.input_batch.req_ids):
            req = self.requests[req_id]
            assert req.mrope_positions is not None

            num_computed_tokens = \
                self.input_batch.num_computed_tokens_cpu[index]
            num_scheduled_tokens = \
                scheduler_output.num_scheduled_tokens[req_id]
            num_prompt_tokens = length_from_prompt_token_ids_or_embeds(
                req.prompt_token_ids, req.prompt_embeds)

            if num_computed_tokens + num_scheduled_tokens > num_prompt_tokens:
                prompt_part_len = max(0,
                                      num_prompt_tokens - num_computed_tokens)
                completion_part_len = max(
                    0, num_scheduled_tokens - prompt_part_len)
            else:
                prompt_part_len = num_scheduled_tokens
                completion_part_len = 0

            assert num_scheduled_tokens == prompt_part_len + completion_part_len

            if prompt_part_len > 0:
                # prompt's mrope_positions are pre-computed
                dst_start = mrope_pos_ptr
                dst_end = mrope_pos_ptr + prompt_part_len
                src_start = num_computed_tokens
                src_end = num_computed_tokens + prompt_part_len

                self.mrope_positions_cpu[:, dst_start:dst_end] = \
                    req.mrope_positions[:, src_start:src_end]

                mrope_pos_ptr += prompt_part_len

            if completion_part_len > 0:
                # compute completion's mrope_positions on-the-fly
                dst_start = mrope_pos_ptr
                dst_end = mrope_pos_ptr + completion_part_len
                MRotaryEmbedding.get_next_input_positions_tensor(
                    out=self.mrope_positions_np,
                    out_offset=dst_start,
                    mrope_position_delta=req.mrope_position_delta,
                    context_len=num_computed_tokens + prompt_part_len,
                    num_new_tokens=completion_part_len,
                )

                mrope_pos_ptr += completion_part_len

    def _execute_mm_encoder(self, scheduler_output: "SchedulerOutput"):
        scheduled_encoder_inputs = scheduler_output.scheduled_encoder_inputs
        if not scheduled_encoder_inputs:
            return

        # Batch the multi-modal inputs.
        mm_kwargs, mm_hashes_pos = self._batch_mm_kwargs_from_scheduler(
            scheduler_output)
        encoder_outputs = []

        for _, num_items, mm_kwargs_group in group_mm_kwargs_by_modality(
                mm_kwargs,
                device=self.device,
                pin_memory=True,
        ):
            # Run the encoder.
            # `curr_group_outputs` is either of the following:
            # 1. A tensor of shape (num_items, feature_size, hidden_size)
            # in case feature_size is fixed across all multimodal items.
            # 2. A list or tuple (length: num_items) of tensors, each of shape
            # (feature_size, hidden_size) in case the feature size is dynamic
            # depending on the input multimodal items.
            curr_group_outputs = self.model.get_multimodal_embeddings(
                **mm_kwargs_group)

            sanity_check_mm_encoder_outputs(
                curr_group_outputs,
                expected_num_items=num_items,
            )

            for output in curr_group_outputs:
                encoder_outputs.append(output)

        for (mm_hash, pos_info), output in zip(mm_hashes_pos, encoder_outputs):
            self.encoder_cache[mm_hash] = scatter_mm_placeholders(
                output,
                is_embed=pos_info.is_embed,
            )

    def _batch_mm_kwargs_from_scheduler(
        self,
        scheduler_output: "SchedulerOutput",
    ) -> tuple[list[MultiModalKwargsItem], list[tuple[str, PlaceholderRange]]]:
        """Batch multimodal kwargs from scheduled encoder inputs.

        Args:
            scheduler_output: The scheduler output containing scheduled encoder
              inputs.

        Returns:
            A tuple of (mm_kwargs, req_ids_pos) where:
            - mm_kwargs: List of multimodal kwargs items to be batched
            - mm_hashes_pos: List of (mm_hash, position_info) tuples
        """
        scheduled_encoder_inputs = scheduler_output.scheduled_encoder_inputs
        if not scheduled_encoder_inputs:
            return [], []
        # Batch the multi-modal inputs.
        mm_kwargs = list[MultiModalKwargsItem]()
        # list of tuple (mm_hash, position_info)
        mm_hashes_pos = list[tuple[str, PlaceholderRange]]()
        for req_id, encoder_input_ids in scheduled_encoder_inputs.items():
            req_state = self.requests[req_id]
            assert req_state.mm_features is not None
            for mm_input_id in encoder_input_ids:
                mm_feature = req_state.mm_features[mm_input_id]
                mm_hash = mm_feature.identifier
                mm_kwargs.append(mm_feature.data)
                mm_hashes_pos.append((mm_hash, mm_feature.mm_position))

        return mm_kwargs, mm_hashes_pos

    def _gather_mm_embeddings(
        self,
        scheduler_output: "SchedulerOutput",
    ) -> list[torch.Tensor]:

        def _iter_mm_features(req_state: CachedRequestState):
            assert req_state.mm_features is not None
            for mm_feature in req_state.mm_features:
                pos_info = mm_feature.mm_position
                yield mm_feature.identifier, pos_info, getattr(
                    pos_info, "is_embed", None)

        mm_embeds: list[torch.Tensor] = []

        for req_id in self.input_batch.req_ids:
            num_scheduled_tokens = scheduler_output.num_scheduled_tokens[
                req_id]
            req_state = self.requests[req_id]
            num_computed_tokens = req_state.num_computed_tokens

            for mm_hash, pos_info, is_embed in _iter_mm_features(req_state):
                start_pos = pos_info.offset
                num_encoder_tokens = pos_info.length

                if start_pos >= num_computed_tokens + num_scheduled_tokens:
                    break
                if start_pos + num_encoder_tokens <= num_computed_tokens:
                    continue

                start_idx = max(num_computed_tokens - start_pos, 0)
                end_idx = min(
                    num_computed_tokens - start_pos + num_scheduled_tokens,
                    num_encoder_tokens,
                )
                assert start_idx < end_idx

                encoder_output = self.encoder_cache.get(mm_hash, None)
                assert encoder_output is not None, \
                    f"Encoder cache miss for {mm_hash}."

                if is_embed is not None:
                    is_embed = is_embed[start_idx:end_idx]

                mm_embeds_item = gather_mm_placeholders(
                    encoder_output[start_idx:end_idx],
                    is_embed=is_embed,
                )
                mm_embeds.append(mm_embeds_item)
        return mm_embeds

    def _get_cumsum_and_arange(
        self,
        num_tokens: np.ndarray,
        cumsum_dtype: Optional[np.dtype] = None,
    ) -> tuple[np.ndarray, np.ndarray]:
        """Get the cumulative sum and batched arange of the given array.
        # E.g., [2, 5, 3] -> ([2, 7, 10], [0, 1, 0, 1, 2, 3, 4, 0, 1, 2])
        # Equivalent to but faster than:
        # np.concatenate([np.arange(n) for n in num_tokens])
        """
        # Step 1. [2, 5, 3] -> [2, 7, 10]
        cu_num_tokens = np.cumsum(num_tokens, dtype=cumsum_dtype)
        total_num_tokens = cu_num_tokens[-1]
        # Step 2. [2, 7, 10] -> [0, 0, 2, 2, 2, 2, 2, 7, 7, 7]
        cumsums_offsets = np.repeat(cu_num_tokens - num_tokens, num_tokens)
        # Step 3. [0, 1, 0, 1, 2, 3, 4, 0, 1, 2]
        arange = self.arange_np[:total_num_tokens] - cumsums_offsets

        return cu_num_tokens, arange

    def _prepare_input_ids(self, total_num_scheduled_tokens: int,
                           cu_num_tokens: np.ndarray) -> None:
        """Prepare the input IDs for the current batch.

        Carefully handles the `prev_sampled_token_ids` which can be cached
        from the previous engine iteration, in which case those tokens on the
        NPU need to be copied into the corresponding slots into input_ids."""

        if self.input_batch.prev_sampled_token_ids is None:
            # Normal scheduling case
            self.input_ids[:total_num_scheduled_tokens].copy_(
                self.input_ids_cpu[:total_num_scheduled_tokens],
                non_blocking=True)
            if self.is_multimodal_model or self.enable_prompt_embeds:
                self.inputs_embeds.copy_to_gpu(total_num_scheduled_tokens)
            self.is_token_ids.copy_to_gpu(total_num_scheduled_tokens)
            return

        # Async scheduling case, where some decode requests from the previous
        # iteration won't have entries in input_ids_cpu and need to be copied
        # on the NPU from prev_sampled_token_ids.
        prev_req_id_to_index = self.input_batch.prev_req_id_to_index
        assert prev_req_id_to_index is not None
        flattened_indices = []
        prev_common_req_indices = []
        indices_match = True
        max_flattened_index = -1
        for req_id, cur_index in self.input_batch.req_id_to_index.items():
            if (prev_index := prev_req_id_to_index.get(req_id)) is not None:
                prev_common_req_indices.append(prev_index)
                # We need to compute the flattened input_ids index of the
                # last token in each common request.
                flattened_index = cu_num_tokens[cur_index].item() - 1
                flattened_indices.append(flattened_index)
                indices_match &= (prev_index == flattened_index)
                max_flattened_index = max(max_flattened_index, flattened_index)
        num_commmon_tokens = len(flattened_indices)
        if num_commmon_tokens < total_num_scheduled_tokens:
            # If not all requests are decodes from the last iteration,
            # We need to copy the input_ids_cpu to the NPU first.
            self.input_ids[:total_num_scheduled_tokens].copy_(
                self.input_ids_cpu[:total_num_scheduled_tokens],
                non_blocking=True)
            if self.is_multimodal_model or self.enable_prompt_embeds:
                self.inputs_embeds.copy_to_gpu(total_num_scheduled_tokens)
            self.is_token_ids.copy_to_gpu(total_num_scheduled_tokens)
        if num_commmon_tokens == 0:
            # No requests in common with the previous iteration
            # So input_ids_cpu will have all the input ids.
            return
        if indices_match and max_flattened_index == (num_commmon_tokens - 1):
            # Common-case optimization: the batch is unchanged
            # and no reordering happened.
            # The indices are both the same permutation of 0..N-1 so
            # we can copy directly using a single slice.
            self.input_ids[:num_commmon_tokens].copy_(
                self.input_batch.prev_sampled_token_ids[:num_commmon_tokens,
                                                        0],
                non_blocking=True)
            self.is_token_ids.gpu[:num_commmon_tokens] = True
            return
        # Upload the index tensors asynchronously
        # so the scatter can be non-blocking.
        input_ids_index_tensor = torch.tensor(flattened_indices,
                                              dtype=torch.int64,
                                              pin_memory=self.pin_memory).to(
                                                  self.device,
                                                  non_blocking=True)
        prev_common_req_indices_tensor = torch.tensor(
            prev_common_req_indices,
            dtype=torch.int64,
            pin_memory=self.pin_memory).to(self.device, non_blocking=True)
        self.input_ids.scatter_(dim=0,
                                index=input_ids_index_tensor,
                                src=self.input_batch.prev_sampled_token_ids[
                                    prev_common_req_indices_tensor, 0])

    def _may_reorder_batch(self, scheduler_output: "SchedulerOutput") -> None:
        """
        Update the order of requests in the batch based on the attention
        backend's needs. For example, some attention backends (namely MLA) may
        want to separate requests based on if the attention computation will be
        compute-bound or memory-bound.

        Args:
            scheduler_output: The scheduler output.
        """
        # Attention free models have zero kv_cache_goups, however models
        # like Mamba are also attention free but use the kv_cache for
        # keeping its internal state. This is why we check the number
        # of kv_cache groups instead of solely checking
        # for self.model_config.is_attention_free.
        if len(self.kv_cache_config.kv_cache_groups) == 0:
            return

        if self.reorder_batch_threshold is not None:
            reorder_batch_to_split_decodes_and_prefills(
                self.input_batch,
                scheduler_output,
                decode_threshold=self.reorder_batch_threshold)

    def _prepare_inputs(
        self,
        scheduler_output: "SchedulerOutput",
        intermediate_tensors: Optional[IntermediateTensors] = None,
    ) -> tuple[dict[str, Any], torch.Tensor, np.ndarray, int, torch.Tensor,
               int, torch.Tensor, SpecDecodeMetadata, Optional[torch.Tensor],
               Optional[torch.Tensor], Optional[torch.Tensor], int]:
        total_num_scheduled_tokens = scheduler_output.total_num_scheduled_tokens
        assert total_num_scheduled_tokens > 0
        num_reqs = self.input_batch.num_reqs
        assert num_reqs > 0

        # OPTIMIZATION: Start copying the block table first.
        # This way, we can overlap the copy with the following CPU operations.
        self.input_batch.block_table.commit_block_table(num_reqs)

        # Get the number of scheduled tokens for each request.
        req_ids = self.input_batch.req_ids
        tokens = [scheduler_output.num_scheduled_tokens[i] for i in req_ids]
        num_scheduled_tokens = np.array(tokens, dtype=np.int32)

        req_indices = np.repeat(self.arange_np[:num_reqs],
                                num_scheduled_tokens)
        _, arange = self._get_cumsum_and_arange(num_scheduled_tokens)
        positions_np = np.add(
            self.input_batch.num_computed_tokens_cpu[req_indices],
            arange,
        )

        self.input_batch.block_table.compute_slot_mapping(
            req_indices, positions_np)
        tokens, position_pcp, pcp_unpad_mask = self._update_tokens_for_pcp(
            tokens)
        num_scheduled_tokens = np.array(tokens, dtype=np.int32)
        # update total_num_scheduled_tokens
        total_num_scheduled_tokens = sum(num_scheduled_tokens[:num_reqs])
        self.input_batch.block_table.commit_slot_mapping(
            total_num_scheduled_tokens)

        total_num_pcp_pads = sum(self.num_pcp_pads)
        max_num_scheduled_tokens = max(tokens)
        num_valid_tokens = np.array([
            num_tokens -
            len(scheduler_output.scheduled_spec_decode_tokens.get(i, []))
            for num_tokens, i in zip(tokens, req_ids)
        ],
                                    dtype=np.int32)

        if (self.use_aclgraph and total_num_scheduled_tokens
                <= self.aclgraph_batch_sizes[-1]):
            # Add padding to the batch size.
            num_input_tokens = self.vllm_config.pad_for_cudagraph(
                total_num_scheduled_tokens)
        elif self.use_aclgraph and enable_sp(self.vllm_config):
            # When using aclgraph, if total_num_scheduled_tokens exceeds the maximum graph size,
            # the model will fall back to running its FX graph in eager mode.
            # In this case, when sequence parallelism is enabled, we need to pad tokens to align
            # with tp_size because pad_size cannot be captured by the FX graph
            tp_size = self.vllm_config.parallel_config.tensor_parallel_size
            num_input_tokens = math.ceil(
                total_num_scheduled_tokens / tp_size) * tp_size
        else:
            # Eager mode.
            num_input_tokens = total_num_scheduled_tokens

        # Get the attention state.
        attn_state = self._build_attn_state(num_reqs, num_scheduled_tokens,
                                            num_valid_tokens)
        self.attn_state = attn_state  # type: ignore

        # Determine if it's a splitfuse batch
        with_prefill = attn_state not in [
            AscendAttentionState.DecodeOnly, AscendAttentionState.SpecDecoding
        ]

        self.query_lens = torch.from_numpy(num_scheduled_tokens)
        enable_dbo = self._check_dbo_is_valid(self.query_lens.tolist(),
                                              attn_state,
                                              total_num_scheduled_tokens)

        # Get info across DP ranks.
        # NOTE: maybe_padded_num_tokens is only used when using TorchAir with DP,
        # Otherwise, it's just max_tokens_across_dp_cpu
        (maybe_padded_num_tokens, num_tokens_across_dp, with_prefill,
         enable_dbo) = self._sync_metadata_across_dp(num_input_tokens,
                                                     with_prefill, enable_dbo)

        # TODO: Now that num_input_tokens is basically identical with maybe_padded_num_tokens
        # We should consider removing maybe_padded_num_tokens later
        num_input_tokens = maybe_padded_num_tokens

        # Hot-Swap lora model
        if self.lora_config:
            self.set_active_loras(self.input_batch, num_scheduled_tokens)

        # Get request indices.
        # E.g., [2, 5, 3] -> [0, 0, 1, 1, 1, 1, 1, 2, 2, 2]
        req_indices = np.repeat(self.arange_np[:num_reqs],
                                num_scheduled_tokens)

        # cu_num_tokens: [2, 5, 3] -> [2, 7, 10]
        # arange: [0, 1, 0, 1, 2, 3, 4, 0, 1, 2]
        cu_num_tokens, arange = self._get_cumsum_and_arange(
            num_scheduled_tokens)

        if self.pcp_size > 1:
            positions_np = self.positions_np[:total_num_scheduled_tokens]
            np.add(self.input_batch.num_computed_tokens_cpu[req_indices],
                   position_pcp[:total_num_scheduled_tokens],
                   out=positions_np)
        else:
            self.positions_np[:total_num_scheduled_tokens] = positions_np

        # Calculate M-RoPE positions.
        # Only relevant for models using M-RoPE (e.g, Qwen2-VL)
        if self.uses_mrope:
            self._calc_mrope_positions(scheduler_output)

            # Only relevant for models using M-RoPE (e.g, Qwen2-VL)
            self.mrope_positions[:, :total_num_scheduled_tokens].copy_(
                self.mrope_positions_cpu[:, :total_num_scheduled_tokens],
                non_blocking=True)

        # Get token indices.
        # E.g., [0, 1, 0, 1, 2, 3, 4, 0, 1, 2]
        # -> [0, 1, M, M + 1, M + 2, M + 3, M + 4, 2 * M, 2 * M + 1, 2 * M + 2]
        # where M is the max_model_len.
        token_indices = (positions_np +
                         req_indices * self.input_batch.token_ids_cpu.shape[1])
        token_indices_tensor = torch.from_numpy(token_indices)
        # Prepare input_ids.
        # NOTE(woosuk): We use torch.index_select instead of np.take here
        # because torch.index_select is much faster than np.take for large
        # tensors.
        torch.index_select(self.input_batch.token_ids_cpu_tensor.flatten(),
                           0,
                           token_indices_tensor,
                           out=self.input_ids_cpu[:total_num_scheduled_tokens])
        is_token_ids = self.input_batch.is_token_ids.flatten()
        torch.index_select(
            is_token_ids,
            0,
            token_indices_tensor,
            out=self.is_token_ids.cpu[:total_num_scheduled_tokens])

        # Because we did not pre-allocate a massive prompt_embeds CPU tensor on
        # the InputBatch, we need to fill in the prompt embeds into the expected
        # spots in the GpuModelRunner's pre-allocated prompt_embeds tensor.
        if self.input_batch.req_prompt_embeds and (self.is_multimodal_model or
                                                   self.enable_prompt_embeds):
            output_idx = 0
            for req_idx in range(num_reqs):
                num_sched = num_scheduled_tokens[req_idx]

                # Skip if this request doesn't have embeddings
                if req_idx not in self.input_batch.req_prompt_embeds:
                    output_idx += num_sched
                    continue

                # Skip if no tokens scheduled
                if num_sched <= 0:
                    output_idx += num_sched
                    continue

                req_embeds = self.input_batch.req_prompt_embeds[req_idx]
                start_pos = self.input_batch.num_computed_tokens_cpu[req_idx]

                # Skip if trying to read beyond available embeddings
                if start_pos >= req_embeds.shape[0]:
                    output_idx += num_sched
                    continue

                # Copy available embeddings
                end_pos = start_pos + num_sched
                actual_end = min(end_pos, req_embeds.shape[0])
                actual_num_sched = actual_end - start_pos

                if actual_num_sched > 0:
                    self.inputs_embeds.cpu[output_idx:output_idx +
                                           actual_num_sched].copy_(
                                               req_embeds[start_pos:actual_end]
                                           )

                output_idx += num_sched

        self.query_start_loc_np[0] = 0
        self.query_start_loc_np[1:num_reqs + 1] = cu_num_tokens
        self.query_start_loc[:num_reqs + 1].copy_(
            self.query_start_loc_cpu[:num_reqs + 1], non_blocking=True)

        self.seq_lens_np[:num_reqs] = (
            self.input_batch.num_computed_tokens_cpu[:num_reqs] +
            num_scheduled_tokens)
        self.seq_lens[:num_reqs].copy_(self.seq_lens_cpu[:num_reqs],
                                       non_blocking=True)

        # Fill unused with -1. Needed for reshape_and_cache
        self.query_start_loc[num_reqs + 1:].fill_(-1)
        self.seq_lens[num_reqs:].fill_(0)

        self.query_lens = torch.from_numpy(num_scheduled_tokens)

        # Copy the tensors to the NPU.
        self.input_ids[:total_num_scheduled_tokens].copy_(
            self.input_ids_cpu[:total_num_scheduled_tokens], non_blocking=True)

        self.positions_cpu[total_num_scheduled_tokens:num_input_tokens].zero_()
        self.positions[:num_input_tokens].copy_(
            self.positions_cpu[:num_input_tokens], non_blocking=True)

        # Make Attention metadata
        positions_cpu = self.positions_cpu[:num_input_tokens]
        positions = self.positions[:num_input_tokens]
        seq_lens_cpu = self.seq_lens_cpu[:num_reqs]

        attn_state = self._build_attn_state(num_reqs, num_scheduled_tokens,
                                            num_valid_tokens)
        self.attn_mask = self._make_attention_mask(seq_lens=seq_lens_cpu,
                                                   position=positions_cpu,
                                                   attn_state=attn_state)
        self.attn_state = attn_state  # type: ignore

        self.with_prefill = with_prefill
        self.num_tokens_across_dp = num_tokens_across_dp
        self._update_graph_pad_size(with_prefill, maybe_padded_num_tokens)
        attn_metadata: dict[str, Any] = {}

        # Prepare input_ids
        token_indices = (positions_np +
                         req_indices * self.input_batch.token_ids_cpu.shape[1])
        torch.index_select(self.input_batch.token_ids_cpu_tensor.flatten(),
                           0,
                           torch.from_numpy(token_indices),
                           out=self.input_ids_cpu[:total_num_scheduled_tokens])
        # Copy the tensors to the NPU.
        self._prepare_input_ids(total_num_scheduled_tokens, cu_num_tokens)

        # _prepare_inputs may reorder the batch, so we must gather
        # multi-modal outputs after that to ensure the correct order
        if self.is_multimodal_model:
            # Run the multimodal encoder if any.
            self._execute_mm_encoder(scheduler_output)
            mm_embeds = self._gather_mm_embeddings(scheduler_output)

            # NOTE(woosuk): To unify token ids and soft tokens (vision
            # embeddings), we always use embeddings (rather than token ids)
            # as input to the multimodal model, even when the input is text.
            input_ids = self.input_ids[:total_num_scheduled_tokens]
            if mm_embeds:
                inputs_embeds = self.model.get_input_embeddings(
                    input_ids, mm_embeds)
            else:
                inputs_embeds = self.model.get_input_embeddings(input_ids)
            # TODO(woosuk): Avoid the copy. Optimize.
            self.inputs_embeds.gpu[:total_num_scheduled_tokens].copy_(
                inputs_embeds)
            inputs_embeds = self.inputs_embeds.gpu[:num_input_tokens]
            input_ids = None
        elif self.enable_prompt_embeds and get_pp_group().is_first_rank:
            # Get the input embeddings for the tokens that are not input embeds,
            # then put them into the appropriate positions.
            # TODO(qthequartermasterman): Since even when prompt embeds are
            # enabled, (a) not all requests will use prompt embeds, and (b)
            # after the initial prompt is processed, the rest of the generated
            # tokens will be token ids, it is not desirable to have the
            # embedding layer outside of the acl graph all the time. The v0
            # engine avoids this by "double compiling" the acl graph, once
            # with input_ids and again with inputs_embeds, for all num_tokens.
            # If a batch only has token ids, then including the embedding layer
            # in the acl graph will be more performant (like in the else case
            # below).
            token_ids_idx = self.is_token_ids.gpu[:total_num_scheduled_tokens] \
                .nonzero(as_tuple=False) \
                .squeeze(1)
            # Some tokens ids may need to become embeds
            if token_ids_idx.numel() > 0:
                token_ids = self.input_ids[token_ids_idx]
                tokens_to_embeds = self.model.get_input_embeddings(
                    input_ids=token_ids)
                self.inputs_embeds.gpu[token_ids_idx] = tokens_to_embeds

            inputs_embeds = self.inputs_embeds.gpu[:num_input_tokens]
            input_ids = None
        else:
            # For text-only models, we use token ids as input.
            # While it is possible to use embeddings as input just like the
            # multimodal models, it is not desirable for performance since
            # then the embedding layer is not included in the ACL graph.
            input_ids = self.input_ids[:num_input_tokens]
            inputs_embeds = None
        positions = self.positions[:num_input_tokens]
        input_ids, positions = self._update_input_ids_and_positions(
            input_ids, positions, num_input_tokens, with_prefill,
            maybe_padded_num_tokens)

        if get_pp_group().is_first_rank:
            intermediate_tensors = None
        else:
            assert intermediate_tensors is not None
            assert self.intermediate_tensors is not None
            for k, v in intermediate_tensors.items():
                self.intermediate_tensors[k][:num_input_tokens].copy_(
                    v[:num_input_tokens], non_blocking=True)
            intermediate_tensors = IntermediateTensors({
                k: v[:num_input_tokens]
                for k, v in self.intermediate_tensors.items()
            })

        use_spec_decode = len(
            scheduler_output.scheduled_spec_decode_tokens) > 0
        if not use_spec_decode:
            # NOTE(woosuk): Due to chunked prefills, the batch may contain
            # partial requests. While we should not sample any token
            # from these partial requests, we do so for simplicity.
            # We will ignore the sampled tokens from the partial requests.
            # TODO: Support prompt logprobs.
            spec_decode_metadata = None
            logits_indices = torch.from_numpy(
                cu_num_tokens
            ) * self.pcp_size - self.num_pcp_pads[:num_reqs] - 1
            logits_indices = logits_indices.to(self.device, non_blocking=True)
        else:
            # pcp not supported now
            assert self.pcp_size == 1
            # Get the number of draft tokens for each request.
            # Iterate over the dictionary rather than all requests since not all
            # requests have draft tokens.
            num_draft_tokens = np.zeros(num_reqs, dtype=np.int32)
            for req_id, draft_token_ids in (
                    scheduler_output.scheduled_spec_decode_tokens.items()):
                req_idx = self.input_batch.req_id_to_index[req_id]
                num_draft_tokens[req_idx] = len(draft_token_ids)

            spec_decode_metadata = self._calc_spec_decode_metadata(
                num_draft_tokens, cu_num_tokens)
            logits_indices = spec_decode_metadata.logits_indices
            self.num_draft_tokens.np[:num_reqs] = num_draft_tokens
            self.num_draft_tokens.np[num_reqs:].fill(0)
            self.num_draft_tokens.copy_to_gpu()

        # Used in the below loop.
        # query_start_loc_cpu = self.query_start_loc.cpu[:num_reqs + 1]
        num_computed_tokens_cpu = (
            self.input_batch.num_computed_tokens_cpu_tensor[:num_reqs])
        spec_decode_common_attn_metadata = None
        if use_spec_decode and self.need_accepted_tokens:
            self.num_accepted_tokens.np[:num_reqs] = (
                self.input_batch.num_accepted_tokens_cpu[:num_reqs])
            self.num_accepted_tokens.np[num_reqs:].fill(1)
            self.num_accepted_tokens.copy_to_gpu()

        # prepare pcp meta data
        long_seq_metadata = self._generate_pcp_metadata(
            total_num_scheduled_tokens, seq_lens_cpu)
        # Prepare the attention metadata for each KV cache group and make layers
        # in the same group share the same metadata.
        for kv_cache_group_id, kv_cache_group_spec in enumerate(
                self.kv_cache_config.kv_cache_groups):
            slot_mapping_size = (total_num_scheduled_tokens
                                 if self.pcp_size == 1 else
                                 total_num_scheduled_tokens * self.pcp_size -
                                 total_num_pcp_pads)
            if isinstance(kv_cache_group_spec.kv_cache_spec,
                          EncoderOnlyAttentionSpec):
                # Encoder-only layers do not have KV cache, so we need to
                # create a dummy block table and slot mapping for them.
                blk_table_tensor = torch.zeros(
                    (num_reqs, 1),
                    dtype=torch.int32,
                    device=self.device,
                )
                slot_mapping = torch.zeros(
                    (total_num_scheduled_tokens, ),
                    dtype=torch.int64,
                    device=self.device,
                )
            else:
                blk_table = self.input_batch.block_table[kv_cache_group_id]
                blk_table_tensor = blk_table.get_device_tensor()
                slot_mapping = blk_table.slot_mapping_cpu[:slot_mapping_size]
                self.slot_mapping[:slot_mapping_size].copy_(
                    slot_mapping[:slot_mapping_size],
                    non_blocking=True,
                )
                self.slot_mapping[slot_mapping_size:].fill_(0)
                if self.pcp_size > 1:
                    assert pcp_unpad_mask is not None
                    pcp_padded_slot_mapping = self.pcp_padded_slot_mapping[:
                                                                           pcp_unpad_mask
                                                                           .
                                                                           shape[
                                                                               0]]
                    pcp_padded_slot_mapping.fill_(-1)
                    pcp_padded_slot_mapping[
                        pcp_unpad_mask] = self.slot_mapping[:slot_mapping_size]
                    self.slot_mapping[:long_seq_metadata.
                                      num_actual_tokens_pcp_padded] = pcp_padded_slot_mapping

            # Make AscendCommonAttentionMetadata
            common_attn_metadata = AscendCommonAttentionMetadata(
                query_start_loc=self.query_start_loc[:num_reqs + 1],
                query_start_loc_cpu=self.query_start_loc_cpu[:num_reqs + 1],
                seq_lens_cpu=self.seq_lens_cpu,
                seq_lens=self.seq_lens_cpu[:num_reqs],
                num_reqs=num_reqs,
                num_actual_tokens=slot_mapping_size,
                num_input_tokens=num_input_tokens,
                actual_seq_lengths_q=self.actual_seq_lengths_q,
                # TODO: change this to the right block table for linear attn
                block_table_tensor=blk_table_tensor[:num_reqs],
                slot_mapping=self.slot_mapping,
                num_computed_tokens_cpu=num_computed_tokens_cpu,
                positions=self.positions,
                attn_mask=self.attn_mask,
                spec_attn_mask=self.spec_attn_mask,
                attn_state=self.attn_state,
                enable_dbo_across_dp=enable_dbo,
                is_only_prefill=bool(np.all(num_valid_tokens != 1)),
                max_query_len=max_num_scheduled_tokens,
                graph_pad_size=self.graph_pad_size,
                decode_token_per_req=self.decode_token_per_req,
                cos=self.cos,
                sin=self.sin,
                prefill_context_parallel_metadata=long_seq_metadata,
            )

            if self.speculative_config and \
                spec_decode_common_attn_metadata is None:
                spec_decode_common_attn_metadata = common_attn_metadata

            for attn_group in self.attn_groups[kv_cache_group_id]:
                common_prefix_len = 0
                extra_attn_metadata_args = {}
                builder = attn_group.get_metadata_builder()
                if isinstance(builder, GDNAttentionMetadataBuilder
                              ) or self.model_config.runner_type == "pooling":
                    if use_spec_decode:
                        extra_attn_metadata_args = dict(
                            num_accepted_tokens=self.num_accepted_tokens.
                            gpu[:num_reqs],
                            num_draft_tokens=self.num_draft_tokens.
                            gpu[:num_reqs],
                        )
                    attn_metadata_i = builder.build(
                        common_prefix_len=common_prefix_len,
                        common_attn_metadata=common_attn_metadata,
                        **extra_attn_metadata_args)
                else:
                    attn_metadata_i = builder.build(
                        common_prefix_len=common_prefix_len,
                        common_attn_metadata=common_attn_metadata,
                        model=self.get_model(),
                        **extra_attn_metadata_args)

                for layer_name in attn_group.layer_names:
                    attn_metadata[layer_name] = attn_metadata_i

        if lmhead_tp_enable():
            max_num_reqs_across_dp = maybe_padded_num_tokens if not with_prefill else self.max_num_reqs
            logits_indices = nn.functional.pad(
                logits_indices,
                (0, max_num_reqs_across_dp - logits_indices.shape[0]))

        return (attn_metadata, positions, num_scheduled_tokens,
                num_input_tokens, num_tokens_across_dp,
                maybe_padded_num_tokens, logits_indices, spec_decode_metadata,
                input_ids, inputs_embeds, intermediate_tensors,
                max_num_scheduled_tokens)

    def _generate_process_reqs_hidden_states(self, attn_metadata, with_prefill,
                                             maybe_padded_num_tokens,
                                             input_ids, positions,
                                             intermediate_tensors,
                                             inputs_embeds):
        assert self.model is not None
        hidden_states = self.model(
            input_ids=input_ids,
            positions=positions,
            intermediate_tensors=intermediate_tensors,
            inputs_embeds=inputs_embeds,
        )

        forward_context = get_forward_context()
        if forward_context.cudagraph_runtime_mode == CUDAGraphMode.FULL:
            # TODO: maybe_padded_num_tokens will be removed, use num_input_tokens instead
            if self.vllm_config.model_config.use_mla:
                # FIXME: Try using `auto_dispatch_capture=True`
                update_mla_attn_params(self.update_stream, forward_context,
                                       maybe_padded_num_tokens,
                                       self.speculative_config)
            else:
                update_attn_params(self.update_stream, forward_context,
                                   maybe_padded_num_tokens)

        if get_forward_context().sp_enabled:
            hidden_states = tensor_model_parallel_all_gather(hidden_states, 0)
            pad_size = get_forward_context().pad_size
            if pad_size > 0:
                hidden_states = hidden_states[:-pad_size, :]

        if self.pcp_size > 1:
            hidden_states = get_pcp_group().all_gather(hidden_states, 0)
            hidden_states = torch.index_select(
                hidden_states, 0,
                self.pcp_allgather_restore_idx[:hidden_states.shape[0]])
        return hidden_states

    def _build_attn_state(self, num_reqs, num_scheduled_tokens,
                          num_valid_tokens):
        ascend_config = get_ascend_config()
        if np.array_equal(self.seq_lens_np[:num_reqs], num_scheduled_tokens):
            attn_state = AscendAttentionState.PrefillNoCache
        # We assume it is the decode stage, where prefill occurs but only one token is not hit in cache.
        elif np.all(num_scheduled_tokens == 1):
            attn_state = AscendAttentionState.DecodeOnly
            if self.speculative_config and self.speculative_config.method == 'deepseek_mtp':
                # SpecDecoding now supports seq_len=1 and seq_len=2
                # In Prefilling Decoding Disaggregation scenario, SpecDecoding need to supports seq_len=1
                attn_state = AscendAttentionState.SpecDecoding
        # Speculative decoding.
        elif np.all(num_valid_tokens == 1):
            if self.drafter and (self.drafter.name == SpecDcodeType.EAGLE
                                 or self.drafter.name == SpecDcodeType.EAGLE3):
                attn_state = AscendAttentionState.ChunkedPrefill
            else:
                attn_state = AscendAttentionState.SpecDecoding
        # splitfuse
        elif not ascend_config.ascend_scheduler_config.enabled or self.chunked_prefill_enabled:
            attn_state = AscendAttentionState.ChunkedPrefill
        else:
            attn_state = AscendAttentionState.PrefillCacheHit
        return attn_state

    def _update_graph_pad_size(self, with_prefill, graph_pad_size):
        self.graph_pad_size = -1

    def _update_input_ids_and_positions(self, input_ids, positions,
                                        num_input_tokens, with_prefill,
                                        maybe_padded_num_tokens):
        if self.uses_mrope:
            positions = self.mrope_positions[:, :num_input_tokens]
        return input_ids, positions

    def _calc_spec_decode_metadata(
        self,
        num_draft_tokens: np.ndarray,
        cu_num_scheduled_tokens: np.ndarray,
    ) -> SpecDecodeMetadata:
        # Inputs:
        # cu_num_scheduled_tokens:  [  4, 104, 107, 207, 209]
        # num_draft_tokens:         [  3,   0,   2,   0,   1]
        # Outputs:
        # cu_num_draft_tokens:      [  3,   3,   5,   5,   6]
        # logits_indices:           [  0,   1,   2,   3, 103, 104, 105, 106,
        #                            206, 207, 208]
        # target_logits_indices:    [  0,   1,   2,   5,   6,   9]
        # bonus_logits_indices:     [  3,   4,   7,   8,  10]

        # Compute the logits indices.
        # [4, 1, 3, 1, 2]
        num_sampled_tokens = num_draft_tokens + 1
        # Step 1. [4, 5, 8, 9, 11]
        cu_num_sampled_tokens = np.cumsum(num_sampled_tokens, dtype=np.int32)
        total_num_sampled_tokens = cu_num_sampled_tokens[-1]
        # Step 2. [0, 0, 0, 0, 4, 5, 5, 5, 8, 9, 9]
        cumsums_offsets = np.repeat(cu_num_sampled_tokens - num_sampled_tokens,
                                    num_sampled_tokens)
        # Step 3. [0, 1, 2, 3, 0, 0, 1, 2, 0, 0, 1]
        arange = self.arange_np[:total_num_sampled_tokens] - cumsums_offsets
        # Step 4. [0, 0, 0, 0, 103, 104, 104, 104, 206, 207, 207]
        logits_indices = np.repeat(
            cu_num_scheduled_tokens - num_sampled_tokens, num_sampled_tokens)
        # Step 5. [0, 1, 2, 3, 103, 104, 105, 106, 206, 207, 208]
        logits_indices += arange

        # Compute the bonus logits indices.
        bonus_logits_indices = cu_num_sampled_tokens - 1

        # Compute the draft logits indices.
        # [3, 3, 5, 5, 6]
        cu_num_draft_tokens = np.cumsum(num_draft_tokens, dtype=np.int32)
        total_num_draft_tokens = cu_num_draft_tokens[-1]
        # [0, 0, 0, 3, 3, 5]
        cumsums_offsets = np.repeat(cu_num_draft_tokens - num_draft_tokens,
                                    num_draft_tokens)
        # [0, 1, 2, 0, 1, 0]
        arange = self.arange_np[:total_num_draft_tokens] - cumsums_offsets
        # [0, 0, 0, 5, 5, 9]
        target_logits_indices = np.repeat(
            cu_num_sampled_tokens - num_sampled_tokens, num_draft_tokens)
        # [0, 1, 2, 5, 6, 9]
        target_logits_indices += arange

        # TODO: Optimize the CPU -> NPU copy.
        cu_num_draft_tokens = torch.from_numpy(cu_num_draft_tokens).to(
            self.device, non_blocking=True)
        logits_indices = torch.from_numpy(logits_indices).to(self.device,
                                                             non_blocking=True)
        target_logits_indices = torch.from_numpy(target_logits_indices).to(
            self.device, non_blocking=True)
        bonus_logits_indices = torch.from_numpy(bonus_logits_indices).to(
            self.device, non_blocking=True)

        # Compute the draft token ids.
        # draft_token_indices:      [  1,   2,   3, 105, 106, 208]
        draft_token_ids = self.input_ids[logits_indices]
        draft_token_ids = draft_token_ids[target_logits_indices + 1]

        metadata = SpecDecodeMetadata(
            draft_token_ids=draft_token_ids,
            num_draft_tokens=num_draft_tokens.tolist(),
            cu_num_draft_tokens=cu_num_draft_tokens,
            target_logits_indices=target_logits_indices,
            bonus_logits_indices=bonus_logits_indices,
            logits_indices=logits_indices,
        )
        return metadata

    def propose_draft_token_ids(
        self,
        valid_sampled_token_ids: list[list[int]],
        sampling_metadata: SamplingMetadata,
        scheduler_output: "SchedulerOutput",
        spec_decode_metadata: SpecDecodeMetadata,
        positions: torch.Tensor,
        num_scheduled_tokens: int,
        hidden_states: torch.Tensor,
        attn_metadata: dict[str, Any],
        aux_hidden_states: torch.Tensor = None,
    ) -> Optional[list[list[int]]]:
        if not self.drafter:
            # Speculative decoding is not enabled.
            draft_token_ids = None
        else:
            draft_token_ids = self.drafter.generate_token_ids(
                valid_sampled_token_ids, sampling_metadata, scheduler_output,
                spec_decode_metadata, positions, num_scheduled_tokens,
                hidden_states, attn_metadata, aux_hidden_states)
        return draft_token_ids

    def _pool(
        self,
        hidden_states: torch.Tensor,
        num_scheduled_tokens: int,
        num_scheduled_tokens_np: np.ndarray,
        finished_sending: Optional[set[str]] = None,
        finished_recving: Optional[set[str]] = None,
        kv_connector_output: Optional["KVConnectorOutput"] = None,
    ) -> ModelRunnerOutput:
        assert self.input_batch.num_reqs ==\
            len(self.input_batch.pooling_params), \
        "Either all or none of the requests in" \
        " a batch must be pooling request"

        hidden_states = hidden_states[:num_scheduled_tokens]
        pooling_metadata = self.input_batch.pooling_metadata
        pooling_metadata.build_pooling_cursor(num_scheduled_tokens_np.tolist(),
                                              device=hidden_states.device)
        seq_lens_cpu = self.seq_lens_cpu[:self.input_batch.num_reqs]

        model = cast(VllmModelForPooling, self.model)
        raw_pooler_output = model.pooler(
            hidden_states=hidden_states,
            pooling_metadata=pooling_metadata,
        )
        raw_pooler_output = json_map_leaves(
            lambda x: x.to("cpu", non_blocking=True),
            raw_pooler_output,
        )
        torch.npu.synchronize()

        pooler_output: list[Optional[torch.Tensor]] = []
        for raw_output, seq_len, prompt_len in zip(
                raw_pooler_output, seq_lens_cpu, pooling_metadata.prompt_lens):
            output = raw_output if seq_len == prompt_len else None
            pooler_output.append(output)

        return ModelRunnerOutput(
            req_ids=self.input_batch.req_ids,
            req_id_to_index=self.input_batch.req_id_to_index,
            sampled_token_ids=[],
            logprobs=None,
            prompt_logprobs_dict={},
            pooler_output=pooler_output,
            kv_connector_output=kv_connector_output,
        )

    def _select_moe_comm_method(self, num_tokens: int,
                                with_prefill: bool) -> MoECommType:
        """1. If expert parallel is not enabled, we use all-gather since MC2 and all-to-all
        are designed for expert parallelism.
        2. If expert parallel is enabled, we need to consider the soc version and the
        number of tokens. This is based on the observation that all-gather is more
        efficient than all-to-all when running on A2.

            a. For A2, we choose from MC2 and all-gather.

            b. For A3, we choose from MC2 and all-to-all.

            In both cases, we use MC2 when the number of tokens is smaller than
            a its capacity threshold.

        Args:
            num_tokens (int): The number of tokens in the current batch.

        Raises:
            ValueError: If the soc version is unsupported.

        Returns:
            MoECommType: The selected MoE communication method.
        """
        soc_version = get_ascend_soc_version()
        quant_type = getattr(self.vllm_config.model_config.hf_config,
                             'moe_quantize', None)
        model_type = self.vllm_config.model_config.hf_config.model_type

        if not self.parallel_config.enable_expert_parallel:
            moe_comm_type = MoECommType.ALLGATHER
        elif soc_version in {AscendSocVersion.A2}:
            if (num_tokens <= self.mc2_tokens_capacity
                    and self.parallel_config.world_size_across_dp >= 16):
                moe_comm_type = MoECommType.MC2
            else:
                # Currently, w4a8_dynamic does not support allgatherep
                if quant_type == "w4a8_dynamic":
                    moe_comm_type = MoECommType.ALLTOALL
                else:
                    moe_comm_type = MoECommType.ALLGATHER

        elif soc_version in {AscendSocVersion.A3}:
            moe_comm_type = (MoECommType.MC2
                             if num_tokens <= self.mc2_tokens_capacity else
                             MoECommType.ALLTOALL)
        else:
            raise ValueError(f"Unsupported soc_version: {soc_version}")

        if moe_comm_type == MoECommType.ALLGATHER and with_prefill:
            if enable_sp():
                moe_comm_type = MoECommType.ALLGATHER
            else:
                moe_comm_type = MoECommType.NAIVE_MULTICAST

        # PanguProMoE only supports allgather
        if model_type == "PanguProMoE":
            moe_comm_type = MoECommType.ALLGATHER

        if is_global_first_rank():
            logger.debug(f"num_tokens: {num_tokens}, "
                         f"moe_comm_type: {moe_comm_type}")
        return moe_comm_type

    @torch.inference_mode()
    def execute_model(
        self,
        scheduler_output: "SchedulerOutput",
        intermediate_tensors: Optional[IntermediateTensors] = None,
    ) -> Union[ModelRunnerOutput, AsyncModelRunnerOutput, IntermediateTensors]:
        with ProfileExecuteDuration().capture_async("prepare input"):
            self._update_states(scheduler_output)
            if not scheduler_output.total_num_scheduled_tokens:
                if not has_kv_transfer_group():
                    logger.debug(
                        "skip this step for we receive the data from remote disaggregate prefill node"
                    )
                    # Return empty ModelRunnerOuptut if there's no work to do.
                    return EMPTY_MODEL_RUNNER_OUTPUT
                return self.kv_connector_no_forward(scheduler_output)

            if self.dynamic_eplb:
                self.eplb_updator.forward_before()

            (attn_metadata, positions, num_scheduled_tokens_np,
             num_input_tokens, num_tokens_across_dp, maybe_padded_num_tokens,
             logits_indices, spec_decode_metadata, input_ids, inputs_embeds,
             intermediate_tensors,
             max_query_len) = (self._prepare_inputs(scheduler_output,
                                                    intermediate_tensors))

            if self.dynamic_eplb:
                self.eplb_updator.take_update_info_from_eplb_process()

        moe_comm_type = self._select_moe_comm_method(num_input_tokens,
                                                     self.with_prefill)

        uniform_decode = (max_query_len == self.uniform_decode_query_len) and (
            scheduler_output.total_num_scheduled_tokens
            == self.input_batch.num_reqs * max_query_len)
        batch_descriptor = BatchDescriptor(num_tokens=num_input_tokens,
                                           uniform_decode=uniform_decode)
        aclgraph_runtime_mode, batch_descriptor = \
            self.aclgraph_dispatcher.dispatch(batch_descriptor)

        # Run forward pass
        with ProfileExecuteDuration().capture_async("forward"):
            with set_ascend_forward_context(
                    attn_metadata,
                    self.vllm_config,
                    num_tokens=num_input_tokens,
                    num_tokens_across_dp=num_tokens_across_dp,
                    with_prefill=self.with_prefill,
                    reserved_mc2_mask=self.reserved_mc2_mask,
                    moe_comm_type=moe_comm_type,
                    aclgraph_runtime_mode=aclgraph_runtime_mode,
                    batch_descriptor=batch_descriptor,
                    num_actual_tokens=scheduler_output.
                    total_num_scheduled_tokens,
                    prefetch_stream=self.prefetch_stream,
                    model_instance=self.model,
                    weight_prefetch_method=self.weight_prefetch_method):
                self.maybe_setup_kv_connector(scheduler_output)

                hidden_states = self._generate_process_reqs_hidden_states(
                    attn_metadata, self.with_prefill, maybe_padded_num_tokens,
                    input_ids, positions, intermediate_tensors, inputs_embeds)

            self.maybe_wait_for_kv_save()
            finished_sending, finished_recving = self.get_finished_kv_transfer(
                scheduler_output)

            aux_hidden_states = None
            if self.drafter and self.drafter.name == SpecDcodeType.EAGLE3:
                hidden_states, aux_hidden_states = hidden_states

        kv_connector_output = KVConnectorOutput(
            finished_sending=finished_sending,
            finished_recving=finished_recving)
        finished_sending = None
        finished_recving = None
        with ProfileExecuteDuration().capture_async("post process"):
            # Broadcast PP output for external_launcher (torchrun)
            # to make sure we are synced across pp ranks
            # TODO: Support overlapping mirco-batches
            # https://github.com/vllm-project/vllm/issues/18019
            broadcast_pp_output = \
                self.parallel_config.distributed_executor_backend \
                == "external_launcher" and len(get_pp_group().ranks) > 0
            if not get_pp_group().is_last_rank:
                # For mid-pipeline stages, return the hidden states.
                if not broadcast_pp_output:
                    hidden_states.kv_connector_output = kv_connector_output
                    return hidden_states
                assert isinstance(hidden_states, IntermediateTensors)
                get_pp_group().send_tensor_dict(
                    hidden_states.tensors, all_gather_group=get_tp_group())
                logits = None
            else:
                if self.input_batch.pooling_params:
                    return self._pool(
                        hidden_states,
                        scheduler_output.total_num_scheduled_tokens,
                        num_scheduled_tokens_np, finished_sending,
                        finished_recving, kv_connector_output)
                sample_hidden_states = hidden_states[logits_indices]
                logits = self.model.compute_logits(sample_hidden_states)
            if broadcast_pp_output:
                model_output_broadcast_data = {
                    "logits": logits.contiguous(),
                } if logits is not None else {}
                model_output_broadcast_data = get_pp_group(
                ).broadcast_tensor_dict(model_output_broadcast_data,
                                        src=len(get_pp_group().ranks) - 1)
                assert model_output_broadcast_data is not None
                logits = model_output_broadcast_data["logits"]

            # Apply structured output bitmasks if present
            if scheduler_output.grammar_bitmask is not None:
                assert logits is not None
                # NOTE:
                # 1. XGrammar bitmask applying only supports CPU and GPU.
                # 2. The logits and bitmask should be on the same device.
                # 3. XGrammar logits on CPU only supports float32 dtype.
                logits_dtype = logits.dtype
                logits = logits.to("cpu").float()
                apply_grammar_bitmask(scheduler_output, self.input_batch,
                                      logits, torch.device("cpu"))
                logits = logits.to(self.device).to(logits_dtype)

            # Sample the next token and get logprobs if needed.
            sampling_metadata = self.input_batch.sampling_metadata
            if spec_decode_metadata is None:
                if lmhead_tp_enable() and logits is not None:
                    logits = logits[:self.input_batch.num_reqs]
                sampler_output = self.sampler(
                    logits=logits,
                    sampling_metadata=sampling_metadata,
                )
            else:
                if lmhead_tp_enable() and logits is not None:
                    logits = logits[:len(spec_decode_metadata.logits_indices)]
                # When indexing with a tensor (bonus_logits_indices), PyTorch
                # creates a new tensor with separate storage from the original
                # logits tensor. This means any in-place operations on bonus_logits
                # won't affect the original logits tensor.
                assert logits is not None
                bonus_logits = logits[
                    spec_decode_metadata.bonus_logits_indices]
                sampler_output = self.sampler(
                    logits=bonus_logits,
                    sampling_metadata=sampling_metadata,
                )
                bonus_token_ids = sampler_output.sampled_token_ids

                # Just like `bonus_logits`, `target_logits` is a new tensor with
                # separate storage from the original `logits` tensor. Therefore,
                # it is safe to update `target_logits` in place.
                target_logits = logits[
                    spec_decode_metadata.target_logits_indices]
                output_token_ids = self.rejection_sampler(
                    spec_decode_metadata,
                    None,  # draft_probs
                    target_logits,
                    bonus_token_ids,
                    sampling_metadata,
                )
                sampler_output.sampled_token_ids = output_token_ids
                if self.need_accepted_tokens:
                    self._update_states_after_model_execute(output_token_ids)

            discard_sampled_tokens_req_indices: list[int] = []
            # TODO(woosuk): The following loop can be slow since it iterates over
            # the requests one by one. Optimize.
            discard_sampled_tokens_req_indices = []
            for i, req_id in enumerate(self.input_batch.req_ids):
                req_state = self.requests[req_id]
                seq_len = (req_state.num_computed_tokens +
                           scheduler_output.num_scheduled_tokens[req_id])
                if seq_len < req_state.num_tokens:
                    # Ignore the sampled token.
                    # Rewind the generator state as if the token was not sampled.
                    generator = self.input_batch.generators.get(i)
                    if generator is not None:
                        generator.set_offset(generator.get_offset() - 4)
                    discard_sampled_tokens_req_indices.append(i)

            # Copy some objects so they don't get modified after returning.
            # This is important when using async scheduling.
            req_ids_output_copy = self.input_batch.req_ids.copy()
            req_id_to_index_output_copy = \
                self.input_batch.req_id_to_index.copy()

            # NOTE: NPU -> CPU Sync happens here.
            # Move as many CPU operations as possible before this sync point.
            logprobs_tensors = sampler_output.logprobs_tensors
            logprobs_lists = logprobs_tensors.tolists() \
                if logprobs_tensors is not None else None

            # Compute prompt logprobs if needed.
            prompt_logprobs_dict = self._get_prompt_logprobs_dict(
                hidden_states[:scheduler_output.total_num_scheduled_tokens],
                scheduler_output,
            )

            num_sampled_tokens = sampler_output.sampled_token_ids.shape[0]
            sampled_token_ids = sampler_output.sampled_token_ids
            if not self.use_async_scheduling:
                # Get the valid generated tokens.
                max_gen_len = sampled_token_ids.shape[-1]
                if max_gen_len == 1:
                    # No spec decode tokens.
                    valid_sampled_token_ids = sampled_token_ids.tolist()
                else:
                    # Includes spec decode tokens.
                    valid_sampled_token_ids = self.rejection_sampler.parse_output(
                        sampled_token_ids,
                        self.input_batch.vocab_size,
                    )
                # Mask out the sampled tokens that should not be sampled.
                for i in discard_sampled_tokens_req_indices:
                    valid_sampled_token_ids[i].clear()
            else:
                valid_sampled_token_ids = []
                invalid_req_indices = list(discard_sampled_tokens_req_indices)
                invalid_req_indices_set = set(invalid_req_indices)
                assert sampled_token_ids.shape[-1] == 1

                # Cache the sampled tokens on the NPU and avoid CPU sync.
                # These will be copied into input_ids in the next step
                # when preparing inputs.
                self.input_batch.prev_sampled_token_ids = \
                    sampled_token_ids
                self.input_batch.prev_sampled_token_ids_invalid_indices = \
                    invalid_req_indices_set
                self.input_batch.prev_req_id_to_index = {
                    req_id: i
                    for i, req_id in enumerate(self.input_batch.req_ids)
                    if i not in invalid_req_indices_set
                }
            # Cache the sampled tokens in the model runner, so that the scheduler
            # doesn't need to send them back.
            # NOTE(woosuk): As an exception, when using PP, the scheduler sends
            # the sampled tokens back, because there's no direct communication
            # between the first-stage worker and the last-stage worker.
            for req_idx in range(num_sampled_tokens):
                if self.use_async_scheduling:
                    sampled_ids = [-1] * 1 if \
                        req_idx not in invalid_req_indices_set else None
                else:
                    sampled_ids = valid_sampled_token_ids[req_idx]
                if not sampled_ids:
                    continue

                start_idx = self.input_batch.num_tokens_no_spec[req_idx]
                end_idx = start_idx + len(sampled_ids)
                assert end_idx <= self.model_config.max_model_len, (
                    "Sampled token IDs exceed the max model length. "
                    f"Total number of tokens: {end_idx} > max_model_len: "
                    f"{self.model_config.max_model_len}")

                self.input_batch.token_ids_cpu[req_idx,
                                               start_idx:end_idx] = sampled_ids
                self.input_batch.is_token_ids[req_idx,
                                              start_idx:end_idx] = True
                self.input_batch.num_tokens_no_spec[req_idx] = end_idx
                self.input_batch.num_tokens[req_idx] = end_idx
                req_id = self.input_batch.req_ids[req_idx]
                req_state = self.requests[req_id]
                req_state.output_token_ids.extend(sampled_ids)

            if self.speculative_config:
                self._draft_token_ids = self.propose_draft_token_ids(
                    valid_sampled_token_ids,
                    sampling_metadata,
                    scheduler_output,
                    spec_decode_metadata,
                    positions,
                    scheduler_output.total_num_scheduled_tokens,
                    hidden_states,
                    attn_metadata,
                    aux_hidden_states,
                )

            if has_kv_transfer_group():
                get_kv_transfer_group().clear_connector_metadata()

        extra_args = ({"kv_connector_output": kv_connector_output})

        model_runner_output = ModelRunnerOutput(
            req_ids=req_ids_output_copy,
            req_id_to_index=req_id_to_index_output_copy,
            sampled_token_ids=valid_sampled_token_ids,
            logprobs=logprobs_lists,
            prompt_logprobs_dict=prompt_logprobs_dict,
            pooler_output=[],
            **extra_args,
        )

        durations = ProfileExecuteDuration().pop_captured_sync()
        if durations:
            dr_str = [
                f"[{tag}]:{duration:.2f}ms"
                for tag, duration in durations.items()
            ]
            captured_name = "Decode" if self.attn_state == AscendAttentionState.DecodeOnly else "Prefill"
            logger.info("Profile execute duration [%s]:%s", captured_name,
                        " ".join(dr_str))
        if self.dynamic_eplb:
            self.eplb_updator.forward_end()
        if not self.use_async_scheduling:
            return model_runner_output

        return AsyncNPUModelRunnerOutput(
            model_runner_output=model_runner_output,
            sampled_token_ids=sampled_token_ids,
            invalid_req_indices=invalid_req_indices,
            async_output_copy_stream=self.async_output_copy_stream,
        )

    def take_draft_token_ids(self) -> Optional[DraftTokenIds]:
        if self._draft_token_ids is None:
            return None
        req_ids = self.input_batch.req_ids
        if isinstance(self._draft_token_ids, torch.Tensor):
            draft_token_ids = self._draft_token_ids.tolist()
        else:
            draft_token_ids = self._draft_token_ids
        self._draft_token_ids = None
        return DraftTokenIds(req_ids, draft_token_ids)

    def kv_connector_no_forward(
            self, scheduler_output: "SchedulerOutput") -> ModelRunnerOutput:
        with set_ascend_forward_context(None, self.vllm_config):
            self.maybe_setup_kv_connector(scheduler_output)
            finished_sending, finished_recving = (
                self.get_finished_kv_transfer(scheduler_output))
            # For the case of no forward caused by receiving remote kv,
            # one round of dummy inference is necessary
            # to prevent hang over the collective calls.

        output = copy.copy(EMPTY_MODEL_RUNNER_OUTPUT)
        output.kv_connector_output = KVConnectorOutput(
            finished_sending=finished_sending,
            finished_recving=finished_recving)
        return output

    @staticmethod
    def maybe_setup_kv_connector(scheduler_output: "SchedulerOutput"):
        # Update KVConnector with the KVConnector metadata forward().
        if has_kv_transfer_group():
            kv_connector = get_kv_transfer_group()
            assert isinstance(kv_connector, KVConnectorBase_V1)
            assert scheduler_output.kv_connector_metadata is not None
            kv_connector.bind_connector_metadata(
                scheduler_output.kv_connector_metadata)

            kv_connector.start_load_kv(get_forward_context())

    @staticmethod
    def maybe_wait_for_kv_save() -> None:
        if has_kv_transfer_group():
            get_kv_transfer_group().wait_for_save()

    @staticmethod
    def get_finished_kv_transfer(
        scheduler_output: "SchedulerOutput",
    ) -> tuple[Optional[set[str]], Optional[set[str]]]:
        if has_kv_transfer_group():
            return get_kv_transfer_group().get_finished(
                scheduler_output.finished_req_ids)
        return None, None

    def _build_dummy_attn_metadata(
        self,
        with_prefill: bool,
        num_reqs: int,
        num_tokens: int,
        max_query_len: int,
        aclgraph_runtime_mode: Optional[CUDAGraphMode] = None,
        force_attention: bool = False,
    ) -> Optional[dict[str, Any]]:
        attn_metadata: Optional[dict[str, Any]] = None

        if force_attention or aclgraph_runtime_mode == CUDAGraphMode.FULL:
            assert with_prefill is False, \
                "Full decode graph only supports uniform batch now."

            attn_metadata = {}

            seq_lens = self.model_config.max_model_len
            self.seq_lens_np[:num_reqs] = seq_lens
            self.seq_lens_np[num_reqs:] = 0

            num_computed_tokens_cpu = (
                self.input_batch.num_computed_tokens_cpu_tensor[:num_reqs])

            for kv_cache_group_id, kv_cache_group_spec in enumerate(
                    self.kv_cache_config.kv_cache_groups):
                block_table_tensor = self.input_batch.block_table[
                    kv_cache_group_id].get_device_tensor()
                common_attn_metadata = AscendCommonAttentionMetadata(
                    query_start_loc=torch.tensor(
                        [0] + self.actual_seq_lengths_q[:num_reqs],
                        device=self.device,
                        dtype=torch.int32),
                    query_start_loc_cpu=self.query_start_loc_cpu[:num_reqs +
                                                                 1],
                    seq_lens_cpu=self.seq_lens_cpu,
                    seq_lens=self.seq_lens_cpu[:num_reqs],
                    num_reqs=num_reqs,
                    num_actual_tokens=num_tokens,
                    actual_seq_lengths_q=self.actual_seq_lengths_q,
                    block_table_tensor=block_table_tensor[:num_reqs],
                    slot_mapping=self.slot_mapping,
                    num_computed_tokens_cpu=num_computed_tokens_cpu,
                    positions=self.positions,
                    attn_mask=self.attn_mask,
                    spec_attn_mask=self.spec_attn_mask,
                    attn_state=self.attn_state,
                    max_query_len=max_query_len,
                    decode_token_per_req=self.decode_token_per_req,
                    cos=self.cos,
                    sin=self.sin,
                )
                attn_state = AscendAttentionState.DecodeOnly
                if self.speculative_config and \
                        self.speculative_config.method == "deepseek_mtp":
                    attn_state = AscendAttentionState.SpecDecoding

                for attn_group in self.attn_groups[kv_cache_group_id]:
                    builder = attn_group.get_metadata_builder()
                    attn_metadata_i = builder.build_for_graph_capture(
                        common_attn_metadata, attn_state, self.get_model())
                    for layer_name in kv_cache_group_spec.layer_names:
                        attn_metadata[layer_name] = attn_metadata_i

        return attn_metadata

    def _generate_dummy_run_hidden_states(self, with_prefill,
                                          is_torchair_compile, input_ids,
                                          positions, attn_metadata, num_tokens,
                                          intermediate_tensors, inputs_embeds):
        hidden_states = self.model(input_ids=input_ids,
                                   positions=positions,
                                   intermediate_tensors=intermediate_tensors,
                                   inputs_embeds=inputs_embeds)
        forward_context = get_forward_context()
        assert forward_context is not None
        if forward_context.cudagraph_runtime_mode == CUDAGraphMode.FULL and \
            not forward_context.capturing:
            if self.vllm_config.model_config.use_mla:
                # FIXME: Try using `auto_dispatch_capture=True`
                update_mla_attn_params(self.update_stream, forward_context,
                                       positions.shape[0],
                                       self.speculative_config)
            else:
                update_attn_params(self.update_stream, forward_context,
                                   positions.shape[0])

        if self.drafter and self.drafter.name == SpecDcodeType.EAGLE3:
            hidden_states, _ = hidden_states
        else:
            hidden_states = hidden_states
        return hidden_states

    @torch.inference_mode()
    def _dummy_run(
        self,
        num_tokens: int,
        with_prefill: bool = False,
        is_torchair_compile: bool = False,
        aclgraph_runtime_mode: Optional[CUDAGraphMode] = None,
        force_attention: bool = False,
        uniform_decode: bool = False,
    ) -> torch.Tensor:
        # only support eager mode and piecewise graph now
        assert aclgraph_runtime_mode is None or aclgraph_runtime_mode in {
            CUDAGraphMode.NONE, CUDAGraphMode.PIECEWISE, CUDAGraphMode.FULL
        }

        # In multi-DP scenarios, there may be situations where all DP groups are executing dummy runs.
        # If sequence parallelism is enabled, it is essential to ensure that num_tokens is divisible by tp_size.
        if self.use_aclgraph and enable_sp(self.vllm_config):
            tp_size = self.vllm_config.parallel_config.tensor_parallel_size
            num_tokens = math.ceil(num_tokens / tp_size) * tp_size

        # Padding for DP
        (num_tokens, num_tokens_across_dp, with_prefill,
         _) = self._sync_metadata_across_dp(num_tokens, with_prefill, False)

        moe_comm_type = self._select_moe_comm_method(num_tokens, with_prefill)

        # If cudagraph_mode.decode_mode() == FULL and
        # cudagraph_mode.seperate_routine(). This means that we are using
        # different graphs and/or modes for mixed prefill-decode batches vs.
        # uniform decode batches. A uniform decode batch means that all
        # requests have identical query length, except a potential virtual
        # request (shorter) in the batch account for padding.
        # Uniform decode batch could either be common pure decode, where
        # max_query_len == 1, or speculative decode, where
        # max_query_len == 1 + num_spec_decode_tokens.

        # When setting max_query_len = 1, we switch to and capture the optimized
        # routine of FA2 for pure decode, i.e., Flashdecode + an optimization
        # for GQA/MQA.
        max_query_len = self.uniform_decode_query_len if uniform_decode else \
                                                                num_tokens

        # Set num_scheduled_tokens based on num_tokens and max_num_seqs
        # for dummy run with LoRA so that the num_reqs collectively
        # has num_tokens in total.
        assert num_tokens <= self.scheduler_config.max_num_batched_tokens
        max_num_reqs = self.max_num_reqs
        if uniform_decode:
            num_reqs = cdiv(num_tokens, max_query_len)
            num_scheduled_tokens_list = [max_query_len] * num_reqs
            if num_tokens % max_query_len != 0:
                num_scheduled_tokens_list[-1] = num_tokens % max_query_len
        else:
            if with_prefill:
                num_reqs = num_tokens
            else:
                num_reqs = (num_tokens + self.decode_token_per_req -
                            1) // self.decode_token_per_req
            num_reqs = min(num_reqs, max_num_reqs)
            min_tokens_per_req = num_tokens // num_reqs
            num_scheduled_tokens_list = [min_tokens_per_req] * num_reqs
            num_scheduled_tokens_list[-1] += num_tokens % num_reqs
        assert sum(num_scheduled_tokens_list) == num_tokens
        assert len(num_scheduled_tokens_list) == num_reqs
        num_scheduled_tokens = np.array(num_scheduled_tokens_list,
                                        dtype=np.int32)

        # Force dummy run on prefill stage when this node is deemed as kv producer.
        if self.is_kv_producer and not self.is_kv_consumer:
            with_prefill = True

        if not self.in_profile_run and self.dynamic_eplb:
            self.eplb_updator.forward_before()

        with self.maybe_dummy_run_with_lora(self.lora_config,
                                            num_scheduled_tokens):
            if self.is_multimodal_model:
                input_ids = None
                inputs_embeds = self.inputs_embeds.gpu[:num_tokens]
            elif self.enable_prompt_embeds:
                input_ids = None
                inputs_embeds = self.inputs_embeds.gpu[:num_tokens]
            else:
                input_ids = self.input_ids[:num_tokens]
                inputs_embeds = None

            if self.uses_mrope:
                positions = self.mrope_positions[:, :num_tokens]
            else:
                positions = self.positions[:num_tokens]

            if get_pp_group().is_first_rank:
                intermediate_tensors = None
            else:
                if self.intermediate_tensors is None:
                    self.intermediate_tensors = (
                        self.model.make_empty_intermediate_tensors(
                            batch_size=num_tokens,
                            dtype=self.dtype,
                            device=self.device))
                intermediate_tensors = IntermediateTensors({
                    k: v[:num_tokens]
                    for k, v in self.intermediate_tensors.items()
                })

            # filter out the valid batch descriptor
            _ag_mode, batch_descriptor = \
                self.aclgraph_dispatcher.dispatch(
                    BatchDescriptor(num_tokens=num_tokens,
                                    uniform_decode=uniform_decode))
            if aclgraph_runtime_mode is not None:
                # we allow forcing NONE when the dispatcher disagrees to support
                # warm ups for aclgraph capture
                assert aclgraph_runtime_mode == CUDAGraphMode.NONE or \
                    aclgraph_runtime_mode == _ag_mode, (
                    f"Aclgraph runtime mode mismatch at dummy_run. "
                    f"Expected {_ag_mode}, but got {aclgraph_runtime_mode}.")
            else:
                aclgraph_runtime_mode = _ag_mode

            # TODO(Mengqing): Set create_mixed_batch to False since it's only used in FI warmup
            # and not supported in ASCEND now. We could remove it in the future.
            attn_metadata = self._build_dummy_attn_metadata(
                False,
                num_reqs=num_reqs,
                num_tokens=num_tokens,
                max_query_len=max_query_len,
                aclgraph_runtime_mode=aclgraph_runtime_mode,
                force_attention=force_attention,
            )

            need_dummy_logits = (not self.in_profile_run
                                 and lmhead_tp_enable())

            if need_dummy_logits:
                max_num_reqs_across_dp = num_tokens if not with_prefill else max_num_reqs
                dummy_indices = torch.zeros(max_num_reqs_across_dp,
                                            dtype=torch.int32)

                def dummy_compute_logits(hidden_states):
                    return self.model.compute_logits(
                        hidden_states[dummy_indices])

            with set_ascend_forward_context(
                    attn_metadata,
                    self.vllm_config,
                    num_tokens=num_tokens,
                    num_tokens_across_dp=num_tokens_across_dp,
                    with_prefill=with_prefill,
                    in_profile_run=self.in_profile_run,
                    reserved_mc2_mask=self.reserved_mc2_mask,
                    moe_comm_type=moe_comm_type,
                    num_actual_tokens=0,
                    aclgraph_runtime_mode=aclgraph_runtime_mode,
                    batch_descriptor=batch_descriptor,
                    prefetch_stream=self.prefetch_stream,
                    model_instance=self.model,
                    weight_prefetch_method=self.weight_prefetch_method):
                hidden_states = self._generate_dummy_run_hidden_states(
                    with_prefill, is_torchair_compile, input_ids, positions,
                    attn_metadata, num_tokens, intermediate_tensors,
                    inputs_embeds)
                if need_dummy_logits:
                    dummy_compute_logits(hidden_states)

            if self.drafter:
                self.drafter.dummy_run(
                    num_tokens=num_tokens,
                    with_prefill=with_prefill,
                    skip_attn=True,
                    num_reqs=num_reqs,
                    num_tokens_across_dp=num_tokens_across_dp,
                    aclgraph_runtime_mode=aclgraph_runtime_mode,
                    batch_descriptor=batch_descriptor)
                if need_dummy_logits:
                    dummy_compute_logits(hidden_states)
            if self.in_profile_run and self.dynamic_eplb:
                self.model.clear_all_moe_loads()
            if not self.in_profile_run and self.dynamic_eplb:
                self.eplb_updator.take_update_info_from_eplb_process()
                self.eplb_updator.forward_end()
            return hidden_states

    @contextmanager
    def set_in_profile_run(self):
        self.in_profile_run = True
        try:
            yield
        finally:
            self.in_profile_run = False

    def profile_run(self) -> None:
        # Trigger compilation for general shape.
        with self.set_in_profile_run():
            hidden_states = self._dummy_run(
                self.max_num_tokens //
                self.pcp_size if self.pcp_size > 1 else self.max_num_tokens,
                with_prefill=True)
            # MC2 will consume additional NPU memory.
            # Therefore, we need to run the MC2 path once here to complete its initialization,
            # allowing vLLM to correctly estimate the maximum memory required.
            if self.max_num_tokens > self.mc2_tokens_capacity and \
                self._select_moe_comm_method(
                    self.mc2_tokens_capacity,
                    with_prefill=True) == MoECommType.MC2:
                self._dummy_run(self.mc2_tokens_capacity, with_prefill=True)

        output = None
        if get_pp_group().is_last_rank:
            if self.is_pooling_model:
                output = self._dummy_pooler_run(hidden_states)
            else:
                # For profile, have maximum num_reqs and that collectively have
                # maximum num_tokens.
                min_tokens_per_req = self.max_num_tokens // self.max_num_reqs
                num_scheduled_tokens_list = [min_tokens_per_req
                                             ] * self.max_num_reqs
                num_scheduled_tokens_list[
                    -1] += self.max_num_tokens % self.max_num_reqs
                num_scheduled_tokens = np.array(num_scheduled_tokens_list,
                                                dtype=np.int32)
                logit_indices = np.cumsum(num_scheduled_tokens) - 1
                # TODO: need to rum a dummy sampler for generate task
                hidden_states = hidden_states[logit_indices]
                output = self.model.compute_logits(hidden_states)

        NPUPlatform.synchronize()
        del hidden_states, output
        self.encoder_cache.clear()
        gc.collect()

    def _dummy_pooler_run_task(
        self,
        hidden_states: torch.Tensor,
        task: PoolingTask,
    ) -> PoolerOutput:
        num_tokens = hidden_states.shape[0]
        max_num_reqs = self.scheduler_config.max_num_seqs
        num_reqs = min(num_tokens, max_num_reqs)
        min_tokens_per_req = num_tokens // num_reqs
        num_scheduled_tokens_list = [min_tokens_per_req] * num_reqs
        num_scheduled_tokens_list[-1] += num_tokens % num_reqs
        assert sum(num_scheduled_tokens_list) == num_tokens
        assert len(num_scheduled_tokens_list) == num_reqs

        req_num_tokens = num_tokens // num_reqs

        dummy_token_ids = torch.zeros((num_reqs, req_num_tokens),
                                      dtype=torch.int32,
                                      device=self.device)

        model = cast(VllmModelForPooling, self.get_model())
        dummy_pooling_params = PoolingParams(task=task)
        to_update = model.pooler.get_pooling_updates(task)
        to_update.apply(dummy_pooling_params)

        dummy_prompt_lens = torch.tensor(
            num_scheduled_tokens_list,
            device="cpu",
        )
        dummy_metadata = PoolingMetadata(
            prompt_lens=dummy_prompt_lens,
            prompt_token_ids=dummy_token_ids,
            pooling_params=[dummy_pooling_params] * num_reqs,
        )

        dummy_metadata.build_pooling_cursor(num_scheduled_tokens_list,
                                            device=hidden_states.device)

        try:
            return model.pooler(hidden_states=hidden_states,
                                pooling_metadata=dummy_metadata)
        except RuntimeError as e:
            if 'out of memory' in str(e):
                raise RuntimeError(
                    "CUDA out of memory occurred when warming up pooler "
                    f"({task=}) with {num_reqs} dummy requests. Please try "
                    "lowering `max_num_seqs` or `gpu_memory_utilization` when "
                    "initializing the engine.") from e
            else:
                raise e

    @torch.inference_mode()
    def _dummy_pooler_run(
        self,
        hidden_states: torch.Tensor,
    ) -> PoolerOutput:
        # Find the task that has the largest output for subsequent steps
        output_size = dict[PoolingTask, float]()
        for task in self.get_supported_pooling_tasks():
            # Run a full batch with each task to ensure none of them OOMs
            output = self._dummy_pooler_run_task(hidden_states, task)
            output_size[task] = sum(o.nbytes for o in output)
            del output  # Allow GC

        max_task = max(output_size.items(), key=lambda x: x[1])[0]
        return self._dummy_pooler_run_task(hidden_states, max_task)

    def eplb_warmup(self):
        if self.dynamic_eplb and not self.is_eplb_warmuped:
            self.is_eplb_warmuped = True
            self.eplb_adaptor = VllmEplbAdaptor(model=self.model)
            self.eplb_loader.set_adator(self.eplb_adaptor)
            self.eplb_updator.set_adaptor(self.eplb_adaptor)
            self.eplb_updator.warm_up_eplb()

    def load_model(self) -> None:
        logger.info("Starting to load model %s...", self.model_config.model)

        with DeviceMemoryProfiler() as m:  # noqa: SIM117
            self.model = get_model(vllm_config=self.vllm_config)
            if self.dynamic_eplb:
                model_register(self.model, self.model_config)
            if is_310p():
                from vllm.model_executor.layers.linear import (
                    MergedColumnParallelLinear, QKVParallelLinear,
                    RowParallelLinear)
                for module in self.model.modules():
                    if isinstance(module,
                                  (MergedColumnParallelLinear,
                                   QKVParallelLinear, RowParallelLinear)):
                        module.weight.data = self._convert_torch_format(
                            module.weight.data)
            if self.drafter:
                logger.info("Loading drafter model...")
                self.drafter.load_model(self.model)
                if self.drafter.name == SpecDcodeType.EAGLE3:
                    self.model.set_aux_hidden_state_layers(
                        self.model.get_eagle3_aux_hidden_state_layers())

            if self.lora_config:
                self.model = self.load_lora_model(self.model, self.vllm_config,
                                                  self.device)
        logger.info("Loading model weights took %.4f GB",
                    m.consumed_memory / float(2**30))

        # wrap the model with full graph wrapper if needed.
        if self.compilation_config.cudagraph_mode.has_full_cudagraphs():
            self.update_stream: torch.npu.Stream = torch.npu.Stream()
            set_graph_params(self.compilation_config.cudagraph_capture_sizes)
            self.model = ACLGraphWrapper(self.model,
                                         self.vllm_config,
                                         runtime_mode=CUDAGraphMode.FULL)

    def _convert_torch_format(self, tensor):
        if ACL_FORMAT == ACL_FORMAT_FRACTAL_NZ \
                and not is_enable_nz():
            return tensor
        tensor = torch_npu.npu_format_cast(tensor, ACL_FORMAT)
        return tensor

    def initialize_kv_cache(self, kv_cache_config: KVCacheConfig) -> None:
        """
        Initialize KV cache based on `kv_cache_config`.
        Args:
            kv_cache_config: Configuration for the KV cache, including the KV
            cache size of each layer
        """
        kv_cache_config = deepcopy(kv_cache_config)
        self.kv_cache_config = kv_cache_config
        self.may_add_encoder_only_layers_to_kv_cache_config()
        # NOTE(cmq): initialize_attn_backend must before using self.attn_groups
        self.initialize_attn_backend(kv_cache_config)
        self.use_hybrid_blocks = (len(self.attn_groups) > 1)
        # NOTE: Currently, we determine whether we need `num_accepted_tokens` through `MambaSpec`.
        self.need_accepted_tokens = any([
            isinstance(attn_group[0].kv_cache_spec, MambaSpec)
            for attn_group in self.attn_groups
        ])

        self.may_reinitialize_input_batch(kv_cache_config)

        if self.use_sparse:
            kv_caches = self.initialize_kv_cache_tensors_deepseek_sfa(
                kv_cache_config)
        elif self.model_config.is_deepseek_mla:
            kv_caches = self.initialize_kv_cache_tensors_deepseek_mla(
                kv_cache_config)
        else:
            kv_caches = self.initialize_kv_cache_tensors(kv_cache_config)

        if has_kv_transfer_group():
            get_kv_transfer_group().register_kv_caches(kv_caches)

    def _align_memory(self, tensor: torch.Tensor,
                      alignment: int) -> torch.Tensor:
        data_ptr = tensor.data_ptr()
        aligned_addr = (data_ptr + alignment - 1) // alignment * alignment
        offset = (aligned_addr - data_ptr) // tensor.element_size()
        return tensor[int(offset):]

    def initialize_kv_cache_tensors_deepseek_sfa(
            self, kv_cache_config: KVCacheConfig) -> dict[str, torch.Tensor]:
        kv_cache_sizes = {}
        for kv_cache_tensor in kv_cache_config.kv_cache_tensors:
            assert len(kv_cache_tensor.shared_by) == 1, (
                "KV cache tensor shared by multiple layers is not supported in "
                "NPU.")
            kv_cache_sizes[kv_cache_tensor.shared_by[0]] = kv_cache_tensor.size

        kv_caches: Dict[str, torch.Tensor] = {}
        for group in self._kv_cache_spec_attn_group_iterator():
            kv_cache_spec = group.kv_cache_spec
            attn_backend = group.backend
            for layer_name in group.layer_names:
                if layer_name in self.runner_only_attn_layers:
                    continue
                tensor_size = kv_cache_sizes[layer_name]
                num_blocks = tensor_size // kv_cache_spec.page_size_bytes
                if self.vllm_config.additional_config.get(
                        "kv_cache_dtype", None) == 'int8':
                    kv_cache_shape = attn_backend.get_bsh_kv_cache_shape(
                        num_blocks, kv_cache_spec.block_size,
                        kv_cache_spec.num_kv_heads, kv_cache_spec.head_size)
                elif hasattr(
                        attn_backend, "get_supported_block_size"
                ) and not self.model_config.is_deepseek_mla and not self.use_sparse:
                    block_size = attn_backend.get_supported_block_size()[0]
                    block_size_chunk = kv_cache_spec.block_size // block_size
                    kv_cache_shape = attn_backend.get_kv_cache_shape(
                        num_blocks * block_size_chunk, block_size,
                        kv_cache_spec.num_kv_heads, kv_cache_spec.head_size)
                else:
                    kv_cache_shape = self.attn_backend.get_kv_cache_shape(
                        num_blocks, kv_cache_spec.block_size,
                        kv_cache_spec.num_kv_heads, kv_cache_spec.head_size)
                dtype = kv_cache_spec.dtype

                alignment = 2 * 1024 * 1024
                num_blocks, block_size, num_kv_heads, head_size = kv_cache_shape
                rope_dim = self.model_config.hf_text_config.qk_rope_head_dim
                nope_dim = head_size - rope_dim
                nope_cache_shape = (num_blocks, block_size, num_kv_heads,
                                    nope_dim)
                rope_cache_shape = (num_blocks, block_size, num_kv_heads,
                                    rope_dim)
                #### k cache
                # TODO(zzzzwwjj): wait transformers add these params
                k_cache_shape = (num_blocks, block_size, 1, 128)
                if self.vllm_config.kv_transfer_config is None:
                    # For no disaggregate pd scenario, allocate kv cache in normal way
                    rope_cache = torch.zeros(rope_cache_shape,
                                             dtype=dtype,
                                             device=self.device)
                    nope_cache = torch.zeros(nope_cache_shape,
                                             dtype=dtype,
                                             device=self.device)
                    rope_cache = self._convert_torch_format(rope_cache)
                    nope_cache = self._convert_torch_format(nope_cache)

                    #### k cache
                    k_cache = torch.zeros(k_cache_shape,
                                          dtype=dtype,
                                          device=self.device)
                    k_cache = self._convert_torch_format(k_cache)
                else:

                    # In order to transfer kv cache through the reigster_memory api from llmdatadist, the memory
                    # address should be aligned by 2M. In most case, torch_npu can allocate 2M aligned memory, but
                    # we found there are also some exceptions during test, so we manual align those memory here, this part
                    # of code may consume 2M * 2 * elem_size memory every layer.
                    nope_allocate_shape = num_blocks * block_size * num_kv_heads * nope_dim
                    nope_allocate_shape_alignment = nope_allocate_shape + alignment
                    rope_allocate_shape = num_blocks * block_size * num_kv_heads * rope_dim
                    rope_allocate_shape_alignment = rope_allocate_shape + alignment

                    nope_cache = torch.zeros(nope_allocate_shape_alignment,
                                             dtype=dtype,
                                             device=self.device)
                    rope_cache = torch.zeros(rope_allocate_shape_alignment,
                                             dtype=dtype,
                                             device=self.device)
                    #### k cache
                    # TODO(zzzzwwjj): wait transformers add these params
                    k_allocate_shape = num_blocks * block_size * 1 * 128
                    k_allocate_shape_alignment = k_allocate_shape + alignment
                    k_cache = torch.zeros(k_allocate_shape_alignment,
                                          dtype=dtype,
                                          device=self.device)

                    nope_cache = self._align_memory(
                        nope_cache,
                        alignment)[:nope_allocate_shape].view(nope_cache_shape)
                    rope_cache = self._align_memory(
                        rope_cache,
                        alignment)[:rope_allocate_shape].view(rope_cache_shape)
                    k_cache = self._align_memory(
                        k_cache,
                        alignment)[:k_allocate_shape].view(k_cache_shape)

                kv_caches[layer_name] = (nope_cache, rope_cache, k_cache)
        bind_kv_cache(kv_caches,
                      self.compilation_config.static_forward_context,
                      self.kv_caches)

        return kv_caches

    def initialize_kv_cache_tensors_deepseek_mla(
            self, kv_cache_config: KVCacheConfig) -> dict[str, torch.Tensor]:
        kv_cache_sizes = {}
        for kv_cache_tensor in kv_cache_config.kv_cache_tensors:
            assert len(kv_cache_tensor.shared_by) == 1, (
                "KV cache tensor shared by multiple layers is not supported in "
                "NPU.")
            kv_cache_sizes[kv_cache_tensor.shared_by[0]] = kv_cache_tensor.size

        kv_caches: Dict[str, torch.Tensor] = {}
        for group in self._kv_cache_spec_attn_group_iterator():
            kv_cache_spec = group.kv_cache_spec
            attn_backend = group.backend
            for layer_name in group.layer_names:
                if layer_name in self.runner_only_attn_layers:
                    continue
                tensor_size = kv_cache_sizes[layer_name]
                num_blocks = tensor_size // kv_cache_spec.page_size_bytes
                if self.vllm_config.additional_config.get(
                        "kv_cache_dtype", None) == 'int8':
                    kv_cache_shape = attn_backend.get_bsh_kv_cache_shape(
                        num_blocks, kv_cache_spec.block_size,
                        kv_cache_spec.num_kv_heads, kv_cache_spec.head_size)
                elif hasattr(attn_backend, "get_supported_block_size"
                             ) and not self.model_config.is_deepseek_mla:
                    block_size = attn_backend.get_supported_block_size()[0]
                    block_size_chunk = kv_cache_spec.block_size // block_size
                    kv_cache_shape = attn_backend.get_kv_cache_shape(
                        num_blocks * block_size_chunk, block_size,
                        kv_cache_spec.num_kv_heads, kv_cache_spec.head_size)
                else:
                    kv_cache_shape = self.attn_backend.get_kv_cache_shape(
                        num_blocks, kv_cache_spec.block_size,
                        kv_cache_spec.num_kv_heads, kv_cache_spec.head_size)
                dtype = kv_cache_spec.dtype

                alignment = 2 * 1024 * 1024
                num_blocks, block_size, num_kv_heads, head_size = kv_cache_shape
                rope_dim = self.model_config.hf_text_config.qk_rope_head_dim
                nope_dim = head_size - rope_dim
                nope_cache_shape = (num_blocks, block_size, num_kv_heads,
                                    nope_dim)
                rope_cache_shape = (num_blocks, block_size, num_kv_heads,
                                    rope_dim)
                if self.vllm_config.kv_transfer_config is None:
                    # For no disaggregate pd scenario, allocate kv cache in normal way
                    rope_cache = torch.zeros(rope_cache_shape,
                                             dtype=dtype,
                                             device=self.device)
                    nope_cache = torch.zeros(nope_cache_shape,
                                             dtype=dtype,
                                             device=self.device)
                    rope_cache = self._convert_torch_format(rope_cache)
                    nope_cache = self._convert_torch_format(nope_cache)
                else:

                    # In order to transfer kv cache through the reigster_memory api from llmdatadist, the memory
                    # address should be aligned by 2M. In most case, torch_npu can allocate 2M aligned memory, but
                    # we found there are also some exceptions during test, so we manual align those memory here, this part
                    # of code may consume 2M * 2 * elem_size memory every layer.
                    nope_allocate_shape = num_blocks * block_size * num_kv_heads * nope_dim
                    nope_allocate_shape_alignment = nope_allocate_shape + alignment
                    rope_allocate_shape = num_blocks * block_size * num_kv_heads * rope_dim
                    rope_allocate_shape_alignment = rope_allocate_shape + alignment

                    nope_cache = torch.zeros(nope_allocate_shape_alignment,
                                             dtype=dtype,
                                             device=self.device)
                    rope_cache = torch.zeros(rope_allocate_shape_alignment,
                                             dtype=dtype,
                                             device=self.device)
                    nope_cache = self._align_memory(
                        nope_cache,
                        alignment)[:nope_allocate_shape].view(nope_cache_shape)
                    rope_cache = self._align_memory(
                        rope_cache,
                        alignment)[:rope_allocate_shape].view(rope_cache_shape)
                kv_caches[layer_name] = (nope_cache, rope_cache)

        bind_kv_cache(kv_caches,
                      self.compilation_config.static_forward_context,
                      self.kv_caches)

        return kv_caches

    def initialize_kv_cache_tensors(
            self, kv_cache_config: KVCacheConfig) -> dict[str, torch.Tensor]:
        """
        Initialize the memory buffer for KV cache.

        Args:
            kv_cache_config: The KV cache config
        Returns:
            Dict[str, torch.Tensor]: A map between layer names to their
            corresponding memory buffer for KV cache.
        """
        # init kv cache tensors
        kv_cache_raw_tensors: dict[str, Union[torch.Tensor,
                                              Optional[torch.Tensor]]] = {}
        # llmdatadist need the addr of cache tensor be aligned with 2M
        alignment = 2 * 1024 * 1024
        for kv_cache_tensor in kv_cache_config.kv_cache_tensors:
            # TODO: REFACTOR ME to sharing hybrid cache
            for idx in range(len(kv_cache_tensor.shared_by)):
                layer_name = kv_cache_tensor.shared_by[idx]
                if "linear_attn" in layer_name:
                    # for mamba linear attention
                    for layer_name_inner in kv_cache_tensor.shared_by:
                        if ("attn" in layer_name_inner and "linear_attn" not in layer_name_inner) or \
                            layer_name_inner in kv_cache_raw_tensors.keys():
                            continue
                        if self.vllm_config.kv_transfer_config is None:
                            tensor = torch.zeros(kv_cache_tensor.size,
                                                 dtype=torch.int8,
                                                 device=self.device)
                        else:
                            cache_size_aligned = kv_cache_tensor.size + alignment
                            tensor = torch.zeros(cache_size_aligned,
                                                 dtype=torch.int8,
                                                 device=self.device)
                            tensor = self._align_memory(
                                tensor, alignment)[:kv_cache_tensor.size]
                        kv_cache_raw_tensors[layer_name_inner] = tensor
                elif "attn" in layer_name:
                    # for other attentions, e.g., self_attn, sliding window attn
                    if self.vllm_config.kv_transfer_config is None:
                        k_tensor = torch.zeros(kv_cache_tensor.size // 2,
                                               dtype=torch.int8,
                                               device=self.device)
                        v_tensor = torch.zeros(kv_cache_tensor.size // 2,
                                               dtype=torch.int8,
                                               device=self.device)
                    else:
                        cache_size = kv_cache_tensor.size // 2
                        cache_size_aligned = kv_cache_tensor.size // 2 + alignment
                        k_tensor = torch.zeros(cache_size_aligned,
                                               dtype=torch.int8,
                                               device=self.device)
                        v_tensor = torch.zeros(cache_size_aligned,
                                               dtype=torch.int8,
                                               device=self.device)
                        k_tensor = self._align_memory(k_tensor,
                                                      alignment)[:cache_size]
                        v_tensor = self._align_memory(v_tensor,
                                                      alignment)[:cache_size]
                    kv_cache_raw_tensors[layer_name] = (k_tensor, v_tensor)

        layer_names = set()
        for group in kv_cache_config.kv_cache_groups:
            for layer_name in group.layer_names:
                if layer_name in self.runner_only_attn_layers:
                    continue
                layer_names.add(layer_name)
        assert layer_names == set(kv_cache_raw_tensors.keys(
        )), "Some layers are not correctly initialized"

        kv_caches: Dict[str, torch.Tensor] = {}
        for group in self._kv_cache_spec_attn_group_iterator():
            kv_cache_spec = group.kv_cache_spec
            attn_backend = group.backend
            for layer_name in group.layer_names:
                if layer_name in self.runner_only_attn_layers:
                    continue

                # TODO: remove this after the OOM issue is located and fixed, otherwise, some model may
                # encounter OOM issue
                if isinstance(kv_cache_spec, FullAttentionSpec):
                    raw_k_tensor, raw_v_tensor = kv_cache_raw_tensors[  # type: ignore
                        layer_name]
                    assert raw_k_tensor is not None
                    assert raw_v_tensor is not None
                    assert (raw_k_tensor.numel() + raw_v_tensor.numel()
                            ) % kv_cache_spec.page_size_bytes == 0
                    num_blocks = (raw_k_tensor.numel() + raw_v_tensor.numel()
                                  ) // kv_cache_spec.page_size_bytes

                    # `num_blocks` is the number of blocks the model runner can use.
                    # `kv_cache_config.num_blocks` is the number of blocks that
                    # KVCacheManager may allocate.
                    # Since different GPUs may have different number of layers and
                    # different memory capacities, `num_blocks` can be different on
                    # different GPUs, and `kv_cache_config.num_blocks` is set to
                    # the min of all `num_blocks`. Verify it here.
                    assert num_blocks >= kv_cache_config.num_blocks

                    if self.vllm_config.additional_config.get(
                            "kv_cache_dtype", None) == 'int8':
                        kv_cache_shape = attn_backend.get_bsh_kv_cache_shape(
                            num_blocks, kv_cache_spec.block_size,
                            kv_cache_spec.num_kv_heads,
                            kv_cache_spec.head_size)
                    elif hasattr(attn_backend, "get_supported_block_size"
                                 ) and self.use_hybrid_blocks:
                        block_size = attn_backend.get_supported_block_size()[0]

                        block_size_chunk = kv_cache_spec.block_size // block_size
                        kv_cache_shape = attn_backend.get_kv_cache_shape(
                            num_blocks * block_size_chunk, block_size,
                            kv_cache_spec.num_kv_heads,
                            kv_cache_spec.head_size)
                    else:
                        kv_cache_shape = self.attn_backend.get_kv_cache_shape(
                            num_blocks, kv_cache_spec.block_size,
                            kv_cache_spec.num_kv_heads,
                            kv_cache_spec.head_size)
                    dtype = kv_cache_spec.dtype
                    k_cache = raw_k_tensor.view(dtype).view(kv_cache_shape[1:])
                    k_cache = self._convert_torch_format(k_cache)
                    v_cache = raw_v_tensor.view(dtype).view(kv_cache_shape[1:])
                    v_cache = self._convert_torch_format(v_cache)
                    kv_caches[layer_name] = (k_cache, v_cache)
                elif isinstance(kv_cache_spec, MambaSpec):
                    raw_tensor = kv_cache_raw_tensors[layer_name]
                    assert raw_tensor is not None
                    assert raw_tensor.numel(
                    ) % kv_cache_spec.page_size_bytes == 0
                    num_blocks = raw_tensor.numel(
                    ) // kv_cache_spec.page_size_bytes

                    # `num_blocks` is the number of blocks the model runner can use.
                    # `kv_cache_config.num_blocks` is the number of blocks that
                    # KVCacheManager may allocate.
                    # Since different GPUs may have different number of layers and
                    # different memory capacities, `num_blocks` can be different on
                    # different GPUs, and `kv_cache_config.num_blocks` is set to
                    # the min of all `num_blocks`. Verify it here.
                    assert num_blocks >= kv_cache_config.num_blocks

                    state_tensors = []
                    storage_offset_bytes = 0
                    for (shape, dtype) in zip(kv_cache_spec.shapes,
                                              kv_cache_spec.dtypes):
                        dtype_size = get_dtype_size(dtype)
                        num_element_per_page = (
                            kv_cache_spec.page_size_bytes // dtype_size)
                        target_shape = (num_blocks, *shape)
                        stride = torch.empty(target_shape).stride()
                        target_stride = (num_element_per_page, *stride[1:])
                        assert storage_offset_bytes % dtype_size == 0
                        tensor = torch.as_strided(
                            raw_tensor.view(dtype),
                            size=target_shape,
                            stride=target_stride,
                            storage_offset=storage_offset_bytes // dtype_size,
                        )
                        state_tensors.append(tensor)
                        storage_offset_bytes += stride[0] * dtype_size
                    kv_caches[layer_name] = state_tensors
                else:
                    raise ValueError("Unknown KV cache spec type.")

        bind_kv_cache(kv_caches,
                      self.compilation_config.static_forward_context,
                      self.kv_caches)

        return kv_caches

    def may_reinitialize_input_batch(self,
                                     kv_cache_config: KVCacheConfig) -> None:
        """
        Re-initialize the input batch if the block sizes are different from
        `[self.cache_config.block_size]`. This usually happens when there
        are multiple KV cache groups.

        Args:
            kv_cache_config: The KV cache configuration.
        """
        block_sizes = [
            kv_cache_group.kv_cache_spec.block_size
            for kv_cache_group in kv_cache_config.kv_cache_groups
            if not isinstance(kv_cache_group.kv_cache_spec,
                              EncoderOnlyAttentionSpec)
        ]

        # Generate kernel_block_sizes that matches each block_size
        # For attention backends that support virtual block splitting,
        # use the supported block sizes from the backend
        # For other backends (like Mamba), use [0] (no splitting)
        kernel_block_sizes = []
        for kv_cache_group_id, kv_cache_group in enumerate(
                kv_cache_config.kv_cache_groups):

            if isinstance(kv_cache_group.kv_cache_spec,
                          EncoderOnlyAttentionSpec):
                continue
            elif isinstance(kv_cache_group.kv_cache_spec, AttentionSpec):
                # This is an attention backend that supports virtual
                # block splitting. Get the supported block sizes from
                # the backend.
                try:
                    attn_groups = self.attn_groups[kv_cache_group_id]
                except IndexError:
                    attn_groups = None
                if attn_groups and self.use_hybrid_blocks:
                    # Use the backend's supported block size list
                    backend = attn_groups[0].backend
                    supported_sizes = backend.get_supported_block_size()
                    # If no specific sizes supported, use cache config
                    # block_size
                    kernel_block_size_list = (supported_sizes
                                              if supported_sizes else
                                              [self.cache_config.block_size])
                else:
                    # Fallback to cache config block_size if no backend found
                    kernel_block_size_list = [self.cache_config.block_size]
                kernel_block_sizes.append(kernel_block_size_list)
            else:
                # This is likely Mamba or other non-attention cache,
                # no splitting.
                # NOTE: set kernel_block_sizes to 0 to disable slotmapping computation
                # of mamba block. In this case, BlockTable.block_size will never equal
                # to kernel_block_sizes[0]
                kernel_block_sizes.append([0])

        if block_sizes != [
                self.cache_config.block_size
        ] or kernel_block_sizes != [[self.cache_config.block_size]]:
            assert self.cache_config.cpu_offload_gb == 0, (
                "Cannot re-initialize the input batch when CPU weight "
                "offloading is enabled. See https://github.com/vllm-project/vllm/pull/18298 "  # noqa: E501
                "for more details.")
            self.input_batch = InputBatch(
                max_num_reqs=self.max_num_reqs,
                max_model_len=self.model_config.max_model_len,
                max_num_batched_tokens=self.max_num_tokens,
                device=self.device,
                pin_memory=self.pin_memory,
                vocab_size=self.model_config.get_vocab_size(),
                block_sizes=block_sizes,
                is_spec_decode=bool(self.vllm_config.speculative_config),
                logitsprocs=self.input_batch.logitsprocs,
                is_pooling_model=self.is_pooling_model,
                num_speculative_tokens=(
                    self.vllm_config.speculative_config.num_speculative_tokens
                    if self.vllm_config.speculative_config else 0),
                kernel_block_sizes=kernel_block_sizes,
            )

    def may_add_encoder_only_layers_to_kv_cache_config(self) -> None:
        """
        Add encoder-only layers to the KV cache config.
        """
        block_size = self.vllm_config.cache_config.block_size
        encoder_only_attn_specs: dict[AttentionSpec,
                                      list[str]] = defaultdict(list)
        attn_layers = get_layers_from_vllm_config(self.vllm_config, Attention)
        for layer_name, attn_module in attn_layers.items():
            if attn_module.attn_type == AttentionType.ENCODER_ONLY:
                attn_spec: AttentionSpec = EncoderOnlyAttentionSpec(
                    block_size=block_size,
                    num_kv_heads=attn_module.num_kv_heads,
                    head_size=attn_module.head_size,
                    dtype=self.kv_cache_dtype)
                encoder_only_attn_specs[attn_spec].append(layer_name)
                self.runner_only_attn_layers.add(layer_name)
        if len(encoder_only_attn_specs) > 0:
            assert len(
                encoder_only_attn_specs
            ) == 1, "Only support one encoder-only attention spec now"
            spec, layer_names = encoder_only_attn_specs.popitem()
            self.kv_cache_config.kv_cache_groups.append(
                KVCacheGroupSpec(layer_names=layer_names, kv_cache_spec=spec))

    def initialize_attn_backend(self, kv_cache_config: KVCacheConfig) -> None:
        """
        Initialize the attention backends and attention metadata builders.
        """
        assert len(self.attn_groups) == 0, \
            "Attention backends are already initialized"

        class AttentionGroupKey(NamedTuple):
            attn_backend: type[AttentionBackend]
            kv_cache_spec: KVCacheSpec

        def get_attn_backends_for_group(
            kv_cache_group_spec: KVCacheGroupSpec,
        ) -> dict[AttentionGroupKey, list[str]]:
            layers = get_layers_from_vllm_config(
                self.vllm_config, AttentionLayerBase,
                kv_cache_group_spec.layer_names)
            attn_backends = {}
            attn_backend_layers = defaultdict(list)
            # Dedupe based on full class name; this is a bit safer than
            # using the class itself as the key because when we create dynamic
            # attention backend subclasses (e.g. ChunkedLocalAttention) unless
            # they are cached correctly, there will be different objects per
            # layer.
            for layer_name in kv_cache_group_spec.layer_names:
                attn_backend = layers[layer_name].get_attn_backend()
                full_cls_name = attn_backend.full_cls_name()
                layer_kv_cache_spec = kv_cache_group_spec.kv_cache_spec
                if isinstance(layer_kv_cache_spec, UniformTypeKVCacheSpecs):
                    layer_kv_cache_spec = layer_kv_cache_spec.kv_cache_specs[
                        layer_name]
                key = (full_cls_name, layer_kv_cache_spec)
                attn_backends[key] = AttentionGroupKey(attn_backend,
                                                       layer_kv_cache_spec)
                attn_backend_layers[key].append(layer_name)
            return {
                attn_backends[k]: v
                for k, v in attn_backend_layers.items()
            }

        def create_attn_groups(
            attn_backends_map: dict[AttentionBackend, list[str]],
        ) -> list[AttentionGroup]:
            attn_groups: list[AttentionGroup] = []
            for (attn_backend,
                 kv_cache_spec), layer_names in attn_backends_map.items():
                attn_metadata_builders = []
                attn_metadata_builders.append(attn_backend.get_builder_cls()(
                    kv_cache_spec,
                    layer_names,
                    self.vllm_config,
                    self.device,
                ))
                attn_group = AttentionGroup(attn_backend,
                                            attn_metadata_builders,
                                            layer_names, kv_cache_spec)
                attn_groups.append(attn_group)
            return attn_groups

        for kv_cache_group_spec in kv_cache_config.kv_cache_groups:
            attn_backends = get_attn_backends_for_group(  # type: ignore
                kv_cache_group_spec)
            self.attn_groups.append(create_attn_groups(attn_backends))

        # Calculate reorder batch threshold (if needed)
        self.calculate_reorder_batch_threshold()

    def _attn_group_iterator(self) -> Iterator[AttentionGroup]:
        return itertools.chain.from_iterable(self.attn_groups)

    def _kv_cache_spec_attn_group_iterator(self) -> Iterator[AttentionGroup]:
        if not self.kv_cache_config.kv_cache_groups:
            return
        for attn_groups in self.attn_groups:
            yield from attn_groups

    def calculate_reorder_batch_threshold(self) -> None:
        """
        Check that if any backends reorder batches; that the reordering
        is compatible (e.g., decode threshold is the same)
        """
        for group in self._attn_group_iterator():
            attn_metadata_builder_i = group.get_metadata_builder()
            if hasattr(attn_metadata_builder_i, "reorder_batch_threshold"):
                # check that if any backends reorder batches; that the reordering
                # is compatible (e.g., decode threshold is the same)
                reorder_batch_threshold_i = (
                    attn_metadata_builder_i.reorder_batch_threshold)
                if reorder_batch_threshold_i is not None:
                    if self.reorder_batch_threshold is not None:
                        if reorder_batch_threshold_i != \
                            self.reorder_batch_threshold:
                            raise ValueError(
                                f"Attention backend reorders decodes with "
                                f"threshold {reorder_batch_threshold_i} but other "
                                f"backend uses threshold "
                                f"{self.reorder_batch_threshold}")
                    else:
                        self.reorder_batch_threshold = reorder_batch_threshold_i

    def get_kv_cache_spec(self) -> dict[str, KVCacheSpec]:
        """
        Generates the KVCacheSpec by parsing the kv cache format from each
        Attention module in the static forward context.
        Returns:
            KVCacheSpec: A dictionary mapping layer names to their KV cache
            format. Layers that do not need KV cache are not included.
        """

        block_size = self.vllm_config.cache_config.block_size
        use_mla = self.vllm_config.model_config.use_mla
        use_sparse = self.use_sparse
        kv_cache_spec: dict[str, KVCacheSpec] = {}
        attn_layers = get_layers_from_vllm_config(self.vllm_config, Attention)
        for layer_name, attn_module in attn_layers.items():
            if (kv_tgt_layer :=
                    attn_module.kv_sharing_target_layer_name) is not None:
                # The layer doesn't need its own KV cache and will use that of
                # the target layer. We skip creating a KVCacheSpec for it, so
                # that KV cache management logic will act as this layer does
                # not exist, and doesn't allocate KV cache for the layer. This
                # enables the memory saving of cross-layer kv sharing, allowing
                # a given amount of memory to accommodate longer context lengths
                # or enable more requests to be processed simultaneously.
                self.shared_kv_cache_layers[layer_name] = kv_tgt_layer
                continue
            if isinstance(attn_module, AscendMultiHeadLatentAttention):
                continue

            # TODO: Support other attention modules, e.g., cross-attention
            # TODO(lucas): move the attention specs into the model layers like
            # the attention backends
            if attn_module.attn_type == AttentionType.DECODER:
                if use_mla and not use_sparse:
                    kv_cache_spec[layer_name] = MLAAttentionSpec(
                        block_size=block_size,
                        num_kv_heads=attn_module.num_kv_heads,
                        head_size=attn_module.head_size,
                        dtype=self.kv_cache_dtype,
                        cache_dtype_str=self.cache_config.cache_dtype)
                else:
                    # TODO(cmq): This is a hack way to fix deepseek kvcache when
                    # using DSA. Fix the spec in vLLM is a finnal way.
                    kv_cache_spec[layer_name] = FullAttentionSpec(
                        block_size=block_size,
                        num_kv_heads=attn_module.num_kv_heads,
                        head_size=attn_module.head_size,
                        dtype=self.kv_cache_dtype)
            elif attn_module.attn_type in (AttentionType.ENCODER,
                                           AttentionType.ENCODER_ONLY):
                # encoder-only attention does not need KV cache.
                continue
            elif attn_module.attn_type == AttentionType.ENCODER_DECODER:
                raise NotImplementedError
            else:
                raise ValueError(
                    f"Unknown attention type: {attn_module.attn_type}")

        mamba_layers = get_layers_from_vllm_config(self.vllm_config, MambaBase)
        if len(mamba_layers) > 0:
            if (self.vllm_config.speculative_config is not None
                    and self.vllm_config.model_config.hf_config.model_type
                    not in ["qwen3_next"]):
                raise NotImplementedError(
                    "Mamba with speculative decoding is not supported yet.")
            if self.vllm_config.cache_config.enable_prefix_caching:
                raise NotImplementedError(
                    "Prefix caching is not supported for Mamba yet.")
            max_model_len = self.vllm_config.model_config.max_model_len

            page_size_padded = (
                self.vllm_config.cache_config.mamba_page_size_padded)

            # Set block_size to max_model_len, so that mamba model will always
            # have only one block in the KV cache.
            for layer_name, mamba_module in mamba_layers.items():
                kv_cache_spec[layer_name] = MambaSpec(
                    shapes=mamba_module.get_state_shape(),
                    dtypes=mamba_module.get_state_dtype(),
                    block_size=max_model_len,
                    page_size_padded=page_size_padded,
                    mamba_type=mamba_module.mamba_type,
                    num_speculative_blocks=(
                        self.speculative_config.num_speculative_tokens
                        if self.speculative_config else 0),
                )

        return kv_cache_spec

    def initialize_aclgraph_capture(self) -> None:
        min_ag_support = AttentionCGSupport.ALWAYS
        min_ag_builder_name = None

        for attn_group in self._attn_group_iterator():
            builder = attn_group.get_metadata_builder()
            if builder.aclgraph_support.value < min_ag_support.value:
                min_ag_support = builder.aclgraph_support
                min_ag_builder_name = builder.__class__.__name__

        # This is an imitation of compilation_config.splitting_ops_contain_attention()
        splitting_ops_contain_attention = (
            self.compilation_config.splitting_ops is not None
            and all(op in self.compilation_config.splitting_ops for op in [
                "vllm.unified_ascend_attention_with_output",
                "vllm.mla_forward",
            ]))

        # Flexible resolve the aclgraph mode
        aclgraph_mode = self.compilation_config.cudagraph_mode
        # check graph for mixed batch is supported
        if aclgraph_mode.mixed_mode() == CUDAGraphMode.FULL \
            and min_ag_support != AttentionCGSupport.ALWAYS:
            msg = (f"ACLGraphMode.{aclgraph_mode.name} is not supported "
                   f"with {min_ag_builder_name} backend (support: "
                   f"{min_ag_support})")
            if min_ag_support == AttentionCGSupport.NEVER:
                # if not supported any full graphs, just raise it.
                msg += "; please try cudagraph_mode=PIECEWISE, and "\
                    "make sure compilation level is piecewise"
                raise ValueError(msg)

            # attempt to resolve the full graph related mode
            if splitting_ops_contain_attention:
                msg += "; setting cudagraph_mode=FULL_AND_PIECEWISE"
                aclgraph_mode = self.compilation_config.cudagraph_mode = (
                    CUDAGraphMode.FULL_AND_PIECEWISE)
            else:
                msg += "; setting cudagraph_mode=FULL_DECODE_ONLY"
                aclgraph_mode = self.compilation_config.cudagraph_mode = (
                    CUDAGraphMode.FULL_DECODE_ONLY)
            logger.warning(msg)

        # double check that we can support full graph if they are requested
        # even after automatic downgrades
        if aclgraph_mode.has_full_cudagraphs() \
            and min_ag_support == AttentionCGSupport.NEVER:
            raise ValueError(f"CUDAGraphMode.{aclgraph_mode.name} is not "
                             f"supported with {min_ag_builder_name} backend ("
                             f"support:{min_ag_support}) "
                             "; please try cudagraph_mode=PIECEWISE, "
                             "and make sure compilation level is piecewise")

        self.aclgraph_dispatcher.initialize_cudagraph_keys(
            self.compilation_config.cudagraph_mode,
            self.uniform_decode_query_len)

    def _capture_aclgraphs(self, compilation_cases: list[int],
                           aclgraph_runtime_mode: CUDAGraphMode,
                           uniform_decode: bool):
        assert aclgraph_runtime_mode != CUDAGraphMode.NONE and \
            aclgraph_runtime_mode in [CUDAGraphMode.FULL,
                                      CUDAGraphMode.PIECEWISE]

        # Only rank 0 should print progress bar during capture
        if is_global_first_rank():
            logger.info(
                "Starting to capture ACL graphs for cases: %s, "
                "mode: %s, uniform_decode: %s", compilation_cases,
                aclgraph_runtime_mode.name, uniform_decode)
            compilation_cases = tqdm(
                compilation_cases,
                disable=not self.load_config.use_tqdm_on_load,
                desc="Capturing ACL graphs ({}, {})".format(
                    "decode" if uniform_decode else "mixed prefill-decode",
                    aclgraph_runtime_mode.name))
        # We skip EPLB here since we don't want to record dummy metrics
        for num_tokens in compilation_cases:
            for _ in range(self.compilation_config.cudagraph_num_of_warmups):
                # Use CUDAGraphRuntimeStyle.NONE (default) for warmup.
                # But be careful, warm up with `NONE`is orthogonal to
                # if we want to warm up attention or not. This is
                # different from the case where `FULL` implies capture
                # attention while `PIECEWISE` implies no attention.
                force_attention = (aclgraph_runtime_mode == CUDAGraphMode.FULL)
                self._dummy_run(num_tokens,
                                aclgraph_runtime_mode=CUDAGraphMode.NONE,
                                force_attention=force_attention,
                                uniform_decode=uniform_decode)
            self._dummy_run(num_tokens,
                            aclgraph_runtime_mode=aclgraph_runtime_mode,
                            force_attention=force_attention,
                            uniform_decode=uniform_decode)

    def _capture_model(self):
        if not self.use_aclgraph:
            logger.warning(
                "Skipping ACL graph capture. To turn on ACL graph capture, "
                "ensure `aclraph_mode` was not manually set to `NONE`")
            return
        else:
            self.initialize_aclgraph_capture()

        set_cudagraph_capturing_enabled(True)
        # Trigger ACL graph capture for specific shapes.
        # Capture the large shapes first so that the smaller shapes
        # can reuse the memory pool allocated for the large shapes.
        with graph_capture(device=self.device):
            aclgraph_mode = self.compilation_config.cudagraph_mode
            if aclgraph_mode.mixed_mode() != CUDAGraphMode.NONE:
                aclgraph_runtime_mode = aclgraph_mode.mixed_mode()

                compilation_cases = list(reversed(self.aclgraph_batch_sizes))

                try:
                    self._capture_aclgraphs(
                        compilation_cases,
                        aclgraph_runtime_mode=aclgraph_runtime_mode,
                        uniform_decode=False)
                except Exception as e:
                    error_msg = str(e)
                    error_code = '0x7020023'
                    pattern = r'retCode=([^,\s\.]+)'
                    match = re.search(pattern, error_msg)
                    if match:
                        retCode = match.group(1)
                    # Determine whether the error message is caused by stream capture failure.
                    if match and retCode == error_code:
                        logger.error(
                            f"ACLgraph sizes capture fail: {type(e).__name__}:\n"
                            "ACLgraph has insufficient available streams to capture the configured number of sizes. "
                            "Please verify both the availability of adequate streams and the appropriateness of the configured size count.\n\n"
                            "Recommended solutions:\n"
                            "1. Manually configure the compilation_config parameter "
                            "with a reduced set of sizes: '{\"cudagraph_capture_sizes\":[size1, size2, size3, ...]}'.\n"
                            "2. Utilize ACLgraph's full graph mode as an alternative to the piece-wise approach.\n\n"
                            f"{str(e)}")
                    raise

            if aclgraph_mode.decode_mode() == CUDAGraphMode.FULL and \
                aclgraph_mode.separate_routine():
                max_num_tokens = self.scheduler_config.max_num_seqs * \
                        self.uniform_decode_query_len
                decode_cudagraph_batch_sizes = [
                    x for x in self.aclgraph_batch_sizes if x <= max_num_tokens
                    and x >= self.uniform_decode_query_len
                ]
                compilation_cases_decode = list(
                    reversed(decode_cudagraph_batch_sizes))
                self._capture_aclgraphs(
                    compilation_cases=compilation_cases_decode,
                    aclgraph_runtime_mode=CUDAGraphMode.FULL,
                    uniform_decode=True)

        # Disable aclgraph capturing globally, so any unexpected aclgraph
        # capturing will be detected and raise an error after here.
        # Note: We don't put it into graph_capture context manager because
        # we may doing lazy capturing in future that still allows capturing
        # after here.
        set_cudagraph_capturing_enabled(False)

    def capture_model(self) -> None:

        compilation_counter.num_gpu_runner_capture_triggers += 1

        start_time = time.perf_counter()
        start_free_npu_memory = torch.npu.mem_get_info()[0]

        self._capture_model()

        end_time = time.perf_counter()
        end_free_npu_memory = torch.npu.mem_get_info()[0]
        elapsed_time = end_time - start_time
        npu_graph_size = start_free_npu_memory - end_free_npu_memory
        # This usually takes 5~20 seconds.
        logger.info("Graph capturing finished in %.0f secs, took %.2f GiB",
                    elapsed_time, npu_graph_size / (1 << 30))

    def _get_prompt_logprobs_dict(
        self,
        hidden_states: torch.Tensor,
        scheduler_output: "SchedulerOutput",
    ) -> dict[str, Optional[LogprobsTensors]]:
        num_prompt_logprobs_dict = self.input_batch.num_prompt_logprobs
        if not num_prompt_logprobs_dict:
            return {}

        in_progress_dict = self.input_batch.in_progress_prompt_logprobs_cpu
        prompt_logprobs_dict: dict[str, Optional[LogprobsTensors]] = {}

        # Since prompt logprobs are a rare feature, prioritize simple,
        # maintainable loop over optimal performance.
        completed_prefill_reqs = []
        for req_id, num_prompt_logprobs in num_prompt_logprobs_dict.items():

            num_tokens = scheduler_output.num_scheduled_tokens[req_id]

            # Get metadata for this request.
            request = self.requests[req_id]
            if request.prompt_token_ids is None:
                # Prompt logprobs is incompatible with prompt embeddings
                continue
            num_prompt_tokens = len(request.prompt_token_ids)
            prompt_token_ids = torch.tensor(request.prompt_token_ids).to(
                self.device, non_blocking=True)

            # Set up target LogprobsTensors object.
            logprobs_tensors = in_progress_dict.get(req_id)
            if not logprobs_tensors:
                # Create empty logprobs CPU tensors for the entire prompt.
                # If chunked, we'll copy in slice by slice.
                logprobs_tensors = LogprobsTensors.empty_cpu(
                    num_prompt_tokens - 1, num_prompt_logprobs + 1)
                in_progress_dict[req_id] = logprobs_tensors

            # Determine number of logits to retrieve.
            start_idx = request.num_computed_tokens
            start_tok = start_idx + 1
            num_remaining_tokens = num_prompt_tokens - start_tok
            if num_tokens <= num_remaining_tokens:
                # This is a chunk, more tokens remain.
                # In the == case, there are no more prompt logprobs to produce
                # but we want to defer returning them to the next step where we
                # have new generated tokens to return.
                num_logits = num_tokens
            else:
                # This is the last chunk of prompt tokens to return.
                num_logits = num_remaining_tokens
                completed_prefill_reqs.append(req_id)
                prompt_logprobs_dict[req_id] = logprobs_tensors

            if num_logits <= 0:
                # This can happen for the final chunk if we prefilled exactly
                # (num_prompt_tokens - 1) tokens for this request in the prior
                # step. There are no more prompt logprobs to produce.
                continue

            # Get the logits corresponding to this req's prompt tokens.
            # If this is a partial request (i.e. chunked prefill),
            # then there is prompt logprob generated for each index.
            req_idx = self.input_batch.req_id_to_index[req_id]
            offset = self.query_start_loc_np[req_idx].item()
            prompt_hidden_states = hidden_states[offset:offset + num_logits]
            logits = self.model.compute_logits(prompt_hidden_states)

            # Get the "target" tokens for each index. For prompt at index i,
            # the token at prompt index i+1 is the "sampled" token we want
            # to gather the logprob for.
            tgt_token_ids = prompt_token_ids[start_tok:start_tok + num_logits]

            # Compute prompt logprobs.
            logprobs = self.sampler.compute_logprobs(logits)
            token_ids, logprobs, ranks = self.sampler.gather_logprobs(
                logprobs, num_prompt_logprobs, tgt_token_ids)

            # Transfer NPU->CPU async.
            chunk_slice = slice(start_idx, start_idx + num_logits)
            logprobs_tensors.logprob_token_ids[chunk_slice].copy_(
                token_ids, non_blocking=True)
            logprobs_tensors.logprobs[chunk_slice].copy_(logprobs,
                                                         non_blocking=True)
            logprobs_tensors.selected_token_ranks[chunk_slice].copy_(
                ranks, non_blocking=True)

        # Remove requests that have completed prefill from the batch
        # num_prompt_logprobs_dict.
        for req_id in completed_prefill_reqs:
            del num_prompt_logprobs_dict[req_id]
            del in_progress_dict[req_id]

        # Must synchronize the non-blocking NPU->CPU transfers.
        if prompt_logprobs_dict:
            torch.npu.synchronize()

        return prompt_logprobs_dict

    def get_supported_pooling_tasks(self):
        model = self.get_model()
        if not is_pooling_model(model):
            return []

        return list(model.pooler.get_supported_tasks())

    def _build_drafter_prepare_inputs_torchair_param(self):
        return False

<<<<<<< HEAD
    def _to_list(self, sampled_token_ids: torch.Tensor) -> list[list[int]]:
        # This is a short term mitigation for issue mentioned in
        # https://github.com/vllm-project/vllm/issues/22754.
        # `tolist` would trigger a npu wise stream sync, which
        # would block other copy ops from other npu streams.
        # A npu event sync would avoid such a situation. Since
        # this is in the critical path of every single model
        # forward loop, this has caused perf issue for a disagg
        # setup.
        pinned = self.sampled_token_ids_pinned_cpu[:sampled_token_ids.shape[0]]
        pinned.copy_(sampled_token_ids, non_blocking=True)
        self.transfer_event.record()
        self.transfer_event.synchronize()
        return pinned.tolist()
=======
    def _update_tokens_for_pcp(self, tokens):
        num_reqs = self.input_batch.num_reqs
        self.num_pcp_pads = self.num_pcp_pads[:num_reqs]
        if not self.pcp_size > 1:
            return tokens, None, None
        tokens = np.array(tokens, dtype=np.int32)
        num_decode_reqs = sum(
            self.input_batch.num_computed_tokens_cpu[:num_reqs] >=
            self.input_batch.num_prompt_tokens[:num_reqs])
        num_padded_scheduled_tokens = np.ceil(
            tokens /
            (2 * self.pcp_size)).astype(np.int32) * (2 * self.pcp_size)
        num_padded_scheduled_tokens[:num_decode_reqs] = self.pcp_size
        self.num_pcp_pads = num_padded_scheduled_tokens - tokens
        cu_padded_tokens, pcp_padded_arange = \
            self._get_cumsum_and_arange(num_padded_scheduled_tokens)
        unpad_mask = torch.from_numpy(
            pcp_padded_arange < np.repeat(tokens, num_padded_scheduled_tokens))

        pcp_tokens = num_padded_scheduled_tokens // self.pcp_size
        pcp_chunk_sizes = (pcp_tokens // 2).clip(min=1)
        _, pcp_arange = self._get_cumsum_and_arange(pcp_tokens)
        _, pcp_chunk_arange = self._get_cumsum_and_arange(pcp_chunk_sizes)
        pcp_head_chunk_mask = pcp_arange < np.repeat(pcp_chunk_sizes,
                                                     pcp_tokens)

        def get_current_rank_positions(cu_tokens, rank):
            positions_start_loc = np.zeros_like(cu_tokens)
            positions_start_loc[1:] = cu_tokens[:-1]
            positions = np.zeros(len(pcp_head_chunk_mask), dtype=np.int32)
            head_start_loc = positions_start_loc + rank * pcp_chunk_sizes
            tail_start_loc = positions_start_loc + \
                (2 * self.pcp_size - rank - 1) * pcp_chunk_sizes
            positions[pcp_head_chunk_mask] = pcp_chunk_arange + \
                np.repeat(head_start_loc, pcp_chunk_sizes)
            # Decode reqs do not have tail chunks.
            positions[~pcp_head_chunk_mask] = \
                pcp_chunk_arange[num_decode_reqs:] + \
                np.repeat(tail_start_loc, pcp_chunk_sizes)[num_decode_reqs:]
            return positions

        positions = get_current_rank_positions(
            np.zeros(num_reqs, dtype=np.int32), self.pcp_rank)
        # Decode tokens are duplicate and their positions always be 0.
        positions[:num_decode_reqs] = 0

        all_positions = [
            get_current_rank_positions(cu_padded_tokens, rank_i)
            for rank_i in range(self.pcp_size)
        ]
        all_positions_tensor = torch.from_numpy(np.concatenate(all_positions))
        self.pcp_allgather_restore_idx[:all_positions_tensor.shape[0]].copy_(
            all_positions_tensor.float().argsort().long(), non_blocking=True)
        pcp_tokens[:num_decode_reqs] = 1
        return pcp_tokens, positions, unpad_mask

    def _get_pcp_local_seq_lens(
        self,
        seq_lens: torch.Tensor,
        pcp_world_size: int = 1,
        dcp_world_size: int = 1,
        cp_kv_cache_interleave_size: int = 1,
    ) -> torch.Tensor:
        """While using pcp or dcp, kv_cache size stored on each rank may be different,
        use this function to calculate split decode seq_lens of each (p/d)cp rank.
        """
        num_requests = seq_lens.size(0)
        total_world_size = pcp_world_size * dcp_world_size
        seq_lens_tiled = seq_lens.unsqueeze(-1).repeat(1, total_world_size)
        rank_offsets = (torch.arange(total_world_size,
                                     dtype=torch.int32).unsqueeze(0).repeat(
                                         num_requests, 1))
        base = (seq_lens_tiled // cp_kv_cache_interleave_size //
                total_world_size * cp_kv_cache_interleave_size)
        remainder = seq_lens_tiled - base * total_world_size
        remainder = torch.clip(
            remainder - rank_offsets * cp_kv_cache_interleave_size,
            0,
            cp_kv_cache_interleave_size,
        )
        dcp_local_seq_lens = (base + remainder).reshape(
            [-1, pcp_world_size, dcp_world_size])
        return dcp_local_seq_lens

    def _generate_pcp_metadata(self, total_num_scheduled_tokens, seq_lens):
        num_reqs = self.input_batch.num_reqs
        num_decodes = sum(self.input_batch.num_computed_tokens_cpu[:num_reqs]
                          >= self.input_batch.num_prompt_tokens[:num_reqs])
        num_actual_tokens_pcp_padded = total_num_scheduled_tokens * self.pcp_size
        num_prefills = num_reqs - num_decodes
        long_seq_metadata = None
        if self.pcp_size * self.dcp_size > 1:
            long_seq_metadata = AscendPrefillContextParallelMetadata(
                num_actual_tokens_pcp_padded=num_actual_tokens_pcp_padded,
                num_computed_tokens_of_pcp_dcp=self._get_pcp_local_seq_lens(
                    seq_lens,
                    self.pcp_size,
                    self.dcp_size,
                    self.parallel_config.cp_kv_cache_interleave_size,
                ).numpy(),
            )
            if self.pcp_size > 1:
                q_head_idx, q_tail_idx = [], []
                kv_with_q_head_nomask_idx, kv_with_q_head_mask_idx = [], []
                kv_with_q_tail_nomask_idx, kv_with_q_tail_mask_idx = [], []
                chunk_seqlens = []
                kv_with_q_head_nomask_seqlens, kv_with_q_tail_nomask_seqlens = [], []
                q_req_offset = 0
                kv_req_offset = 0
                q_head_chunk_id = self.pcp_rank
                q_tail_chunk_id = self.pcp_size * 2 - 1 - self.pcp_rank
                for i, seq_len in enumerate(seq_lens):
                    if i < num_decodes:
                        continue
                    chunk_len = seq_len // 2
                    chunk_seqlens.append(chunk_len)
                    q_head_idx.extend(
                        list(range(q_req_offset, q_req_offset + chunk_len)))
                    kv_with_q_head_nomask_idx.extend(
                        list(
                            range(kv_req_offset, kv_req_offset +
                                  chunk_len * q_head_chunk_id)))
                    kv_with_q_head_mask_idx.extend(
                        list(
                            range(
                                kv_req_offset + chunk_len * q_head_chunk_id,
                                kv_req_offset + chunk_len *
                                (q_head_chunk_id + 1))))
                    kv_with_q_head_nomask_seqlens.append(chunk_len *
                                                         q_head_chunk_id)

                    q_tail_idx.extend(
                        list(
                            range(q_req_offset + chunk_len,
                                  q_req_offset + chunk_len * 2)))
                    kv_with_q_tail_nomask_idx.extend(
                        list(
                            range(kv_req_offset, kv_req_offset +
                                  chunk_len * q_tail_chunk_id)))
                    kv_with_q_tail_mask_idx.extend(
                        list(
                            range(
                                kv_req_offset + chunk_len * q_tail_chunk_id,
                                kv_req_offset + chunk_len *
                                (q_tail_chunk_id + 1))))
                    kv_with_q_tail_nomask_seqlens.append(chunk_len *
                                                         q_tail_chunk_id)

                    q_req_offset += seq_len
                    kv_req_offset += seq_len * self.pcp_size

                # Convert lists to tensors and move to device
                def _list_to_tensor(lst, device, dtype=torch.int32):
                    tensor_npu = torch.zeros(len(lst),
                                             dtype=dtype,
                                             device=device)
                    tensor_npu.copy_(torch.tensor(lst, dtype=dtype),
                                     non_blocking=True)
                    return tensor_npu

                q_head_idx_tensor = _list_to_tensor(q_head_idx, self.device)
                q_tail_idx_tensor = _list_to_tensor(q_tail_idx, self.device)
                self.q_head_idx_tensor = q_head_idx_tensor
                self.q_tail_idx_tensor = q_tail_idx_tensor

                q_full_idx = torch.cat([q_head_idx_tensor, q_tail_idx_tensor])
                q_full_idx = q_full_idx.to(torch.float32).argsort().to(
                    torch.int32)
                self.q_full_idx = q_full_idx

                self.kv_idx_names = {
                    'kv_with_q_head_nomask_idx_tensor':
                    kv_with_q_head_nomask_idx,
                    'kv_with_q_head_mask_idx_tensor': kv_with_q_head_mask_idx,
                    'kv_with_q_tail_nomask_idx_tensor':
                    kv_with_q_tail_nomask_idx,
                    'kv_with_q_tail_mask_idx_tensor': kv_with_q_tail_mask_idx
                }
                for key, value in self.kv_idx_names.items():
                    tensor_npu = _list_to_tensor(value, self.device)
                    self.kv_idx_names[key] = tensor_npu

                attn_mask_seqlens = torch.tensor(
                    [chunk_seqlens, chunk_seqlens], dtype=torch.int32)
                head_attn_nomask_seqlens = torch.tensor(
                    [chunk_seqlens, kv_with_q_head_nomask_seqlens],
                    dtype=torch.int32)
                tail_attn_nomask_seqlens = torch.tensor(
                    [chunk_seqlens, kv_with_q_tail_nomask_seqlens],
                    dtype=torch.int32)
                if self.vllm_config.model_config.use_mla:
                    pcp_prefill_mask = torch.triu(
                        torch.ones(512,
                                   512,
                                   device=self.device,
                                   dtype=self.dtype), 1)
                else:
                    max_seq_len = max(seq_lens, default=0)
                    pcp_prefill_mask = torch.triu(
                        torch.full((num_prefills, max_seq_len, max_seq_len),
                                   True,
                                   device=self.device,
                                   dtype=torch.bool), 1)

                self.extra_long_seq_kwargs = {
                    'attn_mask_seqlens': attn_mask_seqlens,
                    'head_attn_nomask_seqlens': head_attn_nomask_seqlens,
                    'tail_attn_nomask_seqlens': tail_attn_nomask_seqlens,
                    'pcp_prefill_mask': pcp_prefill_mask
                }
                long_seq_metadata.pcp_allgather_restore_idx = self.pcp_allgather_restore_idx[:
                                                                                             num_actual_tokens_pcp_padded]
                long_seq_metadata.q_head_idx_tensor = self.q_head_idx_tensor
                long_seq_metadata.q_tail_idx_tensor = self.q_tail_idx_tensor
                long_seq_metadata.q_full_idx = self.q_full_idx
                long_seq_metadata.kv_with_q_head_nomask_idx_tensor = self.kv_idx_names[
                    'kv_with_q_head_nomask_idx_tensor']
                long_seq_metadata.kv_with_q_head_mask_idx_tensor = self.kv_idx_names[
                    'kv_with_q_head_mask_idx_tensor']
                long_seq_metadata.kv_with_q_tail_nomask_idx_tensor = self.kv_idx_names[
                    'kv_with_q_tail_nomask_idx_tensor']
                long_seq_metadata.kv_with_q_tail_mask_idx_tensor = self.kv_idx_names[
                    'kv_with_q_tail_mask_idx_tensor']
                long_seq_metadata.attn_mask_seqlens = self.extra_long_seq_kwargs[
                    'attn_mask_seqlens']
                long_seq_metadata.head_attn_nomask_seqlens = self.extra_long_seq_kwargs[
                    'head_attn_nomask_seqlens']
                long_seq_metadata.tail_attn_nomask_seqlens = self.extra_long_seq_kwargs[
                    'tail_attn_nomask_seqlens']
                long_seq_metadata.pcp_prefill_mask = self.extra_long_seq_kwargs[
                    'pcp_prefill_mask']
        return long_seq_metadata
>>>>>>> cd58a643
<|MERGE_RESOLUTION|>--- conflicted
+++ resolved
@@ -3797,22 +3797,6 @@
     def _build_drafter_prepare_inputs_torchair_param(self):
         return False
 
-<<<<<<< HEAD
-    def _to_list(self, sampled_token_ids: torch.Tensor) -> list[list[int]]:
-        # This is a short term mitigation for issue mentioned in
-        # https://github.com/vllm-project/vllm/issues/22754.
-        # `tolist` would trigger a npu wise stream sync, which
-        # would block other copy ops from other npu streams.
-        # A npu event sync would avoid such a situation. Since
-        # this is in the critical path of every single model
-        # forward loop, this has caused perf issue for a disagg
-        # setup.
-        pinned = self.sampled_token_ids_pinned_cpu[:sampled_token_ids.shape[0]]
-        pinned.copy_(sampled_token_ids, non_blocking=True)
-        self.transfer_event.record()
-        self.transfer_event.synchronize()
-        return pinned.tolist()
-=======
     def _update_tokens_for_pcp(self, tokens):
         num_reqs = self.input_batch.num_reqs
         self.num_pcp_pads = self.num_pcp_pads[:num_reqs]
@@ -4045,4 +4029,18 @@
                 long_seq_metadata.pcp_prefill_mask = self.extra_long_seq_kwargs[
                     'pcp_prefill_mask']
         return long_seq_metadata
->>>>>>> cd58a643
+
+    def _to_list(self, sampled_token_ids: torch.Tensor) -> list[list[int]]:
+        # This is a short term mitigation for issue mentioned in
+        # https://github.com/vllm-project/vllm/issues/22754.
+        # `tolist` would trigger a npu wise stream sync, which
+        # would block other copy ops from other npu streams.
+        # A npu event sync would avoid such a situation. Since
+        # this is in the critical path of every single model
+        # forward loop, this has caused perf issue for a disagg
+        # setup.
+        pinned = self.sampled_token_ids_pinned_cpu[:sampled_token_ids.shape[0]]
+        pinned.copy_(sampled_token_ids, non_blocking=True)
+        self.transfer_event.record()
+        self.transfer_event.synchronize()
+        return pinned.tolist()