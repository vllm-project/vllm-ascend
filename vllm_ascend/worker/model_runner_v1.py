#
# Copyright (c) 2025 Huawei Technologies Co., Ltd. All Rights Reserved.
# Copyright 2023 The vLLM team.
#
# Licensed under the Apache License, Version 2.0 (the "License");
# you may not use this file except in compliance with the License.
# You may obtain a copy of the License at
#
#     http://www.apache.org/licenses/LICENSE-2.0
#
# Unless required by applicable law or agreed to in writing, software
# distributed under the License is distributed on an "AS IS" BASIS,
# WITHOUT WARRANTIES OR CONDITIONS OF ANY KIND, either express or implied.
# See the License for the specific language governing permissions and
# limitations under the License.
# This file is a part of the vllm-ascend project.
# Adapted from vllm-project/vllm/vllm/worker/gpu_model_runner.py
#

import gc
import os
import time
import types
import weakref
from contextlib import contextmanager, nullcontext
from dataclasses import dataclass
from typing import TYPE_CHECKING, Dict, List, Optional, Union

import numpy as np
import numpy.typing as npt
import torch
import torch._dynamo.cache_size
import torch.distributed as dist
import torch.nn as nn
from torch.distributed import ReduceOp
from vllm.attention import AttentionType, get_attn_backend
from vllm.attention.layer import Attention
from vllm.config import CompilationLevel, VllmConfig
from vllm.distributed import get_tensor_model_parallel_world_size
from vllm.distributed.parallel_state import get_dp_group, get_pp_group
from vllm.forward_context import set_forward_context
from vllm.inputs import INPUT_REGISTRY
from vllm.logger import logger
from vllm.model_executor.layers.fused_moe import FusedMoE
from vllm.model_executor.layers.rotary_embedding import MRotaryEmbedding
from vllm.model_executor.model_loader import get_model
from vllm.multimodal import MULTIMODAL_REGISTRY
from vllm.multimodal.inputs import MultiModalKwargs, PlaceholderRange
from vllm.multimodal.utils import group_mm_inputs_by_modality
from vllm.sampling_params import SamplingType
from vllm.sequence import IntermediateTensors
from vllm.utils import (STR_DTYPE_TO_TORCH_DTYPE, DeviceMemoryProfiler,
                        LayerBlockType, LazyLoader, cdiv)
from vllm.v1.core.encoder_cache_manager import compute_encoder_budget
from vllm.v1.kv_cache_interface import (FullAttentionSpec, KVCacheConfig,
                                        KVCacheSpec)
from vllm.v1.outputs import EMPTY_MODEL_RUNNER_OUTPUT, ModelRunnerOutput
from vllm.v1.sample.metadata import SamplingMetadata
from vllm.v1.sample.sampler import Sampler
from vllm.v1.spec_decode.eagle import EagleProposer
from vllm.v1.spec_decode.metadata import SpecDecodeMetadata
from vllm.v1.spec_decode.ngram_proposer import NgramProposer
from vllm.v1.spec_decode.utils import is_spec_decode_supported
from vllm.v1.utils import bind_kv_cache
from vllm.v1.worker.gpu_input_batch import CachedRequestState, InputBatch
from vllm.v1.worker.lora_model_runner_mixin import LoRAModelRunnerMixin
from vllm.v1.worker.utils import (gather_mm_placeholders,
                                  sanity_check_mm_encoder_outputs,
                                  scatter_mm_placeholders)

from vllm_ascend.ascend_config import get_ascend_config
from vllm_ascend.attention.attention import AttentionMaskBuilder
from vllm_ascend.attention.attention_v1 import AscendAttentionState
from vllm_ascend.attention.mla_v1 import CommonAttentionMetadata
from vllm_ascend.platform import NPUPlatform
from vllm_ascend.sample.rejection_sampler import AscendRejectionSampler
from vllm_ascend.utils import ProfileExecuteDuration, vllm_version_is
from vllm_ascend.worker.mtp_proposer_v1 import MtpProposer

if TYPE_CHECKING:
    import xgrammar as xgr  # type: ignore[import-untyped]
    from vllm.v1.core.sched.output import SchedulerOutput
else:
    xgr = LazyLoader("xgr", globals(), "xgrammar")

import vllm.envs as envs_vllm

import vllm_ascend.envs as envs_ascend


@dataclass
class GraphCaptureContext:
    stream: torch.npu.Stream


@contextmanager
def graph_capture(device: torch.device):
    """
    `graph_capture` is a context manager which should surround the code that
    is capturing the NPU graph. Its main purpose is to ensure that the
    some operations will be run after the graph is captured, before the graph
    is replayed. It returns a `GraphCaptureContext` object which contains the
    necessary data for the graph capture. Currently, it only contains the
    stream that the graph capture is running on. This stream is set to the
    current NPU stream when the context manager is entered and reset to the
    default stream when the context manager is exited. This is to ensure that
    the graph capture is running on a separate stream from the default stream,
    in order to explicitly distinguish the kernels to capture
    from other kernels possibly launched on background in the default stream.
    """
    graph_capture_context = GraphCaptureContext(
        torch.npu.Stream(device=device))
    stream = graph_capture_context.stream

    # we use nullcontext now
    maybe_ca_context = nullcontext()

    # ensure all initialization operations complete before attempting to
    # capture the graph on another stream
    curr_stream = torch.npu.current_stream()
    if curr_stream != stream:
        stream.wait_stream(curr_stream)

    with torch.npu.stream(stream), maybe_ca_context:
        yield graph_capture_context


class NPUModelRunner(LoRAModelRunnerMixin):

    def __init__(self, vllm_config: VllmConfig, device: torch.device):
        self.vllm_config = vllm_config
        self.model_config = vllm_config.model_config
        self.cache_config = vllm_config.cache_config
        self.lora_config = vllm_config.lora_config
        self.scheduler_config = vllm_config.scheduler_config
        self.speculative_config = vllm_config.speculative_config
        ascend_config = get_ascend_config()
        if ascend_config.ascend_scheduler_config.enabled:
            self.chunked_prefill_enabled = False
        else:
            self.chunked_prefill_enabled = True
        self.device = device

        self.is_multimodal_model = self.model_config.is_multimodal_model
        self.block_size = vllm_config.cache_config.block_size

        self.max_num_blocks_per_req = cdiv(self.model_config.max_model_len,
                                           self.block_size)
        self.max_num_tokens = self.scheduler_config.max_num_batched_tokens
        self.max_num_reqs = self.scheduler_config.max_num_seqs

        self.graph_block_tables = np.zeros(
            (self.vllm_config.scheduler_config.max_num_seqs,
             (self.model_config.max_model_len + self.block_size - 1) //
             self.block_size),
            dtype=np.int32)

        # Model-related.
        self.num_attn_layers = self.model_config.get_num_layers_by_block_type(
            vllm_config.parallel_config, LayerBlockType.attention)
        self.hidden_size = self.model_config.get_hidden_size()
        self.dtype = self.model_config.dtype
        cache_config = vllm_config.cache_config
        if cache_config.cache_dtype == "auto":
            self.kv_cache_dtype = self.dtype
        else:
            self.kv_cache_dtype = STR_DTYPE_TO_TORCH_DTYPE[
                cache_config.cache_dtype]

        self.head_size = self.model_config.get_head_size()
        self.attn_backend = get_attn_backend(
            self.head_size,
            self.dtype,
            self.kv_cache_dtype,
            self.block_size,
            self.model_config.is_attention_free,
            use_mla=self.model_config.use_mla,
        )
        if self.attn_backend is None:
            error_msg = (
                f"Error with get_att_backend: {self.head_size=}, "
                f"{self.dtype=}, {self.kv_cache_dtype=}, {self.block_size=}, "
                f"{self.model_config.is_attention_free=}, "
                f"{self.model_config.use_mla=}")
            logger.error(error_msg)
            raise NotImplementedError(
                "Non-Attention backend is not supported by V1 NPUModelRunner.")

        self.attn_metadata_builder = self.attn_backend.get_builder_cls()(
            weakref.proxy(self))

        # Multi-modal data support
        self.input_registry = INPUT_REGISTRY
        self.mm_registry = MULTIMODAL_REGISTRY
        self.uses_mrope = self.model_config.uses_mrope

        self.max_num_encoder_input_tokens, self.encoder_cache_size = compute_encoder_budget(
            model_config=self.model_config,
            scheduler_config=self.scheduler_config,
            mm_registry=self.mm_registry)

        # Lazy initialization
        # self.model: nn.Module  # Set after load_model
        self.kv_caches: List[torch.Tensor] = []
        # req_id -> (input_id -> encoder_output)
        self.encoder_cache: Dict[str, Dict[int, torch.Tensor]] = {}

        # Set up speculative decoding.
        self.use_spec_decode = False
        self.spec_attn_mask = None
        if self.speculative_config:
            self.use_spec_decode = True
            self.spec_attn_mask = torch.triu(torch.ones(2048,
                                                        2048,
                                                        dtype=torch.bool),
                                             diagonal=1).to("npu")
            if get_pp_group().is_last_rank:
                if self.speculative_config.method == "ngram":
                    self.drafter = NgramProposer(self.vllm_config)
                elif self.speculative_config.method == "eagle":
                    self.drafter = EagleProposer(self.vllm_config,
                                                 self.device)  # type: ignore
                elif self.speculative_config.method == 'deepseek_mtp':
                    self.drafter = MtpProposer(self.vllm_config, self)
                else:
                    raise ValueError("Unknown speculative decoding method: "
                                     f"{self.speculative_config.method}")
                self.rejection_sampler = AscendRejectionSampler()

        # Request states.
        self.requests: Dict[str, CachedRequestState] = {}
        # Persistent batch.

        self.input_ids = torch.zeros(self.max_num_tokens,
                                     dtype=torch.int32,
                                     device=self.device)
        self.positions = torch.zeros(self.max_num_tokens,
                                     dtype=torch.int64,
                                     device=self.device)
        self.query_start_loc = torch.zeros(self.max_num_reqs + 1,
                                           dtype=torch.int32,
                                           device=self.device)
        self.seq_lens = torch.zeros(self.max_num_reqs,
                                    dtype=torch.int32,
                                    device=self.device)
        # None in the first PP rank. The rest are set after load_model.
        self.intermediate_tensors: Optional[IntermediateTensors] = None

        # Only relevant for models using M-RoPE (e.g, Qwen2-VL)
        if self.uses_mrope:
            # NOTE: `mrope_positions` is implemented with one additional dummy
            # position on purpose to make it non-contiguous so that it can work
            # with torch compile.
            # See detailed explanation in https://github.com/vllm-project/vllm/pull/12128#discussion_r1926431923

            # NOTE: When M-RoPE is enabled, position ids are 3D regardless of
            # the modality of inputs. For text-only inputs, each dimension has
            # identical position IDs, making M-RoPE functionally equivalent to
            # 1D-RoPE.
            # See page 5 of https://arxiv.org/abs/2409.12191
            self.mrope_positions = torch.zeros((3, self.max_num_tokens + 1),
                                               dtype=torch.int64,
                                               device=self.device)
            self.mrope_positions_cpu = torch.zeros(
                (3, self.max_num_tokens + 1),
                dtype=torch.int64,
                device="cpu",
                pin_memory=True)

        if self.is_multimodal_model:
            self.inputs_embeds = torch.zeros(
                (self.max_num_tokens, self.hidden_size),
                dtype=self.dtype,
                device=self.device)

        # OPTIMIZATION: Cache the tensors rather than creating them every step.
        self.arange_np: npt.NDArray[np.int32] = np.arange(max(
            self.max_num_reqs + 1, self.model_config.max_model_len,
            self.max_num_tokens),
                                                          dtype=np.int32)
        # NOTE(woosuk): These tensors are "stateless", i.e., they are literally
        # a faster version of creating a new tensor every time. Thus, we should
        # not make any assumptions about the values in these tensors.
        self.input_ids_cpu = torch.zeros(self.max_num_tokens,
                                         dtype=torch.int32,
                                         device="cpu",
                                         pin_memory=True)
        self.positions_cpu = torch.zeros(self.max_num_tokens,
                                         dtype=torch.int64,
                                         device="cpu",
                                         pin_memory=True)
        self.positions_np = self.positions_cpu.numpy()

        self.slot_mapping_cpu = torch.zeros(self.max_num_tokens,
                                            dtype=torch.int32,
                                            device="cpu",
                                            pin_memory=True)
        self.slot_mapping_np = self.slot_mapping_cpu.numpy()

        self.query_start_loc_cpu = torch.zeros(self.max_num_reqs + 1,
                                               dtype=torch.int32,
                                               device="cpu",
                                               pin_memory=True)
        self.query_start_loc_np = self.query_start_loc_cpu.numpy()

        self.seq_lens_cpu = torch.zeros(self.max_num_reqs,
                                        dtype=torch.int32,
                                        device="cpu",
                                        pin_memory=True)
        self.seq_lens_np = self.seq_lens_cpu.numpy()

        self.input_positions_cpu = torch.arange(0,
                                                self.max_num_tokens,
                                                device="cpu")
        self.attn_mask = None
        self.attn_state = None
        self.use_aclgraph = (self.vllm_config.compilation_config.level
                             == CompilationLevel.PIECEWISE
                             and not self.model_config.enforce_eager)
        self.aclgraph_batch_sizes = list(
            reversed(
                self.vllm_config.compilation_config.cudagraph_capture_sizes))

        # NOTE: Pre-construct a mask matrix to improve the efficiency of
        # attention mask construction during inference.
        # Note that the length of the matrix needs to be carefully balanced: a
        # matrix that is too large will consume excessive VRAM, while a matrix
        # that is too small will require dynamic concatenation during inference,
        # leading to performance degradation.
        # Therefore, an environment variable is added here to dynamically set
        # the size of the pre-constructed mask matrix based on requirements.
        mask_len = os.getenv("PAGED_ATTENTION_MASK_LEN", 10000)
        self.attn_mask_len = min(self.model_config.max_model_len,
                                 int(mask_len))
        self.attn_mask_builder = AttentionMaskBuilder.initialize_from_len(
            self.attn_mask_len, self.dtype)

        self.sampler = Sampler()

        self.torchair_compiled_model = None  # type: ignore
        self.torchair_compiled_models = {}  # type: ignore
        ascend_config = get_ascend_config()
        self.torchair_graph_enabled = ascend_config.torchair_graph_config.enabled and self.vllm_config.model_config.use_mla
        self.use_cached_npu_graph = ascend_config.torchair_graph_config.use_cached_graph
        self.torchair_graph_batch_sizes = ascend_config.torchair_graph_config.graph_batch_sizes

        if ascend_config.torchair_graph_config.graph_batch_sizes_init:
            self.init_torchair_graph_batch_sizes()

        if len(self.torchair_graph_batch_sizes) == 0:
            #If MC2 is enabled, torchair_graph_batch_size should pad to tp_size
            if envs_ascend.VLLM_ENABLE_MC2:
                self.torchair_graph_batch_sizes = [
                    self.scheduler_config.max_num_seqs
                ]
            else:
                self.torchair_graph_batch_sizes = [
                    1, self.scheduler_config.max_num_seqs
                ]

        torch._dynamo.cache_size.config.cache_size_limit += len(
            self.torchair_graph_batch_sizes)
        torch._dynamo.config.capture_dynamic_output_shape_ops = True
        torch._logging.set_logs(
            recompiles=envs_ascend.VLLM_ASCEND_TRACE_RECOMPILES)

        self.dp_size = vllm_config.parallel_config.data_parallel_size
        self.dp_rank = vllm_config.parallel_config.data_parallel_rank

    def _update_states(self, scheduler_output: "SchedulerOutput") -> None:
        """Update the cached states and the persistent batch with the scheduler
        output.

        The SamplingMetadata is updated and copied to the NPU if there is a
        new/resumed/paused/finished request in the batch.
        """
        # Remove finished requests from the cached states.
        for req_id in scheduler_output.finished_req_ids:
            self.requests.pop(req_id, None)
            self.encoder_cache.pop(req_id, None)
        # Remove the finished requests from the persistent batch.
        # NOTE(woosuk): There could be an edge case where finished_req_ids and
        # scheduled_req_ids overlap. This happens when a request is aborted and
        # then resubmitted with the same ID. In this case, we treat them as two
        # distinct requests - clearing the cached states for the first request
        # and handling the second as a new request.
        removed_req_indices: List[int] = []
        for req_id in scheduler_output.finished_req_ids:
            req_index = self.input_batch.remove_request(req_id)
            if req_index is not None:
                removed_req_indices.append(req_index)

        # Free the cached encoder outputs.
        for req_id, input_id in scheduler_output.free_encoder_input_ids:
            encoder_outputs = self.encoder_cache.get(req_id)
            if encoder_outputs is not None:
                encoder_outputs.pop(input_id, None)
                if not encoder_outputs:
                    self.encoder_cache.pop(req_id, None)

        # Remove the unscheduled requests from the persistent batch.
        # NOTE(woosuk): The unscheduled requests are either preempted requests
        # or running requests that are not scheduled in this step. We remove
        # them from the persistent batch but keep their cached states since
        # they will be scheduled again sometime in the future.
        scheduled_req_ids = scheduler_output.num_scheduled_tokens.keys()
        cached_req_ids = self.input_batch.req_id_to_index.keys()
        unscheduled_req_ids = cached_req_ids - scheduled_req_ids
        # NOTE(woosuk): The persistent batch optimization assumes that
        # consecutive batches contain mostly the same requests. If batches
        # have low request overlap (e.g., alternating between two distinct
        # sets of requests), this optimization becomes very inefficient.
        for req_id in unscheduled_req_ids:
            req_index = self.input_batch.remove_request(req_id)
            assert req_index is not None
            removed_req_indices.append(req_index)

        req_ids_to_add: List[str] = []
        # Add new requests to the cached states.
        for new_req_data in scheduler_output.scheduled_new_reqs:
            req_id = new_req_data.req_id
            sampling_params = new_req_data.sampling_params
            if sampling_params.sampling_type == SamplingType.RANDOM_SEED:
                generator = torch.Generator(device=self.device)
                generator.manual_seed(sampling_params.seed)
            else:
                generator = None

            self.requests[req_id] = CachedRequestState(
                req_id=req_id,
                prompt_token_ids=new_req_data.prompt_token_ids,
                mm_inputs=new_req_data.mm_inputs,
                mm_positions=new_req_data.mm_positions,
                sampling_params=sampling_params,
                generator=generator,
                block_ids=new_req_data.block_ids,
                num_computed_tokens=new_req_data.num_computed_tokens,
                output_token_ids=[],
                lora_request=new_req_data.lora_request,
            )

            # Only relevant for models using M-RoPE (e.g, Qwen2-VL)
            if self.uses_mrope:
                image_grid_thw = []
                video_grid_thw = []
                second_per_grid_ts = []
                audio_feature_lengths = []
                use_audio_in_video = False
                for mm_input in self.requests[req_id].mm_inputs:
                    if mm_input.get("image_grid_thw") is not None:
                        image_grid_thw.extend(
                            mm_input["image_grid_thw"].tolist())
                    if mm_input.get("video_grid_thw") is not None:
                        video_grid_thw.extend(
                            mm_input["video_grid_thw"].tolist())
                    if mm_input.get("second_per_grid_ts") is not None:
                        second_per_grid_ts.extend(
                            mm_input["second_per_grid_ts"])
                    if mm_input.get("audio_feature_lengths") is not None:
                        audio_feature_lengths.extend(
                            mm_input["audio_feature_lengths"])
                    if mm_input.get("use_audio_in_video") is True:
                        use_audio_in_video = True

                hf_config = self.model_config.hf_config

                self.requests[req_id].mrope_positions, \
                    self.requests[req_id].mrope_position_delta = \
                    MRotaryEmbedding.get_input_positions_tensor(
                        self.requests[req_id].prompt_token_ids,
                        hf_config=hf_config,
                        image_grid_thw=image_grid_thw,
                        video_grid_thw=video_grid_thw,
                        second_per_grid_ts=second_per_grid_ts,
                        audio_feature_lengths=audio_feature_lengths,
                        use_audio_in_video=use_audio_in_video,
                    )

            req_ids_to_add.append(req_id)

        # Update the states of the running/resumed requests.
        for req_data in scheduler_output.scheduled_cached_reqs:
            req_id = req_data.req_id
            req_state = self.requests[req_id]

            # Update the cached states.
            num_computed_tokens = req_data.num_computed_tokens
            req_state.num_computed_tokens = num_computed_tokens
            # Add the sampled token(s) from the previous step (if any).
            # This doesn't include "unverified" tokens like spec decode tokens.
            num_new_tokens = (num_computed_tokens +
                              len(req_data.new_token_ids) -
                              req_state.num_tokens)
            if num_new_tokens == 1:
                # Avoid slicing list in most common case.
                req_state.output_token_ids.append(req_data.new_token_ids[-1])
            elif num_new_tokens > 0:
                req_state.output_token_ids.extend(
                    req_data.new_token_ids[-num_new_tokens:])
            # Update the block IDs.
            if not req_data.resumed_from_preemption:
                # Append the new blocks to the existing block IDs.
                req_state.block_ids.extend(req_data.new_block_ids)
            else:
                # The request is resumed from preemption.
                # Replace the existing block IDs with the new ones.
                req_state.block_ids = req_data.new_block_ids

            req_index = self.input_batch.req_id_to_index.get(req_id)
            if req_index is None:
                # The request is not in the persistent batch.
                # The request was either preempted and resumed later, or was not
                # scheduled in the previous step and needs to be added again.
                req_ids_to_add.append(req_id)
                continue

            # Update the persistent batch.
            self.input_batch.num_computed_tokens_cpu[req_index] = (
                num_computed_tokens)

            start_index = (len(req_state.block_ids) -
                           len(req_data.new_block_ids))
            self.input_batch.block_table.append_row(req_data.new_block_ids,
                                                    req_index)
            # Add new_token_ids to token_ids_cpu.
            start_token_index = num_computed_tokens
            end_token_index = num_computed_tokens + len(req_data.new_token_ids)
            self.input_batch.token_ids_cpu[
                req_index,
                start_token_index:end_token_index] = req_data.new_token_ids
            self.input_batch.num_tokens_no_spec[req_index] = end_token_index
            # Add spec_token_ids to token_ids_cpu.
            spec_token_ids = scheduler_output.scheduled_spec_decode_tokens.get(
                req_id, ())
            if spec_token_ids:
                start_index = end_token_index
                end_token_index += len(spec_token_ids)
                self.input_batch.token_ids_cpu[
                    req_index, start_index:end_token_index] = spec_token_ids
            # NOTE(woosuk): `num_tokens` here may include spec decode tokens.
            self.input_batch.num_tokens[req_index] = end_token_index

        # Check if the batch has changed. If not, we can skip copying the
        # sampling metadata from CPU to GPU.
        batch_changed = len(removed_req_indices) > 0 or len(req_ids_to_add) > 0

        # Add the new or resumed requests to the persistent batch.
        # The smaller empty indices are filled first.
        removed_req_indices = sorted(removed_req_indices, reverse=True)
        for req_id in req_ids_to_add:
            req_state = self.requests[req_id]
            if removed_req_indices:
                # Fill the empty index.
                req_index = removed_req_indices.pop()
            else:
                # Append to the end.
                req_index = None
            self.input_batch.add_request(req_state, req_index)

        # Condense the batched states if there are empty indices.
        if removed_req_indices:
            self.input_batch.condense(removed_req_indices)

        if batch_changed:
            self.input_batch.refresh_sampling_metadata()

    def _get_forward_metadata_across_dp(
            self, batch_size: int, with_prefill: bool) -> tuple[int, bool]:
        forward_metadata = torch.tensor([batch_size, with_prefill],
                                        device="cpu",
                                        dtype=torch.int32)
        dist.all_reduce(forward_metadata,
                        op=ReduceOp.MAX,
                        group=get_dp_group().cpu_group)
        return int(forward_metadata[0]), bool(forward_metadata[1] > 0)

    def get_model(self) -> nn.Module:
        return self.model

    def _make_attention_mask(self, seq_lens, query_lens, position,
                             attn_state) -> torch.Tensor:
        # Chunk Prefill situation.
        if attn_state == AscendAttentionState.ChunkedPrefill:
            return self.attn_mask_builder.get_splitfuse_attn_mask(
                seq_lens, query_lens, position, self.dtype, self.device)
        # Prefill without cache situation.
        elif attn_state == AscendAttentionState.PrefillNoCache:
            max_seq_len = max(seq_lens, default=0)
            return self.attn_mask_builder.get_attn_mask(
                max_seq_len, self.dtype, self.device)
        # Prefill with cache hit.
        elif attn_state == AscendAttentionState.PrefillCacheHit:
            return self.attn_mask_builder.get_attn_mask(
                128, self.dtype, self.device)
        # Decode-only situation.
        else:
            return None

    def _calc_mrope_positions(self, scheduler_output: "SchedulerOutput"):
        mrope_pos_ptr = 0
        for index, req_id in enumerate(self.input_batch.req_ids):
            req = self.requests[req_id]
            assert req.mrope_positions is not None

            num_computed_tokens = \
                self.input_batch.num_computed_tokens_cpu[index]
            num_scheduled_tokens = \
                scheduler_output.num_scheduled_tokens[req_id]
            num_prompt_tokens = len(req.prompt_token_ids)

            if num_computed_tokens + num_scheduled_tokens > num_prompt_tokens:
                prompt_part_len = max(0,
                                      num_prompt_tokens - num_computed_tokens)
                completion_part_len = max(
                    0, num_scheduled_tokens - prompt_part_len)
            else:
                prompt_part_len = num_scheduled_tokens
                completion_part_len = 0

            assert num_scheduled_tokens == prompt_part_len + completion_part_len

            if prompt_part_len > 0:
                # prompt's mrope_positions are pre-computed
                dst_start = mrope_pos_ptr
                dst_end = mrope_pos_ptr + prompt_part_len
                src_start = num_computed_tokens
                src_end = num_computed_tokens + prompt_part_len

                self.mrope_positions_cpu[:, dst_start:dst_end] = \
                    req.mrope_positions[:,src_start:src_end]

                mrope_pos_ptr += prompt_part_len

            if completion_part_len > 0:
                # compute completion's mrope_positions on-the-fly
                dst_start = mrope_pos_ptr
                dst_end = mrope_pos_ptr + completion_part_len

                self.mrope_positions_cpu[:, dst_start:dst_end] = \
                    MRotaryEmbedding.get_next_input_positions_tensor(
                        req.mrope_position_delta,
                        context_len=num_computed_tokens +
                        prompt_part_len,
                        seq_len=num_computed_tokens +
                        prompt_part_len +
                        completion_part_len,
                    )

                mrope_pos_ptr += completion_part_len

    def _execute_mm_encoder(self, scheduler_output: "SchedulerOutput"):
        scheduled_encoder_inputs = scheduler_output.scheduled_encoder_inputs
        if not scheduled_encoder_inputs:
            return

        # Batch the multi-modal inputs.
        mm_inputs = list[MultiModalKwargs]()
        req_ids_pos = list[tuple[str, int, PlaceholderRange]]()
        for req_id, encoder_input_ids in scheduled_encoder_inputs.items():
            req_state = self.requests[req_id]

            for mm_input_id in encoder_input_ids:
                mm_inputs.append(req_state.mm_inputs[mm_input_id])
                req_ids_pos.append(
                    (req_id, mm_input_id, req_state.mm_positions[mm_input_id]))

        # Batch mm inputs as much as we can: if a request in the batch has
        # multiple modalities or a different modality than the previous one,
        # we process it separately to preserve item order.
        # FIXME(ywang96): This is a hacky way to deal with multiple modalities
        # in the same batch while still being able to benefit from batching
        # multimodal inputs. The proper solution should be reordering the
        # encoder outputs.
        grouped_mm_inputs_list = group_mm_inputs_by_modality(mm_inputs)

        encoder_outputs = []
        for grouped_mm_inputs in grouped_mm_inputs_list:
            batched_mm_inputs = MultiModalKwargs.batch(grouped_mm_inputs)
            batched_mm_inputs = MultiModalKwargs.as_kwargs(batched_mm_inputs,
                                                           device=self.device)

            # Run the encoder.
            # `curr_group_outputs` is either of the following:
            # 1. A tensor of shape (num_items, feature_size, hidden_size)
            # in case feature_size is fixed across all multimodal items.
            # 2. A list or tuple (length: num_items) of tensors, each of shape
            # (feature_size, hidden_size) in case the feature size is dynamic
            # depending on the input multimodal items.
            curr_group_outputs = self.model.get_multimodal_embeddings(
                **batched_mm_inputs)

            sanity_check_mm_encoder_outputs(
                curr_group_outputs,
                expected_num_items=len(grouped_mm_inputs),
            )

            for output in curr_group_outputs:
                encoder_outputs.append(output)

        # Cache the encoder outputs.
        for (req_id, input_id, pos_info), output in zip(
                req_ids_pos,
                encoder_outputs,
        ):
            if req_id not in self.encoder_cache:
                self.encoder_cache[req_id] = {}

            self.encoder_cache[req_id][input_id] = scatter_mm_placeholders(
                output,
                is_embed=pos_info.is_embed,
            )

    def _gather_mm_embeddings(
        self,
        scheduler_output: "SchedulerOutput",
    ) -> list[torch.Tensor]:
        mm_embeds: list[torch.Tensor] = []
        for req_id in self.input_batch.req_ids:
            num_scheduled_tokens = scheduler_output.num_scheduled_tokens[
                req_id]
            req_state = self.requests[req_id]
            num_computed_tokens = req_state.num_computed_tokens
            mm_positions = req_state.mm_positions
            for i, pos_info in enumerate(mm_positions):
                start_pos = pos_info.offset
                num_encoder_tokens = pos_info.length

                # The encoder output is needed if the two ranges overlap:
                # [num_computed_tokens,
                #  num_computed_tokens + num_scheduled_tokens) and
                # [start_pos, start_pos + num_encoder_tokens)
                if start_pos >= num_computed_tokens + num_scheduled_tokens:
                    # The encoder output is not needed in this step.
                    break
                if start_pos + num_encoder_tokens <= num_computed_tokens:
                    # The encoder output is already processed and stored
                    # in the decoder's KV cache.
                    continue

                start_idx = max(num_computed_tokens - start_pos, 0)
                end_idx = min(
                    num_computed_tokens - start_pos + num_scheduled_tokens,
                    num_encoder_tokens)
                assert start_idx < end_idx
                assert req_id in self.encoder_cache
                assert i in self.encoder_cache[req_id]
                encoder_output = self.encoder_cache[req_id][i]

                if (is_embed := pos_info.is_embed) is not None:
                    is_embed = is_embed[start_idx:end_idx]

                mm_embeds_item = gather_mm_placeholders(
                    encoder_output[start_idx:end_idx],
                    is_embed=is_embed,
                )
                mm_embeds.append(mm_embeds_item)
        return mm_embeds

    def _process_reqs(
        self,
        scheduler_output: "SchedulerOutput",
        intermediate_tensors: Optional[IntermediateTensors] = None,
    ) -> tuple[SpecDecodeMetadata, torch.Tensor, SpecDecodeMetadata,
               torch.Tensor, int, torch.Tensor]:
        # Check input valid
        total_num_scheduled_tokens = scheduler_output.total_num_scheduled_tokens
        assert total_num_scheduled_tokens > 0
        num_reqs = self.input_batch.num_reqs
        assert num_reqs > 0
        if (self.use_aclgraph and
                total_num_scheduled_tokens <= self.aclgraph_batch_sizes[-1]):
            # Add padding to the batch size.
            num_input_tokens = self.vllm_config.pad_for_cudagraph(
                total_num_scheduled_tokens)
        else:
            # Eager mode.
            num_input_tokens = total_num_scheduled_tokens

        modified_batch = self.attn_metadata_builder.reorder_batch(
            self.input_batch, scheduler_output)
        if modified_batch:
            self.input_batch.refresh_sampling_metadata()

        # OPTIMIZATION: Start copying the block table first.
        # This way, we can overlap the copy with the following CPU operations.
        self.input_batch.block_table.commit(num_reqs)

        # Get the number of scheduled tokens for each request.
        # TODO: The Python loop can be slow. Optimize.
        num_scheduled_tokens = np.empty(num_reqs, dtype=np.int32)
        num_valid_tokens = np.empty(num_reqs, dtype=np.int32)
        max_num_scheduled_tokens = 0
        for i, req_id in enumerate(self.input_batch.req_ids):
            num_tokens = scheduler_output.num_scheduled_tokens[req_id]
            num_scheduled_tokens[i] = num_tokens
            num_valid_tokens[i] = num_tokens - \
                len(scheduler_output.scheduled_spec_decode_tokens.get(req_id, []))
            max_num_scheduled_tokens = max(max_num_scheduled_tokens,
                                           num_tokens)

        # Hot-Swap lora model
        if self.lora_config:
            self.set_active_loras(self.input_batch, num_scheduled_tokens)

        # Prepare positions
        req_indices = np.repeat(self.arange_np[:num_reqs],
                                num_scheduled_tokens)
        cu_num_tokens = np.cumsum(num_scheduled_tokens)
        cumsums_offsets = np.repeat(cu_num_tokens - num_scheduled_tokens,
                                    num_scheduled_tokens)
        sample_indices = cu_num_tokens - 1
        sample_indices = torch.from_numpy(sample_indices).to(self.device,
                                                             non_blocking=True)
        arange = self.arange_np[:total_num_scheduled_tokens] - cumsums_offsets

        positions_np = self.positions_np[:total_num_scheduled_tokens]
        np.add(self.input_batch.num_computed_tokens_cpu[req_indices],
               arange,
               out=positions_np)

        # Calculate M-RoPE positions.
        # Only relevant for models using M-RoPE (e.g, Qwen2-VL)
        if self.uses_mrope:
            self._calc_mrope_positions(scheduler_output)

        if self.uses_mrope:
            # Only relevant for models using M-RoPE (e.g, Qwen2-VL)
            self.mrope_positions[:, :total_num_scheduled_tokens].copy_(
                self.mrope_positions_cpu[:, :total_num_scheduled_tokens],
                non_blocking=True)

        self.positions[:total_num_scheduled_tokens].copy_(
            self.positions_cpu[:total_num_scheduled_tokens], non_blocking=True)
        positions = self.positions[:num_input_tokens]
        self.query_lens = torch.from_numpy(num_scheduled_tokens)

        self.seq_lens_np[:num_reqs] = (
            self.input_batch.num_computed_tokens_cpu[:num_reqs] +
            num_scheduled_tokens)
        seq_lens = self.seq_lens_cpu[:num_reqs]

        block_table_indices = (req_indices * self.max_num_blocks_per_req +
                               positions_np // self.block_size)

        block_table_cpu = self.input_batch.block_table[0].get_cpu_tensor()
        block_numbers = block_table_cpu.flatten()[block_table_indices].numpy()
        block_offsets = positions_np % self.block_size
        np.add(block_numbers * self.block_size,
               block_offsets,
               out=self.slot_mapping_np[:total_num_scheduled_tokens])

<<<<<<< HEAD
        if np.array_equal(
                self.seq_lens_np[:num_reqs],
                num_scheduled_tokens) and not self.chunked_prefill_enabled:
=======
        ascend_config = get_ascend_config()
        use_spec_decode = len(
            scheduler_output.scheduled_spec_decode_tokens) > 0
        if np.array_equal(self.seq_lens_np[:num_reqs], num_scheduled_tokens):
>>>>>>> e68e81f2
            attn_state = AscendAttentionState.PrefillNoCache
        # We assume it is the decode stage, where prefill occurs but only one token is not hit in cache.
        elif np.all(num_scheduled_tokens == 1):
            attn_state = AscendAttentionState.DecodeOnly
        # Speculative decoding.
        elif np.all(num_valid_tokens == 1):
            attn_state = AscendAttentionState.SpecDecoding
        # splitfuse
        elif self.chunked_prefill_enabled:
            attn_state = AscendAttentionState.ChunkedPrefill
        else:
            attn_state = AscendAttentionState.PrefillCacheHit

        attn_mask = self._make_attention_mask(seq_lens=seq_lens,
                                              query_lens=num_scheduled_tokens,
                                              position=positions,
                                              attn_state=attn_state)
        self.attn_mask = attn_mask
        self.attn_state = attn_state  # type: ignore

        extra_builder_kwargs = {}

        self.query_start_loc_np[0] = 0
        self.query_start_loc_np[1:num_reqs + 1] = cu_num_tokens
        self.query_start_loc[:num_reqs + 1].copy_(
            self.query_start_loc_cpu[:num_reqs + 1], non_blocking=True)
        self.seq_lens[:num_reqs].copy_(self.seq_lens_cpu[:num_reqs],
                                       non_blocking=True)

        # Fill unused with -1. Needed for reshape_and_cache
        self.seq_lens[num_reqs:].fill_(0)
        self.query_start_loc[num_reqs + 1:].fill_(-1)

        query_start_loc = self.query_start_loc[:num_reqs + 1]
        seq_lens = self.seq_lens[:num_reqs]
        common_attn_metadata = CommonAttentionMetadata(
            query_start_loc=query_start_loc, seq_lens=seq_lens)
        with_prefill = attn_state not in [
            AscendAttentionState.DecodeOnly, AscendAttentionState.SpecDecoding
        ]

        if self.dp_size > 1:
            max_num_tokens, with_prefill = self._get_forward_metadata_across_dp(
                total_num_scheduled_tokens, with_prefill)
            extra_builder_kwargs['with_prefill_across_dp'] = with_prefill

        # Add graph_pad_size here
        if envs_ascend.VLLM_ENABLE_MC2 or (self.torchair_graph_enabled
                                           and not with_prefill):
            if self.dp_size > 1:
                padded_batch_size = self.select_torchair_padded_batch_size(
                    max_num_tokens)
            else:
                padded_batch_size = self.select_torchair_padded_batch_size(
                    total_num_scheduled_tokens)
            graph_pad_size = padded_batch_size - total_num_scheduled_tokens

            extra_builder_kwargs['graph_pad_size'] = graph_pad_size

        if self.vllm_config.model_config.use_mla:
            attn_metadata = self.attn_metadata_builder.build(  # type: ignore
                num_reqs=num_reqs,
                num_actual_tokens=total_num_scheduled_tokens,
                max_query_len=max_num_scheduled_tokens,
                common_attn_metadata=common_attn_metadata,
                common_prefix_len=None,
                **extra_builder_kwargs,
            )
        else:
            attn_metadata = self.attn_metadata_builder.build(  # type: ignore
                num_reqs=num_reqs,
                num_actual_tokens=total_num_scheduled_tokens,
                max_query_len=max_num_scheduled_tokens,
                common_prefix_len=None,
                **extra_builder_kwargs,
            )
        attn_metadata.num_input_tokens = num_input_tokens

        # Prepare input_ids
        token_indices = (positions_np +
                         req_indices * self.input_batch.token_ids_cpu.shape[1])
        torch.index_select(self.input_batch.token_ids_cpu_tensor.flatten(),
                           0,
                           torch.from_numpy(token_indices),
                           out=self.input_ids_cpu[:total_num_scheduled_tokens])
        # Copy the tensors to the NPU.
        self.input_ids[:total_num_scheduled_tokens].copy_(
            self.input_ids_cpu[:total_num_scheduled_tokens], non_blocking=True)
        input_ids = self.input_ids[:num_input_tokens]

        if (envs_ascend.VLLM_ENABLE_MC2
                or self.torchair_graph_enabled) and not with_prefill:
            input_ids = self.input_ids[:padded_batch_size]
            positions = self.positions[:padded_batch_size]

        # prepare the MRoPE for mllm if using multimodal
        num_input_tokens = total_num_scheduled_tokens
        # _prepare_inputs may reorder the batch, so we must gather multi
        # modal outputs after that to ensure the correct order
        if self.is_multimodal_model:
            # Run the multimodal encoder if any.
            self._execute_mm_encoder(scheduler_output)
            mm_embeds = self._gather_mm_embeddings(scheduler_output)
        else:
            mm_embeds = []

        if self.is_multimodal_model:
            # NOTE(woosuk): To unify token ids and soft tokens (vision
            # embeddings), we always use embeddings (rather than token ids)
            # as input to the multimodal model, even when the input is text.
            input_ids = self.input_ids[:num_input_tokens]
            if mm_embeds:
                inputs_embeds = self.model.get_input_embeddings(
                    input_ids, mm_embeds)
            else:
                inputs_embeds = self.model.get_input_embeddings(input_ids)
            # TODO(woosuk): Avoid the copy. Optimize.
            self.inputs_embeds[:num_input_tokens].copy_(inputs_embeds)
            inputs_embeds = self.inputs_embeds[:num_input_tokens]
            input_ids = None
        else:
            # For text-only models, we use token ids as input.
            # While it is possible to use embeddings as input just like the
            # multimodal models, it is not desirable for performance since
            # then the embedding layer is not included in the CUDA graph.
            input_ids = self.input_ids[:num_input_tokens]
            inputs_embeds = None
        if self.uses_mrope:
            positions = self.mrope_positions[:, :num_input_tokens]
        else:
            positions = self.positions[:num_input_tokens]

        # Run forward pass
        with set_forward_context(attn_metadata,
                                 self.vllm_config,
                                 num_tokens=num_input_tokens):
            with ProfileExecuteDuration().capture_async("forward"):
                model_kwargs = {}
                if self.torchair_graph_enabled:
                    model_kwargs["kv_caches"] = self.kv_caches
                    model_kwargs["attn_metadata"] = attn_metadata
                if self.torchair_graph_enabled and not with_prefill:
                    compiled_model = self._get_torchair_lazy_compiled_model(
                        padded_batch_size)
                    hidden_states = compiled_model(
                        input_ids=input_ids,
                        positions=positions,
                        intermediate_tensors=intermediate_tensors,
                        inputs_embeds=inputs_embeds,
                        **model_kwargs,
                    )
                else:
                    assert self.model is not None
                    hidden_states = self.model(
                        input_ids=input_ids,
                        positions=positions,
                        intermediate_tensors=intermediate_tensors,
                        inputs_embeds=inputs_embeds,
                        **model_kwargs,
                    )

        use_spec_decode = len(
            scheduler_output.scheduled_spec_decode_tokens) > 0
        if not use_spec_decode:
            # NOTE(woosuk): Due to chunked prefills, the batch may contain
            # partial requests. While we should not sample any token
            # from these partial requests, we do so for simplicity.
            # We will ignore the sampled tokens from the partial requests.
            # TODO: Support prompt logprobs.
            spec_decode_metadata = None
        else:
            # Get the number of draft tokens for each request.
            # Iterate over the dictionary rather than all requests since not all
            # requests have draft tokens.
            num_draft_tokens = np.zeros(num_reqs, dtype=np.int32)
            for req_id, draft_token_ids in (
                    scheduler_output.scheduled_spec_decode_tokens.items()):
                req_idx = self.input_batch.req_id_to_index[req_id]
                num_draft_tokens[req_idx] = len(draft_token_ids)

            spec_decode_metadata = self._calc_spec_decode_metadata(
                num_draft_tokens, cu_num_tokens)
            sample_indices = spec_decode_metadata.logits_indices

        return (attn_metadata, hidden_states, spec_decode_metadata, positions,
                total_num_scheduled_tokens, sample_indices)

    def _calc_spec_decode_metadata(
        self,
        num_draft_tokens: np.ndarray,
        cu_num_scheduled_tokens: np.ndarray,
    ) -> SpecDecodeMetadata:
        # Inputs:
        # cu_num_scheduled_tokens:  [  4, 104, 107, 207, 209]
        # num_draft_tokens:         [  3,   0,   2,   0,   1]
        # Outputs:
        # cu_num_draft_tokens:      [  3,   3,   5,   5,   6]
        # logits_indices:           [  0,   1,   2,   3, 103, 104, 105, 106,
        #                            206, 207, 208]
        # target_logits_indices:    [  0,   1,   2,   5,   6,   9]
        # bonus_logits_indices:     [  3,   4,   7,   8,  10]

        # Compute the logits indices.
        # [4, 1, 3, 1, 2]
        num_sampled_tokens = num_draft_tokens + 1
        # Step 1. [4, 5, 8, 9, 11]
        cu_num_sampled_tokens = np.cumsum(num_sampled_tokens, dtype=np.int32)
        total_num_sampled_tokens = cu_num_sampled_tokens[-1]
        # Step 2. [0, 0, 0, 0, 4, 5, 5, 5, 8, 9, 9]
        cumsums_offsets = np.repeat(cu_num_sampled_tokens - num_sampled_tokens,
                                    num_sampled_tokens)
        # Step 3. [0, 1, 2, 3, 0, 0, 1, 2, 0, 0, 1]
        arange = self.arange_np[:total_num_sampled_tokens] - cumsums_offsets
        # Step 4. [0, 0, 0, 0, 103, 104, 104, 104, 206, 207, 207]
        logits_indices = np.repeat(
            cu_num_scheduled_tokens - num_sampled_tokens, num_sampled_tokens)
        # Step 5. [0, 1, 2, 3, 103, 104, 105, 106, 206, 207, 208]
        logits_indices += arange

        # Compute the bonus logits indices.
        bonus_logits_indices = cu_num_sampled_tokens - 1

        # Compute the draft logits indices.
        # [3, 3, 5, 5, 6]
        cu_num_draft_tokens = np.cumsum(num_draft_tokens, dtype=np.int32)
        total_num_draft_tokens = cu_num_draft_tokens[-1]
        # [0, 0, 0, 3, 3, 5]
        cumsums_offsets = np.repeat(cu_num_draft_tokens - num_draft_tokens,
                                    num_draft_tokens)
        # [0, 1, 2, 0, 1, 0]
        arange = self.arange_np[:total_num_draft_tokens] - cumsums_offsets
        # [0, 0, 0, 5, 5, 9]
        target_logits_indices = np.repeat(
            cu_num_sampled_tokens - num_sampled_tokens, num_draft_tokens)
        # [0, 1, 2, 5, 6, 9]
        target_logits_indices += arange

        # TODO: Optimize the CPU -> NPU copy.
        cu_num_draft_tokens = torch.from_numpy(cu_num_draft_tokens).to(
            self.device, non_blocking=True)
        logits_indices = torch.from_numpy(logits_indices).to(self.device,
                                                             non_blocking=True)
        target_logits_indices = torch.from_numpy(target_logits_indices).to(
            self.device, non_blocking=True)
        bonus_logits_indices = torch.from_numpy(bonus_logits_indices).to(
            self.device, non_blocking=True)

        # Compute the draft token ids.
        # draft_token_indices:      [  1,   2,   3, 105, 106, 208]
        draft_token_ids = self.input_ids[logits_indices]
        draft_token_ids = draft_token_ids[target_logits_indices + 1]

        metadata = SpecDecodeMetadata(
            draft_token_ids=draft_token_ids,
            num_draft_tokens=num_draft_tokens.tolist(),
            cu_num_draft_tokens=cu_num_draft_tokens,
            target_logits_indices=target_logits_indices,
            bonus_logits_indices=bonus_logits_indices,
            logits_indices=logits_indices,
        )
        return metadata

    def apply_grammar_bitmask(
        self,
        scheduler_output: "SchedulerOutput",
        logits: torch.Tensor,
    ) -> torch.Tensor:
        # Serialization of np.ndarray is much more efficient than a tensor,
        # so we receive it in that format.
        grammar_bitmask = scheduler_output.grammar_bitmask
        if grammar_bitmask is None:
            return

        # We receive the structured output bitmask from the scheduler, but the
        # indices of the requests in the batch may not match the indices of
        # the bitmask since the scheduler doesn't know how the gpu runner is
        # ordering the requests in the batch. We need to sort the bitmask to
        # match the order of the requests used here.
        struct_out_req_batch_indices: dict[str, int] = {}
        indices_match = True
        for req_id in self.input_batch.req_ids:
            mask_index = scheduler_output.structured_output_request_ids.get(
                req_id)
            if mask_index is None:
                # not a structured output request
                continue
            batch_index = self.input_batch.req_id_to_index[req_id]
            if batch_index != mask_index:
                indices_match = False
            struct_out_req_batch_indices[req_id] = batch_index

        if not indices_match:
            # Sort the bitmask to match the order of the requests
            sorted_bitmask = np.zeros_like(grammar_bitmask)
            for req_id, batch_index in struct_out_req_batch_indices.items():
                orig_index = scheduler_output.structured_output_request_ids[
                    req_id]
                sorted_bitmask[batch_index] = grammar_bitmask[orig_index]
            grammar_bitmask = sorted_bitmask

        grammar_bitmask = torch.from_numpy(grammar_bitmask)

        # TODO: compatibility with spec decode.
        # NOTE:
        # 1. XGrammar bitmask applying only supports CPU and GPU.
        # 2. The logits and bitmask should be on the same device.
        # 3. XGrammar logits on CPU only supports float32 dtype.
        logits_dtype = logits.dtype
        logits = logits.to("cpu").float()
        xgr.apply_token_bitmask_inplace(
            logits,
            grammar_bitmask,
            indices=list(struct_out_req_batch_indices.values()),
        )
        return logits.to(self.device).to(logits_dtype)

    def _get_spec_token_ids(
        self,
        valid_sampled_token_ids: list[list[int]],
        sampling_metadata: SamplingMetadata,
        scheduler_output: "SchedulerOutput",
        spec_decode_metadata: SpecDecodeMetadata,
        positions: torch.Tensor,
        num_scheduled_tokens: int,
        hidden_states: torch.Tensor,
        attn_metadata: SpecDecodeMetadata,
    ) -> Optional[list[list[int]]]:
        if not self.use_spec_decode:
            # Speculative decoding is not enabled.
            spec_token_ids = None
        elif self.speculative_config.method == "ngram":
            assert isinstance(self.drafter, NgramProposer)
            spec_token_ids = self._generate_draft_token_ids(
                valid_sampled_token_ids, sampling_metadata)
        elif self.speculative_config.method == "eagle":
            raise NotImplementedError(
                "eagle method for spec decode doesn't work on vllm-ascend currently"
            )
        elif self.speculative_config.method == 'deepseek_mtp':
            assert isinstance(self.drafter, MtpProposer)
            spec_token_ids = self._generate_mtp_token_ids(
                valid_sampled_token_ids, sampling_metadata, scheduler_output,
                spec_decode_metadata, positions, num_scheduled_tokens,
                hidden_states, attn_metadata)
        return spec_token_ids

    @torch.inference_mode()
    def execute_model(
        self,
        scheduler_output: "SchedulerOutput",
        intermediate_tensors: Optional[IntermediateTensors] = None,
    ) -> Union[ModelRunnerOutput, torch.Tensor]:
        with ProfileExecuteDuration().capture_async(
                "prepare input and forward"):
            self._update_states(scheduler_output)
            if not scheduler_output.total_num_scheduled_tokens:
                # Return empty ModelRunnerOuptut if there's no work to do.
                return EMPTY_MODEL_RUNNER_OUTPUT
            (attn_metadata, hidden_states, spec_decode_metadata, positions,
             num_scheduled_tokens,
             sample_indices) = (self._process_reqs(scheduler_output,
                                                   intermediate_tensors))

        with ProfileExecuteDuration().capture_async("post process"):
            logits = self.model.compute_logits(hidden_states[sample_indices],
                                               None)

            # Apply structured output bitmasks if present
            if scheduler_output.grammar_bitmask is not None:
                logits = self.apply_grammar_bitmask(scheduler_output, logits)

            # Sample the next token and get logprobs if needed.
            sampling_metadata = self.input_batch.sampling_metadata
            if spec_decode_metadata is None:
                sampler_output = self.sampler(
                    logits=logits,
                    sampling_metadata=sampling_metadata,
                )
            else:
                # When indexing with a tensor (bonus_logits_indices), PyTorch
                # creates a new tensor with separate storage from the original
                # logits tensor. This means any in-place operations on bonus_logits
                # won't affect the original logits tensor.
                bonus_logits = logits[
                    spec_decode_metadata.bonus_logits_indices]
                sampler_output = self.sampler(
                    logits=bonus_logits,
                    sampling_metadata=sampling_metadata,
                )
                bonus_token_ids = sampler_output.sampled_token_ids

                # Just like `bonus_logits`, `target_logits` is a new tensor with
                # separate storage from the original `logits` tensor. Therefore,
                # it is safe to update `target_logits` in place.
                target_logits = logits[
                    spec_decode_metadata.target_logits_indices]
                output_token_ids = self.rejection_sampler(
                    spec_decode_metadata,
                    None,  # draft_probs
                    target_logits,
                    bonus_token_ids,
                    sampling_metadata,
                )
                sampler_output.sampled_token_ids = output_token_ids

            # TODO(woosuk): The following loop can be slow since it iterates over
            # the requests one by one. Optimize.
            discard_sampled_tokens_req_indices = []
            for i, req_id in enumerate(self.input_batch.req_ids):
                req_state = self.requests[req_id]
                seq_len = (req_state.num_computed_tokens +
                           scheduler_output.num_scheduled_tokens[req_id])
                if seq_len < req_state.num_tokens:
                    # Ignore the sampled token.
                    # Rewind the generator state as if the token was not sampled.
                    generator = self.input_batch.generators.get(i)
                    if generator is not None:
                        generator.set_offset(generator.get_offset() - 4)
                    discard_sampled_tokens_req_indices.append(i)

            # NOTE: NPU -> CPU Sync happens here.
            # Move as many CPU operations as possible before this sync point.
            logprobs_tensors = sampler_output.logprobs_tensors
            logprobs_lists = logprobs_tensors.tolists() \
                if logprobs_tensors is not None else None

            # Get the valid generated tokens.
            sampled_token_ids = sampler_output.sampled_token_ids
            max_gen_len = sampled_token_ids.shape[-1]
            if max_gen_len == 1:
                # No spec decode tokens.
                valid_sampled_token_ids = sampled_token_ids.tolist()
            else:
                # Includes spec decode tokens.
                valid_sampled_token_ids = self.rejection_sampler.parse_output(
                    sampled_token_ids,
                    self.input_batch.vocab_size,
                )

            for i in discard_sampled_tokens_req_indices:
                valid_sampled_token_ids[i].clear()

            spec_token_ids = self._get_spec_token_ids(
                valid_sampled_token_ids,
                sampling_metadata,
                scheduler_output,
                spec_decode_metadata,
                positions,
                num_scheduled_tokens,
                hidden_states,
                attn_metadata,
            )

            model_runner_output = ModelRunnerOutput(
                req_ids=self.input_batch.req_ids,
                req_id_to_index=self.input_batch.req_id_to_index,
                sampled_token_ids=valid_sampled_token_ids,
                spec_token_ids=spec_token_ids,
                logprobs=logprobs_lists,
                prompt_logprobs_dict={},
            )

        durations = ProfileExecuteDuration().pop_captured_sync()
        if durations:
            dr_str = [
                f"[{tag}]:{duration:.2f}ms"
                for tag, duration in durations.items()
            ]
            captured_name = "Decode" if self.attn_state == AscendAttentionState.DecodeOnly else "Prefill"
            print(f"Profile execute duration [{captured_name}]:",
                  " ".join(dr_str))

        return model_runner_output

    def _profile_multimodal(self) -> None:
        # TODO: handle encoder-decoder models once we support them.
        # NOTE: Currently model is profiled with a single non-text
        # modality with the max possible input tokens even when
        # it supports multiple.

        if (not self.is_multimodal_model
                or self.max_num_encoder_input_tokens <= 0
                or self.encoder_cache_size <= 0):
            return

        max_tokens_by_modality_dict = (
            MULTIMODAL_REGISTRY.get_max_tokens_per_item_by_nonzero_modality(
                self.model_config))
        dummy_data_modality, max_tokens_per_mm_item = max(
            max_tokens_by_modality_dict.items(), key=lambda item: item[1])

        # Check how many items of this modality can be supported by
        # the encoder budget.
        encoder_budget = min(self.max_num_encoder_input_tokens,
                             self.encoder_cache_size)

        max_num_mm_items_encoder_budget = cdiv(encoder_budget,
                                               max_tokens_per_mm_item)

        # Check how many items of this modality can be supported by
        # the decoder budget.
        max_mm_items_per_req = self.mm_registry.get_mm_limits_per_prompt(
            self.model_config)[dummy_data_modality]

        # NOTE: We do not consider max_num_batched_tokens on purpose
        # because the multimodal embeddings can be generated in advance
        # and chunked prefilled.
        max_num_mm_items_decoder_budget = self.max_num_reqs * \
            max_mm_items_per_req

        max_num_mm_items = min(max_num_mm_items_encoder_budget,
                               max_num_mm_items_decoder_budget)

        logger.info(
            "Encoder cache will be initialized with a budget of %s tokens,"
            " and profiled with %s %s items of the maximum feature size.",
            encoder_budget, max_num_mm_items, dummy_data_modality)

        # Create dummy batch of multimodal inputs.
        dummy_request_data = self.input_registry.dummy_data_for_profiling(
            model_config=self.model_config,
            seq_len=self.max_num_tokens,
            mm_registry=self.mm_registry,
        )
        dummy_mm_data = dummy_request_data.multi_modal_data

        if not isinstance(dummy_mm_data, MultiModalKwargs):
            # TODO: Delete this check once input mapper is fully removed.
            raise RuntimeError("Legacy input mapper is not supported in V1")

        # Dummy data definition in V0 may contain multiple multimodal items
        # (e.g, multiple images) for a single request, therefore here we
        # always replicate first item by max_num_mm_items times since in V1
        # they are scheduled to be processed separately.

        dummy_mm_item = dummy_mm_data.get_item(modality=dummy_data_modality,
                                               item_index=0)
        dummy_mm_kwargs = MultiModalKwargs.from_items([dummy_mm_item])

        batched_dummy_mm_inputs = MultiModalKwargs.batch([dummy_mm_kwargs] *
                                                         max_num_mm_items)
        batched_dummy_mm_inputs = MultiModalKwargs.as_kwargs(
            batched_dummy_mm_inputs, device=self.device)

        # Run multimodal encoder.
        dummy_encoder_outputs = self.model.get_multimodal_embeddings(
            **batched_dummy_mm_inputs)
        assert len(dummy_encoder_outputs) == max_num_mm_items, (
            "Expected dimension 0 of encoder outputs to match the number "
            f"of multimodal data items: {max_num_mm_items}, got "
            f"{len(dummy_encoder_outputs)=} instead. This is most likely "
            "due to the 'get_multimodal_embeddings' method of the model "
            "not implemented correctly.")

        # Cache the dummy encoder outputs.
        self.encoder_cache["tmp"] = dict(enumerate(dummy_encoder_outputs))

    @torch.inference_mode()
    def _dummy_run(
        self,
        num_tokens: int,
        is_compile: bool = False,
        with_prefill: bool = True,
    ) -> torch.Tensor:
        # Set num_scheduled_tokens based on num_tokens and max_num_seqs
        # for dummy run with LoRA so that the num_reqs collectively
        # has num_tokens in total.
        assert num_tokens <= self.scheduler_config.max_num_batched_tokens
        max_num_reqs = self.scheduler_config.max_num_seqs
        num_reqs = max_num_reqs if num_tokens >= max_num_reqs else num_tokens
        min_tokens_per_req = num_tokens // num_reqs
        num_scheduled_tokens_list = [min_tokens_per_req] * num_reqs
        num_scheduled_tokens_list[-1] += num_tokens % num_reqs
        assert sum(num_scheduled_tokens_list) == num_tokens
        assert len(num_scheduled_tokens_list) == num_reqs
        num_scheduled_tokens = np.array(num_scheduled_tokens_list,
                                        dtype=np.int32)
        with self.maybe_dummy_run_with_lora(self.lora_config,
                                            num_scheduled_tokens):
            model = self.model
            if self.is_multimodal_model:
                input_ids = None
                inputs_embeds = self.inputs_embeds[:num_tokens]
            else:
                input_ids = self.input_ids[:num_tokens]
                inputs_embeds = None

            if self.uses_mrope:
                positions = self.mrope_positions[:, :num_tokens]
            else:
                positions = self.positions[:num_tokens]

            if get_pp_group().is_first_rank:
                intermediate_tensors = None
            else:
                if self.intermediate_tensors is None:
                    self.intermediate_tensors = (
                        self.model.make_empty_intermediate_tensors(
                            batch_size=num_tokens,
                            dtype=self.dtype,
                            device=self.device))
                intermediate_tensors = IntermediateTensors({
                    k: v[:num_tokens]
                    for k, v in self.intermediate_tensors.items()
                })

            with set_forward_context(None,
                                     self.vllm_config,
                                     num_tokens=num_tokens):
                if self.torchair_graph_enabled and not with_prefill:
                    attn_metadata = self.attn_metadata_builder.build_dummy(
                        num_reqs=num_tokens, num_actual_tokens=1)
                    # Only mark static while compiling
                    if is_compile:
                        torch._dynamo.mark_static(input_ids)
                        torch._dynamo.mark_static(positions)
                        torch._dynamo.mark_static(
                            attn_metadata.decode.block_table)
                        torch._dynamo.mark_static(
                            attn_metadata.decode.input_positions)
                        torch._dynamo.mark_static(attn_metadata.slot_mapping)
                        for kv in self.kv_caches:
                            assert isinstance(
                                kv, tuple), "kv_cache must be a tuple"
                            torch._dynamo.mark_static(kv[0])
                            torch._dynamo.mark_static(kv[1])
                    compiled_model = self._get_torchair_lazy_compiled_model(
                        num_tokens)
                    hidden_states = compiled_model(
                        input_ids=input_ids,
                        positions=positions,
                        intermediate_tensors=intermediate_tensors,
                        inputs_embeds=None,
                        kv_caches=self.kv_caches,
                        attn_metadata=attn_metadata,
                    )
                else:
                    hidden_states = model(
                        input_ids=input_ids,
                        positions=positions,
                        intermediate_tensors=intermediate_tensors,
                        inputs_embeds=inputs_embeds)
                return hidden_states

    def profile_run(self) -> None:
        # FIXME Profile with multimodal encoder & encoder cache.
        # current _profile_multimodal() using PyTorch SDPA backend method not
        # support for window/full attn to reduce Memcpy operations, so will cause
        # Out Of Memory problem, so we currently don't use self._profile_multimodal()
        # self._profile_multimodal()

        # For profile, have maximum num_reqs and that collectively have
        # maximum num_tokens.
        num_reqs = self.scheduler_config.max_num_seqs
        num_tokens = self.max_num_tokens
        min_tokens_per_req = num_tokens // num_reqs

        num_scheduled_tokens_list = [min_tokens_per_req] * num_reqs
        num_scheduled_tokens_list[-1] += num_tokens % num_reqs
        assert sum(num_scheduled_tokens_list) == num_tokens
        assert len(num_scheduled_tokens_list) == num_reqs

        num_scheduled_tokens = np.array(num_scheduled_tokens_list,
                                        dtype=np.int32)
        logit_indices = np.cumsum(num_scheduled_tokens) - 1

        # assert self.lora_manager is not None, "LoRA is not enabled"
        # TODO: call maybe_profile_with_lora()

        # Trigger compilation for general shape.
        hidden_states = self._dummy_run(self.max_num_tokens)

        if get_pp_group().is_last_rank:
            hidden_states = hidden_states[logit_indices]
            logits = self.model.compute_logits(hidden_states, None)
        else:
            logits = None

        NPUPlatform.synchronize()
        del hidden_states, logits
        self.encoder_cache.clear()
        gc.collect()

    def load_model(self) -> None:
        logger.info("Starting to load model %s...", self.model_config.model)

        with DeviceMemoryProfiler() as m:  # noqa: SIM117
            self.model = get_model(vllm_config=self.vllm_config)
            if hasattr(self, "drafter"):
                logger.info("Loading drafter model...")
                self.drafter.load_model()
            if self.lora_config:
                self.model = self.load_lora_model(self.model,
                                                  self.model_config,
                                                  self.scheduler_config,
                                                  self.lora_config,
                                                  self.device)
        logger.info("Loading model weights took %.4f GB",
                    m.consumed_memory / float(2**30))

    def _get_torchair_lazy_compiled_model(self, batch_size: int):
        if batch_size < 0 or batch_size > self.max_num_reqs:
            raise ValueError(
                f"Bad graph batch size:{batch_size}! max_num_reqs:{self.max_num_reqs}"
            )

        compiled_model = self.torchair_compiled_models.get(
            batch_size
        ) if self.use_cached_npu_graph else self.torchair_compiled_model

        if compiled_model:
            return compiled_model

        import torchair  # type: ignore
        from torchair import patch_for_hcom  # type: ignore

        patch_for_hcom()
        config = torchair.CompilerConfig()
        config.experimental_config.frozen_parameter = True
        config.experimental_config.tiling_schedule_optimize = True
        config.experimental_config.enable_view_optimize = \
        get_ascend_config().torchair_graph_config.enable_view_optimize
        torch.npu.set_compile_mode(jit_compile=False)
        if not self.use_cached_npu_graph:
            npu_backend = torchair.get_npu_backend(compiler_config=config)
            self.torchair_compiled_model = torch.compile(
                self.model,
                dynamic=True,
                fullgraph=envs_vllm.VLLM_TEST_DYNAMO_FULLGRAPH_CAPTURE,
                backend=npu_backend)
            return self.torchair_compiled_model
        else:
            # Generate a new forward proxy code object to prevent the invalidation of
            # compilation cache caused by dynamo retracing
            forward_proxy_name = f"{self.model.__class__.__name__}_forward_with_batch_size_{batch_size}"
            forward_fn = self.model.forward
            code = forward_fn.__code__
            # Mark code object with a new proxy name
            modified_code = code.replace(co_name=forward_proxy_name, )

            modified_func = types.FunctionType(modified_code,
                                               forward_fn.__globals__,
                                               name=forward_proxy_name,
                                               argdefs=forward_fn.__defaults__)

            self.model.__dict__[forward_proxy_name] = modified_func.__get__(
                self.model, nn.Module)
            self.torchair_compiled_models[
                batch_size] = torchair.inference.cache_compile(
                    self.model.__dict__[forward_proxy_name],
                    dynamic=True,
                    fullgraph=envs_vllm.VLLM_TEST_DYNAMO_FULLGRAPH_CAPTURE,
                    config=config,
                    ge_cache=False)
            return self.torchair_compiled_models[batch_size]

    def initialize_kv_cache(self, kv_cache_config: KVCacheConfig) -> None:
        """
        Initialize KV cache based on `kv_cache_config`.
        Args:
            kv_cache_config: Configuration for the KV cache, including the KV
            cache size of each layer
        """
        import torch_npu
        kv_caches: Dict[str, torch.Tensor] = {}

        # Remove this after we drop 0.9.0 support
        if vllm_version_is("0.9.0"):
            self.input_batch = InputBatch(
                max_num_reqs=self.max_num_reqs,
                max_model_len=self.model_config.max_model_len,
                max_num_batched_tokens=self.max_num_tokens,
                device=self.device,
                pin_memory=True,
                vocab_size=self.model_config.get_vocab_size(),
                block_size=self.cache_config.block_size,
            )
        else:
            self.input_batch = InputBatch(
                max_num_reqs=self.max_num_reqs,
                max_model_len=self.model_config.max_model_len,
                max_num_batched_tokens=self.max_num_tokens,
                device=self.device,
                pin_memory=True,
                vocab_size=self.model_config.get_vocab_size(),
                block_sizes=[self.cache_config.block_size],
            )

        if not vllm_version_is("0.9.0"):
            kv_cache_sizes = {}
            for kv_cache_tensor in kv_cache_config.kv_cache_tensors:
                assert len(kv_cache_tensor.shared_by) == 1, (
                    "KV cache tensor shared by multiple layers is not supported in "
                    "NPU.")
                kv_cache_sizes[
                    kv_cache_tensor.shared_by[0]] = kv_cache_tensor.size

        for kv_cache_group in kv_cache_config.kv_cache_groups:
            kv_cache_spec = kv_cache_group.kv_cache_spec
            for layer_name in kv_cache_group.layer_names:
                if vllm_version_is("0.9.0"):
                    tensor_size = kv_cache_config.tensors[layer_name].size
                else:
                    tensor_size = kv_cache_sizes[layer_name]
                assert tensor_size % kv_cache_spec.page_size_bytes == 0
                num_blocks = tensor_size // kv_cache_spec.page_size_bytes

                # `num_blocks` is the number of blocks the model runner can use.
                # `kv_cache_config.num_blocks` is the number of blocks that
                # KVCacheManager may allocate.
                # Since different GPUs may have different number of layers and
                # different memory capacities, `num_blocks` can be different on
                # different GPUs, and `kv_cache_config.num_blocks` is set to
                # the min of all `num_blocks`. Verify it here.
                assert num_blocks >= kv_cache_config.num_blocks
                # TODO: remove this after the OOM issue is located and fixed, otherwise, some model may
                # encounter OOM issue
                if isinstance(kv_cache_spec, FullAttentionSpec):
                    kv_cache_shape = self.attn_backend.get_kv_cache_shape(
                        num_blocks, kv_cache_spec.block_size,
                        kv_cache_spec.num_kv_heads, kv_cache_spec.head_size)
                    dtype = kv_cache_spec.dtype
                    if self.torchair_graph_enabled:
                        layer_kv_cache_nope = torch.zeros(
                            kv_cache_shape[:-1] +
                            (self.model_config.hf_text_config.kv_lora_rank, ),
                            dtype=self.dtype,
                            pin_memory=True,
                            device=self.device)
                        layer_kv_cache_pe = torch.zeros(
                            kv_cache_shape[:-1] +
                            (self.model_config.hf_text_config.qk_rope_head_dim,
                             ),
                            dtype=self.dtype,
                            pin_memory=True,
                            device=self.device)
                        kv_caches[layer_name] = (layer_kv_cache_nope,
                                                 layer_kv_cache_pe)
                        torch_npu.npu_format_cast(kv_caches[layer_name][0], 2)
                        torch_npu.npu_format_cast(kv_caches[layer_name][1], 2)
                    else:
                        kv_caches[layer_name] = torch.zeros(kv_cache_shape,
                                                            dtype=dtype,
                                                            device=self.device)
                        torch_npu.npu_format_cast(kv_caches[layer_name], 2)
                else:
                    # TODO: add new branches when introducing more types of
                    # KV cache specs.
                    raise ValueError("Unknown KV cache spec type.")

        bind_kv_cache(
            kv_caches,
            self.vllm_config.compilation_config.static_forward_context,
            self.kv_caches)

    def get_kv_cache_spec(self) -> dict[str, KVCacheSpec]:
        """
        Generates the KVCacheSpec by parsing the kv cache format from each
        Attention module in the static forward context.
        Returns:
            KVCacheSpec: A dictionary mapping layer names to their KV cache
            format. Layers that do not need KV cache are not included.
        """

        forward_ctx = self.vllm_config.compilation_config.static_forward_context
        block_size = self.vllm_config.cache_config.block_size
        use_mla = self.vllm_config.model_config.use_mla
        kv_cache_spec: dict[str, KVCacheSpec] = {}
        for layer_name, attn_module in forward_ctx.items():
            if isinstance(attn_module, FusedMoE):
                continue

            # TODO: Support other attention modules, e.g., sliding window,
            # cross-attention
            assert isinstance(attn_module, Attention)
            if attn_module.attn_type == AttentionType.DECODER:
                kv_cache_spec[layer_name] = FullAttentionSpec(
                    block_size=block_size,
                    num_kv_heads=attn_module.num_kv_heads,
                    head_size=attn_module.head_size,
                    dtype=attn_module.dtype,
                    use_mla=use_mla)
            elif attn_module.attn_type in (AttentionType.ENCODER,
                                           AttentionType.ENCODER_ONLY):
                # encoder-only attention does not need KV cache.
                continue
            elif attn_module.attn_type == AttentionType.ENCODER_DECODER:
                raise NotImplementedError
            else:
                raise ValueError(
                    f"Unknown attention type: {attn_module.attn_type}")

        return kv_cache_spec

    def capture_model(self) -> None:
        start_time = time.perf_counter()
        start_free_npu_memory = torch.npu.mem_get_info()[0]
        # TODO(NeverRaR): Calling graph_capture(device=self.device) in
        # torchair graph capture can cause some issues, so now we just
        # temporarily split the codepath for the two different graph patterns.
        if self.torchair_graph_enabled:
            torchair_graph_batch_sizes = self.torchair_graph_batch_sizes
            graph_num = len(torchair_graph_batch_sizes)
            logger.info(
                "Capturing torchair graph, this usually takes %.1f~%.1f mins.",
                0.5 * graph_num, 1.5 * graph_num)
            # Trigger torchair graph capture for specific shapes.
            # Capture the large shapes first so that the smaller shapes
            # can reuse the memory pool allocated for the large shapes.
            for idx, num_tokens in enumerate(
                    reversed(torchair_graph_batch_sizes)):
                for _ in range(self.vllm_config.compilation_config.
                               cudagraph_num_of_warmups):
                    self._dummy_run(num_tokens,
                                    is_compile=True,
                                    with_prefill=False)
                self._dummy_run(num_tokens,
                                is_compile=True,
                                with_prefill=False)
                logger.info("Batchsize %d is compiled successfully: %d/%d.",
                            num_tokens, idx + 1, graph_num)
        elif self.use_aclgraph:
            # Trigger ACL graph capture for specific shapes.
            # Capture the large shapes first so that the smaller shapes
            # can reuse the memory pool allocated for the large shapes.
            with graph_capture(device=self.device):
                for num_tokens in reversed(self.aclgraph_batch_sizes):
                    for _ in range(self.vllm_config.compilation_config.
                                   cudagraph_num_of_warmups):
                        self._dummy_run(num_tokens)
                    self._dummy_run(num_tokens)
        else:
            logger.info("Skipping NPU graph capture for eager mode.")
            return
        end_time = time.perf_counter()
        end_free_npu_memory = torch.npu.mem_get_info()[0]
        elapsed_time = end_time - start_time
        npu_graph_size = start_free_npu_memory - end_free_npu_memory
        # This usually takes 5~20 seconds.
        logger.info("Graph capturing finished in %.0f secs, took %.2f GiB",
                    elapsed_time, npu_graph_size / (1 << 30))

    def _generate_draft_token_ids(
        self,
        sampled_token_ids: list[list[int]],
        sampling_metadata: SamplingMetadata,
    ) -> list[list[int]]:
        # TODO(woosuk): Optimize.
        draft_token_ids: list[list[int]] = []
        for i, sampled_ids in enumerate(sampled_token_ids):
            num_sampled_ids = len(sampled_ids)
            if not num_sampled_ids:
                # Skip speculative decoding.
                draft_token_ids.append([])
                continue

            # Skip requests that require top-p, top-k, etc.
            req_id = self.input_batch.req_ids[i]
            if not is_spec_decode_supported(req_id, self.input_batch):
                draft_token_ids.append([])
                continue

            # Add sampled_token_ids to token_ids_cpu.
            start_idx = self.input_batch.num_tokens_no_spec[i]
            end_idx = start_idx + num_sampled_ids
            self.input_batch.token_ids_cpu[i, start_idx:end_idx] = sampled_ids
            drafter_output = self.drafter.propose(
                self.input_batch.token_ids_cpu[i, :end_idx])
            if drafter_output is None or len(drafter_output) == 0:
                draft_token_ids.append([])
            else:
                draft_token_ids.append(drafter_output.tolist())
        return draft_token_ids

    def _generate_mtp_token_ids(
        self,
        valid_sampled_token_ids: list[list[int]],
        sampling_metadata: SamplingMetadata,
        scheduler_output: "SchedulerOutput",
        spec_decode_metadata: SpecDecodeMetadata,
        positions: torch.Tensor,
        num_scheduled_tokens: int,
        hidden_states: torch.Tensor,
        attn_metadata: SpecDecodeMetadata,
    ):
        next_token_ids: list[int] = []
        for i, token_ids in enumerate(valid_sampled_token_ids):
            if token_ids:
                # Common case.
                next_token_id = token_ids[-1]
            else:
                # Partial prefill (rare case).
                # Get the next token id from the request state.
                req_id = self.input_batch.req_ids[i]
                req_state = self.requests[req_id]
                seq_len = (req_state.num_computed_tokens +
                           scheduler_output.num_scheduled_tokens[req_id])
                next_token_id = req_state.get_token_id(seq_len)
            next_token_ids.append(next_token_id)
        next_token_ids = torch.tensor(next_token_ids,
                                      dtype=torch.int32,
                                      device=self.device)

        if spec_decode_metadata is None:
            # input_ids can be None for multimodal models.
            target_token_ids = self.input_ids[:num_scheduled_tokens]
            target_positions = positions[:num_scheduled_tokens]
            target_hidden_states = hidden_states[:num_scheduled_tokens]
            target_slot_mapping = attn_metadata.slot_mapping
            cu_num_tokens = attn_metadata.query_start_loc
        else:
            # TODO(woosuk): Refactor this.
            num_draft_tokens = spec_decode_metadata.num_draft_tokens
            num_rejected_tokens = [
                n + 1 - len(valid_sampled_token_ids[i]) if n > 0 else 0
                for i, n in enumerate(num_draft_tokens)
            ]
            num_rejected_tokens = torch.tensor(
                num_rejected_tokens,
                dtype=torch.int32,
                device=self.device,
            )
            cu_num_tokens, token_indices = self.drafter.prepare_inputs(
                attn_metadata.query_start_loc,
                num_rejected_tokens,
            )
            target_token_ids = self.input_ids[token_indices]
            target_positions = positions[token_indices]
            target_hidden_states = hidden_states[token_indices]
            target_slot_mapping = attn_metadata.slot_mapping[token_indices]

        draft_token_ids = self.drafter.propose(
            target_token_ids=target_token_ids,
            target_positions=target_positions,
            target_hidden_states=target_hidden_states,
            target_slot_mapping=target_slot_mapping,
            next_token_ids=next_token_ids,
            cu_num_tokens=cu_num_tokens,
            block_table=attn_metadata.block_tables,
            sampling_metadata=sampling_metadata,
        )
        spec_token_ids = draft_token_ids.tolist()
        return spec_token_ids

    def init_torchair_graph_batch_sizes(self):
        tp_size = get_tensor_model_parallel_world_size()
        batch_size_step = 8
        largest_batch_size = 1

        if envs_ascend.VLLM_ENABLE_MC2:
            batch_size_step = max(batch_size_step, tp_size)
            largest_batch_size = batch_size_step
        while (largest_batch_size < 8):
            self.torchair_graph_batch_sizes.append(largest_batch_size)
            largest_batch_size *= 2

        while (largest_batch_size <= self.scheduler_config.max_num_seqs):
            self.torchair_graph_batch_sizes.append(largest_batch_size)
            largest_batch_size += batch_size_step

    def select_torchair_padded_batch_size(self, batch_size: int):
        selected_batch_size = self.max_num_reqs
        for padded_batch_size in self.torchair_graph_batch_sizes:
            if batch_size <= padded_batch_size < selected_batch_size:
                selected_batch_size = padded_batch_size
        return selected_batch_size<|MERGE_RESOLUTION|>--- conflicted
+++ resolved
@@ -849,16 +849,12 @@
                block_offsets,
                out=self.slot_mapping_np[:total_num_scheduled_tokens])
 
-<<<<<<< HEAD
+        ascend_config = get_ascend_config()
+        use_spec_decode = len(
+            scheduler_output.scheduled_spec_decode_tokens) > 0
         if np.array_equal(
                 self.seq_lens_np[:num_reqs],
                 num_scheduled_tokens) and not self.chunked_prefill_enabled:
-=======
-        ascend_config = get_ascend_config()
-        use_spec_decode = len(
-            scheduler_output.scheduled_spec_decode_tokens) > 0
-        if np.array_equal(self.seq_lens_np[:num_reqs], num_scheduled_tokens):
->>>>>>> e68e81f2
             attn_state = AscendAttentionState.PrefillNoCache
         # We assume it is the decode stage, where prefill occurs but only one token is not hit in cache.
         elif np.all(num_scheduled_tokens == 1):
