--- conflicted
+++ resolved
@@ -707,13 +707,12 @@
         with set_forward_context(attn_metadata,
                                  self.vllm_config,
                                  num_tokens=num_input_tokens):
-<<<<<<< HEAD
             with ProfileExecuteDuration().capture_async("forward"):
                 model_kwargs = {}
-                if self.enable_torchair_graph_mode:
+                if self.torchair_graph_enabled:
                     model_kwargs["kv_caches"] = self.kv_caches
                     model_kwargs["attn_metadata"] = attn_metadata
-                if self.enable_torchair_graph_mode and not with_prefill:
+                if self.torchair_graph_enabled and not with_prefill:
                     hidden_states = self.compile_model(
                         input_ids=input_ids,
                         positions=positions,
@@ -730,29 +729,6 @@
                         inputs_embeds=None,
                         **model_kwargs,
                     )
-=======
-            model_kwargs = {}
-            if self.torchair_graph_enabled:
-                model_kwargs["kv_caches"] = self.kv_caches
-                model_kwargs["attn_metadata"] = attn_metadata
-            if self.torchair_graph_enabled and not with_prefill:
-                hidden_states = self.compile_model(
-                    input_ids=input_ids,
-                    positions=positions,
-                    intermediate_tensors=intermediate_tensors,
-                    inputs_embeds=None,
-                    **model_kwargs,
-                )
-            else:
-                assert self.model is not None
-                hidden_states = self.model(
-                    input_ids=input_ids,
-                    positions=positions,
-                    intermediate_tensors=intermediate_tensors,
-                    inputs_embeds=None,
-                    **model_kwargs,
-                )
->>>>>>> 908a851a
 
         use_spec_decode = len(
             scheduler_output.scheduled_spec_decode_tokens) > 0
