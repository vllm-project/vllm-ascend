--- conflicted
+++ resolved
@@ -72,12 +72,7 @@
 from vllm.sampling_params import SamplingType
 from vllm.sequence import IntermediateTensors
 from vllm.tasks import GenerationTask, PoolingTask, SupportedTask
-<<<<<<< HEAD
-from vllm.utils import (cdiv, is_pin_memory_available,
-                        length_from_prompt_token_ids_or_embeds)
-=======
-from vllm.utils import cdiv
->>>>>>> a7450db1
+from vllm.utils import cdiv, length_from_prompt_token_ids_or_embeds
 from vllm.utils.jsontree import json_map_leaves
 from vllm.v1.attention.backends.gdn_attn import GDNAttentionMetadataBuilder
 from vllm.v1.attention.backends.utils import (
