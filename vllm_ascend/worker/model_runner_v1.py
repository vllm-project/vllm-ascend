--- conflicted
+++ resolved
@@ -599,12 +599,7 @@
             self.requests[req_id] = CachedRequestState(
                 req_id=req_id,
                 prompt_token_ids=new_req_data.prompt_token_ids,
-<<<<<<< HEAD
                 prompt_embeds=new_req_data.prompt_embeds,
-                mm_kwargs=new_req_data.mm_kwargs,
-                mm_positions=new_req_data.mm_positions,
-=======
->>>>>>> f39bd309
                 sampling_params=sampling_params,
                 pooling_params=pooling_params,
                 generator=generator,
