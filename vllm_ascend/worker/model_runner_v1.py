--- conflicted
+++ resolved
@@ -258,13 +258,8 @@
                                              diagonal=1).to(self.device)
             if get_pp_group().is_last_rank:
                 self.drafter = get_spec_decode_method(
-<<<<<<< HEAD
                     self.speculative_config.method,self.vllm_config,
                     self.device,self,is_torchair_graph)
-=======
-                    self.speculative_config.method, self.vllm_config,
-                    self.device, self)
->>>>>>> f86596a6
                 self.rejection_sampler = AscendRejectionSampler()
 
         # Persistent batch.
@@ -587,7 +582,7 @@
     def _sync_metadata_across_dp(
             self, num_tokens: int, with_prefill: bool, enable_dbo: bool
     ) -> tuple[int, Optional[torch.Tensor], bool, bool]:
-        if self.dp_size == 1:
+        if self.dp_size == 1 or self.vllm_config.model_config.enforce_eager:
             return num_tokens, None, with_prefill, enable_dbo
 
         # Sync num_tokens, with_prefill, enable_dbo across dp ranks
@@ -2404,42 +2399,6 @@
         logger.info("Graph capturing finished in %.0f secs, took %.2f GiB",
                     elapsed_time, npu_graph_size / (1 << 30))
 
-<<<<<<< HEAD
-    def _generate_ngram_token_ids(
-        self,
-        sampled_token_ids: list[list[int]],
-    ) -> list[list[int]]:
-        # TODO(woosuk): Optimize.
-        draft_token_ids: list[list[int]] = []
-        for i, sampled_ids in enumerate(sampled_token_ids):
-            num_sampled_ids = len(sampled_ids)
-            if not num_sampled_ids:
-                # Skip speculative decoding.
-                draft_token_ids.append([])
-                continue
-
-            # Skip requests that require top-p, top-k, etc.
-            req_id = self.input_batch.req_ids[i]
-            if req_id in self.input_batch.spec_decode_unsupported_reqs:
-                draft_token_ids.append([])
-                continue
-
-            # Add sampled_token_ids to token_ids_cpu.
-            start_idx = self.input_batch.num_tokens_no_spec[i]
-            end_idx = start_idx + num_sampled_ids
-            self.input_batch.token_ids_cpu[i, start_idx:end_idx] = sampled_ids
-            assert isinstance(self.drafter, NgramProposer)
-            drafter_output = self.drafter.propose(
-                self.input_batch.token_ids_cpu[i, :end_idx])
-            if drafter_output is None or len(drafter_output) == 0:
-                draft_token_ids.append([])
-            else:
-                draft_token_ids.append(drafter_output.tolist())
-        return draft_token_ids
-
-
-=======
->>>>>>> f86596a6
     def _get_prompt_logprobs_dict(
         self,
         hidden_states: torch.Tensor,
