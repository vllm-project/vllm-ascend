#
# Copyright (c) 2025 Huawei Technologies Co., Ltd. All Rights Reserved.
# Copyright 2023 The vLLM team.
#
# Licensed under the Apache License, Version 2.0 (the "License");
# you may not use this file except in compliance with the License.
# You may obtain a copy of the License at
#
#     http://www.apache.org/licenses/LICENSE-2.0
#
# Unless required by applicable law or agreed to in writing, software
# distributed under the License is distributed on an "AS IS" BASIS,
# WITHOUT WARRANTIES OR CONDITIONS OF ANY KIND, either express or implied.
# See the License for the specific language governing permissions and
# limitations under the License.
# This file is a part of the vllm-ascend project.
# Adapted from vllm-project/vllm/vllm/worker/gpu_model_runner.py
#

import copy
import gc
import itertools
import math
import time
from collections import defaultdict
from collections.abc import Iterator
from contextlib import contextmanager, nullcontext
from copy import deepcopy
from dataclasses import dataclass
from multiprocessing import Manager
from typing import (TYPE_CHECKING, Any, Dict, List, NamedTuple, Optional,
                    Tuple, Union, cast)

import numpy as np
import numpy.typing as npt
import regex as re
import torch
import torch._dynamo.cache_size
import torch.distributed as dist
import torch.nn as nn
from tqdm import tqdm  # type: ignore
from vllm.attention import AttentionType, get_attn_backend
from vllm.attention.backends.abstract import AttentionBackend
from vllm.attention.layer import Attention
from vllm.compilation.counter import compilation_counter
from vllm.compilation.monitor import set_cudagraph_capturing_enabled
from vllm.config import CUDAGraphMode, VllmConfig, get_layers_from_vllm_config
from vllm.distributed import tensor_model_parallel_all_gather
from vllm.distributed.kv_transfer import (get_kv_transfer_group,
                                          has_kv_transfer_group)
from vllm.distributed.kv_transfer.kv_connector.v1 import KVConnectorBase_V1
from vllm.distributed.parallel_state import (get_dcp_group, get_dp_group,
                                             get_pp_group, get_tp_group,
                                             is_global_first_rank)
from vllm.forward_context import BatchDescriptor, get_forward_context
from vllm.logger import logger
from vllm.model_executor.layers.attention_layer_base import AttentionLayerBase
from vllm.model_executor.layers.mamba.abstract import MambaBase
from vllm.model_executor.layers.rotary_embedding import MRotaryEmbedding
from vllm.model_executor.model_loader import get_model
# yapf conflicts with isort for this block
# yapf: disable
from vllm.model_executor.models.interfaces import (SupportsMultiModal,
                                                   supports_mrope,
                                                   supports_transcription)
from vllm.model_executor.models.interfaces_base import (
    VllmModelForPooling, is_pooling_model, is_text_generation_model)
from vllm.multimodal import MULTIMODAL_REGISTRY
from vllm.multimodal.inputs import MultiModalKwargsItem, PlaceholderRange
from vllm.multimodal.utils import group_mm_kwargs_by_modality
from vllm.pooling_params import PoolingParams
from vllm.sampling_params import SamplingType
from vllm.sequence import IntermediateTensors
from vllm.tasks import GenerationTask, PoolingTask, SupportedTask
from vllm.utils import cdiv, length_from_prompt_token_ids_or_embeds
from vllm.utils.jsontree import json_map_leaves
from vllm.v1.attention.backends.gdn_attn import GDNAttentionMetadataBuilder
from vllm.v1.attention.backends.utils import (
    AttentionCGSupport, CommonAttentionMetadata,
    reorder_batch_to_split_decodes_and_prefills)
from vllm.v1.cudagraph_dispatcher import CudagraphDispatcher
# yapf conflicts with isort for this block
# yapf: disable
from vllm.v1.kv_cache_interface import (AttentionSpec,
                                        EncoderOnlyAttentionSpec,
                                        FullAttentionSpec, KVCacheConfig,
                                        KVCacheGroupSpec, KVCacheSpec,
                                        MambaSpec, MLAAttentionSpec,
                                        UniformTypeKVCacheSpecs)
# yapf: enable
from vllm.v1.outputs import (EMPTY_MODEL_RUNNER_OUTPUT, AsyncModelRunnerOutput,
                             DraftTokenIds, LogprobsTensors, ModelRunnerOutput,
                             PoolerOutput)
from vllm.v1.pool.metadata import PoolingMetadata
from vllm.v1.sample.metadata import SamplingMetadata
from vllm.v1.spec_decode.metadata import SpecDecodeMetadata
from vllm.v1.spec_decode.ngram_proposer import NgramProposer
from vllm.v1.utils import CpuGpuBuffer
from vllm.v1.worker.kv_connector_model_runner_mixin import KVConnectorOutput
from vllm.v1.worker.lora_model_runner_mixin import LoRAModelRunnerMixin
from vllm.v1.worker.utils import (AttentionGroup, bind_kv_cache,
                                  gather_mm_placeholders,
                                  sanity_check_mm_encoder_outputs,
                                  scatter_mm_placeholders)

import vllm_ascend.envs as envs_ascend
from vllm_ascend.ascend_config import get_ascend_config
from vllm_ascend.ascend_forward_context import (MoECommType,
                                                set_ascend_forward_context)
from vllm_ascend.attention.attention_mask import AttentionMaskBuilder
from vllm_ascend.attention.attention_v1 import (AscendAttentionMetadataBuilder,
                                                AscendAttentionState)
from vllm_ascend.attention.utils import (AscendCommonAttentionMetadata,
                                         AscendPrefillContextParallelMetadata)
# yapf: disable
from vllm_ascend.compilation.acl_graph import (ACLGraphWrapper,
                                               set_graph_params,
                                               update_attn_dcp_pcp_params,
                                               update_attn_params,
                                               update_mla_attn_dcp_pcp_params,
                                               update_mla_attn_params)
# yapf: enable
from vllm_ascend.eplb.adaptor.vllm_adaptor import VllmEplbAdaptor
from vllm_ascend.eplb.core.eplb_device_transfer_loader import \
    D2DExpertWeightLoader
from vllm_ascend.eplb.core.eplb_utils import EPLBParamUtils
from vllm_ascend.eplb.core.eplb_worker import EplbProcess
from vllm_ascend.eplb.eplb_updator import EplbUpdator
from vllm_ascend.eplb.utils import model_register
from vllm_ascend.ops.weight_prefetch import WeightPrefetchMethod
from vllm_ascend.platform import NPUPlatform
from vllm_ascend.sample.logits_processor import build_logitsprocs
from vllm_ascend.sample.rejection_sampler import AscendRejectionSampler
from vllm_ascend.spec_decode import get_spec_decode_method
from vllm_ascend.spec_decode.eagle_proposer import EagleProposer
from vllm_ascend.spec_decode.interface import SpecDcodeType
from vllm_ascend.spec_decode.mtp_proposer import MtpProposer
from vllm_ascend.torchair.torchair_mtp_proposer import TorchairMtpProposer
from vllm_ascend.utils import (ACL_FORMAT_FRACTAL_ND, ACL_FORMAT_FRACTAL_NZ,
                               AscendSocVersion, ProfileExecuteDuration,
                               enable_sp, get_ascend_soc_version, is_310p,
                               is_enable_nz, is_moe_model, lmhead_tp_enable,
                               prefill_context_parallel_enable,
                               vllm_version_is)
from vllm_ascend.worker.npu_input_batch import CachedRequestState, InputBatch

if prefill_context_parallel_enable():
    from vllm.distributed import get_pcp_group
    from vllm.distributed.parallel_state import (
        get_prefill_context_model_parallel_rank,
        get_prefill_context_model_parallel_world_size)

if vllm_version_is("0.11.0"):
    from vllm.utils import (STR_DTYPE_TO_TORCH_DTYPE, DeviceMemoryProfiler,
                            get_dtype_size)
else:
    from vllm.utils.mem_utils import DeviceMemoryProfiler
    from vllm.utils.torch_utils import STR_DTYPE_TO_TORCH_DTYPE, get_dtype_size

# yapf: enable

if vllm_version_is("0.11.0"):
    from vllm.attention.layer import Attention
    from vllm.config import CompilationLevel
    from vllm.utils import LazyLoader, is_pin_memory_available

    from vllm_ascend.models.layers.mla import AscendMultiHeadLatentAttention
else:
    from vllm.attention.layer import MLAAttention
    from vllm.config import CompilationMode
    from vllm.utils.import_utils import LazyLoader
    from vllm.utils.platform_utils import is_pin_memory_available

if TYPE_CHECKING:
    import xgrammar as xgr  # type: ignore[import-untyped]
    from vllm.v1.core.sched.output import SchedulerOutput
else:
    xgr = LazyLoader("xgr", globals(), "xgrammar")

import torch_npu

# if true, allow tensor initialization and casting with internal format (e.g., NZ)
torch.npu.config.allow_internal_format = True

if is_310p():
    torch_npu.npu.set_compile_mode(jit_compile=False)
    ACL_FORMAT = ACL_FORMAT_FRACTAL_NZ
else:
    ACL_FORMAT = ACL_FORMAT_FRACTAL_ND


@dataclass
class GraphCaptureContext:
    stream: torch.npu.Stream


@contextmanager
def graph_capture(device: torch.device):
    """
    `graph_capture` is a context manager which should surround the code that
    is capturing the NPU graph. Its main purpose is to ensure that the
    some operations will be run after the graph is captured, before the graph
    is replayed. It returns a `GraphCaptureContext` object which contains the
    necessary data for the graph capture. Currently, it only contains the
    stream that the graph capture is running on. This stream is set to the
    current NPU stream when the context manager is entered and reset to the
    default stream when the context manager is exited. This is to ensure that
    the graph capture is running on a separate stream from the default stream,
    in order to explicitly distinguish the kernels to capture
    from other kernels possibly launched on background in the default stream.
    """
    graph_capture_context = GraphCaptureContext(
        torch.npu.Stream(device=device))
    stream = graph_capture_context.stream

    # we use nullcontext now
    maybe_ca_context = nullcontext()

    # ensure all initialization operations complete before attempting to
    # capture the graph on another stream
    curr_stream = torch.npu.current_stream()
    if curr_stream != stream:
        stream.wait_stream(curr_stream)

    with torch.npu.stream(stream), maybe_ca_context:
        yield graph_capture_context


# Wrapper for ModelRunnerOutput to support overlapped execution.
class AsyncNPUModelRunnerOutput(AsyncModelRunnerOutput):

    def __init__(
        self,
        model_runner_output: ModelRunnerOutput,
        sampled_token_ids: torch.Tensor,
        invalid_req_indices: list[int],
        async_output_copy_stream: torch.npu.Stream,
    ):
        self._model_runner_output = model_runner_output
        self._invalid_req_indices = invalid_req_indices

        # Event on the copy stream so we can synchronize the non-blocking copy.
        self._async_copy_ready_event = torch.npu.Event()

        # Keep a reference to the device tensor to avoid it being
        # deallocated until we finish copying it to the host.
        self._sampled_token_ids = sampled_token_ids

        # Initiate the copy on a separate stream, but do not synchronize it.
        default_stream = torch.npu.current_stream()
        with torch.npu.stream(async_output_copy_stream):
            async_output_copy_stream.wait_stream(default_stream)
            self._sampled_token_ids_cpu = self._sampled_token_ids.to(
                'cpu', non_blocking=True)
            self._async_copy_ready_event.record()

    def get_output(self) -> ModelRunnerOutput:
        """Copy the device tensors to the host and return a ModelRunnerOutput.

        This function blocks until the copy is finished.
        """
        self._async_copy_ready_event.synchronize()

        # Release the device tensor once the copy has completed
        del self._sampled_token_ids

        valid_sampled_token_ids = self._sampled_token_ids_cpu.tolist()
        for i in self._invalid_req_indices:
            valid_sampled_token_ids[i].clear()

        output = self._model_runner_output
        output.sampled_token_ids = valid_sampled_token_ids
        return output


class NPUModelRunner(LoRAModelRunnerMixin):

    def __init__(self, vllm_config: VllmConfig, device: torch.device):
        self.vllm_config = vllm_config
        self.model_config = vllm_config.model_config
        self.cache_config = vllm_config.cache_config
        self.compilation_config = vllm_config.compilation_config
        self.load_config = vllm_config.load_config
        self.lora_config = vllm_config.lora_config
        self.parallel_config = vllm_config.parallel_config
        self.pin_memory = is_pin_memory_available()
        self.scheduler_config = vllm_config.scheduler_config
        self.speculative_config = vllm_config.speculative_config
        self.block_size = vllm_config.cache_config.block_size
        self.max_num_blocks_per_req = cdiv(self.model_config.max_model_len,
                                           self.block_size)
        self.max_num_tokens = self.scheduler_config.max_num_batched_tokens
        decode_max_num_seqs = getattr(self.scheduler_config,
                                      'decode_max_num_seqs', 0)
        self.max_num_reqs = max(self.scheduler_config.max_num_seqs,
                                decode_max_num_seqs)
        self.dp_size = vllm_config.parallel_config.data_parallel_size
        self.dp_rank = vllm_config.parallel_config.data_parallel_rank
        self.pcp_size = get_prefill_context_model_parallel_world_size(
        ) if prefill_context_parallel_enable() else 1
        self.pcp_rank = get_prefill_context_model_parallel_rank(
        ) if self.pcp_size > 1 else 0
        self.dcp_size = get_dcp_group().world_size
        self.dcp_rank = get_dcp_group().rank_in_group
        self.device = device
        if envs_ascend.VLLM_ASCEND_ENABLE_PREFETCH_MLP:
            self.prefetch_stream = torch.npu.Stream(device=device)
        else:
            self.prefetch_stream = None
        self.dtype = self.model_config.dtype
        if envs_ascend.VLLM_ASCEND_ENABLE_TOPK_TOPP_OPTIMIZATION:
            # TODO: drop the env config to use ascend sampler by default
            from vllm_ascend.sample.sampler import AscendSampler

            self.sampler = AscendSampler()
        else:
            from vllm.v1.sample.sampler import Sampler

            self.sampler = Sampler()
        self.reorder_batch_threshold: Optional[int] = None

        # Lazy initialization, these will be set after __init__
        self.kv_caches: List[torch.Tensor] = []
        self.attn_groups: list[list[AttentionGroup]] = []
        self.encoder_cache: Dict[str, torch.Tensor] = {}
        self.attn_mask = None
        self.attn_state = None
        self.requests: Dict[str, CachedRequestState] = {}
        self.intermediate_tensors: Optional[IntermediateTensors] = None
        self.runner_only_attn_layers: set[str] = set()

        self.ascend_config = get_ascend_config()
        if self.ascend_config.ascend_scheduler_config.enabled:
            self.chunked_prefill_enabled = self.scheduler_config.chunked_prefill_enabled
        else:
            self.chunked_prefill_enabled = True
        self.weight_prefetch_method = WeightPrefetchMethod(
            self.ascend_config.weight_prefetch_config)

        if self.cache_config.cache_dtype == "auto":
            self.kv_cache_dtype = self.dtype
        else:
            self.kv_cache_dtype = STR_DTYPE_TO_TORCH_DTYPE[
                self.cache_config.cache_dtype]
        # use_hybrid_blocks: if hybrid blocks is used.
        self.use_hybrid_blocks: bool = False
        self.need_accepted_tokens: bool = False

        self.is_multimodal_model = self.model_config.is_multimodal_model
        self.is_pooling_model = self.model_config.pooler_config is not None
        self.enable_prompt_embeds = self.model_config.enable_prompt_embeds
        if self.is_multimodal_model or self.enable_prompt_embeds:
            self.inputs_embeds = self._make_buffer(
                self.max_num_tokens,
                self.model_config.get_hidden_size(),
                dtype=self.dtype,
                numpy=False)
        self.is_token_ids = self._make_buffer(self.max_num_tokens,
                                              dtype=torch.bool)

        # Set up Attention
        self.use_sparse = hasattr(self.vllm_config.model_config.hf_config,
                                  "index_topk")
        self.attn_backend = get_attn_backend(0,
                                             self.dtype,
                                             None,
                                             self.block_size,
                                             use_mla=self.model_config.use_mla,
                                             use_sparse=self.use_sparse)
        if self.pcp_size > 1:
            self.attn_mask_builder = None
        else:
            self.attn_mask_builder = AttentionMaskBuilder(
                self.scheduler_config.max_num_batched_tokens, self.dtype,
                self.device)

        self._set_up_drafter()

        # kv role
        self.is_kv_producer = False
        self.is_kv_consumer = False
        if vllm_config.kv_transfer_config is not None:
            self.is_kv_producer = vllm_config.kv_transfer_config.is_kv_producer
            self.is_kv_consumer = vllm_config.kv_transfer_config.is_kv_consumer

        self._may_pad_kv_consumer_num_seq()

        # Persistent batch.
        self.input_ids = torch.zeros(self.max_num_tokens,
                                     dtype=torch.int32,
                                     device=self.device)
        self.positions = torch.zeros(self.max_num_tokens,
                                     dtype=torch.int64,
                                     device=self.device)
        self.query_start_loc = torch.zeros(self.max_num_reqs + 1,
                                           dtype=torch.int32,
                                           device=self.device)
        self.seq_lens = torch.zeros(self.max_num_reqs,
                                    dtype=torch.int32,
                                    device=self.device)

        if self.vllm_config.model_config.use_mla and \
            self.compilation_config.cudagraph_mode == CUDAGraphMode.FULL_DECODE_ONLY:
            rope_dim = self.model_config.hf_text_config.qk_rope_head_dim
            self.cos = torch.ones(self.max_num_reqs *
                                  self.decode_token_per_req,
                                  1,
                                  1,
                                  rope_dim,
                                  dtype=self.dtype,
                                  device=self.device)
            self.sin = torch.zeros(self.max_num_reqs *
                                   self.decode_token_per_req,
                                   1,
                                   1,
                                   rope_dim,
                                   dtype=self.dtype,
                                   device=self.device)
        else:
            self.cos = None
            self.sin = None

        self.uses_mrope = self.model_config.uses_mrope
        # Only relevant for models using M-RoPE (e.g, Qwen2-VL)
        if self.uses_mrope:
            # NOTE: `mrope_positions` is implemented with one additional dummy
            # position on purpose to make it non-contiguous so that it can work
            # with torch compile.
            # See detailed explanation in https://github.com/vllm-project/vllm/pull/12128#discussion_r1926431923

            # NOTE: When M-RoPE is enabled, position ids are 3D regardless of
            # the modality of inputs. For text-only inputs, each dimension has
            # identical position IDs, making M-RoPE functionally equivalent to
            # 1D-RoPE.
            # See page 5 of https://arxiv.org/abs/2409.12191
            self.mrope_positions = torch.zeros((3, self.max_num_tokens + 1),
                                               dtype=torch.int64,
                                               device=self.device)
            self.mrope_positions_cpu = torch.zeros(
                (3, self.max_num_tokens + 1),
                dtype=torch.int64,
                device="cpu",
                pin_memory=True)
            self.mrope_positions_np = self.mrope_positions_cpu.numpy()

        # OPTIMIZATION: Cache the tensors rather than creating them every step.
        self.arange_np: npt.NDArray[np.int32] = np.arange(max(
            self.max_num_reqs + 1, self.model_config.max_model_len,
            self.max_num_tokens),
                                                          dtype=np.int32)
        # NOTE(woosuk): These tensors are "stateless", i.e., they are literally
        # a faster version of creating a new tensor every time. Thus, we should
        # not make any assumptions about the values in these tensors.
        self.input_ids_cpu = torch.zeros(self.max_num_tokens,
                                         dtype=torch.int32,
                                         device="cpu",
                                         pin_memory=True)
        self.positions_cpu = torch.zeros(self.max_num_tokens,
                                         dtype=torch.int64,
                                         device="cpu",
                                         pin_memory=True)
        self.positions_np = self.positions_cpu.numpy()

        self.query_start_loc_cpu = torch.zeros(self.max_num_reqs + 1,
                                               dtype=torch.int32,
                                               device="cpu",
                                               pin_memory=True)
        self.query_start_loc_np = self.query_start_loc_cpu.numpy()
        self.seq_lens_cpu = torch.zeros(self.max_num_reqs,
                                        dtype=torch.int32,
                                        device="cpu",
                                        pin_memory=True)
        self.seq_lens_np = self.seq_lens_cpu.numpy()
        self.pcp_allgather_restore_idx = torch.zeros(
            self.max_num_tokens + 2 * self.pcp_size * self.max_num_reqs,
            dtype=torch.int32,
            device=self.device)
        self.cp_kv_recover_idx_for_chunk: List[List[int]] = [
            [] for _ in range(self.pcp_size)
        ]

        self.num_pcp_pads = torch.zeros(self.max_num_reqs, dtype=torch.int32)
        self.pcp_padded_slot_mapping = torch.zeros(
            self.max_num_tokens + 2 * self.pcp_size * self.max_num_reqs,
            dtype=torch.int32,
            device=self.device)
        self.num_actual_tokens_pcp_padded = 0
        if self.speculative_config and self.pcp_size > 1:
            self.input_ids_pcp_full = torch.zeros(self.max_num_tokens,
                                                  dtype=torch.int32,
                                                  device="cpu",
                                                  pin_memory=True)
            self.query_start_loc_pcp_full = torch.zeros(self.max_num_reqs + 1,
                                                        dtype=torch.int32,
                                                        device="cpu",
                                                        pin_memory=True)
            self.query_start_loc_pcp_full_np = self.query_start_loc_pcp_full.numpy(
            )
            self.positions_pcp_full = torch.zeros(self.max_num_tokens,
                                                  dtype=torch.int64,
                                                  device="cpu",
                                                  pin_memory=True)
            self.positions_np_pcp_full = self.positions_pcp_full.numpy()

        self.use_aclgraph = self._use_aclgraph()
        self.aclgraph_batch_sizes = list(
            reversed(self.compilation_config.cudagraph_capture_sizes))

        self.uniform_decode_query_len = 1 if not self.speculative_config else \
            1 + self.speculative_config.num_speculative_tokens
        # aclgraph dispatcher for runtime aclgraph dispatching.
        self.aclgraph_dispatcher = CudagraphDispatcher(self.vllm_config)
        # Cached outputs.
        self._draft_token_ids: Optional[Union[list[list[int]],
                                              torch.Tensor]] = None

        # NOTE: we need to use `in_profile_run` to determine whether `enable_force_load_balance` is True
        self.in_profile_run = False

        self._init_mc2_tokens_capacity()
        if is_moe_model(vllm_config):
            self.reserved_mc2_mask = torch.zeros(
                self.mc2_tokens_capacity,
                dtype=torch.bool,
                device=self.device,
            )
        else:
            self.reserved_mc2_mask = None
        self.dynamic_eplb = self.ascend_config.dynamic_eplb or self.ascend_config.expert_map_record_path
        if self.dynamic_eplb:
            EPLBParamUtils.check_dynamic_eplb(self.ascend_config.dynamic_eplb)
            EPLBParamUtils.check_expert_map_record_path(
                self.ascend_config.expert_map_record_path)
            self.is_eplb_warmuped = False
            self.policy_type = self.ascend_config.eplb_policy_type
            self.eplb_loader = D2DExpertWeightLoader()
            self.manager = Manager()
            self.shared_dict = self.manager.dict({
                "expert_map": None,
                "moe_load": None,
                "expert_maps": None
            })
            self.eplb_process = EplbProcess(shared_dict=self.shared_dict,
                                            policy_type=self.policy_type,
                                            enable_d2d=True)
            self.process = self.eplb_process._launch_process()
            ascend_config = get_ascend_config()
            self.eplb_updator = EplbUpdator(ascend_config, self.eplb_loader,
                                            self.eplb_process, self.process)

        self.use_async_scheduling = self.scheduler_config.async_scheduling
        self.async_output_copy_stream = torch.npu.Stream() if \
            self.use_async_scheduling else None
        # Input Batch
        # NOTE(Chen): Ideally, we should initialize the input batch inside
        # `initialize_kv_cache` based on the kv cache config. However, as in
        # https://github.com/vllm-project/vllm/pull/18298, due to some unknown
        # reasons, we have to initialize the input batch before `load_model`,
        # quantization + weight offloading will fail otherwise. As a temporary
        # solution, we initialize the input batch here, and re-initialize it
        # in `initialize_kv_cache` if the block_sizes here is different from
        # the block_sizes in the kv cache config.
        self.input_batch = InputBatch(
            max_num_reqs=self.max_num_reqs,
            max_model_len=self.model_config.max_model_len,
            max_num_batched_tokens=self.max_num_tokens,
            device=self.device,
            pin_memory=self.pin_memory,
            vocab_size=self.model_config.get_vocab_size(),
            block_sizes=[self.block_size],
            is_spec_decode=bool(self.vllm_config.speculative_config),
            logitsprocs=build_logitsprocs(
                self.vllm_config, self.device, self.pin_memory,
                self.is_pooling_model,
                self.vllm_config.model_config.logits_processors),
            is_pooling_model=self.is_pooling_model,
            kernel_block_sizes=[[self.vllm_config.cache_config.block_size]],
            cp_kv_cache_interleave_size=self.parallel_config.
            cp_kv_cache_interleave_size
            if prefill_context_parallel_enable() else 1,
        )
        self.num_accepted_tokens = self._make_buffer(self.max_num_reqs,
                                                     dtype=torch.int64)
        self.num_draft_tokens = self._make_buffer(self.max_num_reqs,
                                                  dtype=torch.int32)
        # Only relevant for multimodal models
        self.mm_registry = MULTIMODAL_REGISTRY
        self.supports_mm_inputs = self.mm_registry.supports_multimodal_inputs(
            self.model_config)
        if self.supports_mm_inputs:
            self.is_mm_embed = self._make_buffer(self.max_num_tokens,
                                                 dtype=torch.bool)
        # TODO: EVS Support (Video tokens pruning) (see vllm#22980)
        self.is_multimodal_pruning_enabled = False

    def _set_up_drafter(self):
        # Set up speculative decoding.
        self.spec_attn_mask = None
        self.drafter: Optional[Union[NgramProposer, EagleProposer, MtpProposer,
                                     TorchairMtpProposer]] = None
        self.actual_seq_lengths_q: list[int] = []
        self.decode_token_per_req = 1
        if self.speculative_config:
            spec_token_num = self.speculative_config.num_speculative_tokens
            assert spec_token_num > 0
            self.decode_token_per_req = 1 + spec_token_num
            self.spec_attn_mask = torch.triu(torch.ones(2048,
                                                        2048,
                                                        dtype=torch.bool),
                                             diagonal=1).to(self.device)
            if get_pp_group().is_last_rank:
                self.drafter = self._get_drafter()
                if vllm_version_is("0.11.0"):
                    self.rejection_sampler = AscendRejectionSampler()
                else:
                    self.rejection_sampler = AscendRejectionSampler(
                        self.sampler)
            self.actual_seq_lengths_q = list(
                range(self.decode_token_per_req, self.max_num_tokens + 1,
                      self.decode_token_per_req))
        self.discard_request_indices = self._make_buffer(self.max_num_reqs,
                                                         dtype=torch.int64)
        self.num_discarded_requests = 0

    def _get_drafter(self):
        return get_spec_decode_method(self.speculative_config.method,
                                      self.vllm_config, self.device, self)

    def _may_pad_kv_consumer_num_seq(self):
        # For Full Graph + MTP in a PD (Prefill/Decode) disaggregation scenario,
        # we may want to pad self.max_num_seqs in kv_consumer nodes to avoid
        # exceeding a sequence length limit (16 tokens) in npu_fused_infer_attention_score operation
        pass

    def _init_mc2_tokens_capacity(self):
        # NOTE: To be clear, we need to make sure that during graph capture, the number of
        # tokens is less than or equal to mc2_tokens_capacity. According to _set_cudagraph_sizes,
        # the max number of tokens in graph is min(max_num_seqs * uniform_decode_query_len, 512).
        if self.compilation_config.cudagraph_capture_sizes:
            max_num_tokens = self.compilation_config.cudagraph_capture_sizes[0]
        else:
            # NOTE: To save memory, we cap the max number of tokens to 512.
            max_num_tokens = min(
                self.max_num_reqs * self.uniform_decode_query_len, 512)
        tp_size = self.parallel_config.tensor_parallel_size
        # Use integer arithmetic for ceiling division.
        num_tokens_per_tp_rank = (max_num_tokens + tp_size - 1) // tp_size
        self.mc2_tokens_capacity: int = num_tokens_per_tp_rank * tp_size

    def _make_buffer(self,
                     *size: Union[int, torch.SymInt],
                     dtype: torch.dtype,
                     numpy: bool = True) -> CpuGpuBuffer:
        # Bfloat16 torch tensors cannot be directly cast to a numpy array, so
        # if a bfloat16 buffer is needed without a corresponding numpy array,
        # don't bother instantiating the numpy array.
        return CpuGpuBuffer(*size,
                            dtype=dtype,
                            device=self.device,
                            pin_memory=self.pin_memory,
                            with_numpy=numpy)

    def _update_states_after_model_execute(
            self, output_token_ids: torch.Tensor) -> None:
        """Update the cached states after model execution.

        This is used for MTP/EAGLE for hybrid models, as in linear attention,
        only the last token's state is kept. In MTP/EAGLE, for draft tokens
        the state are kept util we decide how many tokens are accepted for
        each sequence, and a shifting is done during the next iteration
        based on the number of accepted tokens.
        """
        if not self.model_config.is_hybrid or not self.speculative_config:
            return

        # Find the number of accepted tokens for each sequence.
        num_accepted_tokens = (torch.cat(
            [
                output_token_ids,
                torch.full((output_token_ids.size(0), 1),
                           -1,
                           device=output_token_ids.device),
            ],
            dim=1) == -1).int().argmax(-1).cpu().numpy()
        for i, num_tokens in enumerate(num_accepted_tokens):
            self.input_batch.num_accepted_tokens_cpu[i] = num_tokens

    def _use_aclgraph(self) -> bool:
        if vllm_version_is("0.11.0"):
            return self.compilation_config.cudagraph_mode != CUDAGraphMode.NONE and self.compilation_config.level == CompilationLevel.PIECEWISE and not self.model_config.enforce_eager
        else:
            return self.compilation_config.cudagraph_mode != CUDAGraphMode.NONE and self.compilation_config.mode == CompilationMode.VLLM_COMPILE and not self.model_config.enforce_eager

    def _update_states(self, scheduler_output: "SchedulerOutput") -> None:
        # Remove finished requests from the cached states.
        for req_id in scheduler_output.finished_req_ids:
            self.requests.pop(req_id, None)

        # Remove the finished requests from the persistent batch.
        # NOTE(woosuk): There could be an edge case where finished_req_ids and
        # scheduled_req_ids overlap. This happens when a request is aborted and
        # then resubmitted with the same ID. In this case, we treat them as two
        # distinct requests - clearing the cached states for the first request
        # and handling the second as a new request.
        for req_id in scheduler_output.finished_req_ids:
            self.input_batch.remove_request(req_id)
        for mm_hash in scheduler_output.free_encoder_mm_hashes:
            self.encoder_cache.pop(mm_hash, None)
        # Remove the unscheduled requests from the persistent batch.
        # NOTE(woosuk): The unscheduled requests are either preempted requests
        # or running requests that are not scheduled in this step. We remove
        # them from the persistent batch but keep their cached states since
        # they will be scheduled again sometime in the future.
        scheduled_req_ids = scheduler_output.num_scheduled_tokens.keys()
        cached_req_ids = self.input_batch.req_id_to_index.keys()
        unscheduled_req_ids = cached_req_ids - scheduled_req_ids
        # NOTE(woosuk): The persistent batch optimization assumes that
        # consecutive batches contain mostly the same requests. If batches
        # have low request overlap (e.g., alternating between two distinct
        # sets of requests), this optimization becomes very inefficient.
        for req_id in unscheduled_req_ids:
            self.input_batch.remove_request(req_id)

        req_ids_to_add: list[str] = []
        # Add new requests to the cached states.
        for new_req_data in scheduler_output.scheduled_new_reqs:
            req_id = new_req_data.req_id
            sampling_params = new_req_data.sampling_params
            pooling_params = new_req_data.pooling_params

            if sampling_params and \
                sampling_params.sampling_type == SamplingType.RANDOM_SEED:
                generator = torch.Generator(device=self.device)
                generator.manual_seed(sampling_params.seed)
            else:
                generator = None

            if pooling_params:
                assert (task := pooling_params.task) is not None, (
                    "You did not set `task` in the API")
                model = cast(VllmModelForPooling, self.get_model())
                to_update = model.pooler.get_pooling_updates(task)
                to_update.apply(pooling_params)

            backward_kwargs = {}
            backward_kwargs["mm_features"] = new_req_data.mm_features

            # Create request state - CP/DCP tracking will be computed below
            req_state = CachedRequestState(
                req_id=req_id,
                prompt_token_ids=new_req_data.prompt_token_ids,
                prompt_embeds=new_req_data.prompt_embeds,
                sampling_params=sampling_params,
                pooling_params=pooling_params,
                generator=generator,
                block_ids=new_req_data.block_ids,
                num_computed_tokens=new_req_data.num_computed_tokens,
                output_token_ids=[],
                lora_request=new_req_data.lora_request,
                local_chunked_kv_lens=None,
                **backward_kwargs,
            )

            # Compute CP/DCP tracking fields for chunked prefill
            if self.pcp_size * self.dcp_size > 1:
                num_computed_tokens = new_req_data.num_computed_tokens
                if num_computed_tokens > 0:
                    # Initialize with starting rank 0
                    temp_start_rank_dict = {req_id: (0, 0)}

                    # Compute token distribution for initial tokens
                    current_distribution = self.get_split_computed_tokens(
                        np.array([num_computed_tokens]),
                        request_ids=[req_id],
                        request_start_rank_dict=temp_start_rank_dict,
                        cp_kv_cache_interleave_size=self.parallel_config.
                        cp_kv_cache_interleave_size,
                    )[0]

                    # Update next_cp_dcp_start_rank
                    req_state.next_cp_dcp_start_rank = temp_start_rank_dict[
                        req_id][0]
                    req_state.token_blank_in_last_blk = temp_start_rank_dict[
                        req_id][1]

                    req_state.local_chunked_kv_lens = [
                        copy.deepcopy(current_distribution)
                    ]
                else:
                    # No computed tokens yet
                    req_state.local_chunked_kv_lens = []

            self.requests[req_id] = req_state

            # Only relevant for models using M-RoPE (e.g, Qwen2-VL)
            if self.uses_mrope:
                self._init_mrope_positions(self.requests[req_id])

            req_ids_to_add.append(req_id)

        # Update the states of the running/resumed requests.
        is_last_rank = get_pp_group().is_last_rank
        req_data = scheduler_output.scheduled_cached_reqs
        for i, req_id in enumerate(req_data.req_ids):
            req_state = self.requests[req_id]
            num_computed_tokens = req_data.num_computed_tokens[i]
            new_block_ids = req_data.new_block_ids[i]
            resumed_from_preemption = req_data.resumed_from_preemption[i]

            # Update the cached states.
            prev_num_computed_tokens = req_state.num_computed_tokens
            req_state.num_computed_tokens = num_computed_tokens

            # Compute CP/DCP tracking fields for chunked prefill
            if self.pcp_size * self.dcp_size > 1:
                # If this is the first chunk, initialize tracking fields
                if req_state.local_chunked_kv_lens is None:
                    req_state.local_chunked_kv_lens = []

                # Compute tokens added in this chunk (not cumulative)
                chunk_tokens = num_computed_tokens - prev_num_computed_tokens

                if chunk_tokens > 0:
                    # Create a temporary dict with this request's starting rank
                    temp_start_rank_dict = {
                        req_id: (req_state.next_cp_dcp_start_rank,
                                 req_state.token_blank_in_last_blk)
                    }

                    # Compute distribution for this chunk only
                    chunk_distribution = self.get_split_computed_tokens(
                        np.array([chunk_tokens]),
                        request_ids=[req_id],
                        request_start_rank_dict=temp_start_rank_dict,
                        cp_kv_cache_interleave_size=self.parallel_config.
                        cp_kv_cache_interleave_size,
                    )[0]

                    # Update next_cp_dcp_start_rank for this request
                    req_state.next_cp_dcp_start_rank = temp_start_rank_dict[
                        req_id][0]
                    req_state.token_blank_in_last_blk = temp_start_rank_dict[
                        req_id][1]

                    # Append this chunk's distribution to accumulation list
                    req_state.local_chunked_kv_lens.append(
                        copy.deepcopy(chunk_distribution))

            if not is_last_rank:
                # When using PP, the scheduler sends the sampled tokens back,
                # because there's no direct communication between the first-
                # stage worker and the last-stage worker.
                new_token_ids = req_data.new_token_ids[i]
                # Add the sampled token(s) from the previous step (if any).
                # This doesn't include "unverified" tokens like spec tokens.
                num_new_tokens = (num_computed_tokens + len(new_token_ids) -
                                  req_state.num_tokens)
                if num_new_tokens == 1:
                    # Avoid slicing list in most common case.
                    req_state.output_token_ids.append(new_token_ids[-1])
                elif num_new_tokens > 0:
                    req_state.output_token_ids.extend(
                        new_token_ids[-num_new_tokens:])

            # Update the block IDs.
            if not resumed_from_preemption:
                if new_block_ids is not None:
                    # Append the new blocks to the existing block IDs.
                    for block_ids, new_ids in zip(req_state.block_ids,
                                                  new_block_ids):
                        block_ids.extend(new_ids)
            else:
                assert new_block_ids is not None
                # The request is resumed from preemption.
                # Replace the existing block IDs with the new ones.
                req_state.block_ids = new_block_ids

            req_index = self.input_batch.req_id_to_index.get(req_id)
            if req_index is None:
                # The request is not in the persistent batch.
                # The request was either preempted and resumed later, or was not
                # scheduled in the previous step and needs to be added again.
                req_ids_to_add.append(req_id)
                continue

            # Update the persistent batch.
            self.input_batch.num_computed_tokens_cpu[req_index] = (
                num_computed_tokens)
            if new_block_ids is not None:
                self.input_batch.block_table.append_row(
                    new_block_ids, req_index)

            # Update PCP/DCP tracking fields in input_batch
            self.input_batch.local_chunked_kv_lens[
                req_index] = req_state.local_chunked_kv_lens

            # For the last rank, we don't need to update the token_ids_cpu
            # because the sampled tokens are already cached.
            if not is_last_rank:
                # Add new_token_ids to token_ids_cpu.
                start_token_index = num_computed_tokens
                end_token_index = num_computed_tokens + len(new_token_ids)
                self.input_batch.token_ids_cpu[
                    req_index,
                    start_token_index:end_token_index] = new_token_ids
                self.input_batch.num_tokens_no_spec[
                    req_index] = end_token_index
                self.input_batch.num_tokens[req_index] = end_token_index

            # Add spec_token_ids to token_ids_cpu.
            spec_token_ids = (
                scheduler_output.scheduled_spec_decode_tokens.get(req_id, ()))
            if spec_token_ids:
                num_spec_tokens = len(spec_token_ids)
                start_index = self.input_batch.num_tokens_no_spec[req_index]
                end_token_index = start_index + num_spec_tokens
                self.input_batch.token_ids_cpu[
                    req_index, start_index:end_token_index] = spec_token_ids
                # NOTE(woosuk): `num_tokens` here may include spec tokens.
                self.input_batch.num_tokens[req_index] += num_spec_tokens

        # Add the new or resumed requests to the persistent batch.
        # The smaller empty indices are filled first.
        for req_id in req_ids_to_add:
            req_state = self.requests[req_id]
            self.input_batch.add_request(req_state)

        # Condense the batched states if there are gaps left by removed requests
        self.input_batch.condense()
        # Allow attention backend to reorder the batch, potentially
        self._may_reorder_batch(scheduler_output)
        # Refresh batch metadata with any pending updates.
        self.input_batch.refresh_metadata()

    def _init_mrope_positions(self, req_state: CachedRequestState):
        image_grid_thw = []
        video_grid_thw = []
        second_per_grid_ts = []
        audio_feature_lengths = []
        use_audio_in_video = False
        assert req_state.mm_features is not None
        for mm_feature in req_state.mm_features:
            mm_item = mm_feature.data
            if mm_item is None:
                continue
            mm_input = mm_item.get_data()
            if (t := mm_input.get("image_grid_thw")) is not None:
                image_grid_thw.append(t.tolist())
            if (t := mm_input.get("video_grid_thw")) is not None:
                video_grid_thw.append(t.tolist())
            if (t := mm_input.get("second_per_grid_ts")) is not None:
                second_per_grid_ts.append(t)
            if (t := mm_input.get("audio_feature_lengths")) is not None:
                audio_feature_lengths.append(t)
            if mm_input.get("use_audio_in_video") is True:
                use_audio_in_video = True

        if vllm_version_is("0.11.0"):
            req_state.mrope_positions, req_state.mrope_position_delta = \
                MRotaryEmbedding.get_input_positions_tensor(
                    req_state.prompt_token_ids,
                    hf_config=self.model_config.hf_config,
                    image_grid_thw=image_grid_thw,
                    video_grid_thw=video_grid_thw,
                    second_per_grid_ts=second_per_grid_ts,
                    audio_feature_lengths=audio_feature_lengths,
                    use_audio_in_video=use_audio_in_video,
                )
        else:
            if supports_mrope(self.model):
                req_state.mrope_positions, req_state.mrope_position_delta = \
                    self.model.get_mrope_input_positions(
                        req_state.prompt_token_ids,
                        hf_config=self.model_config.hf_config,
                        image_grid_thw=image_grid_thw,
                        video_grid_thw=video_grid_thw,
                        second_per_grid_ts=second_per_grid_ts,
                        audio_feature_lengths=audio_feature_lengths,
                        use_audio_in_video=use_audio_in_video,
                    )

    def _sync_metadata_across_dp(
            self, num_tokens: int,
            with_prefill: bool) -> tuple[int, Optional[torch.Tensor], bool]:
        # TODO: In vLLM, the only thing that needs to be synced is num_tokens, but in
        # our case, we still need to sync the other two flags as well. So we need to
        # include them in the all_reduce operation, and more over, we CANNOT skip it
        # even if we are running in eager mode, which harms performance.
        # FIXME: Restore the `or self.vllm_config.model_config.enforce_eager` here
        # immediately once the other two flags are no longer needed.
        if self.dp_size == 1:
            return num_tokens, None, with_prefill

        # Sync num_tokens, with_prefill across dp ranks
        num_tokens_tensor = torch.tensor([
            num_tokens if i == self.dp_rank else 0 for i in range(self.dp_size)
        ],
                                         dtype=torch.int32,
                                         device="npu")

        flags_tensor = torch.tensor([int(with_prefill)],
                                    dtype=torch.int32,
                                    device="npu")

        packed_tensor = torch.cat([num_tokens_tensor, flags_tensor])

        dist.all_reduce(packed_tensor, group=get_dp_group().device_group)

        # Unpack the results
        num_tokens_across_dp = packed_tensor[:-1]
        synced_flags = packed_tensor[-1:]

        max_tokens_across_dp = torch.max(num_tokens_across_dp).item()
        global_with_prefill = bool(synced_flags[0])

        # Create a tensor for num_tokens_after_padding
        num_tokens_after_padding = torch.tensor([max_tokens_across_dp] *
                                                self.dp_size,
                                                device="cpu",
                                                dtype=torch.int32)

        return max_tokens_across_dp, num_tokens_after_padding, global_with_prefill

    def get_model(self) -> nn.Module:
        # get raw model out of the aclgraph wrapper.
        if isinstance(self.model, ACLGraphWrapper):
            return self.model.unwrap()
        return self.model

    def get_supported_generation_tasks(self) -> "list[GenerationTask]":
        model = self.get_model()
        supported_tasks = list[GenerationTask]()

        if is_text_generation_model(model):
            supported_tasks.append("generate")

        if supports_transcription(model):
            if model.supports_transcription_only:
                return ["transcription"]

            supported_tasks.append("transcription")

        return supported_tasks

    def get_supported_tasks(self) -> "tuple[SupportedTask, ...]":
        tasks = list[SupportedTask]()

        if self.model_config.runner_type == "generate":
            tasks.extend(self.get_supported_generation_tasks())
        if self.model_config.runner_type == "pooling":
            tasks.extend(self.get_supported_pooling_tasks())

        return tuple(tasks)

    def _make_attention_mask(self, seq_lens, position,
                             attn_state) -> torch.Tensor:
        if self.pcp_size > 1:
            return None
        if self.attn_mask_builder is None:
            raise ValueError("Attn mask builder is None")
        if self.dcp_size > 1:
            return self.attn_mask_builder.get_splitfuse_attn_mask()
        # Pooling situation.
        if self.model_config.runner_type == "pooling" and self.model_config.pooler_config.pooling_type == "CLS":
            return self.attn_mask_builder.get_pooling_mask(self.device)
        # Chunk Prefill situation.
        elif attn_state == AscendAttentionState.ChunkedPrefill and not self.vllm_config.model_config.use_mla and not self.use_sparse:
            if self.dcp_size > 1:
                max_seq_len = max(seq_lens.max().item(), 0)
                return self.attn_mask_builder.get_attn_mask(
                    max_seq_len, self.dtype, self.device)
            else:
                return self.attn_mask_builder.get_splitfuse_attn_mask()

        # Prefill without cache situation.
        elif attn_state == AscendAttentionState.PrefillNoCache:
            max_seq_len = max(seq_lens.max().item(), 0)
            return self.attn_mask_builder.get_attn_mask(
                max_seq_len, self.dtype, self.device)
        # Prefill with cache hit.
        elif attn_state == AscendAttentionState.PrefillCacheHit:
            return self.attn_mask_builder.get_attn_mask(
                2048, self.dtype, self.device)
        # Decode-only situation.
        else:
            return None

    def _calc_mrope_positions(self, scheduler_output: "SchedulerOutput"):
        mrope_pos_ptr = 0
        for index, req_id in enumerate(self.input_batch.req_ids):
            req = self.requests[req_id]
            assert req.mrope_positions is not None

            num_computed_tokens = \
                self.input_batch.num_computed_tokens_cpu[index]
            num_scheduled_tokens = \
                scheduler_output.num_scheduled_tokens[req_id]
            num_prompt_tokens = length_from_prompt_token_ids_or_embeds(
                req.prompt_token_ids, req.prompt_embeds)

            if num_computed_tokens + num_scheduled_tokens > num_prompt_tokens:
                prompt_part_len = max(0,
                                      num_prompt_tokens - num_computed_tokens)
                completion_part_len = max(
                    0, num_scheduled_tokens - prompt_part_len)
            else:
                prompt_part_len = num_scheduled_tokens
                completion_part_len = 0

            assert num_scheduled_tokens == prompt_part_len + completion_part_len

            if prompt_part_len > 0:
                # prompt's mrope_positions are pre-computed
                dst_start = mrope_pos_ptr
                dst_end = mrope_pos_ptr + prompt_part_len
                src_start = num_computed_tokens
                src_end = num_computed_tokens + prompt_part_len

                self.mrope_positions_cpu[:, dst_start:dst_end] = \
                    req.mrope_positions[:, src_start:src_end]

                mrope_pos_ptr += prompt_part_len

            if completion_part_len > 0:
                # compute completion's mrope_positions on-the-fly
                dst_start = mrope_pos_ptr
                dst_end = mrope_pos_ptr + completion_part_len
                MRotaryEmbedding.get_next_input_positions_tensor(
                    out=self.mrope_positions_np,
                    out_offset=dst_start,
                    mrope_position_delta=req.mrope_position_delta,
                    context_len=num_computed_tokens + prompt_part_len,
                    num_new_tokens=completion_part_len,
                )

                mrope_pos_ptr += completion_part_len

    def _execute_mm_encoder(self, scheduler_output: "SchedulerOutput"):
        scheduled_encoder_inputs = scheduler_output.scheduled_encoder_inputs
        if not scheduled_encoder_inputs:
            return

        # Batch the multi-modal inputs.
        mm_kwargs, mm_hashes_pos = self._batch_mm_kwargs_from_scheduler(
            scheduler_output)
        encoder_outputs = []

        if vllm_version_is("0.11.0"):
            mm_inputs = group_mm_kwargs_by_modality(
                mm_kwargs,
                device=self.device,
                pin_memory=self.pin_memory,
            )
        else:
            model = cast(SupportsMultiModal, self.model)
            mm_inputs = group_mm_kwargs_by_modality(
                mm_kwargs,
                device=self.device,
                pin_memory=self.pin_memory,
                merge_by_field_config=model.merge_by_field_config,
            )
        for modality, num_items, mm_kwargs_group in mm_inputs:
            # Run the encoder.
            # `curr_group_outputs` is either of the following:
            # 1. A tensor of shape (num_items, feature_size, hidden_size)
            # in case feature_size is fixed across all multimodal items.
            # 2. A list or tuple (length: num_items) of tensors, each of shape
            # (feature_size, hidden_size) in case the feature size is dynamic
            # depending on the input multimodal items.
            curr_group_outputs = self.model.get_multimodal_embeddings(
                **mm_kwargs_group)

            sanity_check_mm_encoder_outputs(
                curr_group_outputs,
                expected_num_items=num_items,
            )

            for output in curr_group_outputs:
                encoder_outputs.append(output)

        for (mm_hash, pos_info), output in zip(mm_hashes_pos, encoder_outputs):
            self.encoder_cache[mm_hash] = scatter_mm_placeholders(
                output,
                is_embed=pos_info.is_embed,
            )

    def _batch_mm_kwargs_from_scheduler(
        self,
        scheduler_output: "SchedulerOutput",
    ) -> tuple[list[MultiModalKwargsItem], list[tuple[str, PlaceholderRange]]]:
        """Batch multimodal kwargs from scheduled encoder inputs.

        Args:
            scheduler_output: The scheduler output containing scheduled encoder
              inputs.

        Returns:
            A tuple of (mm_kwargs, req_ids_pos) where:
            - mm_kwargs: List of multimodal kwargs items to be batched
            - mm_hashes_pos: List of (mm_hash, position_info) tuples
        """
        scheduled_encoder_inputs = scheduler_output.scheduled_encoder_inputs
        if not scheduled_encoder_inputs:
            return [], []
        # Batch the multi-modal inputs.
        mm_kwargs = list[MultiModalKwargsItem]()
        # list of tuple (mm_hash, position_info)
        mm_hashes_pos = list[tuple[str, PlaceholderRange]]()
        for req_id, encoder_input_ids in scheduled_encoder_inputs.items():
            req_state = self.requests[req_id]
            assert req_state.mm_features is not None
            for mm_input_id in encoder_input_ids:
                mm_feature = req_state.mm_features[mm_input_id]
                mm_hash = mm_feature.identifier
                mm_kwargs.append(mm_feature.data)
                mm_hashes_pos.append((mm_hash, mm_feature.mm_position))

        return mm_kwargs, mm_hashes_pos

    def _gather_mm_embeddings_0110(
        self,
        scheduler_output: "SchedulerOutput",
    ) -> list[torch.Tensor]:

        def _iter_mm_features(req_state: CachedRequestState):
            assert req_state.mm_features is not None
            for mm_feature in req_state.mm_features:
                pos_info = mm_feature.mm_position
                yield mm_feature.identifier, pos_info, getattr(
                    pos_info, "is_embed", None)

        mm_embeds: list[torch.Tensor] = []

        for req_id in self.input_batch.req_ids:
            num_scheduled_tokens = scheduler_output.num_scheduled_tokens[
                req_id]
            req_state = self.requests[req_id]
            num_computed_tokens = req_state.num_computed_tokens

            for mm_hash, pos_info, is_embed in _iter_mm_features(req_state):
                start_pos = pos_info.offset
                num_encoder_tokens = pos_info.length

                if start_pos >= num_computed_tokens + num_scheduled_tokens:
                    break
                if start_pos + num_encoder_tokens <= num_computed_tokens:
                    continue

                start_idx = max(num_computed_tokens - start_pos, 0)
                end_idx = min(
                    num_computed_tokens - start_pos + num_scheduled_tokens,
                    num_encoder_tokens,
                )
                assert start_idx < end_idx

                encoder_output = self.encoder_cache.get(mm_hash, None)
                assert encoder_output is not None, \
                    f"Encoder cache miss for {mm_hash}."

                if is_embed is not None:
                    is_embed = is_embed[start_idx:end_idx]

                mm_embeds_item = gather_mm_placeholders(
                    encoder_output[start_idx:end_idx],
                    is_embed=is_embed,
                )
                mm_embeds.append(mm_embeds_item)
        return mm_embeds

    def _gather_mm_embeddings(
        self,
        scheduler_output: "SchedulerOutput",
        shift_computed_tokens: int = 0,
    ) -> tuple[list[torch.Tensor], torch.Tensor]:
        total_num_scheduled_tokens = scheduler_output.total_num_scheduled_tokens

        mm_embeds = list[torch.Tensor]()
        is_mm_embed = self.is_mm_embed.cpu
        is_mm_embed[:total_num_scheduled_tokens] = False

        req_start_idx = 0

        for req_id in self.input_batch.req_ids:
            mm_embeds_req: list[torch.Tensor] = []

            num_scheduled_tokens = scheduler_output.num_scheduled_tokens[
                req_id]
            req_state = self.requests[req_id]
            num_computed_tokens = \
                req_state.num_computed_tokens + shift_computed_tokens

            for mm_feature in req_state.mm_features:  # type: ignore
                pos_info = mm_feature.mm_position
                start_pos = pos_info.offset
                num_encoder_tokens = pos_info.length

                # The encoder output is needed if the two ranges overlap:
                # [num_computed_tokens,
                #  num_computed_tokens + num_scheduled_tokens) and
                # [start_pos, start_pos + num_encoder_tokens)
                if start_pos >= num_computed_tokens + num_scheduled_tokens:
                    # The encoder output is not needed in this step.
                    break
                if start_pos + num_encoder_tokens <= num_computed_tokens:
                    # The encoder output is already processed and stored
                    # in the decoder's KV cache.
                    continue

                start_idx = max(num_computed_tokens - start_pos, 0)
                end_idx = min(
                    num_computed_tokens - start_pos + num_scheduled_tokens,
                    num_encoder_tokens,
                )
                assert start_idx < end_idx

                mm_hash = mm_feature.identifier
                encoder_output = self.encoder_cache.get(mm_hash, None)
                assert encoder_output is not None,\
                    f"Encoder cache miss for {mm_hash}."

                if (is_embed := pos_info.is_embed) is not None:
                    is_embed = is_embed[start_idx:end_idx]

                req_start_pos = req_start_idx + start_pos - num_computed_tokens
                is_mm_embed[req_start_pos+start_idx:req_start_pos + end_idx] \
                    = True if is_embed is None else is_embed

                mm_embeds_item = gather_mm_placeholders(
                    encoder_output[start_idx:end_idx],
                    is_embed=is_embed,
                )
                mm_embeds_req.append(mm_embeds_item)

            mm_embeds.extend(mm_embeds_req)
            req_start_idx += num_scheduled_tokens

        is_mm_embed = self.is_mm_embed.copy_to_gpu(total_num_scheduled_tokens)

        return mm_embeds, is_mm_embed

    def _get_cumsum_and_arange(
        self,
        num_tokens: np.ndarray,
        cumsum_dtype: Optional[np.dtype] = None,
    ) -> tuple[np.ndarray, np.ndarray]:
        """Get the cumulative sum and batched arange of the given array.
        # E.g., [2, 5, 3] -> ([2, 7, 10], [0, 1, 0, 1, 2, 3, 4, 0, 1, 2])
        # Equivalent to but faster than:
        # np.concatenate([np.arange(n) for n in num_tokens])
        """
        # Step 1. [2, 5, 3] -> [2, 7, 10]
        cu_num_tokens = np.cumsum(num_tokens, dtype=cumsum_dtype)
        total_num_tokens = cu_num_tokens[-1]
        # Step 2. [2, 7, 10] -> [0, 0, 2, 2, 2, 2, 2, 7, 7, 7]
        cumsums_offsets = np.repeat(cu_num_tokens - num_tokens, num_tokens)
        # Step 3. [0, 1, 0, 1, 2, 3, 4, 0, 1, 2]
        arange = self.arange_np[:total_num_tokens] - cumsums_offsets

        return cu_num_tokens, arange

    def _prepare_input_ids(self, total_num_scheduled_tokens: int,
                           cu_num_tokens: np.ndarray) -> None:
        """Prepare the input IDs for the current batch.

        Carefully handles the `prev_sampled_token_ids` which can be cached
        from the previous engine iteration, in which case those tokens on the
        NPU need to be copied into the corresponding slots into input_ids."""

        if self.input_batch.prev_sampled_token_ids is None:
            # Normal scheduling case
            self.input_ids[:total_num_scheduled_tokens].copy_(
                self.input_ids_cpu[:total_num_scheduled_tokens],
                non_blocking=True)
            if self.is_multimodal_model or self.enable_prompt_embeds:
                self.inputs_embeds.copy_to_gpu(total_num_scheduled_tokens)
            self.is_token_ids.copy_to_gpu(total_num_scheduled_tokens)
            return

        # Async scheduling case, where some decode requests from the previous
        # iteration won't have entries in input_ids_cpu and need to be copied
        # on the NPU from prev_sampled_token_ids.
        prev_req_id_to_index = self.input_batch.prev_req_id_to_index
        assert prev_req_id_to_index is not None
        flattened_indices = []
        prev_common_req_indices = []
        indices_match = True
        max_flattened_index = -1
        for req_id, cur_index in self.input_batch.req_id_to_index.items():
            if (prev_index := prev_req_id_to_index.get(req_id)) is not None:
                prev_common_req_indices.append(prev_index)
                # We need to compute the flattened input_ids index of the
                # last token in each common request.
                flattened_index = cu_num_tokens[cur_index].item() - 1
                flattened_indices.append(flattened_index)
                indices_match &= (prev_index == flattened_index)
                max_flattened_index = max(max_flattened_index, flattened_index)
        num_commmon_tokens = len(flattened_indices)
        if num_commmon_tokens < total_num_scheduled_tokens:
            # If not all requests are decodes from the last iteration,
            # We need to copy the input_ids_cpu to the NPU first.
            self.input_ids[:total_num_scheduled_tokens].copy_(
                self.input_ids_cpu[:total_num_scheduled_tokens],
                non_blocking=True)
            if self.is_multimodal_model or self.enable_prompt_embeds:
                self.inputs_embeds.copy_to_gpu(total_num_scheduled_tokens)
            self.is_token_ids.copy_to_gpu(total_num_scheduled_tokens)
        if num_commmon_tokens == 0:
            # No requests in common with the previous iteration
            # So input_ids_cpu will have all the input ids.
            return
        if indices_match and max_flattened_index == (num_commmon_tokens - 1):
            # Common-case optimization: the batch is unchanged
            # and no reordering happened.
            # The indices are both the same permutation of 0..N-1 so
            # we can copy directly using a single slice.
            self.input_ids[:num_commmon_tokens].copy_(
                self.input_batch.prev_sampled_token_ids[:num_commmon_tokens,
                                                        0],
                non_blocking=True)
            self.is_token_ids.gpu[:num_commmon_tokens] = True
            return
        # Upload the index tensors asynchronously
        # so the scatter can be non-blocking.
        input_ids_index_tensor = torch.tensor(flattened_indices,
                                              dtype=torch.int64,
                                              pin_memory=self.pin_memory).to(
                                                  self.device,
                                                  non_blocking=True)
        prev_common_req_indices_tensor = torch.tensor(
            prev_common_req_indices,
            dtype=torch.int64,
            pin_memory=self.pin_memory).to(self.device, non_blocking=True)
        self.input_ids.scatter_(dim=0,
                                index=input_ids_index_tensor,
                                src=self.input_batch.prev_sampled_token_ids[
                                    prev_common_req_indices_tensor, 0])

    def _may_reorder_batch(self, scheduler_output: "SchedulerOutput") -> None:
        """
        Update the order of requests in the batch based on the attention
        backend's needs. For example, some attention backends (namely MLA) may
        want to separate requests based on if the attention computation will be
        compute-bound or memory-bound.

        Args:
            scheduler_output: The scheduler output.
        """
        # Attention free models have zero kv_cache_goups, however models
        # like Mamba are also attention free but use the kv_cache for
        # keeping its internal state. This is why we check the number
        # of kv_cache groups instead of solely checking
        # for self.model_config.is_attention_free.
        if len(self.kv_cache_config.kv_cache_groups) == 0:
            return

        if self.reorder_batch_threshold is not None:
            reorder_batch_to_split_decodes_and_prefills(
                self.input_batch,
                scheduler_output,
                decode_threshold=self.reorder_batch_threshold)

    def generate_kv_idx(self, tokens, scheduler_output):
        if not self.pcp_size > 1:
            return
        self.cp_kv_recover_idx_for_chunk = [[] for _ in range(self.pcp_size)]

        for i, req_id in enumerate(self.input_batch.req_ids):
            num_scheduled_tokens = scheduler_output.num_scheduled_tokens[
                req_id]
            is_prefill = self.input_batch.num_computed_tokens_cpu[
                i] < self.input_batch.num_prompt_tokens[i]
            if is_prefill:
                num_cp_padded_scheduled_tokens = cdiv(
                    num_scheduled_tokens,
                    2 * self.pcp_size) * (2 * self.pcp_size)
                full_indices = list(
                    range(self.max_num_tokens * self.pcp_size * self.dcp_size +
                          self.pcp_size * self.dcp_size * self.max_num_reqs))
                chunk_size = num_cp_padded_scheduled_tokens // (2 *
                                                                self.pcp_size)
                num_added_recover_tokens = len(
                    self.cp_kv_recover_idx_for_chunk[0]) * self.pcp_size
                for rank in range(self.pcp_size):
                    self.cp_kv_recover_idx_for_chunk[rank].extend(
                        full_indices[rank * chunk_size +
                                     num_added_recover_tokens:(rank + 1) *
                                     chunk_size + num_added_recover_tokens])
                    self.cp_kv_recover_idx_for_chunk[rank].extend(
                        full_indices[num_cp_padded_scheduled_tokens -
                                     (rank + 1) * chunk_size +
                                     num_added_recover_tokens:
                                     num_cp_padded_scheduled_tokens -
                                     rank * chunk_size +
                                     num_added_recover_tokens])

        cp_kv_recover_idx_for_chunk = torch.from_numpy(
            np.concatenate(
                self.cp_kv_recover_idx_for_chunk)).to(device=self.device)
        cp_kv_recover_idx_for_chunk.copy_(torch.tensor(
            np.array(self.cp_kv_recover_idx_for_chunk).flatten().tolist()),
                                          non_blocking=True)
        self.cp_kv_recover_idx_for_chunk = cp_kv_recover_idx_for_chunk.to(
            torch.float32).argsort().to(torch.int32)

    def _prepare_inputs(
        self,
        scheduler_output: "SchedulerOutput",
        intermediate_tensors: Optional[IntermediateTensors] = None,
    ) -> tuple[dict[str, Any], torch.Tensor, np.ndarray, int, torch.Tensor,
               int, torch.Tensor, SpecDecodeMetadata, Optional[torch.Tensor],
               Optional[torch.Tensor], Optional[torch.Tensor], int]:
        total_num_scheduled_tokens = scheduler_output.total_num_scheduled_tokens
        assert total_num_scheduled_tokens > 0
        num_reqs = self.input_batch.num_reqs
        assert num_reqs > 0

        # OPTIMIZATION: Start copying the block table first.
        # This way, we can overlap the copy with the following CPU operations.
        self.input_batch.block_table.commit_block_table(num_reqs)

        # Get the number of scheduled tokens for each request.
        req_ids = self.input_batch.req_ids
        tokens = [scheduler_output.num_scheduled_tokens[i] for i in req_ids]
        num_scheduled_tokens = np.array(tokens, dtype=np.int32)

        req_indices = np.repeat(self.arange_np[:num_reqs],
                                num_scheduled_tokens)
        _, arange = self._get_cumsum_and_arange(num_scheduled_tokens)
        positions_np = np.add(
            self.input_batch.num_computed_tokens_cpu[req_indices],
            arange,
        )
        self.generate_kv_idx(tokens, scheduler_output)
        self.input_batch.block_table.compute_slot_mapping(
            req_indices, positions_np)
        self.input_batch.block_table.commit_slot_mapping(
            total_num_scheduled_tokens)
<<<<<<< HEAD
        tokens, position_pcp, pcp_unpad_mask = self._update_tokens_for_pcp(
            tokens)
        num_scheduled_tokens = np.array(tokens, dtype=np.int32)
        # update total_num_scheduled_tokens
        total_num_scheduled_tokens = sum(num_scheduled_tokens[:num_reqs])
=======
        if self.pcp_size > 1:
            tokens, position_pcp, pcp_unpad_mask = self._update_tokens_for_pcp(
                tokens)
            num_scheduled_tokens = np.array(tokens, dtype=np.int32)
            total_num_scheduled_tokens = sum(num_scheduled_tokens[:num_reqs])
        else:
            position_pcp, pcp_unpad_mask = None, None
            self.num_pcp_pads = self.num_pcp_pads[:num_reqs]

>>>>>>> 2eebe1dc
        total_num_pcp_pads = sum(self.num_pcp_pads)
        max_num_scheduled_tokens = max(tokens)
        num_valid_tokens = np.array([
            num_tokens -
            len(scheduler_output.scheduled_spec_decode_tokens.get(i, []))
            for num_tokens, i in zip(tokens, req_ids)
        ],
                                    dtype=np.int32)

        if (self.use_aclgraph and total_num_scheduled_tokens
                <= self.aclgraph_batch_sizes[-1]):
            # Add padding to the batch size.
            num_input_tokens = self.vllm_config.pad_for_cudagraph(
                total_num_scheduled_tokens)
        elif self.use_aclgraph and enable_sp(self.vllm_config):
            # When using aclgraph, if total_num_scheduled_tokens exceeds the maximum graph size,
            # the model will fall back to running its FX graph in eager mode.
            # In this case, when sequence parallelism is enabled, we need to pad tokens to align
            # with tp_size because pad_size cannot be captured by the FX graph
            tp_size = self.vllm_config.parallel_config.tensor_parallel_size
            num_input_tokens = math.ceil(
                total_num_scheduled_tokens / tp_size) * tp_size
        else:
            # Eager mode.
            num_input_tokens = total_num_scheduled_tokens

        # Get the attention state.
        attn_state = self._build_attn_state(num_reqs, num_scheduled_tokens,
                                            num_valid_tokens)
        self.attn_state = attn_state  # type: ignore

        # Determine if it's a splitfuse batch
        with_prefill = attn_state not in [
            AscendAttentionState.DecodeOnly, AscendAttentionState.SpecDecoding
        ]

        self.query_lens = torch.from_numpy(num_scheduled_tokens)

        # Get info across DP ranks.
        # NOTE: maybe_padded_num_tokens is only used when using TorchAir with DP,
        # Otherwise, it's just max_tokens_across_dp_cpu
        (maybe_padded_num_tokens, num_tokens_across_dp,
         with_prefill) = self._sync_metadata_across_dp(num_input_tokens,
                                                       with_prefill)

        # TODO: Now that num_input_tokens is basically identical with maybe_padded_num_tokens
        # We should consider removing maybe_padded_num_tokens later
        num_input_tokens = maybe_padded_num_tokens

        # Hot-Swap lora model
        if self.lora_config:
            self.set_active_loras(self.input_batch, num_scheduled_tokens)

        # Get request indices.
        # E.g., [2, 5, 3] -> [0, 0, 1, 1, 1, 1, 1, 2, 2, 2]
        req_indices = np.repeat(self.arange_np[:num_reqs],
                                num_scheduled_tokens)

        # cu_num_tokens: [2, 5, 3] -> [2, 7, 10]
        # arange: [0, 1, 0, 1, 2, 3, 4, 0, 1, 2]
        cu_num_tokens, arange = self._get_cumsum_and_arange(
            num_scheduled_tokens)

        if self.pcp_size > 1:
            positions_np = self.positions_np[:total_num_scheduled_tokens]
            np.add(self.input_batch.num_computed_tokens_cpu[req_indices],
                   position_pcp[:total_num_scheduled_tokens],
                   out=positions_np)
        else:
            self.positions_np[:total_num_scheduled_tokens] = positions_np

        # Calculate M-RoPE positions.
        # Only relevant for models using M-RoPE (e.g, Qwen2-VL)
        if self.uses_mrope:
            self._calc_mrope_positions(scheduler_output)

            # Only relevant for models using M-RoPE (e.g, Qwen2-VL)
            self.mrope_positions[:, :total_num_scheduled_tokens].copy_(
                self.mrope_positions_cpu[:, :total_num_scheduled_tokens],
                non_blocking=True)

        # Get token indices.
        # E.g., [0, 1, 0, 1, 2, 3, 4, 0, 1, 2]
        # -> [0, 1, M, M + 1, M + 2, M + 3, M + 4, 2 * M, 2 * M + 1, 2 * M + 2]
        # where M is the max_model_len.
        token_indices = (positions_np +
                         req_indices * self.input_batch.token_ids_cpu.shape[1])
        token_indices_tensor = torch.from_numpy(token_indices)
        # Prepare input_ids.
        # NOTE(woosuk): We use torch.index_select instead of np.take here
        # because torch.index_select is much faster than np.take for large
        # tensors.
        torch.index_select(self.input_batch.token_ids_cpu_tensor.flatten(),
                           0,
                           token_indices_tensor,
                           out=self.input_ids_cpu[:total_num_scheduled_tokens])
        is_token_ids = self.input_batch.is_token_ids.flatten()
        torch.index_select(
            is_token_ids,
            0,
            token_indices_tensor,
            out=self.is_token_ids.cpu[:total_num_scheduled_tokens])

        # Because we did not pre-allocate a massive prompt_embeds CPU tensor on
        # the InputBatch, we need to fill in the prompt embeds into the expected
        # spots in the GpuModelRunner's pre-allocated prompt_embeds tensor.
        if self.input_batch.req_prompt_embeds and (self.is_multimodal_model or
                                                   self.enable_prompt_embeds):
            output_idx = 0
            for req_idx in range(num_reqs):
                num_sched = num_scheduled_tokens[req_idx]

                # Skip if this request doesn't have embeddings
                if req_idx not in self.input_batch.req_prompt_embeds:
                    output_idx += num_sched
                    continue

                # Skip if no tokens scheduled
                if num_sched <= 0:
                    output_idx += num_sched
                    continue

                req_embeds = self.input_batch.req_prompt_embeds[req_idx]
                start_pos = self.input_batch.num_computed_tokens_cpu[req_idx]

                # Skip if trying to read beyond available embeddings
                if start_pos >= req_embeds.shape[0]:
                    output_idx += num_sched
                    continue

                # Copy available embeddings
                end_pos = start_pos + num_sched
                actual_end = min(end_pos, req_embeds.shape[0])
                actual_num_sched = actual_end - start_pos

                if actual_num_sched > 0:
                    self.inputs_embeds.cpu[output_idx:output_idx +
                                           actual_num_sched].copy_(
                                               req_embeds[start_pos:actual_end]
                                           )

                output_idx += num_sched

        self.query_start_loc_np[0] = 0
        self.query_start_loc_np[1:num_reqs + 1] = cu_num_tokens
        self.query_start_loc[:num_reqs + 1].copy_(
            self.query_start_loc_cpu[:num_reqs + 1], non_blocking=True)

        self.seq_lens_np[:num_reqs] = (
            self.input_batch.num_computed_tokens_cpu[:num_reqs] +
            num_scheduled_tokens)
        self.seq_lens[:num_reqs].copy_(self.seq_lens_cpu[:num_reqs],
                                       non_blocking=True)

        # Fill unused with -1. Needed for reshape_and_cache
        self.query_start_loc[num_reqs + 1:].fill_(-1)
        self.seq_lens[num_reqs:].fill_(0)

        self.query_lens = torch.from_numpy(num_scheduled_tokens)

        # Copy the tensors to the NPU.
        self._prepare_input_ids(total_num_scheduled_tokens, cu_num_tokens)
        self.positions_cpu[total_num_scheduled_tokens:num_input_tokens].zero_()
        self.positions[:num_input_tokens].copy_(
            self.positions_cpu[:num_input_tokens], non_blocking=True)

        # Make Attention metadata
        positions_cpu = self.positions_cpu[:num_input_tokens]
        positions = self.positions[:num_input_tokens]
        seq_lens_cpu = self.seq_lens_cpu[:num_reqs]

        attn_state = self._build_attn_state(num_reqs, num_scheduled_tokens,
                                            num_valid_tokens)
        self.attn_mask = self._make_attention_mask(seq_lens=seq_lens_cpu,
                                                   position=positions_cpu,
                                                   attn_state=attn_state)
        self.attn_state = attn_state  # type: ignore

        self.with_prefill = with_prefill
        self.num_tokens_across_dp = num_tokens_across_dp
        self._update_graph_pad_size(with_prefill, maybe_padded_num_tokens)
        attn_metadata: dict[str, Any] = {}

        # Record the index of requests that should not be sampled,
        # so that we could clear the sampled tokens before returning
        num_tokens = [
            self.requests[r].num_tokens for r in self.input_batch.req_ids
        ]
        num_tokens_np = np.array(num_tokens, dtype=np.int32)
        num_reqs = self.input_batch.num_reqs
        if self.pcp_size == 1:
            discard_requests_mask = self.seq_lens_np[:num_reqs] < num_tokens_np
        else:
            # while pcp > 1, we need the original num_scheduled_tokens before split
            # to calculate discard_requests_mask
            original_seq_lens_np = (
                self.input_batch.num_computed_tokens_cpu[:num_reqs] +
                np.array(list(scheduler_output.num_scheduled_tokens.values())))
            discard_requests_mask = original_seq_lens_np < num_tokens_np
        discard_request_indices = np.nonzero(discard_requests_mask)[0]
        self.num_discarded_requests = len(discard_request_indices)
        self.discard_request_indices.np[:self.num_discarded_requests] = (
            discard_request_indices)
        self.discard_request_indices.copy_to_gpu(self.num_discarded_requests)

        # _prepare_inputs may reorder the batch, so we must gather
        # multi-modal outputs after that to ensure the correct order
        if self.is_multimodal_model:
            # Run the multimodal encoder if any.
            self._execute_mm_encoder(scheduler_output)

            # NOTE(woosuk): To unify token ids and soft tokens (vision
            # embeddings), we always use embeddings (rather than token ids)
            # as input to the multimodal model, even when the input is text.
            input_ids = self.input_ids[:total_num_scheduled_tokens]
            if vllm_version_is("0.11.0"):
                mm_embeds = self._gather_mm_embeddings_0110(scheduler_output)
                if mm_embeds:
                    inputs_embeds = self.model.get_input_embeddings(
                        input_ids, mm_embeds)
                else:
                    inputs_embeds = self.model.get_input_embeddings(input_ids)
            else:
                mm_embeds, is_mm_embed = self._gather_mm_embeddings(
                    scheduler_output)

                inputs_embeds = self.model.get_input_embeddings(
                    input_ids,
                    multimodal_embeddings=mm_embeds,
                    is_multimodal=is_mm_embed,
                )

            # TODO(woosuk): Avoid the copy. Optimize.
            self.inputs_embeds.gpu[:total_num_scheduled_tokens].copy_(
                inputs_embeds)
            inputs_embeds = self.inputs_embeds.gpu[:num_input_tokens]
            input_ids = None
        elif self.enable_prompt_embeds and get_pp_group().is_first_rank:
            # Get the input embeddings for the tokens that are not input embeds,
            # then put them into the appropriate positions.
            # TODO(qthequartermasterman): Since even when prompt embeds are
            # enabled, (a) not all requests will use prompt embeds, and (b)
            # after the initial prompt is processed, the rest of the generated
            # tokens will be token ids, it is not desirable to have the
            # embedding layer outside of the acl graph all the time. The v0
            # engine avoids this by "double compiling" the acl graph, once
            # with input_ids and again with inputs_embeds, for all num_tokens.
            # If a batch only has token ids, then including the embedding layer
            # in the acl graph will be more performant (like in the else case
            # below).
            token_ids_idx = self.is_token_ids.gpu[:total_num_scheduled_tokens] \
                .nonzero(as_tuple=False) \
                .squeeze(1)
            # Some tokens ids may need to become embeds
            if token_ids_idx.numel() > 0:
                token_ids = self.input_ids[token_ids_idx]
                tokens_to_embeds = self.model.get_input_embeddings(
                    input_ids=token_ids)
                self.inputs_embeds.gpu[token_ids_idx] = tokens_to_embeds

            inputs_embeds = self.inputs_embeds.gpu[:num_input_tokens]
            input_ids = None
        else:
            # For text-only models, we use token ids as input.
            # While it is possible to use embeddings as input just like the
            # multimodal models, it is not desirable for performance since
            # then the embedding layer is not included in the ACL graph.
            input_ids = self.input_ids[:num_input_tokens]
            inputs_embeds = None
        positions = self.positions[:num_input_tokens]
        input_ids, positions = self._update_input_ids_and_positions(
            input_ids, positions, num_input_tokens, with_prefill,
            maybe_padded_num_tokens)

        if get_pp_group().is_first_rank:
            intermediate_tensors = None
        else:
            assert intermediate_tensors is not None
            assert self.intermediate_tensors is not None
            for k, v in intermediate_tensors.items():
                self.intermediate_tensors[k][:num_input_tokens].copy_(
                    v[:num_input_tokens], non_blocking=True)
            intermediate_tensors = IntermediateTensors({
                k: v[:num_input_tokens]
                for k, v in self.intermediate_tensors.items()
            })

        use_spec_decode = len(
            scheduler_output.scheduled_spec_decode_tokens) > 0
        if not use_spec_decode:
            # NOTE(woosuk): Due to chunked prefills, the batch may contain
            # partial requests. While we should not sample any token
            # from these partial requests, we do so for simplicity.
            # We will ignore the sampled tokens from the partial requests.
            # TODO: Support prompt logprobs.
            spec_decode_metadata = None
            logits_indices = torch.from_numpy(
                cu_num_tokens
            ) * self.pcp_size - self.num_pcp_pads[:num_reqs] - 1
            logits_indices = logits_indices.to(self.device, non_blocking=True)
        else:
            # pcp not supported now
            assert self.pcp_size == 1
            # Get the number of draft tokens for each request.
            # Iterate over the dictionary rather than all requests since not all
            # requests have draft tokens.
            num_draft_tokens = np.zeros(num_reqs, dtype=np.int32)
            for req_id, draft_token_ids in (
                    scheduler_output.scheduled_spec_decode_tokens.items()):
                req_idx = self.input_batch.req_id_to_index[req_id]
                num_draft_tokens[req_idx] = len(draft_token_ids)

            spec_decode_metadata = self._calc_spec_decode_metadata(
                num_draft_tokens, cu_num_tokens)
            logits_indices = spec_decode_metadata.logits_indices
            self.num_draft_tokens.np[:num_reqs] = num_draft_tokens
            self.num_draft_tokens.np[num_reqs:].fill(0)
            self.num_draft_tokens.copy_to_gpu()

        # Used in the below loop.
        # query_start_loc_cpu = self.query_start_loc.cpu[:num_reqs + 1]
        num_computed_tokens_cpu = (
            self.input_batch.num_computed_tokens_cpu_tensor[:num_reqs])
        self.spec_decode_common_attn_metadata = None
        if use_spec_decode and self.need_accepted_tokens:
            self.num_accepted_tokens.np[:num_reqs] = (
                self.input_batch.num_accepted_tokens_cpu[:num_reqs])
            self.num_accepted_tokens.np[num_reqs:].fill(1)
            self.num_accepted_tokens.copy_to_gpu()

        is_prefill = len(scheduler_output.scheduled_new_reqs) > 0
        if self.speculative_config and self.pcp_size > 1 and is_prefill:
            self._generate_pcp_mtp_input(
                num_reqs, scheduler_output.total_num_scheduled_tokens,
                scheduler_output.num_scheduled_tokens)

        # prepare pcp meta data
        # For chunked prefill, use num_scheduled_tokens instead of cumulative seq_lens
        # to correctly calculate chunk_len in _generate_pcp_metadata
        if self.vllm_config.scheduler_config.chunked_prefill_enabled and self.pcp_size > 1:
            # In chunked prefill, seq_lens_for_chunk should be the current chunk size
            seq_lens_for_chunk = torch.from_numpy(
                num_scheduled_tokens[:num_reqs])
        else:
            # Normal mode: use cumulative sequence lengths
            seq_lens_for_chunk = seq_lens_cpu
        long_seq_metadata = self._generate_pcp_metadata(
            total_num_scheduled_tokens, seq_lens_for_chunk, seq_lens_cpu)
        # Prepare the attention metadata for each KV cache group and make layers
        # in the same group share the same metadata.
        for kv_cache_group_id, kv_cache_group_spec in enumerate(
                self.kv_cache_config.kv_cache_groups):
            slot_mapping_size = (total_num_scheduled_tokens
                                 if self.pcp_size == 1 else
                                 total_num_scheduled_tokens * self.pcp_size -
                                 total_num_pcp_pads)
            if isinstance(kv_cache_group_spec.kv_cache_spec,
                          EncoderOnlyAttentionSpec):
                # Encoder-only layers do not have KV cache, so we need to
                # create a dummy block table and slot mapping for them.
                blk_table_tensor = torch.zeros(
                    (num_reqs, 1),
                    dtype=torch.int32,
                    device=self.device,
                )
                slot_mapping = torch.zeros(
                    (total_num_scheduled_tokens, ),
                    dtype=torch.int64,
                    device=self.device,
                )
            else:
                blk_table = self.input_batch.block_table[kv_cache_group_id]
                blk_table_tensor = blk_table.get_device_tensor()
                slot_mapping = blk_table.slot_mapping[:slot_mapping_size]
                blk_table.slot_mapping[slot_mapping_size:].fill_(0)
                if self.pcp_size > 1:
                    slot_mapping_for_pcp = blk_table.slot_mapping[:
                                                                  long_seq_metadata
                                                                  .
                                                                  num_actual_tokens_pcp_padded]
                    slot_mapping_for_pcp[slot_mapping_size:].fill_(-1)
                    assert pcp_unpad_mask is not None
                    pcp_padded_slot_mapping = self.pcp_padded_slot_mapping[:
                                                                           pcp_unpad_mask
                                                                           .
                                                                           shape[
                                                                               0]]
                    pcp_padded_slot_mapping.fill_(-1)
                    pcp_padded_slot_mapping[
                        pcp_unpad_mask] = slot_mapping_for_pcp[:
                                                               slot_mapping_size]
                    slot_mapping_for_pcp[:long_seq_metadata.
                                         num_actual_tokens_pcp_padded] = pcp_padded_slot_mapping
                    slot_mapping = slot_mapping_for_pcp

            # Make AscendCommonAttentionMetadata
            common_attn_metadata = AscendCommonAttentionMetadata(
                query_start_loc=self.query_start_loc[:num_reqs + 1],
                query_start_loc_cpu=self.query_start_loc_cpu[:num_reqs + 1],
                seq_lens_cpu=self.seq_lens_cpu[:num_reqs],
                seq_lens=self.seq_lens_cpu[:num_reqs],
                num_reqs=num_reqs,
                num_actual_tokens=slot_mapping_size,
                num_input_tokens=num_input_tokens,
                actual_seq_lengths_q=self.actual_seq_lengths_q,
                # TODO: change this to the right block table for linear attn
                block_table_tensor=blk_table_tensor[:num_reqs],
                slot_mapping=slot_mapping,
                num_computed_tokens_cpu=num_computed_tokens_cpu,
                positions=self.positions,
                attn_mask=self.attn_mask,
                spec_attn_mask=self.spec_attn_mask,
                attn_state=self.attn_state,
                is_only_prefill=bool(np.all(num_valid_tokens != 1)),
                max_query_len=max_num_scheduled_tokens,
                graph_pad_size=self.graph_pad_size,
                decode_token_per_req=self.decode_token_per_req,
                cos=self.cos,
                sin=self.sin,
                prefill_context_parallel_metadata=long_seq_metadata,
            )

            if self.speculative_config and \
                self.spec_decode_common_attn_metadata is None:
                self.spec_decode_common_attn_metadata = common_attn_metadata

            for attn_group in self.attn_groups[kv_cache_group_id]:
                common_prefix_len = 0
                extra_attn_metadata_args = {}
                builder = attn_group.get_metadata_builder()
                if isinstance(builder, GDNAttentionMetadataBuilder
                              ) or self.model_config.runner_type == "pooling":
                    if use_spec_decode:
                        extra_attn_metadata_args = dict(
                            num_accepted_tokens=self.num_accepted_tokens.
                            gpu[:num_reqs],
                            num_draft_tokens=self.num_draft_tokens.
                            gpu[:num_reqs],
                        )
                    attn_metadata_i = builder.build(
                        common_prefix_len=common_prefix_len,
                        common_attn_metadata=common_attn_metadata,
                        **extra_attn_metadata_args)
                else:
                    attn_metadata_i = builder.build(
                        common_prefix_len=common_prefix_len,
                        common_attn_metadata=common_attn_metadata,
                        model=self.get_model(),
                        **extra_attn_metadata_args)

                for layer_name in attn_group.layer_names:
                    attn_metadata[layer_name] = attn_metadata_i

        if lmhead_tp_enable():
            max_num_reqs_across_dp = maybe_padded_num_tokens if not with_prefill else self.max_num_reqs
            logits_indices = nn.functional.pad(
                logits_indices,
                (0, max_num_reqs_across_dp - logits_indices.shape[0]))

        return (attn_metadata, positions, num_scheduled_tokens,
                num_input_tokens, num_tokens_across_dp,
                maybe_padded_num_tokens, logits_indices, spec_decode_metadata,
                input_ids, inputs_embeds, intermediate_tensors,
                max_num_scheduled_tokens)

    def _generate_process_reqs_hidden_states(self, attn_metadata, with_prefill,
                                             maybe_padded_num_tokens,
                                             input_ids, positions,
                                             intermediate_tensors,
                                             inputs_embeds):
        assert self.model is not None
        hidden_states = self.model(
            input_ids=input_ids,
            positions=positions,
            intermediate_tensors=intermediate_tensors,
            inputs_embeds=inputs_embeds,
        )

        forward_context = get_forward_context()
        if forward_context.cudagraph_runtime_mode == CUDAGraphMode.FULL \
            and not self.use_sparse:
            # TODO: maybe_padded_num_tokens will be removed, use num_input_tokens instead
            if self.vllm_config.model_config.use_mla:
                if self.pcp_size * self.dcp_size > 1:
                    # FIXME: Try using `auto_dispatch_capture=True`
                    update_mla_attn_dcp_pcp_params(self.update_stream,
                                                   forward_context,
                                                   maybe_padded_num_tokens,
                                                   self.speculative_config)
                else:
                    # FIXME: Try using `auto_dispatch_capture=True`
                    update_mla_attn_params(self.update_stream, forward_context,
                                           maybe_padded_num_tokens,
                                           self.speculative_config)
            else:
                if self.pcp_size * self.dcp_size > 1:
                    update_attn_dcp_pcp_params(self.update_stream,
                                               forward_context,
                                               maybe_padded_num_tokens)
                else:
                    update_attn_params(self.update_stream, forward_context,
                                       maybe_padded_num_tokens)

        if get_forward_context().sp_enabled:
            hidden_states = tensor_model_parallel_all_gather(hidden_states, 0)
            pad_size = get_forward_context().pad_size
            if pad_size > 0:
                hidden_states = hidden_states[:-pad_size, :]

        if self.pcp_size > 1:
            hidden_states = get_pcp_group().all_gather(
                hidden_states[:self.num_actual_tokens_pcp_padded //
                              self.pcp_size], 0)
            hidden_states = torch.index_select(
                hidden_states, 0,
                self.pcp_allgather_restore_idx[:hidden_states.shape[0]])
        return hidden_states

    def _build_attn_state(self, num_reqs, num_scheduled_tokens,
                          num_valid_tokens):
        ascend_config = get_ascend_config()
        if np.array_equal(self.seq_lens_np[:num_reqs], num_scheduled_tokens):
            attn_state = AscendAttentionState.PrefillNoCache
        # We assume it is the decode stage, where prefill occurs but only one token is not hit in cache.
        elif np.all(num_scheduled_tokens == 1):
            attn_state = AscendAttentionState.DecodeOnly
            if self.speculative_config and self.speculative_config.method == 'deepseek_mtp':
                # SpecDecoding now supports seq_len=1 and seq_len=2
                # In Prefilling Decoding Disaggregation scenario, SpecDecoding need to supports seq_len=1
                attn_state = AscendAttentionState.SpecDecoding
        # Speculative decoding.
        elif np.all(num_valid_tokens == 1):
            if self.drafter and (self.drafter.name == SpecDcodeType.EAGLE
                                 or self.drafter.name == SpecDcodeType.EAGLE3):
                attn_state = AscendAttentionState.ChunkedPrefill
            else:
                attn_state = AscendAttentionState.SpecDecoding
        # splitfuse
        elif not ascend_config.ascend_scheduler_config.enabled or self.chunked_prefill_enabled:
            attn_state = AscendAttentionState.ChunkedPrefill
        else:
            attn_state = AscendAttentionState.PrefillCacheHit
        return attn_state

    def _update_graph_pad_size(self, with_prefill, graph_pad_size):
        self.graph_pad_size = -1

    def _update_input_ids_and_positions(self, input_ids, positions,
                                        num_input_tokens, with_prefill,
                                        maybe_padded_num_tokens):
        if self.uses_mrope:
            positions = self.mrope_positions[:, :num_input_tokens]
        return input_ids, positions

    def _calc_spec_decode_metadata(
        self,
        num_draft_tokens: np.ndarray,
        cu_num_scheduled_tokens: np.ndarray,
    ) -> SpecDecodeMetadata:
        # Inputs:
        # cu_num_scheduled_tokens:  [  4, 104, 107, 207, 209]
        # num_draft_tokens:         [  3,   0,   2,   0,   1]
        # Outputs:
        # cu_num_draft_tokens:      [  3,   3,   5,   5,   6]
        # logits_indices:           [  0,   1,   2,   3, 103, 104, 105, 106,
        #                            206, 207, 208]
        # target_logits_indices:    [  0,   1,   2,   5,   6,   9]
        # bonus_logits_indices:     [  3,   4,   7,   8,  10]

        # Compute the logits indices.
        # [4, 1, 3, 1, 2]
        num_sampled_tokens = num_draft_tokens + 1
        # Step 1. [4, 5, 8, 9, 11]
        cu_num_sampled_tokens = np.cumsum(num_sampled_tokens, dtype=np.int32)
        total_num_sampled_tokens = cu_num_sampled_tokens[-1]
        # Step 2. [0, 0, 0, 0, 4, 5, 5, 5, 8, 9, 9]
        cumsums_offsets = np.repeat(cu_num_sampled_tokens - num_sampled_tokens,
                                    num_sampled_tokens)
        # Step 3. [0, 1, 2, 3, 0, 0, 1, 2, 0, 0, 1]
        arange = self.arange_np[:total_num_sampled_tokens] - cumsums_offsets
        # Step 4. [0, 0, 0, 0, 103, 104, 104, 104, 206, 207, 207]
        logits_indices = np.repeat(
            cu_num_scheduled_tokens - num_sampled_tokens, num_sampled_tokens)
        # Step 5. [0, 1, 2, 3, 103, 104, 105, 106, 206, 207, 208]
        logits_indices += arange

        # Compute the bonus logits indices.
        bonus_logits_indices = cu_num_sampled_tokens - 1

        # Compute the draft logits indices.
        # [3, 3, 5, 5, 6]
        cu_num_draft_tokens = np.cumsum(num_draft_tokens, dtype=np.int32)
        total_num_draft_tokens = cu_num_draft_tokens[-1]
        # [0, 0, 0, 3, 3, 5]
        cumsums_offsets = np.repeat(cu_num_draft_tokens - num_draft_tokens,
                                    num_draft_tokens)
        # [0, 1, 2, 0, 1, 0]
        arange = self.arange_np[:total_num_draft_tokens] - cumsums_offsets
        # [0, 0, 0, 5, 5, 9]
        target_logits_indices = np.repeat(
            cu_num_sampled_tokens - num_sampled_tokens, num_draft_tokens)
        # [0, 1, 2, 5, 6, 9]
        target_logits_indices += arange

        # TODO: Optimize the CPU -> NPU copy.
        cu_num_draft_tokens = torch.from_numpy(cu_num_draft_tokens).to(
            self.device, non_blocking=True)
        if not vllm_version_is("0.11.0"):
            cu_num_sampled_tokens = torch.from_numpy(cu_num_sampled_tokens).to(
                self.device, non_blocking=True)
        logits_indices = torch.from_numpy(logits_indices).to(self.device,
                                                             non_blocking=True)
        target_logits_indices = torch.from_numpy(target_logits_indices).to(
            self.device, non_blocking=True)
        bonus_logits_indices = torch.from_numpy(bonus_logits_indices).to(
            self.device, non_blocking=True)

        # Compute the draft token ids.
        # draft_token_indices:      [  1,   2,   3, 105, 106, 208]
        draft_token_ids = self.input_ids[logits_indices]
        draft_token_ids = draft_token_ids[target_logits_indices + 1]
        if vllm_version_is("0.11.0"):
            metadata = SpecDecodeMetadata(
                draft_token_ids=draft_token_ids,
                num_draft_tokens=num_draft_tokens.tolist(),
                cu_num_draft_tokens=cu_num_draft_tokens,
                target_logits_indices=target_logits_indices,
                bonus_logits_indices=bonus_logits_indices,
                logits_indices=logits_indices,
            )
        else:
            metadata = SpecDecodeMetadata(
                draft_token_ids=draft_token_ids,
                num_draft_tokens=num_draft_tokens.tolist(),
                cu_num_draft_tokens=cu_num_draft_tokens,
                cu_num_sampled_tokens=cu_num_sampled_tokens,
                target_logits_indices=target_logits_indices,
                bonus_logits_indices=bonus_logits_indices,
                logits_indices=logits_indices,
            )
        return metadata

    def apply_grammar_bitmask(
        self,
        scheduler_output: "SchedulerOutput",
        logits: torch.Tensor,
    ) -> torch.Tensor:
        grammar_bitmask = scheduler_output.grammar_bitmask

        # We receive the structured output bitmask from the scheduler,
        # compacted to contain bitmasks only for structured output requests.
        # The order of the requests in the bitmask is not guaranteed to be the
        # same as the order of the requests in the gpu runner's batch. We need
        # to sort the bitmask to match the order of the requests used here.

        # Get the batch indices of the structured output requests.
        # Keep track of the number of speculative tokens scheduled for every
        # request in the batch, as the logit indices are offset by this amount.
        struct_out_req_batch_indices: dict[str, int] = {}
        cumulative_offset = 0
        seq = sorted(self.input_batch.req_id_to_index.items(),
                     key=lambda x: x[1])
        for req_id, batch_index in seq:
            logit_index = batch_index + cumulative_offset
            cumulative_offset += len(
                scheduler_output.scheduled_spec_decode_tokens.get(req_id, []))
            if req_id in scheduler_output.structured_output_request_ids:
                struct_out_req_batch_indices[req_id] = logit_index

        out_indices = []

        # Reorder the bitmask to match the order of the requests in the batch.
        sorted_bitmask = np.zeros_like(grammar_bitmask,
                                       shape=(logits.shape[0],
                                              grammar_bitmask.shape[1]))
        cumulative_index = 0
        if vllm_version_is("0.11.0"):
            seq = sorted(
                scheduler_output.structured_output_request_ids.items(),
                key=lambda x: x[1])
            for req_id, _ in seq:
                logit_index = struct_out_req_batch_indices[req_id]
                num_spec_tokens = len(
                    scheduler_output.scheduled_spec_decode_tokens.get(
                        req_id, []))
                for i in range(1 + num_spec_tokens):
                    sorted_bitmask[logit_index + i] = \
                        grammar_bitmask[cumulative_index + i]
                    out_indices.append(logit_index + i)
                cumulative_index += 1 + num_spec_tokens
        else:
            for req_id in scheduler_output.structured_output_request_ids:
                num_spec_tokens = len(
                    scheduler_output.scheduled_spec_decode_tokens.get(
                        req_id, []))
                if req_id in struct_out_req_batch_indices:
                    logit_index = struct_out_req_batch_indices[req_id]
                    for i in range(1 + num_spec_tokens):
                        sorted_bitmask[logit_index +
                                       i] = grammar_bitmask[cumulative_index +
                                                            i]
                        out_indices.append(logit_index + i)
                cumulative_index += 1 + num_spec_tokens
        grammar_bitmask = sorted_bitmask

        # Serialization of np.ndarray is much more efficient than a tensor,
        # so we receive it in that format.
        grammar_bitmask = torch.from_numpy(grammar_bitmask)

        # NOTE:
        # 1. XGrammar bitmask applying only supports CPU and GPU.
        # 2. The logits and bitmask should be on the same device.
        # 3. XGrammar logits on CPU only supports float32 dtype.
        logits_dtype = logits.dtype
        logits = logits.to("cpu").float()
        xgr.apply_token_bitmask_inplace(
            logits,
            grammar_bitmask,
            indices=out_indices,
        )
        return logits.to(self.device).to(logits_dtype)

    def propose_draft_token_ids(
        self,
        valid_sampled_token_ids: Union[torch.Tensor, list[list[int]]],
        sampling_metadata: SamplingMetadata,
        scheduler_output: "SchedulerOutput",
        spec_decode_metadata: SpecDecodeMetadata,
        positions: torch.Tensor,
        num_scheduled_tokens: int,
        hidden_states: torch.Tensor,
        attn_metadata: dict[str, Any],
        aux_hidden_states: torch.Tensor = None,
    ) -> Optional[list[list[int]]]:
        if not self.drafter:
            # Speculative decoding is not enabled.
            draft_token_ids = None
        else:
            draft_token_ids = self.drafter.generate_token_ids(
                valid_sampled_token_ids, sampling_metadata, scheduler_output,
                spec_decode_metadata, positions, num_scheduled_tokens,
                hidden_states, attn_metadata, aux_hidden_states)
        return draft_token_ids

    def _pool(
        self,
        hidden_states: torch.Tensor,
        num_scheduled_tokens: int,
        num_scheduled_tokens_np: np.ndarray,
        finished_sending: Optional[set[str]] = None,
        finished_recving: Optional[set[str]] = None,
        kv_connector_output: Optional["KVConnectorOutput"] = None,
    ) -> ModelRunnerOutput:
        assert self.input_batch.num_reqs ==\
            len(self.input_batch.pooling_params), \
        "Either all or none of the requests in" \
        " a batch must be pooling request"

        hidden_states = hidden_states[:num_scheduled_tokens]
        pooling_metadata = self.input_batch.pooling_metadata
        pooling_metadata.build_pooling_cursor(num_scheduled_tokens_np.tolist(),
                                              device=hidden_states.device)
        seq_lens_cpu = self.seq_lens_cpu[:self.input_batch.num_reqs]

        model = cast(VllmModelForPooling, self.model)
        raw_pooler_output = model.pooler(
            hidden_states=hidden_states,
            pooling_metadata=pooling_metadata,
        )
        raw_pooler_output = json_map_leaves(
            lambda x: x.to("cpu", non_blocking=True),
            raw_pooler_output,
        )
        torch.npu.synchronize()

        pooler_output: list[Optional[torch.Tensor]] = []
        for raw_output, seq_len, prompt_len in zip(
                raw_pooler_output, seq_lens_cpu, pooling_metadata.prompt_lens):
            output = raw_output if seq_len == prompt_len else None
            pooler_output.append(output)

        return ModelRunnerOutput(
            req_ids=self.input_batch.req_ids,
            req_id_to_index=self.input_batch.req_id_to_index,
            sampled_token_ids=[],
            logprobs=None,
            prompt_logprobs_dict={},
            pooler_output=pooler_output,
            kv_connector_output=kv_connector_output,
        )

    def _select_moe_comm_method(self, num_tokens: int,
                                with_prefill: bool) -> Optional[MoECommType]:
        """1. If expert parallel is not enabled, we use all-gather since MC2 and all-to-all
        are designed for expert parallelism.
        2. If expert parallel is enabled, we need to consider the soc version and the
        number of tokens. This is based on the observation that all-gather is more
        efficient than all-to-all when running on A2.

            a. For A2, we choose from MC2 and all-gather.

            b. For A3, we choose from MC2 and all-to-all.

            In both cases, we use MC2 when the number of tokens is smaller than
            a its capacity threshold.

        Args:
            num_tokens (int): The number of tokens in the current batch.

        Raises:
            ValueError: If the soc version is unsupported.

        Returns:
            MoECommType: The selected MoE communication method.
        """
        if not is_moe_model(self.vllm_config):
            return None

        soc_version = get_ascend_soc_version()
        quant_type = getattr(self.vllm_config.model_config.hf_config,
                             'moe_quantize', None)
        model_type = self.vllm_config.model_config.hf_config.model_type

        if not self.parallel_config.enable_expert_parallel:
            moe_comm_type = MoECommType.ALLGATHER
        elif soc_version in {AscendSocVersion.A2}:
            if (num_tokens <= self.mc2_tokens_capacity
                    and self.parallel_config.world_size_across_dp >= 16):
                moe_comm_type = MoECommType.MC2
            else:
                # Currently, w4a8_dynamic does not support allgatherep
                if quant_type == "w4a8_dynamic":
                    moe_comm_type = MoECommType.ALLTOALL
                else:
                    moe_comm_type = MoECommType.ALLGATHER

        elif soc_version in {AscendSocVersion.A3}:
            moe_comm_type = (MoECommType.MC2
                             if num_tokens <= self.mc2_tokens_capacity else
                             MoECommType.ALLTOALL)
        else:
            raise ValueError(f"Unsupported soc_version: {soc_version}")

        if moe_comm_type == MoECommType.ALLGATHER and with_prefill:
            if enable_sp():
                moe_comm_type = MoECommType.ALLGATHER
            else:
                moe_comm_type = MoECommType.NAIVE_MULTICAST

        # PanguProMoE only supports allgather
        if model_type == "PanguProMoE":
            moe_comm_type = MoECommType.ALLGATHER

        if is_global_first_rank():
            logger.debug(f"num_tokens: {num_tokens}, "
                         f"moe_comm_type: {moe_comm_type}")
        return moe_comm_type

    @torch.inference_mode()
    def execute_model(
        self,
        scheduler_output: "SchedulerOutput",
        intermediate_tensors: Optional[IntermediateTensors] = None,
    ) -> Union[ModelRunnerOutput, AsyncModelRunnerOutput, IntermediateTensors]:
        with ProfileExecuteDuration().capture_async("prepare input"):
            self._update_states(scheduler_output)
            if not scheduler_output.total_num_scheduled_tokens:
                if not has_kv_transfer_group():
                    logger.debug(
                        "skip this step for we receive the data from remote disaggregate prefill node"
                    )
                    # Return empty ModelRunnerOuptut if there's no work to do.
                    return EMPTY_MODEL_RUNNER_OUTPUT
                return self.kv_connector_no_forward(scheduler_output)

            if self.dynamic_eplb:
                self.eplb_updator.forward_before()

            (attn_metadata, positions, num_scheduled_tokens_np,
             num_input_tokens, num_tokens_across_dp, maybe_padded_num_tokens,
             logits_indices, spec_decode_metadata, input_ids, inputs_embeds,
             intermediate_tensors,
             max_query_len) = (self._prepare_inputs(scheduler_output,
                                                    intermediate_tensors))

            if self.dynamic_eplb:
                self.eplb_updator.take_update_info_from_eplb_process()

        moe_comm_type = self._select_moe_comm_method(num_input_tokens,
                                                     self.with_prefill)

        uniform_decode = (max_query_len == self.uniform_decode_query_len) and (
            scheduler_output.total_num_scheduled_tokens
            == self.input_batch.num_reqs * max_query_len)
        batch_descriptor = BatchDescriptor(num_tokens=num_input_tokens,
                                           uniform_decode=uniform_decode)
        aclgraph_runtime_mode, batch_descriptor = \
            self.aclgraph_dispatcher.dispatch(batch_descriptor)

        # Run forward pass
        with ProfileExecuteDuration().capture_async("forward"):
            with set_ascend_forward_context(
                    attn_metadata,
                    self.vllm_config,
                    num_tokens=num_input_tokens,
                    num_tokens_across_dp=num_tokens_across_dp,
                    with_prefill=self.with_prefill,
                    reserved_mc2_mask=self.reserved_mc2_mask,
                    moe_comm_type=moe_comm_type,
                    aclgraph_runtime_mode=aclgraph_runtime_mode,
                    batch_descriptor=batch_descriptor,
                    num_actual_tokens=scheduler_output.
                    total_num_scheduled_tokens,
                    prefetch_stream=self.prefetch_stream,
                    model_instance=self.model,
                    weight_prefetch_method=self.weight_prefetch_method):
                self.maybe_setup_kv_connector(scheduler_output)

                hidden_states = self._generate_process_reqs_hidden_states(
                    attn_metadata, self.with_prefill, maybe_padded_num_tokens,
                    input_ids, positions, intermediate_tensors, inputs_embeds)

            self.maybe_wait_for_kv_save()
            finished_sending, finished_recving = self.get_finished_kv_transfer(
                scheduler_output)

            aux_hidden_states = None
            if self.drafter and self.drafter.name == SpecDcodeType.EAGLE3:
                hidden_states, aux_hidden_states = hidden_states

        kv_connector_output = KVConnectorOutput(
            finished_sending=finished_sending,
            finished_recving=finished_recving)
        finished_sending = None
        finished_recving = None
        with ProfileExecuteDuration().capture_async("post process"):
            # Broadcast PP output for external_launcher (torchrun)
            # to make sure we are synced across pp ranks
            # TODO: Support overlapping mirco-batches
            # https://github.com/vllm-project/vllm/issues/18019
            broadcast_pp_output = \
                self.parallel_config.distributed_executor_backend \
                == "external_launcher" and len(get_pp_group().ranks) > 0
            if not get_pp_group().is_last_rank:
                # For mid-pipeline stages, return the hidden states.
                if not broadcast_pp_output:
                    hidden_states.kv_connector_output = kv_connector_output
                    return hidden_states
                assert isinstance(hidden_states, IntermediateTensors)
                get_pp_group().send_tensor_dict(
                    hidden_states.tensors, all_gather_group=get_tp_group())
                logits = None
            else:
                if self.input_batch.pooling_params:
                    return self._pool(
                        hidden_states,
                        scheduler_output.total_num_scheduled_tokens,
                        num_scheduled_tokens_np, finished_sending,
                        finished_recving, kv_connector_output)
                sample_hidden_states = hidden_states[logits_indices]
                logits = self.model.compute_logits(sample_hidden_states)
            if broadcast_pp_output:
                model_output_broadcast_data = {
                    "logits": logits.contiguous(),
                } if logits is not None else {}
                model_output_broadcast_data = get_pp_group(
                ).broadcast_tensor_dict(model_output_broadcast_data,
                                        src=len(get_pp_group().ranks) - 1)
                assert model_output_broadcast_data is not None
                logits = model_output_broadcast_data["logits"]

            # Apply structured output bitmasks if present
            if vllm_version_is("0.11.0"):
                if scheduler_output.grammar_bitmask is not None:
                    logits = self.apply_grammar_bitmask(
                        scheduler_output, logits)
            else:
                if scheduler_output.structured_output_request_ids:
                    logits = self.apply_grammar_bitmask(
                        scheduler_output, logits)

        with ProfileExecuteDuration().capture_async("Sample"):
            # Sample the next token and get logprobs if needed.
            sampling_metadata = self.input_batch.sampling_metadata
            if spec_decode_metadata is None:
                if lmhead_tp_enable() and logits is not None:
                    logits = logits[:self.input_batch.num_reqs]
                sampler_output = self.sampler(
                    logits=logits,
                    sampling_metadata=sampling_metadata,
                )
            else:
                if lmhead_tp_enable() and logits is not None:
                    logits = logits[:len(spec_decode_metadata.logits_indices)]
                # When indexing with a tensor (bonus_logits_indices), PyTorch
                # creates a new tensor with separate storage from the original
                # logits tensor. This means any in-place operations on bonus_logits
                # won't affect the original logits tensor.
                assert logits is not None
                bonus_logits = logits[
                    spec_decode_metadata.bonus_logits_indices]
                sampler_output = self.sampler(
                    logits=bonus_logits,
                    sampling_metadata=sampling_metadata,
                )
                bonus_token_ids = sampler_output.sampled_token_ids

                # Just like `bonus_logits`, `target_logits` is a new tensor with
                # separate storage from the original `logits` tensor. Therefore,
                # it is safe to update `target_logits` in place.
                target_logits = logits[
                    spec_decode_metadata.target_logits_indices]
                output_token_ids = self.rejection_sampler(
                    spec_decode_metadata,
                    None,  # draft_probs
                    target_logits,
                    bonus_token_ids,
                    sampling_metadata,
                )
                sampler_output.sampled_token_ids = output_token_ids
                if self.need_accepted_tokens:
                    self._update_states_after_model_execute(output_token_ids)

            discard_sampled_tokens_req_indices = \
                self.discard_request_indices.np[:self.num_discarded_requests]
            for i in discard_sampled_tokens_req_indices:
                generator = self.input_batch.generators.get(int(i))
                if generator is not None:
                    generator.set_offset(generator.get_offset() - 4)

            # Copy some objects so they don't get modified after returning.
            # This is important when using async scheduling.
            req_ids_output_copy = self.input_batch.req_ids.copy()
            req_id_to_index_output_copy = \
                self.input_batch.req_id_to_index.copy()

            # NOTE: NPU -> CPU Sync happens here.
            # Move as many CPU operations as possible before this sync point.
            logprobs_tensors = sampler_output.logprobs_tensors
            logprobs_lists = logprobs_tensors.tolists() \
                if logprobs_tensors is not None else None

            # Compute prompt logprobs if needed.
            prompt_logprobs_dict = self._get_prompt_logprobs_dict(
                hidden_states[:scheduler_output.total_num_scheduled_tokens],
                scheduler_output,
            )

            num_sampled_tokens = sampler_output.sampled_token_ids.shape[0]
            sampled_token_ids = sampler_output.sampled_token_ids
            if not self.use_async_scheduling:
                # Get the valid generated tokens.
                max_gen_len = sampled_token_ids.shape[-1]
                if max_gen_len == 1:
                    # No spec decode tokens.
                    valid_sampled_token_ids = sampled_token_ids.tolist()
                else:
                    # Includes spec decode tokens.
                    valid_sampled_token_ids = self.rejection_sampler.parse_output(
                        sampled_token_ids,
                        self.input_batch.vocab_size,
                    )
                # Mask out the sampled tokens that should not be sampled.
                for i in discard_sampled_tokens_req_indices:
                    valid_sampled_token_ids[int(i)].clear()
            else:
                valid_sampled_token_ids = []
                invalid_req_indices = discard_sampled_tokens_req_indices.tolist(
                )
                invalid_req_indices_set = set(invalid_req_indices)
                assert sampled_token_ids.shape[-1] == 1

                # Cache the sampled tokens on the NPU and avoid CPU sync.
                # These will be copied into input_ids in the next step
                # when preparing inputs.
                self.input_batch.prev_sampled_token_ids = \
                    sampled_token_ids
                self.input_batch.prev_sampled_token_ids_invalid_indices = \
                    invalid_req_indices_set
                self.input_batch.prev_req_id_to_index = {
                    req_id: i
                    for i, req_id in enumerate(self.input_batch.req_ids)
                    if i not in invalid_req_indices_set
                }
            # Cache the sampled tokens in the model runner, so that the scheduler
            # doesn't need to send them back.
            # NOTE(woosuk): As an exception, when using PP, the scheduler sends
            # the sampled tokens back, because there's no direct communication
            # between the first-stage worker and the last-stage worker.
            for req_idx in range(num_sampled_tokens):
                if self.use_async_scheduling:
                    sampled_ids = [-1] * 1 if \
                        req_idx not in invalid_req_indices_set else None
                else:
                    sampled_ids = valid_sampled_token_ids[req_idx]
                if not sampled_ids:
                    continue

                start_idx = self.input_batch.num_tokens_no_spec[req_idx]
                end_idx = start_idx + len(sampled_ids)
                assert end_idx <= self.model_config.max_model_len, (
                    "Sampled token IDs exceed the max model length. "
                    f"Total number of tokens: {end_idx} > max_model_len: "
                    f"{self.model_config.max_model_len}")

                self.input_batch.token_ids_cpu[req_idx,
                                               start_idx:end_idx] = sampled_ids
                self.input_batch.is_token_ids[req_idx,
                                              start_idx:end_idx] = True
                self.input_batch.num_tokens_no_spec[req_idx] = end_idx
                self.input_batch.num_tokens[req_idx] = end_idx
                req_id = self.input_batch.req_ids[req_idx]
                req_state = self.requests[req_id]
                req_state.output_token_ids.extend(sampled_ids)

        def propose_draft_token_ids(sampled_token_ids):
            assert self.spec_decode_common_attn_metadata is not None
            self._draft_token_ids = self.propose_draft_token_ids(
                sampled_token_ids,
                sampling_metadata,
                scheduler_output,
                spec_decode_metadata,
                positions,
                scheduler_output.total_num_scheduled_tokens,
                hidden_states,
                attn_metadata,
                aux_hidden_states,
            )

        with ProfileExecuteDuration().capture_async("Draft"):
            if self.speculative_config:
                use_padded_batch_for_eagle = self.speculative_config and \
                    self.speculative_config.method == "deepseek_mtp" and \
                    not self.speculative_config.disable_padded_drafter_batch
                if use_padded_batch_for_eagle:
                    # EAGLE speculative decoding can use the GPU sampled tokens
                    # as inputs, and does not need to wait for bookkeeping to finish.
                    propose_draft_token_ids(sampler_output.sampled_token_ids)
                if self.speculative_config and not use_padded_batch_for_eagle:
                    # ngram and other speculative decoding methods use the sampled
                    # tokens on the CPU, so they are run after bookkeeping.
                    propose_draft_token_ids(valid_sampled_token_ids)

            if has_kv_transfer_group():
                get_kv_transfer_group().clear_connector_metadata()

        extra_args = ({"kv_connector_output": kv_connector_output})

        model_runner_output = ModelRunnerOutput(
            req_ids=req_ids_output_copy,
            req_id_to_index=req_id_to_index_output_copy,
            sampled_token_ids=valid_sampled_token_ids,
            logprobs=logprobs_lists,
            prompt_logprobs_dict=prompt_logprobs_dict,
            pooler_output=[],
            **extra_args,
        )

        durations = ProfileExecuteDuration().pop_captured_sync()
        if durations:
            dr_str = [
                f"[{tag}]:{duration:.2f}ms"
                for tag, duration in durations.items()
            ]
            captured_name = "Decode" if self.attn_state == AscendAttentionState.DecodeOnly else "Prefill"
            logger.info("Profile execute duration [%s]:%s", captured_name,
                        " ".join(dr_str))
        if self.dynamic_eplb:
            self.eplb_updator.forward_end()
        if not self.use_async_scheduling:
            return model_runner_output

        return AsyncNPUModelRunnerOutput(
            model_runner_output=model_runner_output,
            sampled_token_ids=sampled_token_ids,
            invalid_req_indices=invalid_req_indices,
            async_output_copy_stream=self.async_output_copy_stream,
        )

    def take_draft_token_ids(self) -> Optional[DraftTokenIds]:
        if self._draft_token_ids is None:
            return None
        req_ids = self.input_batch.req_ids
        if isinstance(self._draft_token_ids, torch.Tensor):
            draft_token_ids = self._draft_token_ids.tolist()
        else:
            draft_token_ids = self._draft_token_ids
        self._draft_token_ids = None
        return DraftTokenIds(req_ids, draft_token_ids)

    def kv_connector_no_forward(
            self, scheduler_output: "SchedulerOutput") -> ModelRunnerOutput:
        with set_ascend_forward_context(None, self.vllm_config):
            self.maybe_setup_kv_connector(scheduler_output)
            finished_sending, finished_recving = (
                self.get_finished_kv_transfer(scheduler_output))
            # For the case of no forward caused by receiving remote kv,
            # one round of dummy inference is necessary
            # to prevent hang over the collective calls.

        output = copy.copy(EMPTY_MODEL_RUNNER_OUTPUT)
        output.kv_connector_output = KVConnectorOutput(
            finished_sending=finished_sending,
            finished_recving=finished_recving)
        return output

    @staticmethod
    def maybe_setup_kv_connector(scheduler_output: "SchedulerOutput"):
        # Update KVConnector with the KVConnector metadata forward().
        if has_kv_transfer_group():
            kv_connector = get_kv_transfer_group()
            assert isinstance(kv_connector, KVConnectorBase_V1)
            assert scheduler_output.kv_connector_metadata is not None
            kv_connector.bind_connector_metadata(
                scheduler_output.kv_connector_metadata)

            kv_connector.start_load_kv(get_forward_context())

    @staticmethod
    def maybe_wait_for_kv_save() -> None:
        if has_kv_transfer_group():
            get_kv_transfer_group().wait_for_save()

    @staticmethod
    def get_finished_kv_transfer(
        scheduler_output: "SchedulerOutput",
    ) -> tuple[Optional[set[str]], Optional[set[str]]]:
        if has_kv_transfer_group():
            return get_kv_transfer_group().get_finished(
                scheduler_output.finished_req_ids)
        return None, None

    def _build_dummy_attn_metadata(
        self,
        with_prefill: bool,
        num_reqs: int,
        num_tokens: int,
        max_query_len: int,
        num_scheduled_tokens: np.ndarray,
        aclgraph_runtime_mode: Optional[CUDAGraphMode] = None,
        force_attention: bool = False,
    ) -> Optional[dict[str, Any]]:
        attn_metadata: Optional[dict[str, Any]] = None

        if force_attention or aclgraph_runtime_mode == CUDAGraphMode.FULL:
            assert with_prefill is False, \
                "Full decode graph only supports uniform batch now."

            attn_metadata = {}

            seq_lens = self.model_config.max_model_len
            self.seq_lens_np[:num_reqs] = seq_lens
            self.seq_lens_np[num_reqs:] = 0

            cu_num_tokens, arange = self._get_cumsum_and_arange(
                num_scheduled_tokens)
            query_start_loc_tensor = torch.Tensor(cu_num_tokens).to(
                self.device).to(torch.int32)
            self.query_start_loc[1:num_reqs + 1] = query_start_loc_tensor
            self.query_start_loc_cpu[1:num_reqs +
                                     1] = torch.Tensor(cu_num_tokens)

            num_computed_tokens_cpu = (
                self.input_batch.num_computed_tokens_cpu_tensor[:num_reqs])

            for kv_cache_group_id, kv_cache_group_spec in enumerate(
                    self.kv_cache_config.kv_cache_groups):
                block_table_tensor = self.input_batch.block_table[
                    kv_cache_group_id].get_device_tensor()
                slot_mapping = self.input_batch.block_table[
                    kv_cache_group_id].slot_mapping
                self.cp_kv_recover_idx = torch.zeros(self.max_num_tokens,
                                                     dtype=torch.int32,
                                                     device=self.device)
                long_seq_metadata = self._generate_pcp_metadata(
                    num_tokens, self.seq_lens_cpu, self.seq_lens_cpu)
                if long_seq_metadata is not None:
                    pcp_world_size = get_pcp_group(
                    ).world_size if prefill_context_parallel_enable() else 1
                    dcp_world_size = get_dcp_group().world_size
                    num_computed_tokens_of_pcp_dcp = [[
                        [0] * dcp_world_size for _ in range(pcp_world_size)
                    ] for _ in range(num_tokens)]
                    long_seq_metadata.num_computed_tokens_of_pcp_dcp = num_computed_tokens_of_pcp_dcp
                if self.speculative_config:
                    query_start_loc = torch.tensor(
                        [0] + self.actual_seq_lengths_q[:num_reqs],
                        device=self.device,
                        dtype=torch.int32)
                else:
                    query_start_loc = self.query_start_loc[:num_reqs + 1]
                common_attn_metadata = AscendCommonAttentionMetadata(
                    query_start_loc=query_start_loc,
                    query_start_loc_cpu=self.query_start_loc_cpu[:num_reqs +
                                                                 1],
                    seq_lens_cpu=self.seq_lens_cpu,
                    seq_lens=self.seq_lens_cpu[:num_reqs],
                    num_reqs=num_reqs,
                    num_actual_tokens=num_tokens,
                    actual_seq_lengths_q=self.actual_seq_lengths_q,
                    block_table_tensor=block_table_tensor[:num_reqs],
                    slot_mapping=slot_mapping,
                    num_computed_tokens_cpu=num_computed_tokens_cpu,
                    positions=self.positions,
                    attn_mask=self.attn_mask,
                    spec_attn_mask=self.spec_attn_mask,
                    attn_state=self.attn_state,
                    max_query_len=max_query_len,
                    decode_token_per_req=self.decode_token_per_req,
                    cos=self.cos,
                    sin=self.sin,
                    prefill_context_parallel_metadata=long_seq_metadata,
                )
                attn_state = AscendAttentionState.DecodeOnly
                if self.speculative_config and \
                        self.speculative_config.method == "deepseek_mtp":
                    attn_state = AscendAttentionState.SpecDecoding

                common_metadata = CommonAttentionMetadata(
                    query_start_loc=self.query_start_loc[:num_reqs + 1],
                    query_start_loc_cpu=self.query_start_loc_cpu[:num_reqs +
                                                                 1],
                    seq_lens_cpu=self.seq_lens_cpu[:num_reqs],
                    seq_lens=self.seq_lens_cpu[:num_reqs],
                    num_reqs=num_reqs,
                    num_actual_tokens=num_tokens,
                    block_table_tensor=block_table_tensor[:num_reqs],
                    slot_mapping=slot_mapping,
                    num_computed_tokens_cpu=num_computed_tokens_cpu,
                    max_query_len=max_query_len,
                    max_seq_len=seq_lens)

                for attn_group in self.attn_groups[kv_cache_group_id]:
                    builder = attn_group.get_metadata_builder()
                    if isinstance(builder, AscendAttentionMetadataBuilder):
                        attn_metadata_full_attention = builder.build_for_graph_capture(
                            common_attn_metadata, attn_state, self.get_model())
                    elif isinstance(builder, GDNAttentionMetadataBuilder):
                        attn_metadata_gdn_attention = builder.build_for_cudagraph_capture(
                            common_metadata)
                    for layer_name in kv_cache_group_spec.layer_names:
                        if "linear_attn" in layer_name:
                            attn_metadata[
                                layer_name] = attn_metadata_gdn_attention
                        else:
                            attn_metadata[
                                layer_name] = attn_metadata_full_attention

        return attn_metadata

    def _generate_dummy_run_hidden_states(self, with_prefill,
                                          is_torchair_compile, input_ids,
                                          positions, attn_metadata, num_tokens,
                                          intermediate_tensors, inputs_embeds):
        hidden_states = self.model(input_ids=input_ids,
                                   positions=positions,
                                   intermediate_tensors=intermediate_tensors,
                                   inputs_embeds=inputs_embeds)
        forward_context = get_forward_context()
        assert forward_context is not None
        if forward_context.cudagraph_runtime_mode == CUDAGraphMode.FULL and \
            not forward_context.capturing and not self.use_sparse:
            if self.vllm_config.model_config.use_mla:
                # FIXME: Try using `auto_dispatch_capture=True`
                if self.pcp_size * self.dcp_size > 1:
                    # FIXME: Try using `auto_dispatch_capture=True`
                    update_mla_attn_dcp_pcp_params(self.update_stream,
                                                   forward_context,
                                                   positions.shape[0],
                                                   self.speculative_config)
                else:
                    # FIXME: Try using `auto_dispatch_capture=True`
                    update_mla_attn_params(self.update_stream, forward_context,
                                           positions.shape[0],
                                           self.speculative_config)
            else:
                if self.pcp_size * self.dcp_size > 1:
                    update_attn_dcp_pcp_params(self.update_stream,
                                               forward_context,
                                               positions.shape[0])
                else:
                    update_attn_params(self.update_stream, forward_context,
                                       positions.shape[0])

        if self.drafter and self.drafter.name == SpecDcodeType.EAGLE3:
            hidden_states, _ = hidden_states
        else:
            hidden_states = hidden_states
        return hidden_states

    @torch.inference_mode()
    def _dummy_run(
        self,
        num_tokens: int,
        with_prefill: bool = False,
        is_torchair_compile: bool = False,
        aclgraph_runtime_mode: Optional[CUDAGraphMode] = None,
        force_attention: bool = False,
        uniform_decode: bool = False,
    ) -> torch.Tensor:
        # only support eager mode and piecewise graph now
        assert aclgraph_runtime_mode is None or aclgraph_runtime_mode in {
            CUDAGraphMode.NONE, CUDAGraphMode.PIECEWISE, CUDAGraphMode.FULL
        }

        # In multi-DP scenarios, there may be situations where all DP groups are executing dummy runs.
        # If sequence parallelism is enabled, it is essential to ensure that num_tokens is divisible by tp_size.
        if self.use_aclgraph and enable_sp(self.vllm_config):
            tp_size = self.vllm_config.parallel_config.tensor_parallel_size
            num_tokens = math.ceil(num_tokens / tp_size) * tp_size

        # Force dummy run on prefill stage when this node is deemed as kv producer.
        if self.is_kv_producer and not self.is_kv_consumer:
            with_prefill = True

        # Padding for DP
        (num_tokens, num_tokens_across_dp,
         with_prefill) = self._sync_metadata_across_dp(num_tokens,
                                                       with_prefill)

        moe_comm_type = self._select_moe_comm_method(num_tokens, with_prefill)

        # If cudagraph_mode.decode_mode() == FULL and
        # cudagraph_mode.seperate_routine(). This means that we are using
        # different graphs and/or modes for mixed prefill-decode batches vs.
        # uniform decode batches. A uniform decode batch means that all
        # requests have identical query length, except a potential virtual
        # request (shorter) in the batch account for padding.
        # Uniform decode batch could either be common pure decode, where
        # max_query_len == 1, or speculative decode, where
        # max_query_len == 1 + num_spec_decode_tokens.

        # When setting max_query_len = 1, we switch to and capture the optimized
        # routine of FA2 for pure decode, i.e., Flashdecode + an optimization
        # for GQA/MQA.
        max_query_len = self.uniform_decode_query_len if uniform_decode else \
                                                                num_tokens

        # Set num_scheduled_tokens based on num_tokens and max_num_seqs
        # for dummy run with LoRA so that the num_reqs collectively
        # has num_tokens in total.
        assert num_tokens <= self.scheduler_config.max_num_batched_tokens
        max_num_reqs = self.max_num_reqs
        if uniform_decode:
            num_reqs = cdiv(num_tokens, max_query_len)
            num_scheduled_tokens_list = [max_query_len] * num_reqs
            if num_tokens % max_query_len != 0:
                num_scheduled_tokens_list[-1] = num_tokens % max_query_len
        else:
            if with_prefill:
                num_reqs = num_tokens
            else:
                num_reqs = (num_tokens + self.decode_token_per_req -
                            1) // self.decode_token_per_req
            num_reqs = min(num_reqs, max_num_reqs)
            min_tokens_per_req = num_tokens // num_reqs
            num_scheduled_tokens_list = [min_tokens_per_req] * num_reqs
            num_scheduled_tokens_list[-1] += num_tokens % num_reqs
        assert sum(num_scheduled_tokens_list) == num_tokens
        assert len(num_scheduled_tokens_list) == num_reqs
        num_scheduled_tokens = np.array(num_scheduled_tokens_list,
                                        dtype=np.int32)

        if not self.in_profile_run and self.dynamic_eplb:
            self.eplb_updator.forward_before()

        with self.maybe_dummy_run_with_lora(self.lora_config,
                                            num_scheduled_tokens):
            if self.is_multimodal_model:
                input_ids = None
                inputs_embeds = self.inputs_embeds.gpu[:num_tokens]
            elif self.enable_prompt_embeds:
                input_ids = None
                inputs_embeds = self.inputs_embeds.gpu[:num_tokens]
            else:
                input_ids = self.input_ids[:num_tokens]
                inputs_embeds = None

            if self.uses_mrope:
                positions = self.mrope_positions[:, :num_tokens]
            else:
                positions = self.positions[:num_tokens]

            if get_pp_group().is_first_rank:
                intermediate_tensors = None
            else:
                if self.intermediate_tensors is None:
                    self.intermediate_tensors = (
                        self.model.make_empty_intermediate_tensors(
                            batch_size=num_tokens,
                            dtype=self.dtype,
                            device=self.device))
                intermediate_tensors = IntermediateTensors({
                    k: v[:num_tokens]
                    for k, v in self.intermediate_tensors.items()
                })

            # filter out the valid batch descriptor
            _ag_mode, batch_descriptor = \
                self.aclgraph_dispatcher.dispatch(
                    BatchDescriptor(num_tokens=num_tokens,
                                    uniform_decode=uniform_decode))
            if aclgraph_runtime_mode is not None:
                # we allow forcing NONE when the dispatcher disagrees to support
                # warm ups for aclgraph capture
                assert aclgraph_runtime_mode == CUDAGraphMode.NONE or \
                    aclgraph_runtime_mode == _ag_mode, (
                    f"Aclgraph runtime mode mismatch at dummy_run. "
                    f"Expected {_ag_mode}, but got {aclgraph_runtime_mode}.")
            else:
                aclgraph_runtime_mode = _ag_mode

            # TODO(Mengqing): Set create_mixed_batch to False since it's only used in FI warmup
            # and not supported in ASCEND now. We could remove it in the future.
            attn_metadata = self._build_dummy_attn_metadata(
                False,
                num_reqs=num_reqs,
                num_tokens=num_tokens,
                max_query_len=max_query_len,
                aclgraph_runtime_mode=aclgraph_runtime_mode,
                force_attention=force_attention,
                num_scheduled_tokens=num_scheduled_tokens,
            )

            need_dummy_logits = (not self.in_profile_run
                                 and lmhead_tp_enable())

            if need_dummy_logits:
                max_num_reqs_across_dp = num_tokens if not with_prefill else max_num_reqs
                dummy_indices = torch.zeros(max_num_reqs_across_dp,
                                            dtype=torch.int32)

                def dummy_compute_logits(hidden_states):
                    return self.model.compute_logits(
                        hidden_states[dummy_indices])

            with set_ascend_forward_context(
                    attn_metadata,
                    self.vllm_config,
                    num_tokens=num_tokens,
                    num_tokens_across_dp=num_tokens_across_dp,
                    with_prefill=with_prefill,
                    in_profile_run=self.in_profile_run,
                    reserved_mc2_mask=self.reserved_mc2_mask,
                    moe_comm_type=moe_comm_type,
                    num_actual_tokens=0,
                    aclgraph_runtime_mode=aclgraph_runtime_mode,
                    batch_descriptor=batch_descriptor,
                    prefetch_stream=self.prefetch_stream,
                    model_instance=self.model,
                    weight_prefetch_method=self.weight_prefetch_method):
                hidden_states = self._generate_dummy_run_hidden_states(
                    with_prefill, is_torchair_compile, input_ids, positions,
                    attn_metadata, num_tokens, intermediate_tensors,
                    inputs_embeds)
                if need_dummy_logits:
                    dummy_compute_logits(hidden_states)

            if self.drafter:
                self.drafter.dummy_run(
                    num_tokens=num_tokens,
                    with_prefill=with_prefill,
                    skip_attn=True,
                    num_reqs=num_reqs,
                    num_tokens_across_dp=num_tokens_across_dp,
                    aclgraph_runtime_mode=aclgraph_runtime_mode,
                    batch_descriptor=batch_descriptor)
                if need_dummy_logits:
                    self.drafter.model.compute_logits(
                        hidden_states[dummy_indices])
            if self.in_profile_run and self.dynamic_eplb:
                self.model.clear_all_moe_loads()
            if not self.in_profile_run and self.dynamic_eplb:
                self.eplb_updator.take_update_info_from_eplb_process()
                self.eplb_updator.forward_end()
            return hidden_states

    @contextmanager
    def set_in_profile_run(self):
        self.in_profile_run = True
        try:
            yield
        finally:
            self.in_profile_run = False

    def profile_run(self) -> None:
        # Trigger compilation for general shape.
        with self.set_in_profile_run():
            hidden_states = self._dummy_run(
                self.max_num_tokens //
                self.pcp_size if self.pcp_size > 1 else self.max_num_tokens,
                with_prefill=True)
            # MC2 will consume additional NPU memory.
            # Therefore, we need to run the MC2 path once here to complete its initialization,
            # allowing vLLM to correctly estimate the maximum memory required.
            if self.max_num_tokens > self.mc2_tokens_capacity and \
                self._select_moe_comm_method(
                    self.mc2_tokens_capacity,
                    with_prefill=True) == MoECommType.MC2:
                self._dummy_run(self.mc2_tokens_capacity, with_prefill=True)

        output = None
        if get_pp_group().is_last_rank:
            if self.is_pooling_model:
                output = self._dummy_pooler_run(hidden_states)
            else:
                # For profile, have maximum num_reqs and that collectively have
                # maximum num_tokens.
                min_tokens_per_req = self.max_num_tokens // self.max_num_reqs
                num_scheduled_tokens_list = [min_tokens_per_req
                                             ] * self.max_num_reqs
                num_scheduled_tokens_list[
                    -1] += self.max_num_tokens % self.max_num_reqs
                num_scheduled_tokens = np.array(num_scheduled_tokens_list,
                                                dtype=np.int32)
                logit_indices = np.cumsum(num_scheduled_tokens) - 1
                # TODO: need to rum a dummy sampler for generate task
                hidden_states = hidden_states[logit_indices]
                output = self.model.compute_logits(hidden_states)

        NPUPlatform.synchronize()
        del hidden_states, output
        self.encoder_cache.clear()
        gc.collect()

    def _dummy_pooler_run_task(
        self,
        hidden_states: torch.Tensor,
        task: PoolingTask,
    ) -> PoolerOutput:
        num_tokens = hidden_states.shape[0]
        max_num_reqs = self.scheduler_config.max_num_seqs
        num_reqs = min(num_tokens, max_num_reqs)
        min_tokens_per_req = num_tokens // num_reqs
        num_scheduled_tokens_list = [min_tokens_per_req] * num_reqs
        num_scheduled_tokens_list[-1] += num_tokens % num_reqs
        assert sum(num_scheduled_tokens_list) == num_tokens
        assert len(num_scheduled_tokens_list) == num_reqs

        req_num_tokens = num_tokens // num_reqs

        dummy_token_ids = torch.zeros((num_reqs, req_num_tokens),
                                      dtype=torch.int32,
                                      device=self.device)

        model = cast(VllmModelForPooling, self.get_model())
        dummy_pooling_params = PoolingParams(task=task)
        to_update = model.pooler.get_pooling_updates(task)
        to_update.apply(dummy_pooling_params)

        dummy_prompt_lens = torch.tensor(
            num_scheduled_tokens_list,
            device="cpu",
        )
        dummy_metadata = PoolingMetadata(
            prompt_lens=dummy_prompt_lens,
            prompt_token_ids=dummy_token_ids,
            pooling_params=[dummy_pooling_params] * num_reqs,
        )

        dummy_metadata.build_pooling_cursor(num_scheduled_tokens_list,
                                            device=hidden_states.device)

        try:
            return model.pooler(hidden_states=hidden_states,
                                pooling_metadata=dummy_metadata)
        except RuntimeError as e:
            if 'out of memory' in str(e):
                raise RuntimeError(
                    "CUDA out of memory occurred when warming up pooler "
                    f"({task=}) with {num_reqs} dummy requests. Please try "
                    "lowering `max_num_seqs` or `gpu_memory_utilization` when "
                    "initializing the engine.") from e
            else:
                raise e

    @torch.inference_mode()
    def _dummy_pooler_run(
        self,
        hidden_states: torch.Tensor,
    ) -> PoolerOutput:
        # Find the task that has the largest output for subsequent steps
        output_size = dict[PoolingTask, float]()
        for task in self.get_supported_pooling_tasks():
            # Run a full batch with each task to ensure none of them OOMs
            output = self._dummy_pooler_run_task(hidden_states, task)
            output_size[task] = sum(o.nbytes for o in output)
            del output  # Allow GC

        max_task = max(output_size.items(), key=lambda x: x[1])[0]
        return self._dummy_pooler_run_task(hidden_states, max_task)

    def eplb_warmup(self):
        if self.dynamic_eplb and not self.is_eplb_warmuped:
            self.is_eplb_warmuped = True
            self.eplb_adaptor = VllmEplbAdaptor(model=self.model)
            self.eplb_loader.set_adator(self.eplb_adaptor)
            self.eplb_updator.set_adaptor(self.eplb_adaptor)
            self.eplb_updator.warm_up_eplb()

    def load_model(self) -> None:
        logger.info("Starting to load model %s...", self.model_config.model)

        with DeviceMemoryProfiler() as m:  # noqa: SIM117
            self.model = get_model(vllm_config=self.vllm_config)
            if self.dynamic_eplb:
                model_register(self.model, self.model_config)
            if is_310p():
                from vllm.model_executor.layers.linear import (
                    MergedColumnParallelLinear, QKVParallelLinear,
                    RowParallelLinear)
                for module in self.model.modules():
                    if isinstance(module,
                                  (MergedColumnParallelLinear,
                                   QKVParallelLinear, RowParallelLinear)):
                        module.weight.data = self._convert_torch_format(
                            module.weight.data)
            if self.drafter:
                logger.info("Loading drafter model...")
                self.drafter.load_model(self.model)
                if self.drafter.name == SpecDcodeType.EAGLE3:
                    self.model.set_aux_hidden_state_layers(
                        self.model.get_eagle3_aux_hidden_state_layers())

            if self.lora_config:
                self.model = self.load_lora_model(self.model, self.vllm_config,
                                                  self.device)
        logger.info("Loading model weights took %.4f GB",
                    m.consumed_memory / float(2**30))

        # wrap the model with full graph wrapper if needed.
        if self.compilation_config.cudagraph_mode.has_full_cudagraphs():
            self.update_stream: torch.npu.Stream = torch.npu.Stream()
            set_graph_params(self.compilation_config.cudagraph_capture_sizes)
            self.model = ACLGraphWrapper(self.model,
                                         self.vllm_config,
                                         runtime_mode=CUDAGraphMode.FULL)

    def _convert_torch_format(self, tensor):
        if ACL_FORMAT == ACL_FORMAT_FRACTAL_NZ \
                and not is_enable_nz():
            return tensor
        tensor = torch_npu.npu_format_cast(tensor, ACL_FORMAT)
        return tensor

    def initialize_kv_cache(self, kv_cache_config: KVCacheConfig) -> None:
        """
        Initialize KV cache based on `kv_cache_config`.
        Args:
            kv_cache_config: Configuration for the KV cache, including the KV
            cache size of each layer
        """
        kv_cache_config = deepcopy(kv_cache_config)
        self.kv_cache_config = kv_cache_config
        self.may_add_encoder_only_layers_to_kv_cache_config()
        # NOTE(cmq): initialize_attn_backend must before using self.attn_groups
        self.initialize_attn_backend(kv_cache_config)
        self.use_hybrid_blocks = (len(self.attn_groups) > 1)
        # NOTE: Currently, we determine whether we need `num_accepted_tokens` through `MambaSpec`.
        self.need_accepted_tokens = any([
            isinstance(attn_group[0].kv_cache_spec, MambaSpec)
            for attn_group in self.attn_groups
        ])

        self.may_reinitialize_input_batch(kv_cache_config)
        kv_caches = self.initialize_kv_cache_tensors(kv_cache_config)

        if has_kv_transfer_group():
            get_kv_transfer_group().register_kv_caches(kv_caches)

    def _align_memory(self, tensor: torch.Tensor,
                      alignment: int) -> torch.Tensor:
        data_ptr = tensor.data_ptr()
        aligned_addr = (data_ptr + alignment - 1) // alignment * alignment
        offset = (aligned_addr - data_ptr) // tensor.element_size()
        return tensor[int(offset):]

    def initialize_kv_cache_tensors(
            self, kv_cache_config: KVCacheConfig) -> dict[str, torch.Tensor]:
        """
        Initialize the memory buffer for KV cache.

        Args:
            kv_cache_config: The KV cache config
        Returns:
            Dict[str, torch.Tensor]: A map between layer names to their
            corresponding memory buffer for KV cache.
        """
        # Initialize the memory buffer for KV cache
        kv_cache_raw_tensors = self._allocate_kv_cache_tensors(kv_cache_config)
        # Change the memory buffer to the desired shape
        kv_caches = self._reshape_kv_cache_tensors(kv_cache_config,
                                                   kv_cache_raw_tensors)

        bind_kv_cache(kv_caches,
                      self.compilation_config.static_forward_context,
                      self.kv_caches)
        return kv_caches

    def _allocate_kv_cache_tensors(
            self, kv_cache_config: KVCacheConfig) -> dict[str, torch.Tensor]:
        """
        Initializes the KV cache buffer with the correct size. The buffer needs
        to be reshaped to the desired shape before being used by the models.

        NOTE: To support prefill disaggregation, we need to split kvcache tensor into
        k_cahce and v cache, and the addr of both are aligned by 2M

        Args:
            kv_cache_config: The KV cache config
        Returns:
            dict[str, torch.Tensor]: A map between layer names to their
            corresponding memory buffer for KV cache.
            dict[str, tuple(torch.Tensor, torch.Tensor)] A map between layer names
            to their corresponding memory buffer for K cache and V cache.
         """
        # init kv cache tensors
        kv_cache_raw_tensors: dict[str, Union[torch.Tensor,
                                              Optional[torch.Tensor]]] = {}
        # llmdatadist need the addr of cache tensor be aligned with 2M
        alignment = 2 * 1024 * 1024
        for kv_cache_tensor in kv_cache_config.kv_cache_tensors:
            # TODO: REFACTOR ME to sharing hybrid cache
            for idx in range(len(kv_cache_tensor.shared_by)):
                layer_name = kv_cache_tensor.shared_by[idx]
                if "linear_attn" in layer_name and layer_name not in kv_cache_raw_tensors.keys(
                ):
                    # for mamba linear attention
                    if self.vllm_config.kv_transfer_config is None:
                        tensor = torch.zeros(kv_cache_tensor.size,
                                             dtype=torch.int8,
                                             device=self.device)
                    else:
                        cache_size_aligned = kv_cache_tensor.size + alignment
                        tensor = torch.zeros(cache_size_aligned,
                                             dtype=torch.int8,
                                             device=self.device)
                        tensor = self._align_memory(
                            tensor, alignment)[:kv_cache_tensor.size]

                    for layer_name_inner in kv_cache_tensor.shared_by:
                        # shared the kvcache between the self_attn specs in the same group
                        if "linear_attn" in layer_name_inner:
                            kv_cache_raw_tensors[layer_name_inner] = tensor
                elif "attn" in layer_name and layer_name not in kv_cache_raw_tensors.keys(
                ):
                    # NOTE: We need to init k cache tensor (nope cache tensor in mla) and
                    # v cache tensor (rope cache tensor in mla) separately to support llmdatadist,
                    # as it only support the 0-dim of kv_cache is `num_blocks`.
                    # For deepseek mla, we need to spilt cache tensor accrodding to the nope head dim
                    # and rope head dim.
                    if self.model_config.is_deepseek_mla:
                        head_size = self.model_config.hf_text_config.qk_rope_head_dim + \
                            self.model_config.hf_text_config.kv_lora_rank

                    dsa_k_cache_factor = None
                    dsa_k_cache_size = None
                    if not self.model_config.is_deepseek_mla:
                        # for non-mla model, use FullAttentionSpec
                        k_tensor_split_factor = 2
                        v_tensor_split_factor = 2
                    elif self.use_sparse:
                        # for deepseek v3.2, DSA use FullAttentionSpec
                        # FullAttentionSpec allocate 2 * mla page size bytes,
                        # and we use half of that for k cache in DSA
                        dsa_k_cache_factor = 2
                        k_tensor_split_factor = 2 * head_size / self.model_config.hf_text_config.kv_lora_rank
                        v_tensor_split_factor = 2 * head_size / self.model_config.hf_text_config.qk_rope_head_dim
                        dsa_k_cache_size = int(kv_cache_tensor.size //
                                               dsa_k_cache_factor)
                    else:
                        # for other deepseek models, use MLAAttentionSpec
                        k_tensor_split_factor = head_size / self.model_config.hf_text_config.kv_lora_rank
                        v_tensor_split_factor = head_size / self.model_config.hf_text_config.qk_rope_head_dim

                    k_tensor_size = int(kv_cache_tensor.size //
                                        k_tensor_split_factor)
                    v_tensor_size = int(kv_cache_tensor.size //
                                        v_tensor_split_factor)

                    # for other attentions, e.g., self_attn, sliding window attn
                    if self.vllm_config.kv_transfer_config is None:
                        k_tensor = torch.zeros(k_tensor_size,
                                               dtype=torch.int8,
                                               device=self.device)
                        v_tensor = torch.zeros(v_tensor_size,
                                               dtype=torch.int8,
                                               device=self.device)
                        #### k cache: for deepseek sparse attention
                        if dsa_k_cache_factor is not None:
                            dsa_k_cache_tensor = torch.zeros(
                                dsa_k_cache_size,
                                dtype=torch.int8,
                                device=self.device)
                    else:
                        k_tensor = torch.zeros(k_tensor_size + alignment,
                                               dtype=torch.int8,
                                               device=self.device)
                        v_tensor = torch.zeros(v_tensor_size + alignment,
                                               dtype=torch.int8,
                                               device=self.device)
                        k_tensor = self._align_memory(
                            k_tensor, alignment)[:k_tensor_size]
                        v_tensor = self._align_memory(
                            v_tensor, alignment)[:v_tensor_size]
                        #### k cache: for deepseek sparse attention
                        if dsa_k_cache_factor is not None and dsa_k_cache_size is not None:
                            dsa_k_cache_tensor = torch.zeros(
                                dsa_k_cache_size + alignment,
                                dtype=torch.int8,
                                device=self.device)
                            dsa_k_cache_tensor = self._align_memory(
                                dsa_k_cache_tensor,
                                alignment)[:dsa_k_cache_size]

                    for layer_name_inner in kv_cache_tensor.shared_by:
                        # shared the kvcache between the self_attn specs in the same group
                        if ("attn" in layer_name_inner
                                and "linear_attn" not in layer_name_inner):
                            kv_cache_raw_tensors[layer_name_inner] = (k_tensor, v_tensor) if \
                                not self.use_sparse else (k_tensor, v_tensor, dsa_k_cache_tensor)

        layer_names = set()
        for group in kv_cache_config.kv_cache_groups:
            for layer_name in group.layer_names:
                if layer_name in self.runner_only_attn_layers:
                    continue
                layer_names.add(layer_name)
        assert layer_names == set(kv_cache_raw_tensors.keys(
        )), "Some layers are not correctly initialized"

        return kv_cache_raw_tensors

    def _reshape_kv_cache_tensors(
        self,
        kv_cache_config: KVCacheConfig,
        kv_cache_raw_tensors: dict[str, torch.Tensor],
    ) -> dict[str, torch.Tensor]:
        """
        Reshape the KV cache tensors to the desired shape and dtype.

        Args:
            kv_cache_config: The KV cache config
            kv_cache_raw_tensors: The KV cache buffer of each layer, with
                correct size but uninitialized shape.
        Returns:
            Dict[str, torch.Tensor]: A map between layer names to their
            corresponding memory buffer for KV cache.
        """
        kv_caches: Dict[str, torch.Tensor] = {}
        for group in self._kv_cache_spec_attn_group_iterator():
            kv_cache_spec = group.kv_cache_spec
            attn_backend = group.backend
            for layer_name in group.layer_names:
                if layer_name in self.runner_only_attn_layers:
                    continue

                # TODO: remove this after the OOM issue is located and fixed, otherwise, some model may
                # encounter OOM issue
                if isinstance(kv_cache_spec, FullAttentionSpec):
                    raw_dsa_k_tensor = None
                    if self.use_sparse:
                        raw_k_tensor, raw_v_tensor, raw_dsa_k_tensor = kv_cache_raw_tensors[  # type: ignore
                            layer_name]
                        assert raw_dsa_k_tensor is not None
                        sum_page_size_bytes = raw_k_tensor.numel(
                        ) + raw_v_tensor.numel() + raw_dsa_k_tensor.numel()
                    else:
                        raw_k_tensor, raw_v_tensor = kv_cache_raw_tensors[  # type: ignore
                            layer_name]
                        sum_page_size_bytes = raw_k_tensor.numel(
                        ) + raw_v_tensor.numel()
                    assert raw_k_tensor is not None
                    assert raw_v_tensor is not None
                    assert sum_page_size_bytes % kv_cache_spec.page_size_bytes == 0
                    num_blocks = sum_page_size_bytes // kv_cache_spec.page_size_bytes

                    # `num_blocks` is the number of blocks the model runner can use.
                    # `kv_cache_config.num_blocks` is the number of blocks that
                    # KVCacheManager may allocate.
                    # Since different GPUs may have different number of layers and
                    # different memory capacities, `num_blocks` can be different on
                    # different GPUs, and `kv_cache_config.num_blocks` is set to
                    # the min of all `num_blocks`. Verify it here.
                    assert num_blocks >= kv_cache_config.num_blocks

                    if self.vllm_config.additional_config.get(
                            "kv_cache_dtype", None) == 'int8':
                        kv_cache_shape = attn_backend.get_bsh_kv_cache_shape(
                            num_blocks, kv_cache_spec.block_size,
                            kv_cache_spec.num_kv_heads,
                            kv_cache_spec.head_size)
                    elif hasattr(attn_backend, "get_supported_block_size"
                                 ) and self.use_hybrid_blocks:
                        block_size = attn_backend.get_supported_block_size()[0]

                        block_size_chunk = kv_cache_spec.block_size // block_size
                        kv_cache_shape = attn_backend.get_kv_cache_shape(
                            num_blocks * block_size_chunk, block_size,
                            kv_cache_spec.num_kv_heads,
                            kv_cache_spec.head_size)
                    else:
                        kv_cache_shape = self.attn_backend.get_kv_cache_shape(
                            num_blocks, kv_cache_spec.block_size,
                            kv_cache_spec.num_kv_heads,
                            kv_cache_spec.head_size)
                    dtype = kv_cache_spec.dtype
                    if not self.model_config.is_deepseek_mla:
                        k_shape = kv_cache_shape[1:]
                        v_shape = k_shape
                    else:
                        # k_cache: nope_cache    v_cache: rope_cache
                        mla_num_blocks, mla_block_size, num_kv_heads, _ = kv_cache_shape
                        k_shape = [
                            mla_num_blocks, mla_block_size, num_kv_heads,
                            self.model_config.hf_text_config.kv_lora_rank
                        ]
                        v_shape = [
                            mla_num_blocks, mla_block_size, num_kv_heads,
                            self.model_config.hf_text_config.qk_rope_head_dim
                        ]
                    k_cache = raw_k_tensor.view(dtype).view(k_shape)
                    k_cache = self._convert_torch_format(k_cache)
                    v_cache = raw_v_tensor.view(dtype).view(v_shape)
                    v_cache = self._convert_torch_format(v_cache)
                    if self.use_sparse and raw_dsa_k_tensor is not None:
                        dsa_k_cache_shape = (num_blocks,
                                             kv_cache_spec.block_size, 1, 128)
                        dsa_k_cache_size = (
                            num_blocks
                        ) * kv_cache_spec.block_size * 128 * dtype.itemsize
                        dsa_k_cache = raw_dsa_k_tensor[:dsa_k_cache_size].view(
                            dtype).view(dsa_k_cache_shape)
                        kv_caches[layer_name] = (k_cache, v_cache, dsa_k_cache)
                    else:
                        kv_caches[layer_name] = (k_cache, v_cache)
                elif isinstance(kv_cache_spec, MambaSpec):
                    raw_tensor = kv_cache_raw_tensors[layer_name]
                    assert raw_tensor is not None
                    assert raw_tensor.numel(
                    ) % kv_cache_spec.page_size_bytes == 0
                    num_blocks = raw_tensor.numel(
                    ) // kv_cache_spec.page_size_bytes

                    # `num_blocks` is the number of blocks the model runner can use.
                    # `kv_cache_config.num_blocks` is the number of blocks that
                    # KVCacheManager may allocate.
                    # Since different GPUs may have different number of layers and
                    # different memory capacities, `num_blocks` can be different on
                    # different GPUs, and `kv_cache_config.num_blocks` is set to
                    # the min of all `num_blocks`. Verify it here.
                    assert num_blocks >= kv_cache_config.num_blocks

                    state_tensors = []
                    storage_offset_bytes = 0
                    for (shape, dtype) in zip(kv_cache_spec.shapes,
                                              kv_cache_spec.dtypes):
                        dtype_size = get_dtype_size(dtype)
                        num_element_per_page = (
                            kv_cache_spec.page_size_bytes // dtype_size)
                        target_shape = (num_blocks, *shape)
                        stride = torch.empty(target_shape).stride()
                        target_stride = (num_element_per_page, *stride[1:])
                        assert storage_offset_bytes % dtype_size == 0
                        tensor = torch.as_strided(
                            raw_tensor.view(dtype),
                            size=target_shape,
                            stride=target_stride,
                            storage_offset=storage_offset_bytes // dtype_size,
                        )
                        state_tensors.append(tensor)
                        storage_offset_bytes += stride[0] * dtype_size
                    kv_caches[layer_name] = state_tensors
                else:
                    raise ValueError("Unknown KV cache spec type.")

        return kv_caches

    def may_reinitialize_input_batch(self,
                                     kv_cache_config: KVCacheConfig) -> None:
        """
        Re-initialize the input batch if the block sizes are different from
        `[self.cache_config.block_size]`. This usually happens when there
        are multiple KV cache groups.

        Args:
            kv_cache_config: The KV cache configuration.
        """
        block_sizes = [
            kv_cache_group.kv_cache_spec.block_size
            for kv_cache_group in kv_cache_config.kv_cache_groups
            if not isinstance(kv_cache_group.kv_cache_spec,
                              EncoderOnlyAttentionSpec)
        ]

        # Generate kernel_block_sizes that matches each block_size
        # For attention backends that support virtual block splitting,
        # use the supported block sizes from the backend
        # For other backends (like Mamba), use [0] (no splitting)
        kernel_block_sizes = []
        for kv_cache_group_id, kv_cache_group in enumerate(
                kv_cache_config.kv_cache_groups):

            if isinstance(kv_cache_group.kv_cache_spec,
                          EncoderOnlyAttentionSpec):
                continue
            elif isinstance(kv_cache_group.kv_cache_spec, AttentionSpec):
                # This is an attention backend that supports virtual
                # block splitting. Get the supported block sizes from
                # the backend.
                try:
                    attn_groups = self.attn_groups[kv_cache_group_id]
                except IndexError:
                    attn_groups = None
                if attn_groups and self.use_hybrid_blocks:
                    # Use the backend's supported block size list
                    backend = attn_groups[0].backend
                    supported_sizes = backend.get_supported_block_size()
                    # If no specific sizes supported, use cache config
                    # block_size
                    kernel_block_size_list = (supported_sizes
                                              if supported_sizes else
                                              [self.cache_config.block_size])
                else:
                    # Fallback to cache config block_size if no backend found
                    kernel_block_size_list = [self.cache_config.block_size]
                kernel_block_sizes.append(kernel_block_size_list)
            else:
                # This is likely Mamba or other non-attention cache,
                # no splitting.
                # NOTE: set kernel_block_sizes to 0 to disable slotmapping computation
                # of mamba block. In this case, BlockTable.block_size will never equal
                # to kernel_block_sizes[0]
                kernel_block_sizes.append([0])

        if block_sizes != [
                self.cache_config.block_size
        ] or kernel_block_sizes != [[self.cache_config.block_size]]:
            assert self.cache_config.cpu_offload_gb == 0, (
                "Cannot re-initialize the input batch when CPU weight "
                "offloading is enabled. See https://github.com/vllm-project/vllm/pull/18298 "  # noqa: E501
                "for more details.")
            self.input_batch = InputBatch(
                max_num_reqs=self.max_num_reqs,
                max_model_len=self.model_config.max_model_len,
                max_num_batched_tokens=self.max_num_tokens,
                device=self.device,
                pin_memory=self.pin_memory,
                vocab_size=self.model_config.get_vocab_size(),
                block_sizes=block_sizes,
                is_spec_decode=bool(self.vllm_config.speculative_config),
                logitsprocs=self.input_batch.logitsprocs,
                is_pooling_model=self.is_pooling_model,
                num_speculative_tokens=(
                    self.vllm_config.speculative_config.num_speculative_tokens
                    if self.vllm_config.speculative_config else 0),
                kernel_block_sizes=kernel_block_sizes,
            )

    def may_add_encoder_only_layers_to_kv_cache_config(self) -> None:
        """
        Add encoder-only layers to the KV cache config.
        """
        block_size = self.vllm_config.cache_config.block_size
        encoder_only_attn_specs: dict[AttentionSpec,
                                      list[str]] = defaultdict(list)
        attn_layers = get_layers_from_vllm_config(self.vllm_config, Attention)
        for layer_name, attn_module in attn_layers.items():
            if attn_module.attn_type == AttentionType.ENCODER_ONLY:
                attn_spec: AttentionSpec = EncoderOnlyAttentionSpec(
                    block_size=block_size,
                    num_kv_heads=attn_module.num_kv_heads,
                    head_size=attn_module.head_size,
                    dtype=self.kv_cache_dtype)
                encoder_only_attn_specs[attn_spec].append(layer_name)
                self.runner_only_attn_layers.add(layer_name)
        if len(encoder_only_attn_specs) > 0:
            assert len(
                encoder_only_attn_specs
            ) == 1, "Only support one encoder-only attention spec now"
            spec, layer_names = encoder_only_attn_specs.popitem()
            self.kv_cache_config.kv_cache_groups.append(
                KVCacheGroupSpec(layer_names=layer_names, kv_cache_spec=spec))

    def initialize_attn_backend(self, kv_cache_config: KVCacheConfig) -> None:
        """
        Initialize the attention backends and attention metadata builders.
        """
        assert len(self.attn_groups) == 0, \
            "Attention backends are already initialized"

        class AttentionGroupKey(NamedTuple):
            attn_backend: type[AttentionBackend]
            kv_cache_spec: KVCacheSpec

        def get_attn_backends_for_group(
            kv_cache_group_spec: KVCacheGroupSpec,
        ) -> dict[AttentionGroupKey, list[str]]:
            layers = get_layers_from_vllm_config(
                self.vllm_config, AttentionLayerBase,
                kv_cache_group_spec.layer_names)
            attn_backends = {}
            attn_backend_layers = defaultdict(list)
            # Dedupe based on full class name; this is a bit safer than
            # using the class itself as the key because when we create dynamic
            # attention backend subclasses (e.g. ChunkedLocalAttention) unless
            # they are cached correctly, there will be different objects per
            # layer.
            for layer_name in kv_cache_group_spec.layer_names:
                attn_backend = layers[layer_name].get_attn_backend()
                full_cls_name = attn_backend.full_cls_name()
                layer_kv_cache_spec = kv_cache_group_spec.kv_cache_spec
                if isinstance(layer_kv_cache_spec, UniformTypeKVCacheSpecs):
                    layer_kv_cache_spec = layer_kv_cache_spec.kv_cache_specs[
                        layer_name]
                key = (full_cls_name, layer_kv_cache_spec)
                attn_backends[key] = AttentionGroupKey(attn_backend,
                                                       layer_kv_cache_spec)
                attn_backend_layers[key].append(layer_name)
            return {
                attn_backends[k]: v
                for k, v in attn_backend_layers.items()
            }

        def create_attn_groups(
            attn_backends_map: dict[AttentionBackend, list[str]],
        ) -> list[AttentionGroup]:
            attn_groups: list[AttentionGroup] = []
            for (attn_backend,
                 kv_cache_spec), layer_names in attn_backends_map.items():
                attn_metadata_builders = []
                attn_metadata_builders.append(attn_backend.get_builder_cls()(
                    kv_cache_spec,
                    layer_names,
                    self.vllm_config,
                    self.device,
                ))
                attn_group = AttentionGroup(attn_backend,
                                            attn_metadata_builders,
                                            layer_names, kv_cache_spec)
                attn_groups.append(attn_group)
            return attn_groups

        for kv_cache_group_spec in kv_cache_config.kv_cache_groups:
            attn_backends = get_attn_backends_for_group(  # type: ignore
                kv_cache_group_spec)
            self.attn_groups.append(create_attn_groups(attn_backends))

        # Calculate reorder batch threshold (if needed)
        self.calculate_reorder_batch_threshold()

    def _attn_group_iterator(self) -> Iterator[AttentionGroup]:
        return itertools.chain.from_iterable(self.attn_groups)

    def _kv_cache_spec_attn_group_iterator(self) -> Iterator[AttentionGroup]:
        if not self.kv_cache_config.kv_cache_groups:
            return
        for attn_groups in self.attn_groups:
            yield from attn_groups

    def calculate_reorder_batch_threshold(self) -> None:
        """
        Check that if any backends reorder batches; that the reordering
        is compatible (e.g., decode threshold is the same)
        """
        for group in self._attn_group_iterator():
            attn_metadata_builder_i = group.get_metadata_builder()
            if hasattr(attn_metadata_builder_i, "reorder_batch_threshold"):
                # check that if any backends reorder batches; that the reordering
                # is compatible (e.g., decode threshold is the same)
                reorder_batch_threshold_i = (
                    attn_metadata_builder_i.reorder_batch_threshold)
                if reorder_batch_threshold_i is not None:
                    if self.reorder_batch_threshold is not None:
                        if reorder_batch_threshold_i != \
                            self.reorder_batch_threshold:
                            raise ValueError(
                                f"Attention backend reorders decodes with "
                                f"threshold {reorder_batch_threshold_i} but other "
                                f"backend uses threshold "
                                f"{self.reorder_batch_threshold}")
                    else:
                        self.reorder_batch_threshold = reorder_batch_threshold_i

    def get_kv_cache_spec_v0110(self) -> dict[str, KVCacheSpec]:
        """
        Generates the KVCacheSpec by parsing the kv cache format from each
        Attention module in the static forward context.
        Returns:
            KVCacheSpec: A dictionary mapping layer names to their KV cache
            format. Layers that do not need KV cache are not included.
        """

        block_size = self.vllm_config.cache_config.block_size
        use_mla = self.vllm_config.model_config.use_mla
        use_sparse = self.use_sparse
        kv_cache_spec: dict[str, KVCacheSpec] = {}
        attn_layers = get_layers_from_vllm_config(self.vllm_config, Attention)
        for layer_name, attn_module in attn_layers.items():
            if (kv_tgt_layer :=
                    attn_module.kv_sharing_target_layer_name) is not None:
                # The layer doesn't need its own KV cache and will use that of
                # the target layer. We skip creating a KVCacheSpec for it, so
                # that KV cache management logic will act as this layer does
                # not exist, and doesn't allocate KV cache for the layer. This
                # enables the memory saving of cross-layer kv sharing, allowing
                # a given amount of memory to accommodate longer context lengths
                # or enable more requests to be processed simultaneously.
                self.shared_kv_cache_layers[layer_name] = kv_tgt_layer
                continue
            if isinstance(attn_module, AscendMultiHeadLatentAttention):
                continue

            # TODO: Support other attention modules, e.g., cross-attention
            # TODO(lucas): move the attention specs into the model layers like
            # the attention backends
            if attn_module.attn_type == AttentionType.DECODER:
                if use_mla and not use_sparse:
                    kv_cache_spec[layer_name] = MLAAttentionSpec(
                        block_size=block_size,
                        num_kv_heads=attn_module.num_kv_heads,
                        head_size=attn_module.head_size,
                        dtype=self.kv_cache_dtype,
                        cache_dtype_str=self.cache_config.cache_dtype)
                else:
                    # TODO(cmq): This is a hack way to fix deepseek kvcache when
                    # using DSA. Fix the spec in vLLM is a finnal way.
                    kv_cache_spec[layer_name] = FullAttentionSpec(
                        block_size=block_size,
                        num_kv_heads=attn_module.num_kv_heads,
                        head_size=attn_module.head_size,
                        dtype=self.kv_cache_dtype)
            elif attn_module.attn_type in (AttentionType.ENCODER,
                                           AttentionType.ENCODER_ONLY):
                # encoder-only attention does not need KV cache.
                continue
            elif attn_module.attn_type == AttentionType.ENCODER_DECODER:
                raise NotImplementedError
            else:
                raise ValueError(
                    f"Unknown attention type: {attn_module.attn_type}")

        mamba_layers = get_layers_from_vllm_config(self.vllm_config, MambaBase)
        if len(mamba_layers) > 0:
            if (self.vllm_config.speculative_config is not None
                    and self.vllm_config.model_config.hf_config.model_type
                    not in ["qwen3_next"]):
                raise NotImplementedError(
                    "Mamba with speculative decoding is not supported yet.")
            if self.vllm_config.cache_config.enable_prefix_caching:
                raise NotImplementedError(
                    "Prefix caching is not supported for Mamba yet.")
            max_model_len = self.vllm_config.model_config.max_model_len

            page_size_padded = (
                self.vllm_config.cache_config.mamba_page_size_padded)

            # Set block_size to max_model_len, so that mamba model will always
            # have only one block in the KV cache.
            for layer_name, mamba_module in mamba_layers.items():
                kv_cache_spec[layer_name] = MambaSpec(
                    shapes=mamba_module.get_state_shape(),
                    dtypes=mamba_module.get_state_dtype(),
                    block_size=max_model_len,
                    page_size_padded=page_size_padded,
                    mamba_type=mamba_module.mamba_type,
                    num_speculative_blocks=(
                        self.speculative_config.num_speculative_tokens
                        if self.speculative_config else 0),
                )

        return kv_cache_spec

    def get_kv_cache_spec(self) -> dict[str, KVCacheSpec]:
        """
        Generates the KVCacheSpec by parsing the kv cache format from each
        Attention module in the static forward context.
        Returns:
            KVCacheSpec: A dictionary mapping layer names to their KV cache
            format. Layers that do not need KV cache are not included.
        """
        if vllm_version_is("0.11.0"):
            return self.get_kv_cache_spec_v0110()

        block_size = self.vllm_config.cache_config.block_size
        use_mla = self.vllm_config.model_config.use_mla
        kv_cache_spec: dict[str, KVCacheSpec] = {}
        attn_layers = get_layers_from_vllm_config(self.vllm_config,
                                                  AttentionLayerBase)
        for layer_name, attn_module in attn_layers.items():
            if isinstance(attn_module, Attention):
                if (kv_tgt_layer :=
                        attn_module.kv_sharing_target_layer_name) is not None:
                    # The layer doesn't need its own KV cache and will use that of
                    # the target layer. We skip creating a KVCacheSpec for it, so
                    # that KV cache management logic will act as this layer does
                    # not exist, and doesn't allocate KV cache for the layer. This
                    # enables the memory saving of cross-layer kv sharing, allowing
                    # a given amount of memory to accommodate longer context lengths
                    # or enable more requests to be processed simultaneously.
                    self.shared_kv_cache_layers[layer_name] = kv_tgt_layer
                    continue

                # TODO: Support other attention modules, e.g., cross-attention
                # TODO(lucas): move the attention specs into the model layers like
                # the attention backends
                if attn_module.attn_type == AttentionType.DECODER:
                    kv_cache_spec[layer_name] = FullAttentionSpec(
                        block_size=block_size,
                        num_kv_heads=attn_module.num_kv_heads,
                        head_size=attn_module.head_size,
                        dtype=self.kv_cache_dtype)
                elif attn_module.attn_type in (AttentionType.ENCODER,
                                               AttentionType.ENCODER_ONLY):
                    # encoder-only attention does not need KV cache.
                    continue
                elif attn_module.attn_type == AttentionType.ENCODER_DECODER:
                    raise NotImplementedError
                else:
                    raise ValueError(
                        f"Unknown attention type: {attn_module.attn_type}")

            elif isinstance(attn_module, MLAAttention):
                if use_mla and not self.use_sparse:
                    kv_cache_spec[layer_name] = MLAAttentionSpec(
                        block_size=block_size,
                        num_kv_heads=1,
                        head_size=attn_module.head_size,
                        dtype=self.kv_cache_dtype,
                        cache_dtype_str=self.cache_config.cache_dtype)
                else:
                    # TODO(cmq): This is a hack way to fix deepseek kvcache when
                    # using DSA. Fix the spec in vLLM is a finnal way.
                    kv_cache_spec[layer_name] = FullAttentionSpec(
                        block_size=block_size,
                        num_kv_heads=1,
                        head_size=attn_module.head_size,
                        dtype=self.kv_cache_dtype)

        mamba_layers = get_layers_from_vllm_config(self.vllm_config, MambaBase)
        if len(mamba_layers) > 0:
            if (self.vllm_config.speculative_config is not None
                    and self.vllm_config.model_config.hf_config.model_type
                    not in ["qwen3_next"]):
                raise NotImplementedError(
                    "Mamba with speculative decoding is not supported yet.")
            if self.vllm_config.cache_config.enable_prefix_caching:
                raise NotImplementedError(
                    "Prefix caching is not supported for Mamba yet.")
            max_model_len = self.vllm_config.model_config.max_model_len

            page_size_padded = (
                self.vllm_config.cache_config.mamba_page_size_padded)

            # Set block_size to max_model_len, so that mamba model will always
            # have only one block in the KV cache.
            for layer_name, mamba_module in mamba_layers.items():
                kv_cache_spec[layer_name] = MambaSpec(
                    shapes=mamba_module.get_state_shape(),
                    dtypes=mamba_module.get_state_dtype(),
                    block_size=max_model_len,
                    page_size_padded=page_size_padded,
                    mamba_type=mamba_module.mamba_type,
                    num_speculative_blocks=(
                        self.speculative_config.num_speculative_tokens
                        if self.speculative_config else 0),
                )

        return kv_cache_spec

    def initialize_aclgraph_capture(self) -> None:
        min_ag_support = AttentionCGSupport.ALWAYS
        min_ag_builder_name = None

        for attn_group in self._attn_group_iterator():
            builder = attn_group.get_metadata_builder()
            graph_support = None
            if hasattr(builder, 'aclgraph_support'):
                graph_support = builder.aclgraph_support.value
            else:
                graph_support = builder.cudagraph_support.value
            if graph_support < min_ag_support.value:
                min_ag_support = builder.aclgraph_support
                min_ag_builder_name = builder.__class__.__name__

        # This is an imitation of compilation_config.splitting_ops_contain_attention()
        splitting_ops_contain_attention = (
            self.compilation_config.splitting_ops is not None
            and all(op in self.compilation_config.splitting_ops for op in [
                "vllm.mla_forward",
            ]))

        # Flexible resolve the aclgraph mode
        aclgraph_mode = self.compilation_config.cudagraph_mode
        # check graph for mixed batch is supported
        if aclgraph_mode.mixed_mode() == CUDAGraphMode.FULL \
            and min_ag_support != AttentionCGSupport.ALWAYS:
            msg = (f"ACLGraphMode.{aclgraph_mode.name} is not supported "
                   f"with {min_ag_builder_name} backend (support: "
                   f"{min_ag_support})")
            if min_ag_support == AttentionCGSupport.NEVER:
                # if not supported any full graphs, just raise it.
                msg += "; please try cudagraph_mode=PIECEWISE, and "\
                    "make sure compilation level is piecewise"
                raise ValueError(msg)

            # attempt to resolve the full graph related mode
            if splitting_ops_contain_attention:
                msg += "; setting cudagraph_mode=FULL_AND_PIECEWISE"
                aclgraph_mode = self.compilation_config.cudagraph_mode = (
                    CUDAGraphMode.FULL_AND_PIECEWISE)
            else:
                msg += "; setting cudagraph_mode=FULL_DECODE_ONLY"
                aclgraph_mode = self.compilation_config.cudagraph_mode = (
                    CUDAGraphMode.FULL_DECODE_ONLY)
            logger.warning(msg)

        # double check that we can support full graph if they are requested
        # even after automatic downgrades
        if aclgraph_mode.has_full_cudagraphs() \
            and min_ag_support == AttentionCGSupport.NEVER:
            raise ValueError(f"CUDAGraphMode.{aclgraph_mode.name} is not "
                             f"supported with {min_ag_builder_name} backend ("
                             f"support:{min_ag_support}) "
                             "; please try cudagraph_mode=PIECEWISE, "
                             "and make sure compilation level is piecewise")

        self.aclgraph_dispatcher.initialize_cudagraph_keys(
            self.compilation_config.cudagraph_mode,
            self.uniform_decode_query_len)

    def _capture_aclgraphs(self, compilation_cases: list[int],
                           aclgraph_runtime_mode: CUDAGraphMode,
                           uniform_decode: bool):
        assert aclgraph_runtime_mode != CUDAGraphMode.NONE and \
            aclgraph_runtime_mode in [CUDAGraphMode.FULL,
                                      CUDAGraphMode.PIECEWISE]

        # Only rank 0 should print progress bar during capture
        if is_global_first_rank():
            logger.info(
                "Starting to capture ACL graphs for cases: %s, "
                "mode: %s, uniform_decode: %s", compilation_cases,
                aclgraph_runtime_mode.name, uniform_decode)
            compilation_cases = tqdm(
                compilation_cases,
                disable=not self.load_config.use_tqdm_on_load,
                desc="Capturing ACL graphs ({}, {})".format(
                    "decode" if uniform_decode else "mixed prefill-decode",
                    aclgraph_runtime_mode.name))
        # We skip EPLB here since we don't want to record dummy metrics
        for num_tokens in compilation_cases:
            for _ in range(self.compilation_config.cudagraph_num_of_warmups):
                # Use CUDAGraphRuntimeStyle.NONE (default) for warmup.
                # But be careful, warm up with `NONE`is orthogonal to
                # if we want to warm up attention or not. This is
                # different from the case where `FULL` implies capture
                # attention while `PIECEWISE` implies no attention.
                force_attention = (aclgraph_runtime_mode == CUDAGraphMode.FULL)
                self._dummy_run(num_tokens,
                                aclgraph_runtime_mode=CUDAGraphMode.NONE,
                                force_attention=force_attention,
                                uniform_decode=uniform_decode)
            self._dummy_run(num_tokens,
                            aclgraph_runtime_mode=aclgraph_runtime_mode,
                            force_attention=force_attention,
                            uniform_decode=uniform_decode)

    def _capture_model(self):
        if not self.use_aclgraph:
            logger.warning(
                "Skipping ACL graph capture. To turn on ACL graph capture, "
                "ensure `aclraph_mode` was not manually set to `NONE`")
            return
        else:
            self.initialize_aclgraph_capture()

        set_cudagraph_capturing_enabled(True)
        # Trigger ACL graph capture for specific shapes.
        # Capture the large shapes first so that the smaller shapes
        # can reuse the memory pool allocated for the large shapes.
        with graph_capture(device=self.device):
            aclgraph_mode = self.compilation_config.cudagraph_mode
            if aclgraph_mode.mixed_mode() != CUDAGraphMode.NONE:
                aclgraph_runtime_mode = aclgraph_mode.mixed_mode()

                compilation_cases = sorted(self.aclgraph_batch_sizes)

                try:
                    self._capture_aclgraphs(
                        compilation_cases,
                        aclgraph_runtime_mode=aclgraph_runtime_mode,
                        uniform_decode=False)
                except Exception as e:
                    error_msg = str(e)
                    error_code = '0x7020023'
                    pattern = r'retCode=([^,\s\.]+)'
                    match = re.search(pattern, error_msg)
                    if match:
                        retCode = match.group(1)
                    # Determine whether the error message is caused by stream capture failure.
                    if match and retCode == error_code:
                        logger.error(
                            f"ACLgraph sizes capture fail: {type(e).__name__}:\n"
                            "ACLgraph has insufficient available streams to capture the configured number of sizes. "
                            "Please verify both the availability of adequate streams and the appropriateness of the configured size count.\n\n"
                            "Recommended solutions:\n"
                            "1. Manually configure the compilation_config parameter "
                            "with a reduced set of sizes: '{\"cudagraph_capture_sizes\":[size1, size2, size3, ...]}'.\n"
                            "2. Utilize ACLgraph's full graph mode as an alternative to the piece-wise approach.\n\n"
                            f"{str(e)}")
                    raise

            if aclgraph_mode.decode_mode() == CUDAGraphMode.FULL and \
                aclgraph_mode.separate_routine():
                max_num_tokens = self.scheduler_config.max_num_seqs * \
                        self.uniform_decode_query_len
                decode_cudagraph_batch_sizes = [
                    x for x in self.aclgraph_batch_sizes if x <= max_num_tokens
                    and x >= self.uniform_decode_query_len
                ]
                compilation_cases_decode = sorted(decode_cudagraph_batch_sizes)
                # TODO: refactor this when vLLM supports mtp>1
                if not all(x % self.uniform_decode_query_len == 0
                           for x in decode_cudagraph_batch_sizes):
                    raise ValueError(
                        "In the MTP fullgraph scenario, each graph size must be an integer multiple of "
                        f"(num_speculative_tokens + 1): {self.uniform_decode_query_len}. "
                        f"Please modify the cudagraph_capture_sizes variable to be integer multiple of {self.uniform_decode_query_len}, "
                        f"while ensuring the maximum cudagraph_capture_sizes does not exceed max_num_seqs * (num_speculative_tokens + 1): {max_num_tokens}. "
                        "For example, with MTP=2 and max_num_seqs=16, we recommend setting cudagraph_capture_sizes to [48]."
                    )
                self._capture_aclgraphs(
                    compilation_cases=compilation_cases_decode,
                    aclgraph_runtime_mode=CUDAGraphMode.FULL,
                    uniform_decode=True)

        # Disable aclgraph capturing globally, so any unexpected aclgraph
        # capturing will be detected and raise an error after here.
        # Note: We don't put it into graph_capture context manager because
        # we may doing lazy capturing in future that still allows capturing
        # after here.
        set_cudagraph_capturing_enabled(False)

    def capture_model(self) -> None:

        compilation_counter.num_gpu_runner_capture_triggers += 1

        start_time = time.perf_counter()
        start_free_npu_memory = torch.npu.mem_get_info()[0]

        self._capture_model()

        end_time = time.perf_counter()
        end_free_npu_memory = torch.npu.mem_get_info()[0]
        elapsed_time = end_time - start_time
        npu_graph_size = start_free_npu_memory - end_free_npu_memory
        # This usually takes 5~20 seconds.
        logger.info("Graph capturing finished in %.0f secs, took %.2f GiB",
                    elapsed_time, npu_graph_size / (1 << 30))

    def _get_prompt_logprobs_dict(
        self,
        hidden_states: torch.Tensor,
        scheduler_output: "SchedulerOutput",
    ) -> dict[str, Optional[LogprobsTensors]]:
        num_prompt_logprobs_dict = self.input_batch.num_prompt_logprobs
        if not num_prompt_logprobs_dict:
            return {}

        in_progress_dict = self.input_batch.in_progress_prompt_logprobs_cpu
        prompt_logprobs_dict: dict[str, Optional[LogprobsTensors]] = {}

        # Since prompt logprobs are a rare feature, prioritize simple,
        # maintainable loop over optimal performance.
        completed_prefill_reqs = []
        for req_id, num_prompt_logprobs in num_prompt_logprobs_dict.items():

            num_tokens = scheduler_output.num_scheduled_tokens[req_id]

            # Get metadata for this request.
            request = self.requests[req_id]
            if request.prompt_token_ids is None:
                # Prompt logprobs is incompatible with prompt embeddings
                continue
            num_prompt_tokens = len(request.prompt_token_ids)
            prompt_token_ids = torch.tensor(request.prompt_token_ids).to(
                self.device, non_blocking=True)

            # Set up target LogprobsTensors object.
            logprobs_tensors = in_progress_dict.get(req_id)
            if not logprobs_tensors:
                # Create empty logprobs CPU tensors for the entire prompt.
                # If chunked, we'll copy in slice by slice.
                logprobs_tensors = LogprobsTensors.empty_cpu(
                    num_prompt_tokens - 1, num_prompt_logprobs + 1)
                in_progress_dict[req_id] = logprobs_tensors

            # Determine number of logits to retrieve.
            start_idx = request.num_computed_tokens
            start_tok = start_idx + 1
            num_remaining_tokens = num_prompt_tokens - start_tok
            if num_tokens <= num_remaining_tokens:
                # This is a chunk, more tokens remain.
                # In the == case, there are no more prompt logprobs to produce
                # but we want to defer returning them to the next step where we
                # have new generated tokens to return.
                num_logits = num_tokens
            else:
                # This is the last chunk of prompt tokens to return.
                num_logits = num_remaining_tokens
                completed_prefill_reqs.append(req_id)
                prompt_logprobs_dict[req_id] = logprobs_tensors

            if num_logits <= 0:
                # This can happen for the final chunk if we prefilled exactly
                # (num_prompt_tokens - 1) tokens for this request in the prior
                # step. There are no more prompt logprobs to produce.
                continue

            # Get the logits corresponding to this req's prompt tokens.
            # If this is a partial request (i.e. chunked prefill),
            # then there is prompt logprob generated for each index.
            req_idx = self.input_batch.req_id_to_index[req_id]
            offset = self.query_start_loc_np[req_idx].item()
            prompt_hidden_states = hidden_states[offset:offset + num_logits]
            logits = self.model.compute_logits(prompt_hidden_states)

            # Get the "target" tokens for each index. For prompt at index i,
            # the token at prompt index i+1 is the "sampled" token we want
            # to gather the logprob for.
            tgt_token_ids = prompt_token_ids[start_tok:start_tok + num_logits]

            # Compute prompt logprobs.
            logprobs = self.sampler.compute_logprobs(logits)
            token_ids, logprobs, ranks = self.sampler.gather_logprobs(
                logprobs, num_prompt_logprobs, tgt_token_ids)

            # Transfer NPU->CPU async.
            chunk_slice = slice(start_idx, start_idx + num_logits)
            logprobs_tensors.logprob_token_ids[chunk_slice].copy_(
                token_ids, non_blocking=True)
            logprobs_tensors.logprobs[chunk_slice].copy_(logprobs,
                                                         non_blocking=True)
            logprobs_tensors.selected_token_ranks[chunk_slice].copy_(
                ranks, non_blocking=True)

        # Remove requests that have completed prefill from the batch
        # num_prompt_logprobs_dict.
        for req_id in completed_prefill_reqs:
            del num_prompt_logprobs_dict[req_id]
            del in_progress_dict[req_id]

        # Must synchronize the non-blocking NPU->CPU transfers.
        if prompt_logprobs_dict:
            torch.npu.synchronize()

        return prompt_logprobs_dict

    def get_supported_pooling_tasks(self):
        model = self.get_model()
        if not is_pooling_model(model):
            return []

        return list(model.pooler.get_supported_tasks())

    def _build_drafter_prepare_inputs_torchair_param(self):
        return False

    def _update_tokens_for_pcp(self, tokens):
        num_reqs = self.input_batch.num_reqs
        self.num_pcp_pads = self.num_pcp_pads[:num_reqs]
        tokens = np.array(tokens, dtype=np.int32)
        num_decode_reqs = sum(
            self.input_batch.num_computed_tokens_cpu[:num_reqs] >=
            self.input_batch.num_prompt_tokens[:num_reqs])
        num_padded_scheduled_tokens = np.ceil(
            tokens /
            (2 * self.pcp_size)).astype(np.int32) * (2 * self.pcp_size)
        num_padded_scheduled_tokens[:num_decode_reqs] = self.pcp_size
        self.num_pcp_pads = num_padded_scheduled_tokens - tokens
        cu_padded_tokens, pcp_padded_arange = \
            self._get_cumsum_and_arange(num_padded_scheduled_tokens)
        unpad_mask = torch.from_numpy(
            pcp_padded_arange < np.repeat(tokens, num_padded_scheduled_tokens))

        pcp_tokens = num_padded_scheduled_tokens // self.pcp_size
        pcp_chunk_sizes = (pcp_tokens // 2).clip(min=1)
        _, pcp_arange = self._get_cumsum_and_arange(pcp_tokens)
        _, pcp_chunk_arange = self._get_cumsum_and_arange(pcp_chunk_sizes)
        pcp_head_chunk_mask = pcp_arange < np.repeat(pcp_chunk_sizes,
                                                     pcp_tokens)

        def get_current_rank_positions(cu_tokens, rank):
            positions_start_loc = np.zeros_like(cu_tokens)
            positions_start_loc[1:] = cu_tokens[:-1]
            positions = np.zeros(len(pcp_head_chunk_mask), dtype=np.int32)
            head_start_loc = positions_start_loc + rank * pcp_chunk_sizes
            tail_start_loc = positions_start_loc + \
                (2 * self.pcp_size - rank - 1) * pcp_chunk_sizes
            positions[pcp_head_chunk_mask] = pcp_chunk_arange + \
                np.repeat(head_start_loc, pcp_chunk_sizes)
            # Decode reqs do not have tail chunks.
            positions[~pcp_head_chunk_mask] = \
                pcp_chunk_arange[num_decode_reqs:] + \
                np.repeat(tail_start_loc, pcp_chunk_sizes)[num_decode_reqs:]
            return positions

        positions = get_current_rank_positions(
            np.zeros(num_reqs, dtype=np.int32), self.pcp_rank)
        # Decode tokens are duplicate and their positions always be 0.
        positions[:num_decode_reqs] = 0

        all_positions = [
            get_current_rank_positions(cu_padded_tokens, rank_i)
            for rank_i in range(self.pcp_size)
        ]
        all_positions_tensor = torch.from_numpy(np.concatenate(all_positions))
        self.pcp_allgather_restore_idx[:all_positions_tensor.shape[0]].copy_(
            all_positions_tensor.float().argsort().long(), non_blocking=True)
        pcp_tokens[:num_decode_reqs] = 1
        return pcp_tokens, positions, unpad_mask

    def _get_pcp_local_seq_lens(
        self,
        seq_lens: torch.Tensor,
        pcp_world_size: int = 1,
        dcp_world_size: int = 1,
        cp_kv_cache_interleave_size: int = 1,
    ) -> torch.Tensor:
        """While using pcp or dcp, kv_cache size stored on each rank may be different,
        use this function to calculate split decode seq_lens of each (p/d)cp rank.
        """
        num_requests = seq_lens.size(0)
        total_world_size = pcp_world_size * dcp_world_size
        seq_lens_tiled = seq_lens.unsqueeze(-1).repeat(1, total_world_size)
        rank_offsets = (torch.arange(total_world_size,
                                     dtype=torch.int32).unsqueeze(0).repeat(
                                         num_requests, 1))
        base = (seq_lens_tiled // cp_kv_cache_interleave_size //
                total_world_size * cp_kv_cache_interleave_size)
        remainder = seq_lens_tiled - base * total_world_size
        remainder = torch.clip(
            remainder - rank_offsets * cp_kv_cache_interleave_size,
            0,
            cp_kv_cache_interleave_size,
        )
        dcp_local_seq_lens = (base + remainder).reshape(
            [-1, pcp_world_size, dcp_world_size])
        return dcp_local_seq_lens

    def get_split_computed_tokens(
        self,
        num_computed_tokens: np.ndarray,
        request_ids: Optional[List[str]] = None,
        request_start_rank_dict: Dict[str, tuple[
            int, int]] = {},  # tuple: start_rank, tokens_blank_in_this_block
        cp_kv_cache_interleave_size: int = 1
    ) -> list[Optional[list[Optional[list[int]]]]]:
        """Splits computed token counts across dcp and sp dimensions for distributed allocation.

        Args:
            num_computed_tokens: Number of tokens for each request (current chunk, not cumulative)
            request_ids: Request IDs to track state
            request_start_rank_dict: Dict mapping req_id to the starting rank for this chunk.
                                    Will be updated with next starting rank after distribution.

        Returns:
            List of [pcp_size][dcp_size] distribution for each request
        """
        self.pcp_world_size = get_pcp_group(
        ).world_size if prefill_context_parallel_enable() else 1
        self.dcp_world_size = get_dcp_group().world_size
        num_requests = len(num_computed_tokens)
        assert request_start_rank_dict is not None and request_ids is not None and len(
            request_ids) == num_requests
        local_chunked_kv_lens = [[[0] * self.dcp_world_size
                                  for _ in range(self.pcp_world_size)]
                                 for _ in range(num_requests)]
        total_ranks = self.pcp_world_size * self.dcp_world_size

        for req_idx, (req_id, total_tokens) in enumerate(
                zip(request_ids, num_computed_tokens)):
            if total_tokens <= 0:
                continue

            # Get starting rank for this chunk
            start_rank = 0
            tokens_blank = 0
            if request_start_rank_dict is not None:
                start_rank, tokens_blank = request_start_rank_dict.get(
                    req_id, (0, 0))

            if tokens_blank > 0:  # need to continue writing in the last block of previous chunk
                consumed_tokens = min(tokens_blank, total_tokens)
                total_tokens -= consumed_tokens
                tokens_blank -= consumed_tokens
                pcp_idx = start_rank // self.dcp_world_size
                dcp_idx = start_rank % self.dcp_world_size
                local_chunked_kv_lens[req_idx][pcp_idx][
                    dcp_idx] += consumed_tokens
                if tokens_blank == 0:
                    start_rank = (start_rank + 1) % total_ranks
                if total_tokens == 0:
                    request_start_rank_dict[req_id] = (start_rank,
                                                       tokens_blank)
                    continue

            virtual_size = total_ranks * cp_kv_cache_interleave_size
            base = int(total_tokens) // virtual_size

            # Distribute base tokens to all ranks
            for rank_idx in range(total_ranks):
                pcp_idx = rank_idx // self.dcp_world_size
                dcp_idx = rank_idx % self.dcp_world_size
                local_chunked_kv_lens[req_idx][pcp_idx][
                    dcp_idx] += base * cp_kv_cache_interleave_size

            remainder = int(total_tokens) % virtual_size
            if remainder == 0:
                request_start_rank_dict[req_id] = (start_rank, tokens_blank)
                continue
            remain_blocks = cdiv(remainder, cp_kv_cache_interleave_size)
            assert remain_blocks > 0

            # Distribute remainder tokens starting from start_rank
            for i in range(remain_blocks):
                rank = (start_rank + i) % total_ranks
                pcp_idx = rank // self.dcp_world_size
                dcp_idx = rank % self.dcp_world_size
                if i < remain_blocks - 1 or remainder % cp_kv_cache_interleave_size == 0:  # not last block or divisible
                    local_chunked_kv_lens[req_idx][pcp_idx][
                        dcp_idx] += 1 * cp_kv_cache_interleave_size
                    tokens_blank = 0
                else:  # if last block and undivisible
                    local_chunked_kv_lens[req_idx][pcp_idx][
                        dcp_idx] += remainder % cp_kv_cache_interleave_size
                    tokens_blank = cp_kv_cache_interleave_size - (
                        remainder % cp_kv_cache_interleave_size)
            start_rank = (start_rank + remain_blocks - 1) % total_ranks
            if tokens_blank == 0:
                start_rank = (start_rank + 1) % total_ranks

            # Update next starting rank for this request
            request_start_rank_dict[req_id] = (start_rank, tokens_blank)

        return cast(List[Optional[List[Optional[List[int]]]]],
                    local_chunked_kv_lens)

    def _get_chunked_req_mask_and_max_chunk(
        self,
        local_chunked_kv_lens: Optional[list[Optional[list[Optional[list[
            Optional[list[int]]]]]]]] = None
    ) -> Tuple[List[bool], int]:
        """
        given 4-d list [req][chunk][pcp][dcp], return:
        1. if each req has any chunk (list[bool])
        2. max chunk num along all reqs (int)
        """
        assert local_chunked_kv_lens is not None
        if len(local_chunked_kv_lens) == 0:
            return ([], 0)
        mask_for_non_zero_chunk = [
            len(req) > 0 for req in local_chunked_kv_lens if req is not None
        ]
        max_chunk_num = max(
            (len(req) for req in local_chunked_kv_lens if req is not None),
            default=0)
        return mask_for_non_zero_chunk, max_chunk_num

    def _generate_pcp_metadata(self, total_num_scheduled_tokens, seq_lens,
                               seq_lens_origin):
        num_reqs = self.input_batch.num_reqs
        num_decodes = sum(self.input_batch.num_computed_tokens_cpu[:num_reqs]
                          >= self.input_batch.num_prompt_tokens[:num_reqs])
        num_actual_tokens_pcp_padded = total_num_scheduled_tokens * self.pcp_size
        self.num_actual_tokens_pcp_padded = num_actual_tokens_pcp_padded
        local_chunked_kv_lens = self.input_batch.local_chunked_kv_lens[
            num_decodes:num_reqs]
        mask_for_non_zero_chunk, max_chunk_num = self._get_chunked_req_mask_and_max_chunk(
            local_chunked_kv_lens)
        long_seq_metadata = None
        if self.pcp_size * self.dcp_size > 1:
            long_seq_metadata = AscendPrefillContextParallelMetadata(
                num_actual_tokens_pcp_padded=num_actual_tokens_pcp_padded,
                num_computed_tokens_of_pcp_dcp=self._get_pcp_local_seq_lens(
                    seq_lens_origin,
                    self.pcp_size,
                    self.dcp_size,
                    self.parallel_config.cp_kv_cache_interleave_size,
                ).numpy(),
                local_chunked_kv_lens=local_chunked_kv_lens,
                mask_for_non_zero_chunk=mask_for_non_zero_chunk,
                max_chunk_num=max_chunk_num)
            if self.pcp_size > 1:
                q_head_idx, q_tail_idx = [], []
                kv_with_q_head_nomask_idx, kv_with_q_head_mask_idx = [], []
                kv_with_q_tail_nomask_idx, kv_with_q_tail_mask_idx = [], []
                chunk_seqlens = []
                kv_with_q_head_nomask_seqlens, kv_with_q_tail_nomask_seqlens = [], []
                q_req_offset = 0
                kv_req_offset = 0
                q_head_chunk_id = self.pcp_rank
                q_tail_chunk_id = self.pcp_size * 2 - 1 - self.pcp_rank
                for i, seq_len in enumerate(seq_lens):
                    if i < num_decodes:
                        continue
                    chunk_len = seq_len // 2
                    chunk_seqlens.append(chunk_len)
                    q_head_idx.extend(
                        list(range(q_req_offset, q_req_offset + chunk_len)))
                    kv_with_q_head_nomask_idx.extend(
                        list(
                            range(kv_req_offset, kv_req_offset +
                                  chunk_len * q_head_chunk_id)))
                    kv_with_q_head_mask_idx.extend(
                        list(
                            range(
                                kv_req_offset + chunk_len * q_head_chunk_id,
                                kv_req_offset + chunk_len *
                                (q_head_chunk_id + 1))))
                    kv_with_q_head_nomask_seqlens.append(chunk_len *
                                                         q_head_chunk_id)

                    q_tail_idx.extend(
                        list(
                            range(q_req_offset + chunk_len,
                                  q_req_offset + chunk_len * 2)))
                    kv_with_q_tail_nomask_idx.extend(
                        list(
                            range(kv_req_offset, kv_req_offset +
                                  chunk_len * q_tail_chunk_id)))
                    kv_with_q_tail_mask_idx.extend(
                        list(
                            range(
                                kv_req_offset + chunk_len * q_tail_chunk_id,
                                kv_req_offset + chunk_len *
                                (q_tail_chunk_id + 1))))
                    kv_with_q_tail_nomask_seqlens.append(chunk_len *
                                                         q_tail_chunk_id)

                    q_req_offset += seq_len
                    kv_req_offset += seq_len * self.pcp_size

                # Convert lists to tensors and move to device
                def _list_to_tensor(lst, device, dtype=torch.int32):
                    tensor_npu = torch.zeros(len(lst),
                                             dtype=dtype,
                                             device=device)
                    tensor_npu.copy_(torch.tensor(lst, dtype=dtype),
                                     non_blocking=True)
                    return tensor_npu

                q_head_idx_tensor = _list_to_tensor(q_head_idx, self.device)
                q_tail_idx_tensor = _list_to_tensor(q_tail_idx, self.device)
                self.q_head_idx_tensor = q_head_idx_tensor
                self.q_tail_idx_tensor = q_tail_idx_tensor

                q_full_idx = torch.cat([q_head_idx_tensor, q_tail_idx_tensor])
                q_full_idx = q_full_idx.to(torch.float32).argsort().to(
                    torch.int32)
                self.q_full_idx = q_full_idx

                self.kv_idx_names = {
                    'kv_with_q_head_nomask_idx_tensor':
                    kv_with_q_head_nomask_idx,
                    'kv_with_q_head_mask_idx_tensor': kv_with_q_head_mask_idx,
                    'kv_with_q_tail_nomask_idx_tensor':
                    kv_with_q_tail_nomask_idx,
                    'kv_with_q_tail_mask_idx_tensor': kv_with_q_tail_mask_idx
                }
                for key, value in self.kv_idx_names.items():
                    tensor_npu = _list_to_tensor(value, self.device)
                    self.kv_idx_names[key] = tensor_npu

                attn_mask_seqlens = torch.tensor(
                    [chunk_seqlens, chunk_seqlens], dtype=torch.int32)
                head_attn_nomask_seqlens = torch.tensor(
                    [chunk_seqlens, kv_with_q_head_nomask_seqlens],
                    dtype=torch.int32)
                tail_attn_nomask_seqlens = torch.tensor(
                    [chunk_seqlens, kv_with_q_tail_nomask_seqlens],
                    dtype=torch.int32)
                if self.vllm_config.model_config.use_mla:
                    pcp_prefill_mask = torch.triu(
                        torch.ones(512,
                                   512,
                                   device=self.device,
                                   dtype=self.dtype), 1)
                else:
                    pcp_prefill_mask = torch.triu(
                        torch.full((2048, 2048),
                                   True,
                                   device=self.device,
                                   dtype=torch.bool), 1)

                self.extra_long_seq_kwargs = {
                    'attn_mask_seqlens': attn_mask_seqlens,
                    'head_attn_nomask_seqlens': head_attn_nomask_seqlens,
                    'tail_attn_nomask_seqlens': tail_attn_nomask_seqlens,
                    'pcp_prefill_mask': pcp_prefill_mask
                }
                long_seq_metadata.pcp_allgather_restore_idx = self.pcp_allgather_restore_idx[:
                                                                                             num_actual_tokens_pcp_padded]
                long_seq_metadata.cp_kv_recover_idx_for_chunk = self.cp_kv_recover_idx_for_chunk
                long_seq_metadata.q_head_idx_tensor = self.q_head_idx_tensor
                long_seq_metadata.q_tail_idx_tensor = self.q_tail_idx_tensor
                long_seq_metadata.q_full_idx = self.q_full_idx
                long_seq_metadata.kv_with_q_head_nomask_idx_tensor = self.kv_idx_names[
                    'kv_with_q_head_nomask_idx_tensor']
                long_seq_metadata.kv_with_q_head_mask_idx_tensor = self.kv_idx_names[
                    'kv_with_q_head_mask_idx_tensor']
                long_seq_metadata.kv_with_q_tail_nomask_idx_tensor = self.kv_idx_names[
                    'kv_with_q_tail_nomask_idx_tensor']
                long_seq_metadata.kv_with_q_tail_mask_idx_tensor = self.kv_idx_names[
                    'kv_with_q_tail_mask_idx_tensor']
                long_seq_metadata.attn_mask_seqlens = self.extra_long_seq_kwargs[
                    'attn_mask_seqlens']
                long_seq_metadata.head_attn_nomask_seqlens = self.extra_long_seq_kwargs[
                    'head_attn_nomask_seqlens']
                long_seq_metadata.tail_attn_nomask_seqlens = self.extra_long_seq_kwargs[
                    'tail_attn_nomask_seqlens']
                long_seq_metadata.pcp_prefill_mask = self.extra_long_seq_kwargs[
                    'pcp_prefill_mask']
            self.long_seq_metadata = long_seq_metadata
        return long_seq_metadata

    def _generate_pcp_mtp_input(
        self,
        num_reqs: int,
        total_num_scheduled_tokens: int,
        num_scheduled_tokens: dict[str, int],
    ):
        """
        While pcp > 1, model inputs (input_ids, position, etc.) are split across pcp group,
        but mtp need to shift original input_ids before pcp splitting,
        so we record original input_ids here.
        """
        total_num_scheduled_tokens_pcp_full = total_num_scheduled_tokens
        num_scheduled_tokens_pcp_full = np.empty(num_reqs, dtype=np.int32)
        for i, req_id in enumerate(self.input_batch.req_ids):
            num_scheduled_tokens_pcp_full[i] = num_scheduled_tokens[req_id]
        req_indices_pcp_full = np.repeat(self.arange_np[:num_reqs],
                                         num_scheduled_tokens_pcp_full)
        cu_num_tokens_pcp_full = np.cumsum(num_scheduled_tokens_pcp_full)
        self.query_start_loc_pcp_full_np[0] = 0
        self.query_start_loc_pcp_full_np[1:num_reqs +
                                         1] = cu_num_tokens_pcp_full
        self.query_start_loc_pcp_full_np[num_reqs + 1:].fill(-1)
        cumsums_offsets_pcp_full = np.repeat(
            cu_num_tokens_pcp_full - num_scheduled_tokens_pcp_full,
            num_scheduled_tokens_pcp_full)
        arange_pcp_full = self.arange_np[:
                                         total_num_scheduled_tokens_pcp_full] - cumsums_offsets_pcp_full
        positions_np_pcp_full = self.positions_np_pcp_full[:
                                                           total_num_scheduled_tokens_pcp_full]
        np.add(self.input_batch.num_computed_tokens_cpu[req_indices_pcp_full],
               arange_pcp_full,
               out=positions_np_pcp_full)
        token_indices_pcp_full = (
            positions_np_pcp_full +
            req_indices_pcp_full * self.input_batch.token_ids_cpu.shape[1])
        torch.index_select(
            self.input_batch.token_ids_cpu_tensor.flatten(),
            0,
            torch.from_numpy(token_indices_pcp_full),
            out=self.input_ids_pcp_full[:total_num_scheduled_tokens_pcp_full])<|MERGE_RESOLUTION|>--- conflicted
+++ resolved
@@ -1535,13 +1535,6 @@
             req_indices, positions_np)
         self.input_batch.block_table.commit_slot_mapping(
             total_num_scheduled_tokens)
-<<<<<<< HEAD
-        tokens, position_pcp, pcp_unpad_mask = self._update_tokens_for_pcp(
-            tokens)
-        num_scheduled_tokens = np.array(tokens, dtype=np.int32)
-        # update total_num_scheduled_tokens
-        total_num_scheduled_tokens = sum(num_scheduled_tokens[:num_reqs])
-=======
         if self.pcp_size > 1:
             tokens, position_pcp, pcp_unpad_mask = self._update_tokens_for_pcp(
                 tokens)
@@ -1551,7 +1544,6 @@
             position_pcp, pcp_unpad_mask = None, None
             self.num_pcp_pads = self.num_pcp_pads[:num_reqs]
 
->>>>>>> 2eebe1dc
         total_num_pcp_pads = sum(self.num_pcp_pads)
         max_num_scheduled_tokens = max(tokens)
         num_valid_tokens = np.array([
