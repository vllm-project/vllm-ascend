#
# Copyright (c) 2025 Huawei Technologies Co., Ltd. All Rights Reserved.
# Copyright 2023 The vLLM team.
#
# Licensed under the Apache License, Version 2.0 (the "License");
# you may not use this file except in compliance with the License.
# You may obtain a copy of the License at
#
#     http://www.apache.org/licenses/LICENSE-2.0
#
# Unless required by applicable law or agreed to in writing, software
# distributed under the License is distributed on an "AS IS" BASIS,
# WITHOUT WARRANTIES OR CONDITIONS OF ANY KIND, either express or implied.
# See the License for the specific language governing permissions and
# limitations under the License.
# This file is a part of the vllm-ascend project.
# Adapted from vllm-project/vllm/vllm/worker/gpu_model_runner.py
#

import copy
import gc
import itertools
import re
import time
from collections import defaultdict
from collections.abc import Iterator
from contextlib import contextmanager, nullcontext
from copy import deepcopy
from dataclasses import dataclass
from multiprocessing import Manager
from typing import (TYPE_CHECKING, Any, Dict, List, NamedTuple, Optional,
                    Union, cast)

import numpy as np
import numpy.typing as npt
import torch
import torch._dynamo.cache_size
import torch.distributed as dist
import torch.nn as nn
from tqdm import tqdm  # type: ignore
from vllm.attention import AttentionType, get_attn_backend
from vllm.attention.backends.abstract import AttentionBackend
from vllm.attention.layer import Attention
from vllm.compilation.counter import compilation_counter
from vllm.compilation.monitor import set_cudagraph_capturing_enabled
from vllm.config import (CompilationLevel, CUDAGraphMode, VllmConfig,
                         get_layers_from_vllm_config)
from vllm.distributed import tensor_model_parallel_all_gather
from vllm.distributed.kv_transfer import (get_kv_transfer_group,
                                          has_kv_transfer_group)
from vllm.distributed.kv_transfer.kv_connector.v1 import KVConnectorBase_V1
from vllm.distributed.parallel_state import (get_dp_group, get_pp_group,
                                             get_tp_group,
                                             is_global_first_rank)
from vllm.forward_context import BatchDescriptor, get_forward_context
from vllm.logger import logger
from vllm.model_executor.layers.attention_layer_base import AttentionLayerBase
from vllm.model_executor.layers.mamba.abstract import MambaBase
from vllm.model_executor.layers.rotary_embedding import MRotaryEmbedding
from vllm.model_executor.model_loader import get_model
from vllm.model_executor.models.interfaces import supports_transcription
from vllm.model_executor.models.interfaces_base import (
    VllmModelForPooling, is_pooling_model, is_text_generation_model)
from vllm.multimodal.inputs import MultiModalKwargsItem, PlaceholderRange
from vllm.multimodal.utils import group_mm_kwargs_by_modality
from vllm.pooling_params import PoolingParams
from vllm.sampling_params import SamplingType
from vllm.sequence import IntermediateTensors
from vllm.tasks import GenerationTask, PoolingTask, SupportedTask
from vllm.utils import (STR_DTYPE_TO_TORCH_DTYPE, DeviceMemoryProfiler,
                        LazyLoader, cdiv, get_dtype_size,
                        is_pin_memory_available)
from vllm.utils.jsontree import json_map_leaves
from vllm.v1.attention.backends.gdn_attn import GDNAttentionMetadataBuilder
from vllm.v1.attention.backends.utils import (
    AttentionCGSupport, reorder_batch_to_split_decodes_and_prefills)
from vllm.v1.cudagraph_dispatcher import CudagraphDispatcher
# yapf conflicts with isort for this block
# yapf: disable
<<<<<<< HEAD
from vllm.v1.kv_cache_interface import (AttentionSpec,
                                        EncoderOnlyAttentionSpec,
                                        FullAttentionSpec, KVCacheConfig,
                                        KVCacheGroupSpec, KVCacheSpec,
                                        MambaSpec, UniformTypeKVCacheSpecs)
=======
from vllm.v1.kv_cache_interface import (AttentionSpec, FullAttentionSpec,
                                        KVCacheConfig, KVCacheGroupSpec,
                                        KVCacheSpec, MambaSpec,
                                        MLAAttentionSpec,
                                        UniformTypeKVCacheSpecs)
>>>>>>> 223cc340
# yapf: enable
from vllm.v1.outputs import (EMPTY_MODEL_RUNNER_OUTPUT, AsyncModelRunnerOutput,
                             DraftTokenIds, LogprobsTensors, ModelRunnerOutput,
                             PoolerOutput)
from vllm.v1.pool.metadata import PoolingMetadata
from vllm.v1.sample.metadata import SamplingMetadata
from vllm.v1.spec_decode.metadata import SpecDecodeMetadata
from vllm.v1.spec_decode.ngram_proposer import NgramProposer
from vllm.v1.utils import CpuGpuBuffer
from vllm.v1.worker.kv_connector_model_runner_mixin import KVConnectorOutput
from vllm.v1.worker.lora_model_runner_mixin import LoRAModelRunnerMixin
from vllm.v1.worker.utils import (AttentionGroup, bind_kv_cache,
                                  gather_mm_placeholders,
                                  sanity_check_mm_encoder_outputs,
                                  scatter_mm_placeholders)

import vllm_ascend.envs as envs_ascend
from vllm_ascend.ascend_config import get_ascend_config
from vllm_ascend.ascend_forward_context import (MoECommType,
                                                set_ascend_forward_context)
from vllm_ascend.attention.attention_mask import AttentionMaskBuilder
from vllm_ascend.attention.attention_v1 import AscendAttentionState
from vllm_ascend.attention.utils import AscendCommonAttentionMetadata
from vllm_ascend.compilation.acl_graph import (ACLGraphWrapper,
                                               set_graph_params,
                                               update_attn_params,
                                               update_mla_attn_params)
from vllm_ascend.eplb.adaptor.vllm_adaptor import VllmEplbAdaptor
from vllm_ascend.eplb.core.eplb_device_transfer_loader import \
    D2DExpertWeightLoader
from vllm_ascend.eplb.core.eplb_worker import EplbProcess
from vllm_ascend.eplb.eplb_updator import EplbUpdator
from vllm_ascend.eplb.utils import model_register
from vllm_ascend.models.layers.mla import AscendMultiHeadLatentAttention
from vllm_ascend.multistream.ms_split import compute_split_seq_index
from vllm_ascend.ops.weight_prefetch import WeightPrefetchMethod
from vllm_ascend.platform import NPUPlatform
from vllm_ascend.sample.logits_processor import build_logitsprocs
from vllm_ascend.sample.rejection_sampler import AscendRejectionSampler
from vllm_ascend.spec_decode import get_spec_decode_method
from vllm_ascend.spec_decode.eagle_proposer import EagleProposer
from vllm_ascend.spec_decode.interface import SpecDcodeType
from vllm_ascend.spec_decode.mtp_proposer import MtpProposer
from vllm_ascend.utils import (ACL_FORMAT_FRACTAL_ND, ACL_FORMAT_FRACTAL_NZ,
                               AscendSocVersion, ProfileExecuteDuration,
                               get_ascend_soc_version, is_310p, is_enable_nz,
                               lmhead_tp_enable)
from vllm_ascend.worker.npu_input_batch import CachedRequestState, InputBatch

if TYPE_CHECKING:
    import xgrammar as xgr  # type: ignore[import-untyped]
    from vllm.v1.core.sched.output import SchedulerOutput
else:
    xgr = LazyLoader("xgr", globals(), "xgrammar")

import torch_npu

# if true, allow tensor initialization and casting with internal format (e.g., NZ)
torch.npu.config.allow_internal_format = True

if is_310p():
    torch_npu.npu.set_compile_mode(jit_compile=False)
    ACL_FORMAT = ACL_FORMAT_FRACTAL_NZ
else:
    ACL_FORMAT = ACL_FORMAT_FRACTAL_ND


@dataclass
class GraphCaptureContext:
    stream: torch.npu.Stream


@contextmanager
def graph_capture(device: torch.device):
    """
    `graph_capture` is a context manager which should surround the code that
    is capturing the NPU graph. Its main purpose is to ensure that the
    some operations will be run after the graph is captured, before the graph
    is replayed. It returns a `GraphCaptureContext` object which contains the
    necessary data for the graph capture. Currently, it only contains the
    stream that the graph capture is running on. This stream is set to the
    current NPU stream when the context manager is entered and reset to the
    default stream when the context manager is exited. This is to ensure that
    the graph capture is running on a separate stream from the default stream,
    in order to explicitly distinguish the kernels to capture
    from other kernels possibly launched on background in the default stream.
    """
    graph_capture_context = GraphCaptureContext(
        torch.npu.Stream(device=device))
    stream = graph_capture_context.stream

    # we use nullcontext now
    maybe_ca_context = nullcontext()

    # ensure all initialization operations complete before attempting to
    # capture the graph on another stream
    curr_stream = torch.npu.current_stream()
    if curr_stream != stream:
        stream.wait_stream(curr_stream)

    with torch.npu.stream(stream), maybe_ca_context:
        yield graph_capture_context


# Wrapper for ModelRunnerOutput to support overlapped execution.
class AsyncNPUModelRunnerOutput(AsyncModelRunnerOutput):

    def __init__(
        self,
        model_runner_output: ModelRunnerOutput,
        sampled_token_ids: torch.Tensor,
        invalid_req_indices: list[int],
        async_output_copy_stream: torch.npu.Stream,
    ):
        self._model_runner_output = model_runner_output
        self._invalid_req_indices = invalid_req_indices

        # Event on the copy stream so we can synchronize the non-blocking copy.
        self._async_copy_ready_event = torch.npu.Event()

        # Keep a reference to the device tensor to avoid it being
        # deallocated until we finish copying it to the host.
        self._sampled_token_ids = sampled_token_ids

        # Initiate the copy on a separate stream, but do not synchronize it.
        default_stream = torch.npu.current_stream()
        with torch.npu.stream(async_output_copy_stream):
            async_output_copy_stream.wait_stream(default_stream)
            self._sampled_token_ids_cpu = self._sampled_token_ids.to(
                'cpu', non_blocking=True)
            self._async_copy_ready_event.record()

    def get_output(self) -> ModelRunnerOutput:
        """Copy the device tensors to the host and return a ModelRunnerOutput.

        This function blocks until the copy is finished.
        """
        self._async_copy_ready_event.synchronize()

        # Release the device tensor once the copy has completed
        del self._sampled_token_ids

        valid_sampled_token_ids = self._sampled_token_ids_cpu.tolist()
        for i in self._invalid_req_indices:
            valid_sampled_token_ids[i].clear()

        output = self._model_runner_output
        output.sampled_token_ids = valid_sampled_token_ids
        return output


class NPUModelRunner(LoRAModelRunnerMixin):

    def __init__(self, vllm_config: VllmConfig, device: torch.device):
        self.vllm_config = vllm_config
        self.model_config = vllm_config.model_config
        self.cache_config = vllm_config.cache_config
        self.compilation_config = vllm_config.compilation_config
        self.load_config = vllm_config.load_config
        self.lora_config = vllm_config.lora_config
        self.parallel_config = vllm_config.parallel_config
        self.pin_memory = is_pin_memory_available()
        self.scheduler_config = vllm_config.scheduler_config
        self.speculative_config = vllm_config.speculative_config
        self.block_size = vllm_config.cache_config.block_size
        self.max_num_blocks_per_req = cdiv(self.model_config.max_model_len,
                                           self.block_size)
        self.max_num_tokens = self.scheduler_config.max_num_batched_tokens
        decode_max_num_seqs = getattr(self.scheduler_config,
                                      'decode_max_num_seqs', 0)
        self.max_num_reqs = max(self.scheduler_config.max_num_seqs,
                                decode_max_num_seqs)
        self.dp_size = vllm_config.parallel_config.data_parallel_size
        self.dp_rank = vllm_config.parallel_config.data_parallel_rank
        self.device = device
        if envs_ascend.VLLM_ASCEND_ENABLE_PREFETCH_MLP:
            self.prefetch_stream = torch.npu.Stream(device=device)
        else:
            self.prefetch_stream = None
        self.dtype = self.model_config.dtype
        if envs_ascend.VLLM_ASCEND_ENABLE_TOPK_TOPP_OPTIMIZATION:
            # TODO: drop the env config to use ascend sampler by default
            from vllm_ascend.sample.sampler import AscendSampler

            self.sampler = AscendSampler()
        else:
            from vllm.v1.sample.sampler import Sampler

            self.sampler = Sampler()
        self.reorder_batch_threshold: Optional[int] = None

        # Lazy initialization, these will be set after __init__
        self.kv_caches: List[torch.Tensor] = []
        self.attn_groups: list[list[AttentionGroup]] = []
        self.encoder_cache: Dict[str, torch.Tensor] = {}
        self.attn_mask = None
        self.attn_state = None
        self.requests: Dict[str, CachedRequestState] = {}
        self.intermediate_tensors: Optional[IntermediateTensors] = None
        self.runner_only_attn_layers: set[str] = set()

        self.ascend_config = get_ascend_config()
        if self.ascend_config.ascend_scheduler_config.enabled:
            self.chunked_prefill_enabled = self.scheduler_config.chunked_prefill_enabled
        else:
            self.chunked_prefill_enabled = True
        self.weight_prefetch_method = WeightPrefetchMethod(
            self.ascend_config.weight_prefetch_config)

        if self.cache_config.cache_dtype == "auto":
            self.kv_cache_dtype = self.dtype
        else:
            self.kv_cache_dtype = STR_DTYPE_TO_TORCH_DTYPE[
                self.cache_config.cache_dtype]
        # use_hybrid_blocks: if hybrid blocks is used.
        self.use_hybrid_blocks: bool = False
        self.need_accepted_tokens: bool = False

        self.is_multimodal_model = self.model_config.is_multimodal_model
        self.is_pooling_model = self.model_config.pooler_config is not None
        if self.is_multimodal_model:
            self.inputs_embeds = torch.zeros(
                (self.max_num_tokens, self.model_config.get_hidden_size()),
                dtype=self.dtype,
                device=self.device)
        # Set up Attention
        self.attn_backend = get_attn_backend(
            0,
            self.dtype,
            None,
            self.block_size,
            use_mla=self.model_config.use_mla,
            use_sfa=self.ascend_config.use_sfa)
        if torch.version.cann.startswith("8.3"):
            self.attn_mask_builder = AttentionMaskBuilder(
                self.scheduler_config.max_num_batched_tokens, self.dtype,
                self.device)
        else:
            self.attn_mask_builder = AttentionMaskBuilder(
                self.model_config.max_model_len, self.dtype)

        # Set up speculative decoding.
        self.spec_attn_mask = None
        self.drafter: Optional[Union[NgramProposer, EagleProposer,
                                     MtpProposer]] = None
        self.actual_seq_lengths_q: list[int] = []
        self.decode_token_per_req = 1
        if self.speculative_config:
            spec_token_num = self.speculative_config.num_speculative_tokens
            assert spec_token_num > 0
            self.decode_token_per_req = 1 + spec_token_num
            self.spec_attn_mask = torch.triu(torch.ones(2048,
                                                        2048,
                                                        dtype=torch.bool),
                                             diagonal=1).to(self.device)
            if get_pp_group().is_last_rank:
                self.drafter = get_spec_decode_method(
                    self.speculative_config.method, self.vllm_config,
                    self.device, self)
                self.rejection_sampler = AscendRejectionSampler()

        # Persistent batch.
        self.input_ids = torch.zeros(self.max_num_tokens,
                                     dtype=torch.int32,
                                     device=self.device)
        self.positions = torch.zeros(self.max_num_tokens,
                                     dtype=torch.int64,
                                     device=self.device)
        self.query_start_loc = torch.zeros(self.max_num_reqs + 1,
                                           dtype=torch.int32,
                                           device=self.device)
        self.seq_lens = torch.zeros(self.max_num_reqs,
                                    dtype=torch.int32,
                                    device=self.device)
        self.slot_mapping = torch.zeros(self.max_num_tokens,
                                        dtype=torch.int32,
                                        device=self.device)

        if self.vllm_config.model_config.use_mla and \
            self.compilation_config.cudagraph_mode == CUDAGraphMode.FULL_DECODE_ONLY:
            rope_dim = self.model_config.hf_text_config.qk_rope_head_dim
            self.cos = torch.ones(self.max_num_reqs,
                                  1,
                                  1,
                                  rope_dim,
                                  dtype=self.dtype,
                                  device=self.device)
            self.sin = torch.zeros(self.max_num_reqs,
                                   1,
                                   1,
                                   rope_dim,
                                   dtype=self.dtype,
                                   device=self.device)
        else:
            self.cos = None
            self.sin = None

        self.uses_mrope = self.model_config.uses_mrope
        # Only relevant for models using M-RoPE (e.g, Qwen2-VL)
        if self.uses_mrope:
            # NOTE: `mrope_positions` is implemented with one additional dummy
            # position on purpose to make it non-contiguous so that it can work
            # with torch compile.
            # See detailed explanation in https://github.com/vllm-project/vllm/pull/12128#discussion_r1926431923

            # NOTE: When M-RoPE is enabled, position ids are 3D regardless of
            # the modality of inputs. For text-only inputs, each dimension has
            # identical position IDs, making M-RoPE functionally equivalent to
            # 1D-RoPE.
            # See page 5 of https://arxiv.org/abs/2409.12191
            self.mrope_positions = torch.zeros((3, self.max_num_tokens + 1),
                                               dtype=torch.int64,
                                               device=self.device)
            self.mrope_positions_cpu = torch.zeros(
                (3, self.max_num_tokens + 1),
                dtype=torch.int64,
                device="cpu",
                pin_memory=True)
            self.mrope_positions_np = self.mrope_positions_cpu.numpy()

        # OPTIMIZATION: Cache the tensors rather than creating them every step.
        self.arange_np: npt.NDArray[np.int32] = np.arange(max(
            self.max_num_reqs + 1, self.model_config.max_model_len,
            self.max_num_tokens),
                                                          dtype=np.int32)
        # NOTE(woosuk): These tensors are "stateless", i.e., they are literally
        # a faster version of creating a new tensor every time. Thus, we should
        # not make any assumptions about the values in these tensors.
        self.input_ids_cpu = torch.zeros(self.max_num_tokens,
                                         dtype=torch.int32,
                                         device="cpu",
                                         pin_memory=True)
        self.positions_cpu = torch.zeros(self.max_num_tokens,
                                         dtype=torch.int64,
                                         device="cpu",
                                         pin_memory=True)
        self.positions_np = self.positions_cpu.numpy()

        self.slot_mapping_cpu = torch.zeros(self.max_num_tokens,
                                            dtype=torch.int32,
                                            device="cpu",
                                            pin_memory=True)
        self.slot_mapping_np = self.slot_mapping_cpu.numpy()
        self.query_start_loc_cpu = torch.zeros(self.max_num_reqs + 1,
                                               dtype=torch.int32,
                                               device="cpu",
                                               pin_memory=True)
        self.query_start_loc_np = self.query_start_loc_cpu.numpy()
        self.seq_lens_cpu = torch.zeros(self.max_num_reqs,
                                        dtype=torch.int32,
                                        device="cpu",
                                        pin_memory=True)
        self.seq_lens_np = self.seq_lens_cpu.numpy()

        self.use_aclgraph = self._use_aclgraph()
        self.aclgraph_batch_sizes = list(
            reversed(self.compilation_config.cudagraph_capture_sizes))

        self.uniform_decode_query_len = 1 if not self.speculative_config else \
            1 + self.speculative_config.num_speculative_tokens
        # aclgraph dispatcher for runtime aclgraph dispatching.
        self.aclgraph_dispatcher = CudagraphDispatcher(self.vllm_config)
        # Cached outputs.
        self._draft_token_ids: Optional[Union[list[list[int]],
                                              torch.Tensor]] = None

        # NOTE: we need to use `in_profile_run` to determine whether `enable_force_load_balance` is True
        self.in_profile_run = False

        # kv role
        self.is_kv_producer = False
        self.is_kv_consumer = False
        if vllm_config.kv_transfer_config is not None:
            self.is_kv_producer = vllm_config.kv_transfer_config.is_kv_producer
            self.is_kv_consumer = vllm_config.kv_transfer_config.is_kv_consumer

        # NOTE: To be clear, we need to make sure that during graph capture, the number of
        # tokens is less than or equal to mc2_tokens_capacity. According to _set_cudagraph_sizes,
        # the max number of tokens in graph is min(max_num_seqs * 2, 512).
        if self.compilation_config.cudagraph_capture_sizes:
            max_num_tokens = self.compilation_config.cudagraph_capture_sizes[0]
        else:
            max_num_tokens = self.max_num_reqs * self.uniform_decode_query_len
        tp_size = self.parallel_config.tensor_parallel_size
        # Use integer arithmetic for ceiling division.
        num_tokens_per_tp_rank = (max_num_tokens + tp_size - 1) // tp_size
        self.mc2_tokens_capacity = num_tokens_per_tp_rank * tp_size
        self.reserved_mc2_mask = torch.zeros(
            self.mc2_tokens_capacity,
            dtype=torch.bool,
            device=self.device,
        )

        self.dynamic_eplb = self.ascend_config.dynamic_eplb
        if self.dynamic_eplb:
            self.is_eplb_warmuped = False
            self.policy_type = self.ascend_config.eplb_policy_type
            self.eplb_loader = D2DExpertWeightLoader()
            self.manager = Manager()
            self.shared_dict = self.manager.dict({
                "expert_map": None,
                "moe_load": None,
                "expert_maps": None
            })
            self.eplb_process = EplbProcess(shared_dict=self.shared_dict,
                                            policy_type=self.policy_type,
                                            enable_d2d=True)
            self.process = self.eplb_process._launch_process()
            ascend_config = get_ascend_config()
            self.eplb_updator = EplbUpdator(ascend_config, self.eplb_loader,
                                            self.eplb_process, self.process)

        self.use_async_scheduling = self.scheduler_config.async_scheduling
        self.async_output_copy_stream = torch.npu.Stream() if \
            self.use_async_scheduling else None
        # Input Batch
        # NOTE(Chen): Ideally, we should initialize the input batch inside
        # `initialize_kv_cache` based on the kv cache config. However, as in
        # https://github.com/vllm-project/vllm/pull/18298, due to some unknown
        # reasons, we have to initialize the input batch before `load_model`,
        # quantization + weight offloading will fail otherwise. As a temporary
        # solution, we initialize the input batch here, and re-initialize it
        # in `initialize_kv_cache` if the block_sizes here is different from
        # the block_sizes in the kv cache config.
        self.input_batch = InputBatch(
            max_num_reqs=self.max_num_reqs,
            max_model_len=self.model_config.max_model_len,
            max_num_batched_tokens=self.max_num_tokens,
            device=self.device,
            pin_memory=self.pin_memory,
            vocab_size=self.model_config.get_vocab_size(),
            block_sizes=[self.block_size],
            is_spec_decode=bool(self.vllm_config.speculative_config),
            logitsprocs=build_logitsprocs(
                self.vllm_config, self.device, self.pin_memory,
                self.is_pooling_model,
                self.vllm_config.model_config.logits_processors),
            is_pooling_model=self.is_pooling_model,
            kernel_block_sizes=[[self.vllm_config.cache_config.block_size]],
        )
        self.num_accepted_tokens = self._make_buffer(self.max_num_reqs,
                                                     dtype=torch.int64)
        self.num_draft_tokens = self._make_buffer(self.max_num_reqs,
                                                  dtype=torch.int32)

    def _make_buffer(self,
                     *size: Union[int, torch.SymInt],
                     dtype: torch.dtype,
                     numpy: bool = True) -> CpuGpuBuffer:
        # Bfloat16 torch tensors cannot be directly cast to a numpy array, so
        # if a bfloat16 buffer is needed without a corresponding numpy array,
        # don't bother instantiating the numpy array.
        return CpuGpuBuffer(*size,
                            dtype=dtype,
                            device=self.device,
                            pin_memory=self.pin_memory,
                            with_numpy=numpy)

    def _update_states_after_model_execute(
            self, output_token_ids: torch.Tensor) -> None:
        """Update the cached states after model execution.

        This is used for MTP/EAGLE for hybrid models, as in linear attention,
        only the last token's state is kept. In MTP/EAGLE, for draft tokens
        the state are kept util we decide how many tokens are accepted for
        each sequence, and a shifting is done during the next iteration
        based on the number of accepted tokens.
        """
        if not self.model_config.is_hybrid or not self.speculative_config:
            return

        # Find the number of accepted tokens for each sequence.
        num_accepted_tokens = (torch.cat(
            [
                output_token_ids,
                torch.full((output_token_ids.size(0), 1),
                           -1,
                           device=output_token_ids.device),
            ],
            dim=1) == -1).int().argmax(-1).cpu().numpy()
        for i, num_tokens in enumerate(num_accepted_tokens):
            self.input_batch.num_accepted_tokens_cpu[i] = num_tokens

    def _use_aclgraph(self) -> bool:
        return self.compilation_config.cudagraph_mode != CUDAGraphMode.NONE and self.compilation_config.level == CompilationLevel.PIECEWISE and not self.model_config.enforce_eager

    def _update_states(self, scheduler_output: "SchedulerOutput") -> None:
        # Remove finished requests from the cached states.
        for req_id in scheduler_output.finished_req_ids:
            self.requests.pop(req_id, None)

        # Remove the finished requests from the persistent batch.
        # NOTE(woosuk): There could be an edge case where finished_req_ids and
        # scheduled_req_ids overlap. This happens when a request is aborted and
        # then resubmitted with the same ID. In this case, we treat them as two
        # distinct requests - clearing the cached states for the first request
        # and handling the second as a new request.
        for req_id in scheduler_output.finished_req_ids:
            self.input_batch.remove_request(req_id)
        for mm_hash in scheduler_output.free_encoder_mm_hashes:
            self.encoder_cache.pop(mm_hash, None)
        # Remove the unscheduled requests from the persistent batch.
        # NOTE(woosuk): The unscheduled requests are either preempted requests
        # or running requests that are not scheduled in this step. We remove
        # them from the persistent batch but keep their cached states since
        # they will be scheduled again sometime in the future.
        scheduled_req_ids = scheduler_output.num_scheduled_tokens.keys()
        cached_req_ids = self.input_batch.req_id_to_index.keys()
        unscheduled_req_ids = cached_req_ids - scheduled_req_ids
        # NOTE(woosuk): The persistent batch optimization assumes that
        # consecutive batches contain mostly the same requests. If batches
        # have low request overlap (e.g., alternating between two distinct
        # sets of requests), this optimization becomes very inefficient.
        for req_id in unscheduled_req_ids:
            self.input_batch.remove_request(req_id)

        req_ids_to_add: list[str] = []
        # Add new requests to the cached states.
        for new_req_data in scheduler_output.scheduled_new_reqs:
            req_id = new_req_data.req_id
            sampling_params = new_req_data.sampling_params
            pooling_params = new_req_data.pooling_params

            if sampling_params and \
                sampling_params.sampling_type == SamplingType.RANDOM_SEED:
                generator = torch.Generator(device=self.device)
                generator.manual_seed(sampling_params.seed)
            else:
                generator = None

            if pooling_params:
                assert (task := pooling_params.task) is not None, (
                    "You did not set `task` in the API")
                model = cast(VllmModelForPooling, self.get_model())
                to_update = model.pooler.get_pooling_updates(task)
                to_update.apply(pooling_params)

            backward_kwargs = {}
            backward_kwargs["mm_features"] = new_req_data.mm_features

            self.requests[req_id] = CachedRequestState(
                req_id=req_id,
                prompt_token_ids=new_req_data.prompt_token_ids,
                sampling_params=sampling_params,
                pooling_params=pooling_params,
                generator=generator,
                block_ids=new_req_data.block_ids,
                num_computed_tokens=new_req_data.num_computed_tokens,
                output_token_ids=[],
                lora_request=new_req_data.lora_request,
                **backward_kwargs,
            )

            # Only relevant for models using M-RoPE (e.g, Qwen2-VL)
            if self.uses_mrope:
                self._init_mrope_positions(self.requests[req_id])

            req_ids_to_add.append(req_id)

        # Update the states of the running/resumed requests.
        is_last_rank = get_pp_group().is_last_rank
        req_data = scheduler_output.scheduled_cached_reqs
        for i, req_id in enumerate(req_data.req_ids):
            req_state = self.requests[req_id]
            num_computed_tokens = req_data.num_computed_tokens[i]
            new_block_ids = req_data.new_block_ids[i]
            resumed_from_preemption = req_data.resumed_from_preemption[i]

            # Update the cached states.
            req_state.num_computed_tokens = num_computed_tokens

            if not is_last_rank:
                # When using PP, the scheduler sends the sampled tokens back,
                # because there's no direct communication between the first-
                # stage worker and the last-stage worker.
                new_token_ids = req_data.new_token_ids[i]
                # Add the sampled token(s) from the previous step (if any).
                # This doesn't include "unverified" tokens like spec tokens.
                num_new_tokens = (num_computed_tokens + len(new_token_ids) -
                                  req_state.num_tokens)
                if num_new_tokens == 1:
                    # Avoid slicing list in most common case.
                    req_state.output_token_ids.append(new_token_ids[-1])
                elif num_new_tokens > 0:
                    req_state.output_token_ids.extend(
                        new_token_ids[-num_new_tokens:])

            # Update the block IDs.
            if not resumed_from_preemption:
                if new_block_ids is not None:
                    # Append the new blocks to the existing block IDs.
                    for block_ids, new_ids in zip(req_state.block_ids,
                                                  new_block_ids):
                        block_ids.extend(new_ids)
            else:
                assert new_block_ids is not None
                # The request is resumed from preemption.
                # Replace the existing block IDs with the new ones.
                req_state.block_ids = new_block_ids

            req_index = self.input_batch.req_id_to_index.get(req_id)
            if req_index is None:
                # The request is not in the persistent batch.
                # The request was either preempted and resumed later, or was not
                # scheduled in the previous step and needs to be added again.
                req_ids_to_add.append(req_id)
                continue

            # Update the persistent batch.
            self.input_batch.num_computed_tokens_cpu[req_index] = (
                num_computed_tokens)
            if new_block_ids is not None:
                self.input_batch.block_table.append_row(
                    new_block_ids, req_index)

            # For the last rank, we don't need to update the token_ids_cpu
            # because the sampled tokens are already cached.
            if not is_last_rank:
                # Add new_token_ids to token_ids_cpu.
                start_token_index = num_computed_tokens
                end_token_index = num_computed_tokens + len(new_token_ids)
                self.input_batch.token_ids_cpu[
                    req_index,
                    start_token_index:end_token_index] = new_token_ids
                self.input_batch.num_tokens_no_spec[
                    req_index] = end_token_index
                self.input_batch.num_tokens[req_index] = end_token_index

            # Add spec_token_ids to token_ids_cpu.
            spec_token_ids = (
                scheduler_output.scheduled_spec_decode_tokens.get(req_id, ()))
            if spec_token_ids:
                num_spec_tokens = len(spec_token_ids)
                start_index = self.input_batch.num_tokens_no_spec[req_index]
                end_token_index = start_index + num_spec_tokens
                self.input_batch.token_ids_cpu[
                    req_index, start_index:end_token_index] = spec_token_ids
                # NOTE(woosuk): `num_tokens` here may include spec tokens.
                self.input_batch.num_tokens[req_index] += num_spec_tokens

        # Add the new or resumed requests to the persistent batch.
        # The smaller empty indices are filled first.
        for req_id in req_ids_to_add:
            req_state = self.requests[req_id]
            self.input_batch.add_request(req_state)

        # Condense the batched states if there are gaps left by removed requests
        self.input_batch.condense()
        # Allow attention backend to reorder the batch, potentially
        self._may_reorder_batch(scheduler_output)
        # Refresh batch metadata with any pending updates.
        self.input_batch.refresh_metadata()

    def _init_mrope_positions(self, req_state: CachedRequestState):
        image_grid_thw = []
        video_grid_thw = []
        second_per_grid_ts = []
        audio_feature_lengths = []
        use_audio_in_video = False
        assert req_state.mm_features is not None
        for mm_feature in req_state.mm_features:
            mm_item = mm_feature.data
            if mm_item is None:
                continue
            mm_input = mm_item.get_data()
            if (t := mm_input.get("image_grid_thw")) is not None:
                image_grid_thw.append(t.tolist())
            if (t := mm_input.get("video_grid_thw")) is not None:
                video_grid_thw.append(t.tolist())
            if (t := mm_input.get("second_per_grid_ts")) is not None:
                second_per_grid_ts.append(t)
            if (t := mm_input.get("audio_feature_lengths")) is not None:
                audio_feature_lengths.append(t)
            if mm_input.get("use_audio_in_video") is True:
                use_audio_in_video = True

        req_state.mrope_positions, req_state.mrope_position_delta = \
            MRotaryEmbedding.get_input_positions_tensor(
                req_state.prompt_token_ids,
                hf_config=self.model_config.hf_config,
                image_grid_thw=image_grid_thw,
                video_grid_thw=video_grid_thw,
                second_per_grid_ts=second_per_grid_ts,
                audio_feature_lengths=audio_feature_lengths,
                use_audio_in_video=use_audio_in_video,
            )

    def _sync_metadata_across_dp(
            self, num_tokens: int, with_prefill: bool, enable_dbo: bool
    ) -> tuple[int, Optional[torch.Tensor], bool, bool]:
        # TODO: In vLLM, the only thing that needs to be synced is num_tokens, but in
        # our case, we still need to sync the other two flags as well. So we need to
        # include them in the all_reduce operation, and more over, we CANNOT skip it
        # even if we are running in eager mode, which harms performance.
        # FIXME: Restore the `or self.vllm_config.model_config.enforce_eager` here
        # immediately once the other two flags are no longer needed.
        if self.dp_size == 1:
            return num_tokens, None, with_prefill, enable_dbo

        # Sync num_tokens, with_prefill, enable_dbo across dp ranks
        num_tokens_tensor = torch.tensor([
            num_tokens if i == self.dp_rank else 0 for i in range(self.dp_size)
        ],
                                         dtype=torch.int32,
                                         device="npu")

        flags_tensor = torch.tensor(
            [int(with_prefill), int(not enable_dbo)],
            dtype=torch.int32,
            device="npu")

        packed_tensor = torch.cat([num_tokens_tensor, flags_tensor])

        dist.all_reduce(packed_tensor, group=get_dp_group().device_group)

        # Unpack the results
        num_tokens_across_dp = packed_tensor[:-2]
        synced_flags = packed_tensor[-2:]

        max_tokens_across_dp = torch.max(num_tokens_across_dp).item()
        global_with_prefill = bool(synced_flags[0])
        global_enable_dbo = not bool(synced_flags[1])

        # Create a tensor for num_tokens_after_padding
        num_tokens_after_padding = torch.tensor([max_tokens_across_dp] *
                                                self.dp_size,
                                                device="npu",
                                                dtype=torch.int32)

        return max_tokens_across_dp, num_tokens_after_padding, global_with_prefill, global_enable_dbo

    def _check_dbo_is_valid(self, query_lens: torch.Tensor,
                            attn_state: AscendAttentionState,
                            num_tokens: int) -> bool:
        # do the checks for dp + dbo
        if attn_state in [
                AscendAttentionState.DecodeOnly,
                AscendAttentionState.SpecDecoding
        ]:
            return False
        # considering the case that one dp rank may enable dbo while others may not
        if not self.vllm_config.model_config.use_mla or not envs_ascend.VLLM_ASCEND_ENABLE_DBO:
            return False
        # TODO: remove it if token-level microbatch is enabled
        [token_index,
         seq_index] = compute_split_seq_index(query_lens, attn_state,
                                              num_tokens)
        if token_index == 0 or seq_index == 0 or seq_index == len(
                query_lens) or num_tokens < 256:
            return False
        return True

    def get_model(self) -> nn.Module:
        # get raw model out of the aclgraph wrapper.
        if isinstance(self.model, ACLGraphWrapper):
            return self.model.unwrap()
        return self.model

    def get_supported_generation_tasks(self) -> "list[GenerationTask]":
        model = self.get_model()
        supported_tasks = list[GenerationTask]()

        if is_text_generation_model(model):
            supported_tasks.append("generate")

        if supports_transcription(model):
            if model.supports_transcription_only:
                return ["transcription"]

            supported_tasks.append("transcription")

        return supported_tasks

    def get_supported_tasks(self) -> "tuple[SupportedTask, ...]":
        tasks = list[SupportedTask]()

        if self.model_config.runner_type == "generate":
            tasks.extend(self.get_supported_generation_tasks())
        if self.model_config.runner_type == "pooling":
            tasks.extend(self.get_supported_pooling_tasks())

        return tuple(tasks)

    def _make_attention_mask(self, seq_lens, position,
                             attn_state) -> torch.Tensor:
        # Pooling situation.
        if self.model_config.runner_type == "pooling" and self.model_config.pooler_config.pooling_type == "CLS":
            return self.attn_mask_builder.get_pooling_mask(self.device)
        # Chunk Prefill situation.
        elif attn_state == AscendAttentionState.ChunkedPrefill and not self.vllm_config.model_config.use_mla and not self.ascend_config.use_sfa:
            if torch.version.cann.startswith("8.3"):
                return self.attn_mask_builder.get_splitfuse_attn_mask()
            else:
                return self.attn_mask_builder.get_splitfuse_attn_mask(
                    seq_lens, position, self.dtype, self.device)

        # Prefill without cache situation.
        elif attn_state == AscendAttentionState.PrefillNoCache:
            max_seq_len = max(seq_lens.max().item(), 0)
            return self.attn_mask_builder.get_attn_mask(
                max_seq_len, self.dtype, self.device)
        # Prefill with cache hit.
        elif attn_state == AscendAttentionState.PrefillCacheHit:
            return self.attn_mask_builder.get_attn_mask(
                128, self.dtype, self.device)
        # Decode-only situation.
        else:
            return None

    def _calc_mrope_positions(self, scheduler_output: "SchedulerOutput"):
        mrope_pos_ptr = 0
        for index, req_id in enumerate(self.input_batch.req_ids):
            req = self.requests[req_id]
            assert req.mrope_positions is not None

            num_computed_tokens = \
                self.input_batch.num_computed_tokens_cpu[index]
            num_scheduled_tokens = \
                scheduler_output.num_scheduled_tokens[req_id]
            num_prompt_tokens = len(req.prompt_token_ids)

            if num_computed_tokens + num_scheduled_tokens > num_prompt_tokens:
                prompt_part_len = max(0,
                                      num_prompt_tokens - num_computed_tokens)
                completion_part_len = max(
                    0, num_scheduled_tokens - prompt_part_len)
            else:
                prompt_part_len = num_scheduled_tokens
                completion_part_len = 0

            assert num_scheduled_tokens == prompt_part_len + completion_part_len

            if prompt_part_len > 0:
                # prompt's mrope_positions are pre-computed
                dst_start = mrope_pos_ptr
                dst_end = mrope_pos_ptr + prompt_part_len
                src_start = num_computed_tokens
                src_end = num_computed_tokens + prompt_part_len

                self.mrope_positions_cpu[:, dst_start:dst_end] = \
                    req.mrope_positions[:,src_start:src_end]

                mrope_pos_ptr += prompt_part_len

            if completion_part_len > 0:
                # compute completion's mrope_positions on-the-fly
                dst_start = mrope_pos_ptr
                dst_end = mrope_pos_ptr + completion_part_len
                MRotaryEmbedding.get_next_input_positions_tensor(
                    out=self.mrope_positions_np,
                    out_offset=dst_start,
                    mrope_position_delta=req.mrope_position_delta,
                    context_len=num_computed_tokens + prompt_part_len,
                    num_new_tokens=completion_part_len,
                )

                mrope_pos_ptr += completion_part_len

    def _execute_mm_encoder(self, scheduler_output: "SchedulerOutput"):
        scheduled_encoder_inputs = scheduler_output.scheduled_encoder_inputs
        if not scheduled_encoder_inputs:
            return

        # Batch the multi-modal inputs.
        mm_kwargs, mm_hashes_pos = self._batch_mm_kwargs_from_scheduler(
            scheduler_output)
        encoder_outputs = []

        for _, num_items, mm_kwargs_group in group_mm_kwargs_by_modality(
                mm_kwargs,
                device=self.device,
                pin_memory=True,
        ):
            # Run the encoder.
            # `curr_group_outputs` is either of the following:
            # 1. A tensor of shape (num_items, feature_size, hidden_size)
            # in case feature_size is fixed across all multimodal items.
            # 2. A list or tuple (length: num_items) of tensors, each of shape
            # (feature_size, hidden_size) in case the feature size is dynamic
            # depending on the input multimodal items.
            curr_group_outputs = self.model.get_multimodal_embeddings(
                **mm_kwargs_group)

            sanity_check_mm_encoder_outputs(
                curr_group_outputs,
                expected_num_items=num_items,
            )

            for output in curr_group_outputs:
                encoder_outputs.append(output)

        for (mm_hash, pos_info), output in zip(mm_hashes_pos, encoder_outputs):
            self.encoder_cache[mm_hash] = scatter_mm_placeholders(
                output,
                is_embed=pos_info.is_embed,
            )

    def _batch_mm_kwargs_from_scheduler(
        self,
        scheduler_output: "SchedulerOutput",
    ) -> tuple[list[MultiModalKwargsItem], list[tuple[str, PlaceholderRange]]]:
        """Batch multimodal kwargs from scheduled encoder inputs.

        Args:
            scheduler_output: The scheduler output containing scheduled encoder
              inputs.

        Returns:
            A tuple of (mm_kwargs, req_ids_pos) where:
            - mm_kwargs: List of multimodal kwargs items to be batched
            - mm_hashes_pos: List of (mm_hash, position_info) tuples
        """
        scheduled_encoder_inputs = scheduler_output.scheduled_encoder_inputs
        if not scheduled_encoder_inputs:
            return [], []
        # Batch the multi-modal inputs.
        mm_kwargs = list[MultiModalKwargsItem]()
        # list of tuple (mm_hash, position_info)
        mm_hashes_pos = list[tuple[str, PlaceholderRange]]()
        for req_id, encoder_input_ids in scheduled_encoder_inputs.items():
            req_state = self.requests[req_id]
            assert req_state.mm_features is not None
            for mm_input_id in encoder_input_ids:
                mm_feature = req_state.mm_features[mm_input_id]
                mm_hash = mm_feature.identifier
                mm_kwargs.append(mm_feature.data)
                mm_hashes_pos.append((mm_hash, mm_feature.mm_position))

        return mm_kwargs, mm_hashes_pos

    def _gather_mm_embeddings(
        self,
        scheduler_output: "SchedulerOutput",
    ) -> list[torch.Tensor]:

        def _iter_mm_features(req_state: CachedRequestState):
            assert req_state.mm_features is not None
            for mm_feature in req_state.mm_features:
                pos_info = mm_feature.mm_position
                yield mm_feature.identifier, pos_info, getattr(
                    pos_info, "is_embed", None)

        mm_embeds: list[torch.Tensor] = []

        for req_id in self.input_batch.req_ids:
            num_scheduled_tokens = scheduler_output.num_scheduled_tokens[
                req_id]
            req_state = self.requests[req_id]
            num_computed_tokens = req_state.num_computed_tokens

            for mm_hash, pos_info, is_embed in _iter_mm_features(req_state):
                start_pos = pos_info.offset
                num_encoder_tokens = pos_info.length

                if start_pos >= num_computed_tokens + num_scheduled_tokens:
                    break
                if start_pos + num_encoder_tokens <= num_computed_tokens:
                    continue

                start_idx = max(num_computed_tokens - start_pos, 0)
                end_idx = min(
                    num_computed_tokens - start_pos + num_scheduled_tokens,
                    num_encoder_tokens,
                )
                assert start_idx < end_idx

                encoder_output = self.encoder_cache.get(mm_hash, None)
                assert encoder_output is not None, \
                    f"Encoder cache miss for {mm_hash}."

                if is_embed is not None:
                    is_embed = is_embed[start_idx:end_idx]

                mm_embeds_item = gather_mm_placeholders(
                    encoder_output[start_idx:end_idx],
                    is_embed=is_embed,
                )
                mm_embeds.append(mm_embeds_item)
        return mm_embeds

    def _get_cumsum_and_arange(
        self,
        num_tokens: np.ndarray,
        cumsum_dtype: Optional[np.dtype] = None,
    ) -> tuple[np.ndarray, np.ndarray]:
        """Get the cumulative sum and batched arange of the given array.
        # E.g., [2, 5, 3] -> ([2, 7, 10], [0, 1, 0, 1, 2, 3, 4, 0, 1, 2])
        # Equivalent to but faster than:
        # np.concatenate([np.arange(n) for n in num_tokens])
        """
        # Step 1. [2, 5, 3] -> [2, 7, 10]
        cu_num_tokens = np.cumsum(num_tokens, dtype=cumsum_dtype)
        total_num_tokens = cu_num_tokens[-1]
        # Step 2. [2, 7, 10] -> [0, 0, 2, 2, 2, 2, 2, 7, 7, 7]
        cumsums_offsets = np.repeat(cu_num_tokens - num_tokens, num_tokens)
        # Step 3. [0, 1, 0, 1, 2, 3, 4, 0, 1, 2]
        arange = self.arange_np[:total_num_tokens] - cumsums_offsets

        return cu_num_tokens, arange

    def _prepare_input_ids(self, total_num_scheduled_tokens: int,
                           cu_num_tokens: np.ndarray) -> None:
        """Prepare the input IDs for the current batch.

        Carefully handles the `prev_sampled_token_ids` which can be cached
        from the previous engine iteration, in which case those tokens on the
        NPU need to be copied into the corresponding slots into input_ids."""

        if self.input_batch.prev_sampled_token_ids is None:
            # Normal scheduling case
            self.input_ids[:total_num_scheduled_tokens].copy_(
                self.input_ids_cpu[:total_num_scheduled_tokens],
                non_blocking=True)
            return

        # Async scheduling case, where some decode requests from the previous
        # iteration won't have entries in input_ids_cpu and need to be copied
        # on the NPU from prev_sampled_token_ids.
        prev_req_id_to_index = self.input_batch.prev_req_id_to_index
        assert prev_req_id_to_index is not None
        flattened_indices = []
        prev_common_req_indices = []
        indices_match = True
        max_flattened_index = -1
        for req_id, cur_index in self.input_batch.req_id_to_index.items():
            if (prev_index := prev_req_id_to_index.get(req_id)) is not None:
                prev_common_req_indices.append(prev_index)
                # We need to compute the flattened input_ids index of the
                # last token in each common request.
                flattened_index = cu_num_tokens[cur_index].item() - 1
                flattened_indices.append(flattened_index)
                indices_match &= (prev_index == flattened_index)
                max_flattened_index = max(max_flattened_index, flattened_index)
        num_commmon_tokens = len(flattened_indices)
        if num_commmon_tokens < total_num_scheduled_tokens:
            # If not all requests are decodes from the last iteration,
            # We need to copy the input_ids_cpu to the NPU first.
            self.input_ids[:total_num_scheduled_tokens].copy_(
                self.input_ids_cpu[:total_num_scheduled_tokens],
                non_blocking=True)
        if num_commmon_tokens == 0:
            # No requests in common with the previous iteration
            # So input_ids_cpu will have all the input ids.
            return
        if indices_match and max_flattened_index == (num_commmon_tokens - 1):
            # Common-case optimization: the batch is unchanged
            # and no reordering happened.
            # The indices are both the same permutation of 0..N-1 so
            # we can copy directly using a single slice.
            self.input_ids[:num_commmon_tokens].copy_(
                self.input_batch.prev_sampled_token_ids[:num_commmon_tokens,
                                                        0],
                non_blocking=True)
            return
        # Upload the index tensors asynchronously
        # so the scatter can be non-blocking.
        input_ids_index_tensor = torch.tensor(flattened_indices,
                                              dtype=torch.int64,
                                              pin_memory=self.pin_memory).to(
                                                  self.device,
                                                  non_blocking=True)
        prev_common_req_indices_tensor = torch.tensor(
            prev_common_req_indices,
            dtype=torch.int64,
            pin_memory=self.pin_memory).to(self.device, non_blocking=True)
        self.input_ids.scatter_(dim=0,
                                index=input_ids_index_tensor,
                                src=self.input_batch.prev_sampled_token_ids[
                                    prev_common_req_indices_tensor, 0])

    def _may_reorder_batch(self, scheduler_output: "SchedulerOutput") -> None:
        """
        Update the order of requests in the batch based on the attention
        backend's needs. For example, some attention backends (namely MLA) may
        want to separate requests based on if the attention computation will be
        compute-bound or memory-bound.

        Args:
            scheduler_output: The scheduler output.
        """
        # Attention free models have zero kv_cache_goups, however models
        # like Mamba are also attention free but use the kv_cache for
        # keeping its internal state. This is why we check the number
        # of kv_cache groups instead of solely checking
        # for self.model_config.is_attention_free.
        if len(self.kv_cache_config.kv_cache_groups) == 0:
            return

        if self.reorder_batch_threshold is not None:
            reorder_batch_to_split_decodes_and_prefills(
                self.input_batch,
                scheduler_output,
                decode_threshold=self.reorder_batch_threshold)

    def _prepare_inputs(
        self,
        scheduler_output: "SchedulerOutput",
        intermediate_tensors: Optional[IntermediateTensors] = None,
    ) -> tuple[dict[str, Any], torch.Tensor, np.ndarray, int, torch.Tensor,
               int, torch.Tensor, SpecDecodeMetadata, Optional[torch.Tensor],
               Optional[torch.Tensor], Optional[torch.Tensor], int]:
        total_num_scheduled_tokens = scheduler_output.total_num_scheduled_tokens
        assert total_num_scheduled_tokens > 0
        num_reqs = self.input_batch.num_reqs
        assert num_reqs > 0

        # OPTIMIZATION: Start copying the block table first.
        # This way, we can overlap the copy with the following CPU operations.
        self.input_batch.block_table.commit_block_table(num_reqs)

        # Get the number of scheduled tokens for each request.
        req_ids = self.input_batch.req_ids
        tokens = [scheduler_output.num_scheduled_tokens[i] for i in req_ids]
        num_scheduled_tokens = np.array(tokens, dtype=np.int32)
        max_num_scheduled_tokens = num_scheduled_tokens.max()
        num_valid_tokens = np.array([
            num_tokens -
            len(scheduler_output.scheduled_spec_decode_tokens.get(i, []))
            for num_tokens, i in zip(tokens, req_ids)
        ],
                                    dtype=np.int32)

        if (self.use_aclgraph and total_num_scheduled_tokens
                <= self.aclgraph_batch_sizes[-1]):
            # Add padding to the batch size.
            num_input_tokens = self.vllm_config.pad_for_cudagraph(
                total_num_scheduled_tokens)
        else:
            # Eager mode.
            num_input_tokens = total_num_scheduled_tokens

        # Get the attention state.
        attn_state = self._build_attn_state(num_reqs, num_scheduled_tokens,
                                            num_valid_tokens)
        self.attn_state = attn_state  # type: ignore

        # Determine if it's a splitfuse batch
        with_prefill = attn_state not in [
            AscendAttentionState.DecodeOnly, AscendAttentionState.SpecDecoding
        ]

        self.query_lens = torch.from_numpy(num_scheduled_tokens)
        enable_dbo = self._check_dbo_is_valid(self.query_lens.tolist(),
                                              attn_state,
                                              total_num_scheduled_tokens)

        # Get info across DP ranks.
        # NOTE: maybe_padded_num_tokens is only used when using TorchAir with DP,
        # Otherwise, it's just max_tokens_across_dp_cpu
        (maybe_padded_num_tokens, num_tokens_across_dp, with_prefill,
         enable_dbo) = self._sync_metadata_across_dp(num_input_tokens,
                                                     with_prefill, enable_dbo)

        # TODO: Now that num_input_tokens is basically identical with maybe_padded_num_tokens
        # We should consider removing maybe_padded_num_tokens later
        num_input_tokens = maybe_padded_num_tokens

        # Hot-Swap lora model
        if self.lora_config:
            self.set_active_loras(self.input_batch, num_scheduled_tokens)

        # Get request indices.
        # E.g., [2, 5, 3] -> [0, 0, 1, 1, 1, 1, 1, 2, 2, 2]
        req_indices = np.repeat(self.arange_np[:num_reqs],
                                num_scheduled_tokens)

        # cu_num_tokens: [2, 5, 3] -> [2, 7, 10]
        # arange: [0, 1, 0, 1, 2, 3, 4, 0, 1, 2]
        cu_num_tokens, arange = self._get_cumsum_and_arange(
            num_scheduled_tokens)

        positions_np = self.positions_np[:total_num_scheduled_tokens]
        np.add(self.input_batch.num_computed_tokens_cpu[req_indices],
               arange,
               out=positions_np)

        # Calculate M-RoPE positions.
        # Only relevant for models using M-RoPE (e.g, Qwen2-VL)
        if self.uses_mrope:
            self._calc_mrope_positions(scheduler_output)

            # Only relevant for models using M-RoPE (e.g, Qwen2-VL)
            self.mrope_positions[:, :total_num_scheduled_tokens].copy_(
                self.mrope_positions_cpu[:, :total_num_scheduled_tokens],
                non_blocking=True)

        # Get token indices.
        # E.g., [0, 1, 0, 1, 2, 3, 4, 0, 1, 2]
        # -> [0, 1, M, M + 1, M + 2, M + 3, M + 4, 2 * M, 2 * M + 1, 2 * M + 2]
        # where M is the max_model_len.
        token_indices = (positions_np +
                         req_indices * self.input_batch.token_ids_cpu.shape[1])

        # Prepare input_ids.
        # NOTE(woosuk): We use torch.index_select instead of np.take here
        # because torch.index_select is much faster than np.take for large
        # tensors.
        torch.index_select(self.input_batch.token_ids_cpu_tensor.flatten(),
                           0,
                           torch.from_numpy(token_indices),
                           out=self.input_ids_cpu[:total_num_scheduled_tokens])

        # Prepare some information for building Attention-Metadata
        # Compute and commit slot mapping
        self.input_batch.block_table.compute_slot_mapping(
            req_indices, positions_np)
        self.input_batch.block_table.commit_slot_mapping(
            total_num_scheduled_tokens)

        self.query_start_loc_np[0] = 0
        self.query_start_loc_np[1:num_reqs + 1] = cu_num_tokens
        self.query_start_loc[:num_reqs + 1].copy_(
            self.query_start_loc_cpu[:num_reqs + 1], non_blocking=True)

        self.seq_lens_np[:num_reqs] = (
            self.input_batch.num_computed_tokens_cpu[:num_reqs] +
            num_scheduled_tokens)
        self.seq_lens[:num_reqs].copy_(self.seq_lens_cpu[:num_reqs],
                                       non_blocking=True)

        # Fill unused with -1. Needed for reshape_and_cache
        self.query_start_loc[num_reqs + 1:].fill_(-1)
        self.seq_lens[num_reqs:].fill_(0)

        self.query_lens = torch.from_numpy(num_scheduled_tokens)

        # Copy the tensors to the NPU.
        self.input_ids[:total_num_scheduled_tokens].copy_(
            self.input_ids_cpu[:total_num_scheduled_tokens], non_blocking=True)

        self.positions_cpu[total_num_scheduled_tokens:num_input_tokens].zero_()
        self.positions[:num_input_tokens].copy_(
            self.positions_cpu[:num_input_tokens], non_blocking=True)

        # Make Attention metadata
        positions_cpu = self.positions_cpu[:num_input_tokens]
        positions = self.positions[:num_input_tokens]
        seq_lens_cpu = self.seq_lens_cpu[:num_reqs]
        self.attn_mask = self._make_attention_mask(seq_lens=seq_lens_cpu,
                                                   position=positions_cpu,
                                                   attn_state=attn_state)
        self.attn_state = attn_state  # type: ignore

        self.with_prefill = with_prefill
        self.num_tokens_across_dp = num_tokens_across_dp
        self._update_graph_pad_size(with_prefill, maybe_padded_num_tokens)
        attn_metadata: dict[str, Any] = {}

        # Prepare input_ids
        token_indices = (positions_np +
                         req_indices * self.input_batch.token_ids_cpu.shape[1])
        torch.index_select(self.input_batch.token_ids_cpu_tensor.flatten(),
                           0,
                           torch.from_numpy(token_indices),
                           out=self.input_ids_cpu[:total_num_scheduled_tokens])
        # Copy the tensors to the NPU.
        self._prepare_input_ids(total_num_scheduled_tokens, cu_num_tokens)

        # _prepare_inputs may reorder the batch, so we must gather
        # multi-modal outputs after that to ensure the correct order
        if self.is_multimodal_model:
            # Run the multimodal encoder if any.
            self._execute_mm_encoder(scheduler_output)
            mm_embeds = self._gather_mm_embeddings(scheduler_output)

            # NOTE(woosuk): To unify token ids and soft tokens (vision
            # embeddings), we always use embeddings (rather than token ids)
            # as input to the multimodal model, even when the input is text.
            input_ids = self.input_ids[:total_num_scheduled_tokens]
            if mm_embeds:
                inputs_embeds = self.model.get_input_embeddings(
                    input_ids, mm_embeds)
            else:
                inputs_embeds = self.model.get_input_embeddings(input_ids)
            # TODO(woosuk): Avoid the copy. Optimize.
            self.inputs_embeds[:total_num_scheduled_tokens].copy_(
                inputs_embeds)
            inputs_embeds = self.inputs_embeds[:num_input_tokens]
            input_ids = None
        else:
            # For text-only models, we use token ids as input.
            # While it is possible to use embeddings as input just like the
            # multimodal models, it is not desirable for performance since
            # then the embedding layer is not included in the ACL graph.
            input_ids = self.input_ids[:num_input_tokens]
            inputs_embeds = None
        positions = self.positions[:num_input_tokens]
        input_ids, positions = self._update_input_ids_and_positions(
            input_ids, positions, num_input_tokens, with_prefill,
            maybe_padded_num_tokens)

        if get_pp_group().is_first_rank:
            intermediate_tensors = None
        else:
            assert intermediate_tensors is not None
            assert self.intermediate_tensors is not None
            for k, v in intermediate_tensors.items():
                self.intermediate_tensors[k][:num_input_tokens].copy_(
                    v[:num_input_tokens], non_blocking=True)
            intermediate_tensors = IntermediateTensors({
                k: v[:num_input_tokens]
                for k, v in self.intermediate_tensors.items()
            })

        use_spec_decode = len(
            scheduler_output.scheduled_spec_decode_tokens) > 0
        if not use_spec_decode:
            # NOTE(woosuk): Due to chunked prefills, the batch may contain
            # partial requests. While we should not sample any token
            # from these partial requests, we do so for simplicity.
            # We will ignore the sampled tokens from the partial requests.
            # TODO: Support prompt logprobs.
            spec_decode_metadata = None
            logits_indices = torch.from_numpy(cu_num_tokens - 1).to(
                self.device, non_blocking=True)
        else:
            # Get the number of draft tokens for each request.
            # Iterate over the dictionary rather than all requests since not all
            # requests have draft tokens.
            num_draft_tokens = np.zeros(num_reqs, dtype=np.int32)
            for req_id, draft_token_ids in (
                    scheduler_output.scheduled_spec_decode_tokens.items()):
                req_idx = self.input_batch.req_id_to_index[req_id]
                num_draft_tokens[req_idx] = len(draft_token_ids)

            spec_decode_metadata = self._calc_spec_decode_metadata(
                num_draft_tokens, cu_num_tokens)
            logits_indices = spec_decode_metadata.logits_indices
            self.num_draft_tokens.np[:num_reqs] = num_draft_tokens
            self.num_draft_tokens.np[num_reqs:].fill(0)
            self.num_draft_tokens.copy_to_gpu()

        # Used in the below loop.
        # query_start_loc_cpu = self.query_start_loc.cpu[:num_reqs + 1]
        num_computed_tokens_cpu = (
            self.input_batch.num_computed_tokens_cpu_tensor[:num_reqs])
        spec_decode_common_attn_metadata = None
        if use_spec_decode and self.need_accepted_tokens:
            self.num_accepted_tokens.np[:num_reqs] = (
                self.input_batch.num_accepted_tokens_cpu[:num_reqs])
            self.num_accepted_tokens.np[num_reqs:].fill(1)
            self.num_accepted_tokens.copy_to_gpu()

        # Prepare the attention metadata for each KV cache group and make layers
        # in the same group share the same metadata.
        for kv_cache_group_id, kv_cache_group_spec in enumerate(
                self.kv_cache_config.kv_cache_groups):
            if isinstance(kv_cache_group_spec.kv_cache_spec,
                          EncoderOnlyAttentionSpec):
                # Encoder-only layers do not have KV cache, so we need to
                # create a dummy block table and slot mapping for them.
                blk_table_tensor = torch.zeros(
                    (num_reqs, 1),
                    dtype=torch.int32,
                    device=self.device,
                )
                slot_mapping = torch.zeros(
                    (total_num_scheduled_tokens, ),
                    dtype=torch.int64,
                    device=self.device,
                )
            else:
                blk_table = self.input_batch.block_table[kv_cache_group_id]
                blk_table_tensor = blk_table.get_device_tensor()
                slot_mapping = blk_table.slot_mapping_cpu[:
                                                          total_num_scheduled_tokens]
                self.slot_mapping[:total_num_scheduled_tokens].copy_(
                    slot_mapping[:total_num_scheduled_tokens],
                    non_blocking=True,
                )

            # Make AscendCommonAttentionMetadata
            common_attn_metadata = AscendCommonAttentionMetadata(
                query_start_loc=self.query_start_loc[:num_reqs + 1],
                query_start_loc_cpu=self.query_start_loc_cpu[:num_reqs + 1],
                seq_lens_cpu=self.seq_lens_cpu,
                seq_lens=self.seq_lens_cpu[:num_reqs],
                num_reqs=num_reqs,
                num_actual_tokens=total_num_scheduled_tokens,
                actual_seq_lengths_q=self.actual_seq_lengths_q,
                # TODO: change this to the right block table for linear attn
                block_table_tensor=blk_table_tensor[:num_reqs],
                slot_mapping=self.slot_mapping,
                num_computed_tokens_cpu=num_computed_tokens_cpu,
                positions=self.positions,
                attn_mask=self.attn_mask,
                spec_attn_mask=self.spec_attn_mask,
                attn_state=self.attn_state,
                enable_dbo_across_dp=enable_dbo,
                is_only_prefill=bool(np.all(num_valid_tokens != 1)),
                max_query_len=max_num_scheduled_tokens,
                graph_pad_size=self.graph_pad_size,
                decode_token_per_req=self.decode_token_per_req,
                cos=self.cos,
                sin=self.sin,
            )

            if self.speculative_config and \
                spec_decode_common_attn_metadata is None:
                spec_decode_common_attn_metadata = common_attn_metadata

            for attn_group in self.attn_groups[kv_cache_group_id]:
                common_prefix_len = 0
                extra_attn_metadata_args = {}
                builder = attn_group.get_metadata_builder()
                if isinstance(builder, GDNAttentionMetadataBuilder
                              ) or self.model_config.runner_type == "pooling":
                    if use_spec_decode:
                        extra_attn_metadata_args = dict(
                            num_accepted_tokens=self.num_accepted_tokens.
                            gpu[:num_reqs],
                            num_draft_tokens=self.num_draft_tokens.
                            gpu[:num_reqs],
                        )
                    attn_metadata_i = builder.build(
                        common_prefix_len=common_prefix_len,
                        common_attn_metadata=common_attn_metadata,
                        **extra_attn_metadata_args)
                else:
                    attn_metadata_i = builder.build(
                        common_prefix_len=common_prefix_len,
                        common_attn_metadata=common_attn_metadata,
                        model=self.get_model(),
                        **extra_attn_metadata_args)

                if self.vllm_config.model_config.use_mla or self.ascend_config.use_sfa:
                    attn_metadata_i.num_input_tokens = num_input_tokens
                for layer_name in attn_group.layer_names:
                    attn_metadata[layer_name] = attn_metadata_i

        if lmhead_tp_enable():
            max_num_reqs_across_dp = maybe_padded_num_tokens if not with_prefill else self.max_num_reqs
            logits_indices = nn.functional.pad(
                logits_indices,
                (0, max_num_reqs_across_dp - logits_indices.shape[0]))

        return (attn_metadata, positions, num_scheduled_tokens,
                num_input_tokens, num_tokens_across_dp,
                maybe_padded_num_tokens, logits_indices, spec_decode_metadata,
                input_ids, inputs_embeds, intermediate_tensors,
                max_num_scheduled_tokens)

    def _generate_process_reqs_hidden_states(self, attn_metadata, with_prefill,
                                             maybe_padded_num_tokens,
                                             input_ids, positions,
                                             intermediate_tensors,
                                             inputs_embeds):
        assert self.model is not None
        hidden_states = self.model(
            input_ids=input_ids,
            positions=positions,
            intermediate_tensors=intermediate_tensors,
            inputs_embeds=inputs_embeds,
        )

        forward_context = get_forward_context()
        if forward_context.cudagraph_runtime_mode == CUDAGraphMode.FULL:
            if self.vllm_config.model_config.use_mla:
                # FIXME: Try using `auto_dispatch_capture=True`
                update_mla_attn_params(self.update_stream, forward_context,
                                       positions.shape[0])
            else:
                update_attn_params(self.update_stream, forward_context,
                                   positions.shape[0])

        if get_forward_context().sp_enabled:
            hidden_states = tensor_model_parallel_all_gather(hidden_states, 0)
            pad_size = get_forward_context().pad_size
            if pad_size > 0:
                hidden_states = hidden_states[:-pad_size, :]
        return hidden_states

    def _build_attn_state(self, num_reqs, num_scheduled_tokens,
                          num_valid_tokens):
        ascend_config = get_ascend_config()
        if np.array_equal(self.seq_lens_np[:num_reqs], num_scheduled_tokens):
            attn_state = AscendAttentionState.PrefillNoCache
        # We assume it is the decode stage, where prefill occurs but only one token is not hit in cache.
        elif np.all(num_scheduled_tokens == 1):
            attn_state = AscendAttentionState.DecodeOnly
            if self.speculative_config and self.speculative_config.method == 'deepseek_mtp':
                # SpecDecoding now supports seq_len=1 and seq_len=2
                # In Prefilling Decoding Disaggregation scenario, SpecDecoding need to supports seq_len=1
                attn_state = AscendAttentionState.SpecDecoding
        # Speculative decoding.
        elif np.all(num_valid_tokens == 1):
            if self.drafter and (self.drafter.name == SpecDcodeType.EAGLE
                                 or self.drafter.name == SpecDcodeType.EAGLE3):
                attn_state = AscendAttentionState.ChunkedPrefill
            else:
                attn_state = AscendAttentionState.SpecDecoding
        # splitfuse
        elif not ascend_config.ascend_scheduler_config.enabled or self.chunked_prefill_enabled:
            attn_state = AscendAttentionState.ChunkedPrefill
        else:
            attn_state = AscendAttentionState.PrefillCacheHit
        return attn_state

    def _update_graph_pad_size(self, with_prefill, graph_pad_size):
        self.graph_pad_size = -1

    def _update_input_ids_and_positions(self, input_ids, positions,
                                        num_input_tokens, with_prefill,
                                        maybe_padded_num_tokens):
        if self.uses_mrope:
            positions = self.mrope_positions[:, :num_input_tokens]
        return input_ids, positions

    def _calc_spec_decode_metadata(
        self,
        num_draft_tokens: np.ndarray,
        cu_num_scheduled_tokens: np.ndarray,
    ) -> SpecDecodeMetadata:
        # Inputs:
        # cu_num_scheduled_tokens:  [  4, 104, 107, 207, 209]
        # num_draft_tokens:         [  3,   0,   2,   0,   1]
        # Outputs:
        # cu_num_draft_tokens:      [  3,   3,   5,   5,   6]
        # logits_indices:           [  0,   1,   2,   3, 103, 104, 105, 106,
        #                            206, 207, 208]
        # target_logits_indices:    [  0,   1,   2,   5,   6,   9]
        # bonus_logits_indices:     [  3,   4,   7,   8,  10]

        # Compute the logits indices.
        # [4, 1, 3, 1, 2]
        num_sampled_tokens = num_draft_tokens + 1
        # Step 1. [4, 5, 8, 9, 11]
        cu_num_sampled_tokens = np.cumsum(num_sampled_tokens, dtype=np.int32)
        total_num_sampled_tokens = cu_num_sampled_tokens[-1]
        # Step 2. [0, 0, 0, 0, 4, 5, 5, 5, 8, 9, 9]
        cumsums_offsets = np.repeat(cu_num_sampled_tokens - num_sampled_tokens,
                                    num_sampled_tokens)
        # Step 3. [0, 1, 2, 3, 0, 0, 1, 2, 0, 0, 1]
        arange = self.arange_np[:total_num_sampled_tokens] - cumsums_offsets
        # Step 4. [0, 0, 0, 0, 103, 104, 104, 104, 206, 207, 207]
        logits_indices = np.repeat(
            cu_num_scheduled_tokens - num_sampled_tokens, num_sampled_tokens)
        # Step 5. [0, 1, 2, 3, 103, 104, 105, 106, 206, 207, 208]
        logits_indices += arange

        # Compute the bonus logits indices.
        bonus_logits_indices = cu_num_sampled_tokens - 1

        # Compute the draft logits indices.
        # [3, 3, 5, 5, 6]
        cu_num_draft_tokens = np.cumsum(num_draft_tokens, dtype=np.int32)
        total_num_draft_tokens = cu_num_draft_tokens[-1]
        # [0, 0, 0, 3, 3, 5]
        cumsums_offsets = np.repeat(cu_num_draft_tokens - num_draft_tokens,
                                    num_draft_tokens)
        # [0, 1, 2, 0, 1, 0]
        arange = self.arange_np[:total_num_draft_tokens] - cumsums_offsets
        # [0, 0, 0, 5, 5, 9]
        target_logits_indices = np.repeat(
            cu_num_sampled_tokens - num_sampled_tokens, num_draft_tokens)
        # [0, 1, 2, 5, 6, 9]
        target_logits_indices += arange

        # TODO: Optimize the CPU -> NPU copy.
        cu_num_draft_tokens = torch.from_numpy(cu_num_draft_tokens).to(
            self.device, non_blocking=True)
        logits_indices = torch.from_numpy(logits_indices).to(self.device,
                                                             non_blocking=True)
        target_logits_indices = torch.from_numpy(target_logits_indices).to(
            self.device, non_blocking=True)
        bonus_logits_indices = torch.from_numpy(bonus_logits_indices).to(
            self.device, non_blocking=True)

        # Compute the draft token ids.
        # draft_token_indices:      [  1,   2,   3, 105, 106, 208]
        draft_token_ids = self.input_ids[logits_indices]
        draft_token_ids = draft_token_ids[target_logits_indices + 1]

        metadata = SpecDecodeMetadata(
            draft_token_ids=draft_token_ids,
            num_draft_tokens=num_draft_tokens.tolist(),
            cu_num_draft_tokens=cu_num_draft_tokens,
            target_logits_indices=target_logits_indices,
            bonus_logits_indices=bonus_logits_indices,
            logits_indices=logits_indices,
        )
        return metadata

    def apply_grammar_bitmask(
        self,
        scheduler_output: "SchedulerOutput",
        logits: torch.Tensor,
    ) -> torch.Tensor:
        grammar_bitmask = scheduler_output.grammar_bitmask

        # We receive the structured output bitmask from the scheduler,
        # compacted to contain bitmasks only for structured output requests.
        # The order of the requests in the bitmask is not guaranteed to be the
        # same as the order of the requests in the gpu runner's batch. We need
        # to sort the bitmask to match the order of the requests used here.

        # Get the batch indices of the structured output requests.
        # Keep track of the number of speculative tokens scheduled for every
        # request in the batch, as the logit indices are offset by this amount.
        struct_out_req_batch_indices: dict[str, int] = {}
        cumulative_offset = 0
        seq = sorted(self.input_batch.req_id_to_index.items(),
                     key=lambda x: x[1])
        for req_id, batch_index in seq:
            logit_index = batch_index + cumulative_offset
            cumulative_offset += len(
                scheduler_output.scheduled_spec_decode_tokens.get(req_id, []))
            if req_id in scheduler_output.structured_output_request_ids:
                struct_out_req_batch_indices[req_id] = logit_index

        out_indices = []

        # Reorder the bitmask to match the order of the requests in the batch.
        sorted_bitmask = np.zeros_like(grammar_bitmask,
                                       shape=(logits.shape[0],
                                              grammar_bitmask.shape[1]))
        cumulative_index = 0
        seq = sorted(scheduler_output.structured_output_request_ids.items(),
                     key=lambda x: x[1])
        for req_id, _ in seq:
            logit_index = struct_out_req_batch_indices[req_id]
            num_spec_tokens = len(
                scheduler_output.scheduled_spec_decode_tokens.get(req_id, []))
            for i in range(1 + num_spec_tokens):
                sorted_bitmask[logit_index + i] = \
                    grammar_bitmask[cumulative_index + i]
                out_indices.append(logit_index + i)
            cumulative_index += 1 + num_spec_tokens
        grammar_bitmask = sorted_bitmask

        # Serialization of np.ndarray is much more efficient than a tensor,
        # so we receive it in that format.
        grammar_bitmask = torch.from_numpy(grammar_bitmask)

        # NOTE:
        # 1. XGrammar bitmask applying only supports CPU and GPU.
        # 2. The logits and bitmask should be on the same device.
        # 3. XGrammar logits on CPU only supports float32 dtype.
        logits_dtype = logits.dtype
        logits = logits.to("cpu").float()
        xgr.apply_token_bitmask_inplace(
            logits,
            grammar_bitmask,
            indices=out_indices,
        )
        return logits.to(self.device).to(logits_dtype)

    def propose_draft_token_ids(
        self,
        valid_sampled_token_ids: list[list[int]],
        sampling_metadata: SamplingMetadata,
        scheduler_output: "SchedulerOutput",
        spec_decode_metadata: SpecDecodeMetadata,
        positions: torch.Tensor,
        num_scheduled_tokens: int,
        hidden_states: torch.Tensor,
        attn_metadata: dict[str, Any],
        aux_hidden_states: torch.Tensor = None,
    ) -> Optional[list[list[int]]]:
        if not self.drafter:
            # Speculative decoding is not enabled.
            draft_token_ids = None
        else:
            draft_token_ids = self.drafter.generate_token_ids(
                valid_sampled_token_ids, sampling_metadata, scheduler_output,
                spec_decode_metadata, positions, num_scheduled_tokens,
                hidden_states, attn_metadata, aux_hidden_states)
        return draft_token_ids

    def _pool(
        self,
        hidden_states: torch.Tensor,
        num_scheduled_tokens: int,
        num_scheduled_tokens_np: np.ndarray,
        finished_sending: Optional[set[str]] = None,
        finished_recving: Optional[set[str]] = None,
        kv_connector_output: Optional["KVConnectorOutput"] = None,
    ) -> ModelRunnerOutput:
        assert self.input_batch.num_reqs ==\
            len(self.input_batch.pooling_params), \
        "Either all or none of the requests in" \
        " a batch must be pooling request"

        hidden_states = hidden_states[:num_scheduled_tokens]
        pooling_metadata = self.input_batch.pooling_metadata
        pooling_metadata.build_pooling_cursor(num_scheduled_tokens_np.tolist(),
                                              device=hidden_states.device)
        seq_lens_cpu = self.seq_lens_cpu[:self.input_batch.num_reqs]

        model = cast(VllmModelForPooling, self.model)
        raw_pooler_output = model.pooler(
            hidden_states=hidden_states,
            pooling_metadata=pooling_metadata,
        )
        raw_pooler_output = json_map_leaves(
            lambda x: x.to("cpu", non_blocking=True),
            raw_pooler_output,
        )
        torch.npu.synchronize()

        pooler_output: list[Optional[torch.Tensor]] = []
        for raw_output, seq_len, prompt_len in zip(
                raw_pooler_output, seq_lens_cpu, pooling_metadata.prompt_lens):
            output = raw_output if seq_len == prompt_len else None
            pooler_output.append(output)

        return ModelRunnerOutput(
            req_ids=self.input_batch.req_ids,
            req_id_to_index=self.input_batch.req_id_to_index,
            sampled_token_ids=[],
            logprobs=None,
            prompt_logprobs_dict={},
            pooler_output=pooler_output,
            kv_connector_output=kv_connector_output,
        )

    def _select_moe_comm_method(self, num_tokens: int,
                                with_prefill: bool) -> MoECommType:
        """1. If expert parallel is not enabled, we use all-gather since MC2 and all-to-all
        are designed for expert parallelism.
        2. If expert parallel is enabled, we need to consider the soc version and the
        number of tokens. This is based on the observation that all-gather is more
        efficient than all-to-all when running on A2.

            a. For A2, we choose from MC2 and all-gather.

            b. For A3, we choose from MC2 and all-to-all.

            In both cases, we use MC2 when the number of tokens is smaller than
            a its capacity threshold.

        Args:
            num_tokens (int): The number of tokens in the current batch.

        Raises:
            ValueError: If the soc version is unsupported.

        Returns:
            MoECommType: The selected MoE communication method.
        """
        soc_version = get_ascend_soc_version()
        quant_type = getattr(self.vllm_config.model_config.hf_config,
                             'moe_quantize', None)
        model_type = self.vllm_config.model_config.hf_config.model_type

        if not self.parallel_config.enable_expert_parallel:
            moe_comm_type = MoECommType.ALLGATHER
        elif soc_version in {AscendSocVersion.A2}:
            if (num_tokens <= self.mc2_tokens_capacity
                    and self.parallel_config.world_size_across_dp >= 16):
                moe_comm_type = MoECommType.MC2
            else:
                # Currently, w4a8_dynamic does not support allgatherep
                if quant_type == "w4a8_dynamic":
                    moe_comm_type = MoECommType.ALLTOALL
                else:
                    moe_comm_type = MoECommType.ALLGATHER

        elif soc_version in {AscendSocVersion.A3}:
            moe_comm_type = (MoECommType.MC2
                             if num_tokens <= self.mc2_tokens_capacity else
                             MoECommType.ALLTOALL)
        else:
            raise ValueError(f"Unsupported soc_version: {soc_version}")

        if moe_comm_type == MoECommType.ALLGATHER and with_prefill:
            moe_comm_type = MoECommType.NAIVE_MULTICAST

        # PanguProMoE only supports allgather
        if model_type == "PanguProMoE":
            moe_comm_type = MoECommType.ALLGATHER

        if is_global_first_rank():
            logger.debug(f"num_tokens: {num_tokens}, "
                         f"moe_comm_type: {moe_comm_type}")
        return moe_comm_type

    @torch.inference_mode()
    def execute_model(
        self,
        scheduler_output: "SchedulerOutput",
        intermediate_tensors: Optional[IntermediateTensors] = None,
    ) -> Union[ModelRunnerOutput, AsyncModelRunnerOutput, IntermediateTensors]:
        with ProfileExecuteDuration().capture_async("prepare input"):
            self._update_states(scheduler_output)
            if not scheduler_output.total_num_scheduled_tokens:
                if not has_kv_transfer_group():
                    logger.debug(
                        "skip this step for we receive the data from remote disaggregate prefill node"
                    )
                    # Return empty ModelRunnerOuptut if there's no work to do.
                    return EMPTY_MODEL_RUNNER_OUTPUT
                return self.kv_connector_no_forward(scheduler_output)

            if self.dynamic_eplb:
                self.eplb_updator.forward_before()

            (attn_metadata, positions, num_scheduled_tokens_np,
             num_input_tokens, num_tokens_across_dp, maybe_padded_num_tokens,
             logits_indices, spec_decode_metadata, input_ids, inputs_embeds,
             intermediate_tensors,
             max_query_len) = (self._prepare_inputs(scheduler_output,
                                                    intermediate_tensors))

            if self.dynamic_eplb:
                self.eplb_updator.take_update_info_from_eplb_process()

        moe_comm_type = self._select_moe_comm_method(num_input_tokens,
                                                     self.with_prefill)

        uniform_decode = (max_query_len == self.uniform_decode_query_len) and (
            scheduler_output.total_num_scheduled_tokens
            == self.input_batch.num_reqs * max_query_len)
        batch_descriptor = BatchDescriptor(num_tokens=num_input_tokens,
                                           uniform_decode=uniform_decode)
        aclgraph_runtime_mode, batch_descriptor = \
            self.aclgraph_dispatcher.dispatch(batch_descriptor)

        # Run forward pass
        with ProfileExecuteDuration().capture_async("forward"):
            with set_ascend_forward_context(
                    attn_metadata,
                    self.vllm_config,
                    num_tokens=num_input_tokens,
                    num_tokens_across_dp=num_tokens_across_dp,
                    with_prefill=self.with_prefill,
                    reserved_mc2_mask=self.reserved_mc2_mask,
                    moe_comm_type=moe_comm_type,
                    aclgraph_runtime_mode=aclgraph_runtime_mode,
                    batch_descriptor=batch_descriptor,
                    num_actual_tokens=scheduler_output.
                    total_num_scheduled_tokens,
                    prefetch_stream=self.prefetch_stream,
                    model_instance=self.model,
                    weight_prefetch_method=self.weight_prefetch_method):
                self.maybe_setup_kv_connector(scheduler_output)

                hidden_states = self._generate_process_reqs_hidden_states(
                    attn_metadata, self.with_prefill, maybe_padded_num_tokens,
                    input_ids, positions, intermediate_tensors, inputs_embeds)

            self.maybe_wait_for_kv_save()
            finished_sending, finished_recving = self.get_finished_kv_transfer(
                scheduler_output)

            aux_hidden_states = None
            if self.drafter and self.drafter.name == SpecDcodeType.EAGLE3:
                hidden_states, aux_hidden_states = hidden_states

        kv_connector_output = KVConnectorOutput(
            finished_sending=finished_sending,
            finished_recving=finished_recving)
        finished_sending = None
        finished_recving = None
        with ProfileExecuteDuration().capture_async("post process"):
            # Broadcast PP output for external_launcher (torchrun)
            # to make sure we are synced across pp ranks
            # TODO: Support overlapping mirco-batches
            # https://github.com/vllm-project/vllm/issues/18019
            broadcast_pp_output = \
                self.parallel_config.distributed_executor_backend \
                == "external_launcher" and len(get_pp_group().ranks) > 0
            if not get_pp_group().is_last_rank:
                # For mid-pipeline stages, return the hidden states.
                if not broadcast_pp_output:
                    hidden_states.kv_connector_output = kv_connector_output
                    return hidden_states
                assert isinstance(hidden_states, IntermediateTensors)
                get_pp_group().send_tensor_dict(
                    hidden_states.tensors, all_gather_group=get_tp_group())
                logits = None
            else:
                if self.input_batch.pooling_params:
                    return self._pool(
                        hidden_states,
                        scheduler_output.total_num_scheduled_tokens,
                        num_scheduled_tokens_np, finished_sending,
                        finished_recving, kv_connector_output)
                sample_hidden_states = hidden_states[logits_indices]
                logits = self.model.compute_logits(sample_hidden_states)
            if broadcast_pp_output:
                model_output_broadcast_data = {
                    "logits": logits.contiguous(),
                } if logits is not None else {}
                model_output_broadcast_data = get_pp_group(
                ).broadcast_tensor_dict(model_output_broadcast_data,
                                        src=len(get_pp_group().ranks) - 1)
                assert model_output_broadcast_data is not None
                logits = model_output_broadcast_data["logits"]

            # Apply structured output bitmasks if present
            if scheduler_output.grammar_bitmask is not None:
                logits = self.apply_grammar_bitmask(scheduler_output, logits)

            # Sample the next token and get logprobs if needed.
            sampling_metadata = self.input_batch.sampling_metadata
            if spec_decode_metadata is None:
                if lmhead_tp_enable() and logits is not None:
                    logits = logits[:self.input_batch.num_reqs]
                sampler_output = self.sampler(
                    logits=logits,
                    sampling_metadata=sampling_metadata,
                )
            else:
                if lmhead_tp_enable() and logits is not None:
                    logits = logits[:len(spec_decode_metadata.logits_indices)]
                # When indexing with a tensor (bonus_logits_indices), PyTorch
                # creates a new tensor with separate storage from the original
                # logits tensor. This means any in-place operations on bonus_logits
                # won't affect the original logits tensor.
                assert logits is not None
                bonus_logits = logits[
                    spec_decode_metadata.bonus_logits_indices]
                sampler_output = self.sampler(
                    logits=bonus_logits,
                    sampling_metadata=sampling_metadata,
                )
                bonus_token_ids = sampler_output.sampled_token_ids

                # Just like `bonus_logits`, `target_logits` is a new tensor with
                # separate storage from the original `logits` tensor. Therefore,
                # it is safe to update `target_logits` in place.
                target_logits = logits[
                    spec_decode_metadata.target_logits_indices]
                output_token_ids = self.rejection_sampler(
                    spec_decode_metadata,
                    None,  # draft_probs
                    target_logits,
                    bonus_token_ids,
                    sampling_metadata,
                )
                sampler_output.sampled_token_ids = output_token_ids
                if self.need_accepted_tokens:
                    self._update_states_after_model_execute(output_token_ids)

            discard_sampled_tokens_req_indices: list[int] = []
            # TODO(woosuk): The following loop can be slow since it iterates over
            # the requests one by one. Optimize.
            discard_sampled_tokens_req_indices = []
            for i, req_id in enumerate(self.input_batch.req_ids):
                req_state = self.requests[req_id]
                seq_len = (req_state.num_computed_tokens +
                           scheduler_output.num_scheduled_tokens[req_id])
                if seq_len < req_state.num_tokens:
                    # Ignore the sampled token.
                    # Rewind the generator state as if the token was not sampled.
                    generator = self.input_batch.generators.get(i)
                    if generator is not None:
                        generator.set_offset(generator.get_offset() - 4)
                    discard_sampled_tokens_req_indices.append(i)

            # Copy some objects so they don't get modified after returning.
            # This is important when using async scheduling.
            req_ids_output_copy = self.input_batch.req_ids.copy()
            req_id_to_index_output_copy = \
                self.input_batch.req_id_to_index.copy()

            # NOTE: NPU -> CPU Sync happens here.
            # Move as many CPU operations as possible before this sync point.
            logprobs_tensors = sampler_output.logprobs_tensors
            logprobs_lists = logprobs_tensors.tolists() \
                if logprobs_tensors is not None else None

            # Compute prompt logprobs if needed.
            prompt_logprobs_dict = self._get_prompt_logprobs_dict(
                hidden_states[:scheduler_output.total_num_scheduled_tokens],
                scheduler_output,
            )

            num_sampled_tokens = sampler_output.sampled_token_ids.shape[0]
            sampled_token_ids = sampler_output.sampled_token_ids
            if not self.use_async_scheduling:
                # Get the valid generated tokens.
                max_gen_len = sampled_token_ids.shape[-1]
                if max_gen_len == 1:
                    # No spec decode tokens.
                    valid_sampled_token_ids = sampled_token_ids.tolist()
                else:
                    # Includes spec decode tokens.
                    valid_sampled_token_ids = self.rejection_sampler.parse_output(
                        sampled_token_ids,
                        self.input_batch.vocab_size,
                    )
                # Mask out the sampled tokens that should not be sampled.
                for i in discard_sampled_tokens_req_indices:
                    valid_sampled_token_ids[i].clear()
            else:
                valid_sampled_token_ids = []
                invalid_req_indices = list(discard_sampled_tokens_req_indices)
                invalid_req_indices_set = set(invalid_req_indices)
                assert sampled_token_ids.shape[-1] == 1

                # Cache the sampled tokens on the NPU and avoid CPU sync.
                # These will be copied into input_ids in the next step
                # when preparing inputs.
                self.input_batch.prev_sampled_token_ids = \
                    sampled_token_ids
                self.input_batch.prev_sampled_token_ids_invalid_indices = \
                    invalid_req_indices_set
                self.input_batch.prev_req_id_to_index = {
                    req_id: i
                    for i, req_id in enumerate(self.input_batch.req_ids)
                    if i not in invalid_req_indices_set
                }
            # Cache the sampled tokens in the model runner, so that the scheduler
            # doesn't need to send them back.
            # NOTE(woosuk): As an exception, when using PP, the scheduler sends
            # the sampled tokens back, because there's no direct communication
            # between the first-stage worker and the last-stage worker.
            for req_idx in range(num_sampled_tokens):
                if self.use_async_scheduling:
                    sampled_ids = [-1] * 1 if \
                        req_idx not in invalid_req_indices_set else None
                else:
                    sampled_ids = valid_sampled_token_ids[req_idx]
                if not sampled_ids:
                    continue

                start_idx = self.input_batch.num_tokens_no_spec[req_idx]
                end_idx = start_idx + len(sampled_ids)
                assert end_idx <= self.model_config.max_model_len, (
                    "Sampled token IDs exceed the max model length. "
                    f"Total number of tokens: {end_idx} > max_model_len: "
                    f"{self.model_config.max_model_len}")

                self.input_batch.token_ids_cpu[req_idx,
                                               start_idx:end_idx] = sampled_ids
                self.input_batch.num_tokens_no_spec[req_idx] = end_idx
                self.input_batch.num_tokens[req_idx] = end_idx
                req_id = self.input_batch.req_ids[req_idx]
                req_state = self.requests[req_id]
                req_state.output_token_ids.extend(sampled_ids)

            if self.speculative_config:
                self._draft_token_ids = self.propose_draft_token_ids(
                    valid_sampled_token_ids,
                    sampling_metadata,
                    scheduler_output,
                    spec_decode_metadata,
                    positions,
                    scheduler_output.total_num_scheduled_tokens,
                    hidden_states,
                    attn_metadata,
                    aux_hidden_states,
                )

            if has_kv_transfer_group():
                get_kv_transfer_group().clear_connector_metadata()

        extra_args = ({"kv_connector_output": kv_connector_output})

        model_runner_output = ModelRunnerOutput(
            req_ids=req_ids_output_copy,
            req_id_to_index=req_id_to_index_output_copy,
            sampled_token_ids=valid_sampled_token_ids,
            logprobs=logprobs_lists,
            prompt_logprobs_dict=prompt_logprobs_dict,
            pooler_output=[],
            **extra_args,
        )

        durations = ProfileExecuteDuration().pop_captured_sync()
        if durations:
            dr_str = [
                f"[{tag}]:{duration:.2f}ms"
                for tag, duration in durations.items()
            ]
            captured_name = "Decode" if self.attn_state == AscendAttentionState.DecodeOnly else "Prefill"
            logger.info("Profile execute duration [%s]:%s", captured_name,
                        " ".join(dr_str))
        if self.dynamic_eplb:
            self.eplb_updator.forward_end()
        if not self.use_async_scheduling:
            return model_runner_output

        return AsyncNPUModelRunnerOutput(
            model_runner_output=model_runner_output,
            sampled_token_ids=sampled_token_ids,
            invalid_req_indices=invalid_req_indices,
            async_output_copy_stream=self.async_output_copy_stream,
        )

    def take_draft_token_ids(self) -> Optional[DraftTokenIds]:
        if self._draft_token_ids is None:
            return None
        req_ids = self.input_batch.req_ids
        if isinstance(self._draft_token_ids, torch.Tensor):
            draft_token_ids = self._draft_token_ids.tolist()
        else:
            draft_token_ids = self._draft_token_ids
        self._draft_token_ids = None
        return DraftTokenIds(req_ids, draft_token_ids)

    def kv_connector_no_forward(
            self, scheduler_output: "SchedulerOutput") -> ModelRunnerOutput:
        with set_ascend_forward_context(None, self.vllm_config):
            self.maybe_setup_kv_connector(scheduler_output)
            finished_sending, finished_recving = (
                self.get_finished_kv_transfer(scheduler_output))
            # For the case of no forward caused by receiving remote kv,
            # one round of dummy inference is necessary
            # to prevent hang over the collective calls.

        output = copy.copy(EMPTY_MODEL_RUNNER_OUTPUT)
        output.kv_connector_output = KVConnectorOutput(
            finished_sending=finished_sending,
            finished_recving=finished_recving)
        return output

    @staticmethod
    def maybe_setup_kv_connector(scheduler_output: "SchedulerOutput"):
        # Update KVConnector with the KVConnector metadata forward().
        if has_kv_transfer_group():
            kv_connector = get_kv_transfer_group()
            assert isinstance(kv_connector, KVConnectorBase_V1)
            assert scheduler_output.kv_connector_metadata is not None
            kv_connector.bind_connector_metadata(
                scheduler_output.kv_connector_metadata)

            kv_connector.start_load_kv(get_forward_context())

    @staticmethod
    def maybe_wait_for_kv_save() -> None:
        if has_kv_transfer_group():
            get_kv_transfer_group().wait_for_save()

    @staticmethod
    def get_finished_kv_transfer(
        scheduler_output: "SchedulerOutput",
    ) -> tuple[Optional[set[str]], Optional[set[str]]]:
        if has_kv_transfer_group():
            return get_kv_transfer_group().get_finished(
                scheduler_output.finished_req_ids)
        return None, None

    def _build_attention_metadata(self, create_mixed_batch, num_reqs,
                                  num_tokens, max_query_len, force_attention):
        attn_metadata: Optional[dict[str, Any]] = None

        if force_attention:
            attn_metadata = {}

            if create_mixed_batch:
                raise NotImplementedError(
                    "force_attention=True is not supported for mixed batches.")
            else:
                seq_lens = self.model_config.max_model_len
            self.seq_lens_np[:num_reqs] = seq_lens
            self.seq_lens_np[num_reqs:] = 0

            num_computed_tokens_cpu = (
                self.input_batch.num_computed_tokens_cpu_tensor[:num_reqs])

            for kv_cache_group_id, kv_cache_group_spec in enumerate(
                    self.kv_cache_config.kv_cache_groups):
                block_table_tensor = self.input_batch.block_table[
                    kv_cache_group_id].get_device_tensor()
                common_attn_metadata = AscendCommonAttentionMetadata(
                    query_start_loc=self.query_start_loc[:num_reqs + 1],
                    query_start_loc_cpu=self.query_start_loc_cpu[:num_reqs +
                                                                 1],
                    seq_lens_cpu=self.seq_lens_cpu,
                    seq_lens=self.seq_lens_cpu[:num_reqs],
                    num_reqs=num_reqs,
                    num_actual_tokens=num_tokens,
                    actual_seq_lengths_q=self.actual_seq_lengths_q,
                    block_table_tensor=block_table_tensor[:num_reqs],
                    slot_mapping=self.slot_mapping,
                    num_computed_tokens_cpu=num_computed_tokens_cpu,
                    positions=self.positions,
                    attn_mask=self.attn_mask,
                    spec_attn_mask=self.spec_attn_mask,
                    attn_state=self.attn_state,
                    max_query_len=max_query_len,
                    decode_token_per_req=self.decode_token_per_req,
                    cos=self.cos,
                    sin=self.sin,
                )

                for attn_group in self.attn_groups[kv_cache_group_id]:
                    builder = attn_group.get_metadata_builder()
                    attn_metadata_i = builder.build_for_graph_capture(
                        common_attn_metadata, AscendAttentionState.DecodeOnly,
                        self.get_model())
                    for layer_name in kv_cache_group_spec.layer_names:
                        attn_metadata[layer_name] = attn_metadata_i

        return attn_metadata

    def _generate_dummy_run_hidden_states(self, with_prefill,
                                          is_torchair_compile, input_ids,
                                          positions, attn_metadata, num_tokens,
                                          intermediate_tensors, inputs_embeds):
        hidden_states = self.model(input_ids=input_ids,
                                   positions=positions,
                                   intermediate_tensors=intermediate_tensors,
                                   inputs_embeds=inputs_embeds)
        forward_context = get_forward_context()
        assert forward_context is not None
        if forward_context.cudagraph_runtime_mode == CUDAGraphMode.FULL and \
            not forward_context.capturing:
            if self.vllm_config.model_config.use_mla:
                # FIXME: Try using `auto_dispatch_capture=True`
                update_mla_attn_params(self.update_stream, forward_context,
                                       positions.shape[0])
            else:
                update_attn_params(self.update_stream, forward_context,
                                   positions.shape[0])

        if self.drafter and self.drafter.name == SpecDcodeType.EAGLE3:
            hidden_states, _ = hidden_states
        else:
            hidden_states = hidden_states
        return hidden_states

    @torch.inference_mode()
    def _dummy_run(
        self,
        num_tokens: int,
        with_prefill: bool = False,
        is_torchair_compile: bool = False,
        aclgraph_runtime_mode: Optional[CUDAGraphMode] = None,
        force_attention: bool = False,
        uniform_decode: bool = False,
    ) -> torch.Tensor:
        # only support eager mode and piecewise graph now
        assert aclgraph_runtime_mode is None or aclgraph_runtime_mode in {
            CUDAGraphMode.NONE, CUDAGraphMode.PIECEWISE, CUDAGraphMode.FULL
        }

        # Padding for DP
        (num_tokens, num_tokens_across_dp, with_prefill,
         _) = self._sync_metadata_across_dp(num_tokens, with_prefill, False)

        moe_comm_type = self._select_moe_comm_method(num_tokens, with_prefill)

        # If cudagraph_mode.decode_mode() == FULL and
        # cudagraph_mode.seperate_routine(). This means that we are using
        # different graphs and/or modes for mixed prefill-decode batches vs.
        # uniform decode batches. A uniform decode batch means that all
        # requests have identical query length, except a potential virtual
        # request (shorter) in the batch account for padding.
        # Uniform decode batch could either be common pure decode, where
        # max_query_len == 1, or speculative decode, where
        # max_query_len == 1 + num_spec_decode_tokens.

        # When setting max_query_len = 1, we switch to and capture the optimized
        # routine of FA2 for pure decode, i.e., Flashdecode + an optimization
        # for GQA/MQA.
        max_query_len = self.uniform_decode_query_len if uniform_decode else \
                                                                num_tokens

        # Set num_scheduled_tokens based on num_tokens and max_num_seqs
        # for dummy run with LoRA so that the num_reqs collectively
        # has num_tokens in total.
        assert num_tokens <= self.scheduler_config.max_num_batched_tokens
        max_num_reqs = self.scheduler_config.max_num_seqs
        if uniform_decode:
            num_reqs = cdiv(num_tokens, max_query_len)
            num_scheduled_tokens_list = [max_query_len] * num_reqs
            if num_tokens % max_query_len != 0:
                num_scheduled_tokens_list[-1] = num_tokens % max_query_len
        else:
            if with_prefill:
                num_reqs = num_tokens
            else:
                num_reqs = (num_tokens + self.decode_token_per_req -
                            1) // self.decode_token_per_req
            num_reqs = min(num_reqs, max_num_reqs)
            min_tokens_per_req = num_tokens // num_reqs
            num_scheduled_tokens_list = [min_tokens_per_req] * num_reqs
            num_scheduled_tokens_list[-1] += num_tokens % num_reqs
        assert sum(num_scheduled_tokens_list) == num_tokens
        assert len(num_scheduled_tokens_list) == num_reqs
        num_scheduled_tokens = np.array(num_scheduled_tokens_list,
                                        dtype=np.int32)

        # Force dummy run on prefill stage when this node is deemed as kv producer.
        if self.is_kv_producer and not self.is_kv_consumer:
            with_prefill = True

        # TODO(cmq): check if with_prefill is reasonable
        attn_metadata = self._build_attention_metadata(
            False,
            num_reqs=num_reqs,
            num_tokens=num_tokens,
            max_query_len=max_query_len,
            force_attention=force_attention,
        )

        if not self.in_profile_run and self.dynamic_eplb:
            self.eplb_updator.forward_before()

        with self.maybe_dummy_run_with_lora(self.lora_config,
                                            num_scheduled_tokens):
            if self.is_multimodal_model:
                input_ids = None
                inputs_embeds = self.inputs_embeds[:num_tokens]
            else:
                input_ids = self.input_ids[:num_tokens]
                inputs_embeds = None

            if self.uses_mrope:
                positions = self.mrope_positions[:, :num_tokens]
            else:
                positions = self.positions[:num_tokens]

            if get_pp_group().is_first_rank:
                intermediate_tensors = None
            else:
                if self.intermediate_tensors is None:
                    self.intermediate_tensors = (
                        self.model.make_empty_intermediate_tensors(
                            batch_size=num_tokens,
                            dtype=self.dtype,
                            device=self.device))
                intermediate_tensors = IntermediateTensors({
                    k: v[:num_tokens]
                    for k, v in self.intermediate_tensors.items()
                })

            # filter out the valid batch descriptor
            _ag_mode, batch_descriptor = \
                self.aclgraph_dispatcher.dispatch(
                    BatchDescriptor(num_tokens=num_tokens,
                                    uniform_decode=uniform_decode))
            if aclgraph_runtime_mode is not None:
                # we allow forcing NONE when the dispatcher disagrees to support
                # warm ups for aclgraph capture
                assert aclgraph_runtime_mode == CUDAGraphMode.NONE or \
                    aclgraph_runtime_mode == _ag_mode, (
                    f"Aclgraph runtime mode mismatch at dummy_run. "
                    f"Expected {_ag_mode}, but got {aclgraph_runtime_mode}.")
            else:
                aclgraph_runtime_mode = _ag_mode

            need_dummy_logits = (not self.in_profile_run
                                 and lmhead_tp_enable())

            if need_dummy_logits:
                max_num_reqs_across_dp = num_tokens if not with_prefill else max_num_reqs
                dummy_indices = torch.zeros(max_num_reqs_across_dp,
                                            dtype=torch.int32)

                def dummy_compute_logits(hidden_states):
                    return self.model.compute_logits(
                        hidden_states[dummy_indices])

            with set_ascend_forward_context(
                    attn_metadata,
                    self.vllm_config,
                    num_tokens=num_tokens,
                    num_tokens_across_dp=num_tokens_across_dp,
                    with_prefill=with_prefill,
                    in_profile_run=self.in_profile_run,
                    reserved_mc2_mask=self.reserved_mc2_mask,
                    moe_comm_type=moe_comm_type,
                    num_actual_tokens=0,
                    aclgraph_runtime_mode=aclgraph_runtime_mode,
                    batch_descriptor=batch_descriptor,
                    prefetch_stream=self.prefetch_stream,
                    model_instance=self.model,
                    weight_prefetch_method=self.weight_prefetch_method):
                hidden_states = self._generate_dummy_run_hidden_states(
                    with_prefill, is_torchair_compile, input_ids, positions,
                    attn_metadata, num_tokens, intermediate_tensors,
                    inputs_embeds)
                if need_dummy_logits:
                    dummy_compute_logits(hidden_states)

            if self.drafter:
                self.drafter.dummy_run(
                    num_tokens=num_tokens,
                    with_prefill=with_prefill,
                    skip_attn=True,
                    num_reqs=num_reqs,
                    num_tokens_across_dp=num_tokens_across_dp)
                if need_dummy_logits:
                    dummy_compute_logits(hidden_states)
            if self.in_profile_run and self.dynamic_eplb:
                self.model.clear_all_moe_loads()
            if not self.in_profile_run and self.dynamic_eplb:
                self.eplb_updator.take_update_info_from_eplb_process()
                self.eplb_updator.forward_end()
            return hidden_states

    @contextmanager
    def set_in_profile_run(self):
        self.in_profile_run = True
        try:
            yield
        finally:
            self.in_profile_run = False

    def profile_run(self) -> None:
        # Trigger compilation for general shape.
        with self.set_in_profile_run():
            hidden_states = self._dummy_run(self.max_num_tokens,
                                            with_prefill=True)
            # MC2 will consume additional NPU memory.
            # Therefore, we need to run the MC2 path once here to complete its initialization,
            # allowing vLLM to correctly estimate the maximum memory required.
            if self.max_num_tokens > self.mc2_tokens_capacity and \
                self._select_moe_comm_method(
                    self.mc2_tokens_capacity,
                    with_prefill=True) == MoECommType.MC2:
                self._dummy_run(self.mc2_tokens_capacity, with_prefill=True)

        output = None
        if get_pp_group().is_last_rank:
            if self.is_pooling_model:
                output = self._dummy_pooler_run(hidden_states)
            else:
                # For profile, have maximum num_reqs and that collectively have
                # maximum num_tokens.
                min_tokens_per_req = self.max_num_tokens // self.max_num_reqs
                num_scheduled_tokens_list = [min_tokens_per_req
                                             ] * self.max_num_reqs
                num_scheduled_tokens_list[
                    -1] += self.max_num_tokens % self.max_num_reqs
                num_scheduled_tokens = np.array(num_scheduled_tokens_list,
                                                dtype=np.int32)
                logit_indices = np.cumsum(num_scheduled_tokens) - 1
                # TODO: need to rum a dummy sampler for generate task
                hidden_states = hidden_states[logit_indices]
                output = self.model.compute_logits(hidden_states)

        NPUPlatform.synchronize()
        del hidden_states, output
        self.encoder_cache.clear()
        gc.collect()

    def _dummy_pooler_run_task(
        self,
        hidden_states: torch.Tensor,
        task: PoolingTask,
    ) -> PoolerOutput:
        num_tokens = hidden_states.shape[0]
        max_num_reqs = self.scheduler_config.max_num_seqs
        num_reqs = min(num_tokens, max_num_reqs)
        min_tokens_per_req = num_tokens // num_reqs
        num_scheduled_tokens_list = [min_tokens_per_req] * num_reqs
        num_scheduled_tokens_list[-1] += num_tokens % num_reqs
        assert sum(num_scheduled_tokens_list) == num_tokens
        assert len(num_scheduled_tokens_list) == num_reqs

        req_num_tokens = num_tokens // num_reqs

        dummy_token_ids = torch.zeros((num_reqs, req_num_tokens),
                                      dtype=torch.int32,
                                      device=self.device)

        model = cast(VllmModelForPooling, self.get_model())
        dummy_pooling_params = PoolingParams(task=task)
        to_update = model.pooler.get_pooling_updates(task)
        to_update.apply(dummy_pooling_params)

        dummy_prompt_lens = torch.tensor(
            num_scheduled_tokens_list,
            device="cpu",
        )
        dummy_metadata = PoolingMetadata(
            prompt_lens=dummy_prompt_lens,
            prompt_token_ids=dummy_token_ids,
            pooling_params=[dummy_pooling_params] * num_reqs,
        )

        dummy_metadata.build_pooling_cursor(num_scheduled_tokens_list,
                                            device=hidden_states.device)

        try:
            return model.pooler(hidden_states=hidden_states,
                                pooling_metadata=dummy_metadata)
        except RuntimeError as e:
            if 'out of memory' in str(e):
                raise RuntimeError(
                    "CUDA out of memory occurred when warming up pooler "
                    f"({task=}) with {num_reqs} dummy requests. Please try "
                    "lowering `max_num_seqs` or `gpu_memory_utilization` when "
                    "initializing the engine.") from e
            else:
                raise e

    @torch.inference_mode()
    def _dummy_pooler_run(
        self,
        hidden_states: torch.Tensor,
    ) -> PoolerOutput:
        # Find the task that has the largest output for subsequent steps
        output_size = dict[PoolingTask, float]()
        for task in self.get_supported_pooling_tasks():
            # Run a full batch with each task to ensure none of them OOMs
            output = self._dummy_pooler_run_task(hidden_states, task)
            output_size[task] = sum(o.nbytes for o in output)
            del output  # Allow GC

        max_task = max(output_size.items(), key=lambda x: x[1])[0]
        return self._dummy_pooler_run_task(hidden_states, max_task)

    def eplb_warmup(self):
        if self.dynamic_eplb and not self.is_eplb_warmuped:
            self.is_eplb_warmuped = True
            self.eplb_adaptor = VllmEplbAdaptor(model=self.model)
            self.eplb_loader.set_adator(self.eplb_adaptor)
            self.eplb_updator.set_adaptor(self.eplb_adaptor)
            self.eplb_updator.warm_up_eplb()

    def load_model(self) -> None:
        logger.info("Starting to load model %s...", self.model_config.model)

        with DeviceMemoryProfiler() as m:  # noqa: SIM117
            self.model = get_model(vllm_config=self.vllm_config)
            if self.dynamic_eplb:
                model_register(self.model, self.model_config)
            if is_310p():
                from vllm.model_executor.layers.linear import (
                    MergedColumnParallelLinear, QKVParallelLinear,
                    RowParallelLinear)
                for module in self.model.modules():
                    if isinstance(module,
                                  (MergedColumnParallelLinear,
                                   QKVParallelLinear, RowParallelLinear)):
                        module.weight.data = self._convert_torch_format(
                            module.weight.data)
            if self.drafter:
                logger.info("Loading drafter model...")
                self.drafter.load_model(self.model)
                if self.drafter.name == SpecDcodeType.EAGLE3:
                    self.model.set_aux_hidden_state_layers(
                        self.model.get_eagle3_aux_hidden_state_layers())

            if self.lora_config:
                self.model = self.load_lora_model(self.model, self.vllm_config,
                                                  self.device)
        logger.info("Loading model weights took %.4f GB",
                    m.consumed_memory / float(2**30))

        # wrap the model with full graph wrapper if needed.
        if self.compilation_config.cudagraph_mode.has_full_cudagraphs():
            self.update_stream = torch.npu.Stream()
            set_graph_params(self.compilation_config.cudagraph_capture_sizes)
            self.model = ACLGraphWrapper(self.model,
                                         self.vllm_config,
                                         runtime_mode=CUDAGraphMode.FULL)

    def _convert_torch_format(self, tensor):
        if ACL_FORMAT == ACL_FORMAT_FRACTAL_NZ \
                and not is_enable_nz():
            return tensor
        tensor = torch_npu.npu_format_cast(tensor, ACL_FORMAT)
        return tensor

    def initialize_kv_cache(self, kv_cache_config: KVCacheConfig) -> None:
        """
        Initialize KV cache based on `kv_cache_config`.
        Args:
            kv_cache_config: Configuration for the KV cache, including the KV
            cache size of each layer
        """
        kv_cache_config = deepcopy(kv_cache_config)
        self.kv_cache_config = kv_cache_config
        self.use_hybrid_blocks = (len(self.attn_groups) > 1)
        # NOTE: Currently, we determine whether we need `num_accepted_tokens` through `MambaSpec`.
        self.need_accepted_tokens = any([
            isinstance(attn_group[0].kv_cache_spec, MambaSpec)
            for attn_group in self.attn_groups
        ])

        self.may_reinitialize_input_batch(kv_cache_config)
        self.may_add_encoder_only_layers_to_kv_cache_config()
        self.initialize_attn_backend(kv_cache_config)

        if self.ascend_config.is_deepseek_sfa:
            kv_caches = self.initialize_kv_cache_tensors_deepseek_sfa(
                kv_cache_config)
        elif self.model_config.is_deepseek_mla:
            kv_caches = self.initialize_kv_cache_tensors_deepseek_mla(
                kv_cache_config)
        else:
            kv_caches = self.initialize_kv_cache_tensors(kv_cache_config)

        if has_kv_transfer_group():
            get_kv_transfer_group().register_kv_caches(kv_caches)

    def _align_memory(self, tensor: torch.Tensor,
                      alignment: int) -> torch.Tensor:
        data_ptr = tensor.data_ptr()
        aligned_addr = (data_ptr + alignment - 1) // alignment * alignment
        offset = (aligned_addr - data_ptr) // tensor.element_size()
        return tensor[int(offset):]

    def initialize_kv_cache_tensors_deepseek_sfa(
            self, kv_cache_config: KVCacheConfig) -> dict[str, torch.Tensor]:
        kv_cache_sizes = {}
        for kv_cache_tensor in kv_cache_config.kv_cache_tensors:
            assert len(kv_cache_tensor.shared_by) == 1, (
                "KV cache tensor shared by multiple layers is not supported in "
                "NPU.")
            kv_cache_sizes[kv_cache_tensor.shared_by[0]] = kv_cache_tensor.size

        kv_caches: Dict[str, torch.Tensor] = {}
        for group in self._kv_cache_spec_attn_group_iterator():
            kv_cache_spec = group.kv_cache_spec
            attn_backend = group.backend
            for layer_name in group.layer_names:
                if layer_name in self.runner_only_attn_layers:
                    continue
                tensor_size = kv_cache_sizes[layer_name]
                num_blocks = tensor_size // kv_cache_spec.page_size_bytes
                if self.vllm_config.additional_config.get(
                        "kv_cache_dtype", None) == 'int8':
                    kv_cache_shape = attn_backend.get_bsh_kv_cache_shape(
                        num_blocks, kv_cache_spec.block_size,
                        kv_cache_spec.num_kv_heads, kv_cache_spec.head_size)
                elif hasattr(
                        attn_backend, "get_supported_block_size"
                ) and not self.model_config.is_deepseek_mla and not self.ascend_config.is_deepseek_sfa:
                    block_size = attn_backend.get_supported_block_size()[0]
                    block_size_chunk = kv_cache_spec.block_size // block_size
                    kv_cache_shape = attn_backend.get_kv_cache_shape(
                        num_blocks * block_size_chunk, block_size,
                        kv_cache_spec.num_kv_heads, kv_cache_spec.head_size)
                else:
                    kv_cache_shape = self.attn_backend.get_kv_cache_shape(
                        num_blocks, kv_cache_spec.block_size,
                        kv_cache_spec.num_kv_heads, kv_cache_spec.head_size)
                dtype = kv_cache_spec.dtype

                alignment = 2 * 1024 * 1024
                num_blocks, block_size, num_kv_heads, head_size = kv_cache_shape
                rope_dim = self.model_config.hf_text_config.qk_rope_head_dim
                nope_dim = head_size - rope_dim
                nope_cache_shape = (num_blocks, block_size, num_kv_heads,
                                    nope_dim)
                rope_cache_shape = (num_blocks, block_size, num_kv_heads,
                                    rope_dim)
                #### k cache
                # TODO(zzzzwwjj): wait transformers add these params
                k_cache_shape = (num_blocks, block_size, 1, 128)
                if self.vllm_config.kv_transfer_config is None:
                    # For no disaggregate pd scenario, allocate kv cache in normal way
                    rope_cache = torch.zeros(rope_cache_shape,
                                             dtype=dtype,
                                             device=self.device)
                    nope_cache = torch.zeros(nope_cache_shape,
                                             dtype=dtype,
                                             device=self.device)
                    rope_cache = self._convert_torch_format(rope_cache)
                    nope_cache = self._convert_torch_format(nope_cache)

                    #### k cache
                    k_cache = torch.zeros(k_cache_shape,
                                          dtype=dtype,
                                          device=self.device)
                    k_cache = self._convert_torch_format(k_cache)
                else:

                    # In order to transfer kv cache through the reigster_memory api from llmdatadist, the memory
                    # address should be aligned by 2M. In most case, torch_npu can allocate 2M aligned memory, but
                    # we found there are also some exceptions during test, so we manual align those memory here, this part
                    # of code may consume 2M * 2 * elem_size memory every layer.
                    nope_allocate_shape = num_blocks * block_size * num_kv_heads * nope_dim
                    nope_allocate_shape_alignment = nope_allocate_shape + alignment
                    rope_allocate_shape = num_blocks * block_size * num_kv_heads * rope_dim
                    rope_allocate_shape_alignment = rope_allocate_shape + alignment

                    nope_cache = torch.zeros(nope_allocate_shape_alignment,
                                             dtype=dtype,
                                             device=self.device)
                    rope_cache = torch.zeros(rope_allocate_shape_alignment,
                                             dtype=dtype,
                                             device=self.device)
                    #### k cache
                    # TODO(zzzzwwjj): wait transformers add these params
                    k_allocate_shape = num_blocks * block_size * 1 * 128
                    k_allocate_shape_alignment = k_allocate_shape + alignment
                    k_cache = torch.zeros(k_allocate_shape_alignment,
                                          dtype=dtype,
                                          device=self.device)

                    nope_cache = self._align_memory(
                        nope_cache,
                        alignment)[:nope_allocate_shape].view(nope_cache_shape)
                    rope_cache = self._align_memory(
                        rope_cache,
                        alignment)[:rope_allocate_shape].view(rope_cache_shape)
                    k_cache = self._align_memory(
                        k_cache,
                        alignment)[:k_allocate_shape].view(k_cache_shape)

                kv_caches[layer_name] = (nope_cache, rope_cache, k_cache)
        bind_kv_cache(kv_caches,
                      self.compilation_config.static_forward_context,
                      self.kv_caches)

        return kv_caches

    def initialize_kv_cache_tensors_deepseek_mla(
            self, kv_cache_config: KVCacheConfig) -> dict[str, torch.Tensor]:
        kv_cache_sizes = {}
        for kv_cache_tensor in kv_cache_config.kv_cache_tensors:
            assert len(kv_cache_tensor.shared_by) == 1, (
                "KV cache tensor shared by multiple layers is not supported in "
                "NPU.")
            kv_cache_sizes[kv_cache_tensor.shared_by[0]] = kv_cache_tensor.size

        kv_caches: Dict[str, torch.Tensor] = {}
        for group in self._kv_cache_spec_attn_group_iterator():
            kv_cache_spec = group.kv_cache_spec
            attn_backend = group.backend
            for layer_name in group.layer_names:
                if layer_name in self.runner_only_attn_layers:
                    continue
                tensor_size = kv_cache_sizes[layer_name]
                num_blocks = tensor_size // kv_cache_spec.page_size_bytes
                if self.vllm_config.additional_config.get(
                        "kv_cache_dtype", None) == 'int8':
                    kv_cache_shape = attn_backend.get_bsh_kv_cache_shape(
                        num_blocks, kv_cache_spec.block_size,
                        kv_cache_spec.num_kv_heads, kv_cache_spec.head_size)
                elif hasattr(attn_backend, "get_supported_block_size"
                             ) and not self.model_config.is_deepseek_mla:
                    block_size = attn_backend.get_supported_block_size()[0]
                    block_size_chunk = kv_cache_spec.block_size // block_size
                    kv_cache_shape = attn_backend.get_kv_cache_shape(
                        num_blocks * block_size_chunk, block_size,
                        kv_cache_spec.num_kv_heads, kv_cache_spec.head_size)
                else:
                    kv_cache_shape = self.attn_backend.get_kv_cache_shape(
                        num_blocks, kv_cache_spec.block_size,
                        kv_cache_spec.num_kv_heads, kv_cache_spec.head_size)
                dtype = kv_cache_spec.dtype

                alignment = 2 * 1024 * 1024
                num_blocks, block_size, num_kv_heads, head_size = kv_cache_shape
                rope_dim = self.model_config.hf_text_config.qk_rope_head_dim
                nope_dim = head_size - rope_dim
                nope_cache_shape = (num_blocks, block_size, num_kv_heads,
                                    nope_dim)
                rope_cache_shape = (num_blocks, block_size, num_kv_heads,
                                    rope_dim)
                if self.vllm_config.kv_transfer_config is None:
                    # For no disaggregate pd scenario, allocate kv cache in normal way
                    rope_cache = torch.zeros(rope_cache_shape,
                                             dtype=dtype,
                                             device=self.device)
                    nope_cache = torch.zeros(nope_cache_shape,
                                             dtype=dtype,
                                             device=self.device)
                    rope_cache = self._convert_torch_format(rope_cache)
                    nope_cache = self._convert_torch_format(nope_cache)
                else:

                    # In order to transfer kv cache through the reigster_memory api from llmdatadist, the memory
                    # address should be aligned by 2M. In most case, torch_npu can allocate 2M aligned memory, but
                    # we found there are also some exceptions during test, so we manual align those memory here, this part
                    # of code may consume 2M * 2 * elem_size memory every layer.
                    nope_allocate_shape = num_blocks * block_size * num_kv_heads * nope_dim
                    nope_allocate_shape_alignment = nope_allocate_shape + alignment
                    rope_allocate_shape = num_blocks * block_size * num_kv_heads * rope_dim
                    rope_allocate_shape_alignment = rope_allocate_shape + alignment

                    nope_cache = torch.zeros(nope_allocate_shape_alignment,
                                             dtype=dtype,
                                             device=self.device)
                    rope_cache = torch.zeros(rope_allocate_shape_alignment,
                                             dtype=dtype,
                                             device=self.device)
                    nope_cache = self._align_memory(
                        nope_cache,
                        alignment)[:nope_allocate_shape].view(nope_cache_shape)
                    rope_cache = self._align_memory(
                        rope_cache,
                        alignment)[:rope_allocate_shape].view(rope_cache_shape)
                kv_caches[layer_name] = (nope_cache, rope_cache)

        bind_kv_cache(kv_caches,
                      self.compilation_config.static_forward_context,
                      self.kv_caches)

        return kv_caches

    def initialize_kv_cache_tensors(
            self, kv_cache_config: KVCacheConfig) -> dict[str, torch.Tensor]:
        """
        Initialize the memory buffer for KV cache.

        Args:
            kv_cache_config: The KV cache config
        Returns:
            Dict[str, torch.Tensor]: A map between layer names to their
            corresponding memory buffer for KV cache.
        """
        # init kv cache tensors
        kv_cache_raw_tensors: dict[str, Union[torch.Tensor,
                                              Optional[torch.Tensor]]] = {}
        # llmdatadist need the addr of cache tensor be aligned with 2M
        alignment = 2 * 1024 * 1024
        for kv_cache_tensor in kv_cache_config.kv_cache_tensors:
            # TODO: REFACTOR ME to sharing hybrid cache
            for idx in range(len(kv_cache_tensor.shared_by)):
                layer_name = kv_cache_tensor.shared_by[idx]
                if "linear_attn" in layer_name:
                    # for mamba linear attention
                    for layer_name_inner in kv_cache_tensor.shared_by:
                        if ("attn" in layer_name_inner and "linear_attn" not in layer_name_inner) or \
                            layer_name_inner in kv_cache_raw_tensors.keys():
                            continue
                        if self.vllm_config.kv_transfer_config is None:
                            tensor = torch.zeros(kv_cache_tensor.size,
                                                 dtype=torch.int8,
                                                 device=self.device)
                        else:
                            cache_size_aligned = kv_cache_tensor.size + alignment
                            tensor = torch.zeros(cache_size_aligned,
                                                 dtype=torch.int8,
                                                 device=self.device)
                            tensor = self._align_memory(
                                tensor, alignment)[:kv_cache_tensor.size]
                        kv_cache_raw_tensors[layer_name_inner] = tensor
                elif "attn" in layer_name:
                    # for other attentions, e.g., self_attn, sliding window attn
                    if self.vllm_config.kv_transfer_config is None:
                        k_tensor = torch.zeros(kv_cache_tensor.size // 2,
                                               dtype=torch.int8,
                                               device=self.device)
                        v_tensor = torch.zeros(kv_cache_tensor.size // 2,
                                               dtype=torch.int8,
                                               device=self.device)
                    else:
                        cache_size = kv_cache_tensor.size // 2
                        cache_size_aligned = kv_cache_tensor.size // 2 + alignment
                        k_tensor = torch.zeros(cache_size_aligned,
                                               dtype=torch.int8,
                                               device=self.device)
                        v_tensor = torch.zeros(cache_size_aligned,
                                               dtype=torch.int8,
                                               device=self.device)
                        k_tensor = self._align_memory(k_tensor,
                                                      alignment)[:cache_size]
                        v_tensor = self._align_memory(v_tensor,
                                                      alignment)[:cache_size]
                    kv_cache_raw_tensors[layer_name] = (k_tensor, v_tensor)

        layer_names = set()
        for group in kv_cache_config.kv_cache_groups:
            for layer_name in group.layer_names:
                if layer_name in self.runner_only_attn_layers:
                    continue
                layer_names.add(layer_name)
        assert layer_names == set(kv_cache_raw_tensors.keys(
        )), "Some layers are not correctly initialized"

        kv_caches: Dict[str, torch.Tensor] = {}
        for group in self._kv_cache_spec_attn_group_iterator():
            kv_cache_spec = group.kv_cache_spec
            attn_backend = group.backend
            for layer_name in group.layer_names:
                if layer_name in self.runner_only_attn_layers:
                    continue

                # TODO: remove this after the OOM issue is located and fixed, otherwise, some model may
                # encounter OOM issue
                if isinstance(kv_cache_spec, FullAttentionSpec):
                    raw_k_tensor, raw_v_tensor = kv_cache_raw_tensors[  # type: ignore
                        layer_name]
                    assert raw_k_tensor is not None
                    assert raw_v_tensor is not None
                    assert (raw_k_tensor.numel() + raw_v_tensor.numel()
                            ) % kv_cache_spec.page_size_bytes == 0
                    num_blocks = (raw_k_tensor.numel() + raw_v_tensor.numel()
                                  ) // kv_cache_spec.page_size_bytes

                    # `num_blocks` is the number of blocks the model runner can use.
                    # `kv_cache_config.num_blocks` is the number of blocks that
                    # KVCacheManager may allocate.
                    # Since different GPUs may have different number of layers and
                    # different memory capacities, `num_blocks` can be different on
                    # different GPUs, and `kv_cache_config.num_blocks` is set to
                    # the min of all `num_blocks`. Verify it here.
                    assert num_blocks >= kv_cache_config.num_blocks

                    if self.vllm_config.additional_config.get(
                            "kv_cache_dtype", None) == 'int8':
                        kv_cache_shape = attn_backend.get_bsh_kv_cache_shape(
                            num_blocks, kv_cache_spec.block_size,
                            kv_cache_spec.num_kv_heads,
                            kv_cache_spec.head_size)
                    elif hasattr(attn_backend, "get_supported_block_size"
                                 ) and self.use_hybrid_blocks:
                        block_size = attn_backend.get_supported_block_size()[0]

                        block_size_chunk = kv_cache_spec.block_size // block_size
                        kv_cache_shape = attn_backend.get_kv_cache_shape(
                            num_blocks * block_size_chunk, block_size,
                            kv_cache_spec.num_kv_heads,
                            kv_cache_spec.head_size)
                    else:
                        kv_cache_shape = self.attn_backend.get_kv_cache_shape(
                            num_blocks, kv_cache_spec.block_size,
                            kv_cache_spec.num_kv_heads,
                            kv_cache_spec.head_size)
                    dtype = kv_cache_spec.dtype
                    k_cache = raw_k_tensor.view(dtype).view(kv_cache_shape[1:])
                    k_cache = self._convert_torch_format(k_cache)
                    v_cache = raw_v_tensor.view(dtype).view(kv_cache_shape[1:])
                    v_cache = self._convert_torch_format(v_cache)
                    kv_caches[layer_name] = (k_cache, v_cache)
                elif isinstance(kv_cache_spec, MambaSpec):
                    raw_tensor = kv_cache_raw_tensors[layer_name]
                    assert raw_tensor is not None
                    assert raw_tensor.numel(
                    ) % kv_cache_spec.page_size_bytes == 0
                    num_blocks = raw_tensor.numel(
                    ) // kv_cache_spec.page_size_bytes

                    # `num_blocks` is the number of blocks the model runner can use.
                    # `kv_cache_config.num_blocks` is the number of blocks that
                    # KVCacheManager may allocate.
                    # Since different GPUs may have different number of layers and
                    # different memory capacities, `num_blocks` can be different on
                    # different GPUs, and `kv_cache_config.num_blocks` is set to
                    # the min of all `num_blocks`. Verify it here.
                    assert num_blocks >= kv_cache_config.num_blocks

                    state_tensors = []
                    storage_offset_bytes = 0
                    for (shape, dtype) in zip(kv_cache_spec.shapes,
                                              kv_cache_spec.dtypes):
                        dtype_size = get_dtype_size(dtype)
                        num_element_per_page = (
                            kv_cache_spec.page_size_bytes // dtype_size)
                        target_shape = (num_blocks, *shape)
                        stride = torch.empty(target_shape).stride()
                        target_stride = (num_element_per_page, *stride[1:])
                        assert storage_offset_bytes % dtype_size == 0
                        tensor = torch.as_strided(
                            raw_tensor.view(dtype),
                            size=target_shape,
                            stride=target_stride,
                            storage_offset=storage_offset_bytes // dtype_size,
                        )
                        state_tensors.append(tensor)
                        storage_offset_bytes += stride[0] * dtype_size
                    kv_caches[layer_name] = state_tensors
                else:
                    raise ValueError("Unknown KV cache spec type.")

        bind_kv_cache(kv_caches,
                      self.compilation_config.static_forward_context,
                      self.kv_caches)

        return kv_caches

    def may_reinitialize_input_batch(self,
                                     kv_cache_config: KVCacheConfig) -> None:
        """
        Re-initialize the input batch if the block sizes are different from
        `[self.cache_config.block_size]`. This usually happens when there
        are multiple KV cache groups.

        Args:
            kv_cache_config: The KV cache configuration.
        """
        block_sizes = [
            kv_cache_group.kv_cache_spec.block_size
            for kv_cache_group in kv_cache_config.kv_cache_groups
        ]

        # Generate kernel_block_sizes that matches each block_size
        # For attention backends that support virtual block splitting,
        # use the supported block sizes from the backend
        # For other backends (like Mamba), use [0] (no splitting)
        kernel_block_sizes = []
        for kv_cache_group_id, kv_cache_group in enumerate(
                kv_cache_config.kv_cache_groups):
            if isinstance(kv_cache_group.kv_cache_spec, AttentionSpec):
                # This is an attention backend that supports virtual
                # block splitting. Get the supported block sizes from
                # the backend.
                try:
                    attn_groups = self.attn_groups[kv_cache_group_id]
                except IndexError:
                    attn_groups = None
                if attn_groups and self.use_hybrid_blocks:
                    # Use the backend's supported block size list
                    backend = attn_groups[0].backend
                    supported_sizes = backend.get_supported_block_size()
                    # If no specific sizes supported, use cache config
                    # block_size
                    kernel_block_size_list = (supported_sizes
                                              if supported_sizes else
                                              [self.cache_config.block_size])
                else:
                    # Fallback to cache config block_size if no backend found
                    kernel_block_size_list = [self.cache_config.block_size]
                kernel_block_sizes.append(kernel_block_size_list)
            else:
                # This is likely Mamba or other non-attention cache,
                # no splitting.
                # NOTE: set kernel_block_sizes to 0 to disable slotmapping computation
                # of mamba block. In this case, BlockTable.block_size will never equal
                # to kernel_block_sizes[0]
                kernel_block_sizes.append([0])
        if kernel_block_sizes != [[self.cache_config.block_size]]:
            assert self.cache_config.cpu_offload_gb == 0, (
                "Cannot re-initialize the input batch when CPU weight "
                "offloading is enabled. See https://github.com/vllm-project/vllm/pull/18298 "  # noqa: E501
                "for more details.")
            self.input_batch = InputBatch(
                max_num_reqs=self.max_num_reqs,
                max_model_len=self.model_config.max_model_len,
                max_num_batched_tokens=self.max_num_tokens,
                device=self.device,
                pin_memory=self.pin_memory,
                vocab_size=self.model_config.get_vocab_size(),
                block_sizes=block_sizes,
                is_spec_decode=bool(self.vllm_config.speculative_config),
                logitsprocs=self.input_batch.logitsprocs,
                is_pooling_model=self.is_pooling_model,
                num_speculative_tokens=(
                    self.vllm_config.speculative_config.num_speculative_tokens
                    if self.vllm_config.speculative_config else 0),
                kernel_block_sizes=kernel_block_sizes,
            )

    def may_add_encoder_only_layers_to_kv_cache_config(self) -> None:
        """
        Add encoder-only layers to the KV cache config.
        """
        block_size = self.vllm_config.cache_config.block_size
        encoder_only_attn_specs: dict[AttentionSpec,
                                      list[str]] = defaultdict(list)
        attn_layers = get_layers_from_vllm_config(self.vllm_config, Attention)
        for layer_name, attn_module in attn_layers.items():
            if attn_module.attn_type == AttentionType.ENCODER_ONLY:
                attn_spec: AttentionSpec = EncoderOnlyAttentionSpec(
                    block_size=block_size,
                    num_kv_heads=attn_module.num_kv_heads,
                    head_size=attn_module.head_size,
                    dtype=self.kv_cache_dtype)
                encoder_only_attn_specs[attn_spec].append(layer_name)
                self.runner_only_attn_layers.add(layer_name)
        if len(encoder_only_attn_specs) > 0:
            assert len(
                encoder_only_attn_specs
            ) == 1, "Only support one encoder-only attention spec now"
            spec, layer_names = encoder_only_attn_specs.popitem()
            self.kv_cache_config.kv_cache_groups.append(
                KVCacheGroupSpec(layer_names=layer_names, kv_cache_spec=spec))

    def initialize_attn_backend(self, kv_cache_config: KVCacheConfig) -> None:
        """
        Initialize the attention backends and attention metadata builders.
        """
        assert len(self.attn_groups) == 0, \
            "Attention backends are already initialized"

        class AttentionGroupKey(NamedTuple):
            attn_backend: type[AttentionBackend]
            kv_cache_spec: KVCacheSpec

        def get_attn_backends_for_group(
            kv_cache_group_spec: KVCacheGroupSpec,
        ) -> dict[AttentionGroupKey, list[str]]:
            layers = get_layers_from_vllm_config(
                self.vllm_config, AttentionLayerBase,
                kv_cache_group_spec.layer_names)
            attn_backends = {}
            attn_backend_layers = defaultdict(list)
            # Dedupe based on full class name; this is a bit safer than
            # using the class itself as the key because when we create dynamic
            # attention backend subclasses (e.g. ChunkedLocalAttention) unless
            # they are cached correctly, there will be different objects per
            # layer.
            for layer_name in kv_cache_group_spec.layer_names:
                attn_backend = layers[layer_name].get_attn_backend()
                full_cls_name = attn_backend.full_cls_name()
                layer_kv_cache_spec = kv_cache_group_spec.kv_cache_spec
                if isinstance(layer_kv_cache_spec, UniformTypeKVCacheSpecs):
                    layer_kv_cache_spec = layer_kv_cache_spec.kv_cache_specs[
                        layer_name]
                key = (full_cls_name, layer_kv_cache_spec)
                attn_backends[key] = AttentionGroupKey(attn_backend,
                                                       layer_kv_cache_spec)
                attn_backend_layers[key].append(layer_name)
            return {
                attn_backends[k]: v
                for k, v in attn_backend_layers.items()
            }

        def create_attn_groups(
            attn_backends_map: dict[AttentionBackend, list[str]],
        ) -> list[AttentionGroup]:
            attn_groups: list[AttentionGroup] = []
            for (attn_backend,
                 kv_cache_spec), layer_names in attn_backends_map.items():
                attn_metadata_builders = []
                attn_metadata_builders.append(attn_backend.get_builder_cls()(
                    kv_cache_spec,
                    layer_names,
                    self.vllm_config,
                    self.device,
                ))
                attn_group = AttentionGroup(attn_backend,
                                            attn_metadata_builders,
                                            layer_names, kv_cache_spec)
                attn_groups.append(attn_group)
            return attn_groups

        for kv_cache_group_spec in kv_cache_config.kv_cache_groups:
            attn_backends = get_attn_backends_for_group(  # type: ignore
                kv_cache_group_spec)
            self.attn_groups.append(create_attn_groups(attn_backends))

        # Calculate reorder batch threshold (if needed)
        self.calculate_reorder_batch_threshold()

    def _attn_group_iterator(self) -> Iterator[AttentionGroup]:
        return itertools.chain.from_iterable(self.attn_groups)

    def _kv_cache_spec_attn_group_iterator(self) -> Iterator[AttentionGroup]:
        if not self.kv_cache_config.kv_cache_groups:
            return
        for attn_groups in self.attn_groups:
            yield from attn_groups

    def calculate_reorder_batch_threshold(self) -> None:
        """
        Check that if any backends reorder batches; that the reordering
        is compatible (e.g., decode threshold is the same)
        """
        for group in self._attn_group_iterator():
            attn_metadata_builder_i = group.get_metadata_builder()
            if hasattr(attn_metadata_builder_i, "reorder_batch_threshold"):
                # check that if any backends reorder batches; that the reordering
                # is compatible (e.g., decode threshold is the same)
                reorder_batch_threshold_i = (
                    attn_metadata_builder_i.reorder_batch_threshold)
                if reorder_batch_threshold_i is not None:
                    if self.reorder_batch_threshold is not None:
                        if reorder_batch_threshold_i != \
                            self.reorder_batch_threshold:
                            raise ValueError(
                                f"Attention backend reorders decodes with "
                                f"threshold {reorder_batch_threshold_i} but other "
                                f"backend uses threshold "
                                f"{self.reorder_batch_threshold}")
                    else:
                        self.reorder_batch_threshold = reorder_batch_threshold_i

    def get_kv_cache_spec(self) -> dict[str, KVCacheSpec]:
        """
        Generates the KVCacheSpec by parsing the kv cache format from each
        Attention module in the static forward context.
        Returns:
            KVCacheSpec: A dictionary mapping layer names to their KV cache
            format. Layers that do not need KV cache are not included.
        """

        block_size = self.vllm_config.cache_config.block_size
        use_mla = self.vllm_config.model_config.use_mla
        use_sfa = self.ascend_config.use_sfa
        kv_cache_spec: dict[str, KVCacheSpec] = {}
        attn_layers = get_layers_from_vllm_config(self.vllm_config, Attention)
        for layer_name, attn_module in attn_layers.items():
            if (kv_tgt_layer :=
                    attn_module.kv_sharing_target_layer_name) is not None:
                # The layer doesn't need its own KV cache and will use that of
                # the target layer. We skip creating a KVCacheSpec for it, so
                # that KV cache management logic will act as this layer does
                # not exist, and doesn't allocate KV cache for the layer. This
                # enables the memory saving of cross-layer kv sharing, allowing
                # a given amount of memory to accommodate longer context lengths
                # or enable more requests to be processed simultaneously.
                self.shared_kv_cache_layers[layer_name] = kv_tgt_layer
                continue
            if isinstance(attn_module, AscendMultiHeadLatentAttention):
                continue

            # TODO: Support other attention modules, e.g., cross-attention
            # TODO(lucas): move the attention specs into the model layers like
            # the attention backends
            if attn_module.attn_type == AttentionType.DECODER:
                if use_mla and not use_sfa:
                    kv_cache_spec[layer_name] = MLAAttentionSpec(
                        block_size=block_size,
                        num_kv_heads=attn_module.num_kv_heads,
                        head_size=attn_module.head_size,
                        dtype=self.kv_cache_dtype,
                        cache_dtype_str=self.cache_config.cache_dtype)
                else:
                    # TODO(cmq): This is a hack way to fix deepseek kvcache when
                    # using DSA. Fix the spec in vLLM is a finnal way.
                    kv_cache_spec[layer_name] = FullAttentionSpec(
                        block_size=block_size,
                        num_kv_heads=attn_module.num_kv_heads,
                        head_size=attn_module.head_size,
                        dtype=self.kv_cache_dtype)
            elif attn_module.attn_type in (AttentionType.ENCODER,
                                           AttentionType.ENCODER_ONLY):
                # encoder-only attention does not need KV cache.
                continue
            elif attn_module.attn_type == AttentionType.ENCODER_DECODER:
                raise NotImplementedError
            else:
                raise ValueError(
                    f"Unknown attention type: {attn_module.attn_type}")

        mamba_layers = get_layers_from_vllm_config(self.vllm_config, MambaBase)
        if len(mamba_layers) > 0:
            if (self.vllm_config.speculative_config is not None
                    and self.vllm_config.model_config.hf_config.model_type
                    not in ["qwen3_next"]):
                raise NotImplementedError(
                    "Mamba with speculative decoding is not supported yet.")
            if self.vllm_config.cache_config.enable_prefix_caching:
                raise NotImplementedError(
                    "Prefix caching is not supported for Mamba yet.")
            max_model_len = self.vllm_config.model_config.max_model_len

            page_size_padded = (
                self.vllm_config.cache_config.mamba_page_size_padded)

            # Set block_size to max_model_len, so that mamba model will always
            # have only one block in the KV cache.
            for layer_name, mamba_module in mamba_layers.items():
                kv_cache_spec[layer_name] = MambaSpec(
                    shapes=mamba_module.get_state_shape(),
                    dtypes=mamba_module.get_state_dtype(),
                    block_size=max_model_len,
                    page_size_padded=page_size_padded,
                    mamba_type=mamba_module.mamba_type,
                    num_speculative_blocks=(
                        self.speculative_config.num_speculative_tokens
                        if self.speculative_config else 0),
                )

        return kv_cache_spec

    def initialize_aclgraph_capture(self) -> None:
        min_ag_support = AttentionCGSupport.ALWAYS
        min_ag_builder_name = None

        for attn_group in self._attn_group_iterator():
            builder = attn_group.get_metadata_builder()
            if builder.aclgraph_support.value < min_ag_support.value:
                min_ag_support = builder.aclgraph_support
                min_ag_builder_name = builder.__class__.__name__

        # This is an imitation of compilation_config.splitting_ops_contain_attention()
        splitting_ops_contain_attention = (
            self.compilation_config.splitting_ops is not None
            and all(op in self.compilation_config.splitting_ops for op in [
                "vllm.unified_ascend_attention_with_output",
                "vllm.mla_forward",
            ]))

        # Flexible resolve the aclgraph mode
        aclgraph_mode = self.compilation_config.cudagraph_mode
        # check graph for mixed batch is supported
        if aclgraph_mode.mixed_mode() == CUDAGraphMode.FULL \
            and min_ag_support != AttentionCGSupport.ALWAYS:
            msg = (f"ACLGraphMode.{aclgraph_mode.name} is not supported "
                   f"with {min_ag_builder_name} backend (support: "
                   f"{min_ag_support})")
            if min_ag_support == AttentionCGSupport.NEVER:
                # if not supported any full graphs, just raise it.
                msg += "; please try cudagraph_mode=PIECEWISE, and "\
                    "make sure compilation level is piecewise"
                raise ValueError(msg)

            # attempt to resolve the full graph related mode
            if splitting_ops_contain_attention:
                msg += "; setting cudagraph_mode=FULL_AND_PIECEWISE"
                aclgraph_mode = self.compilation_config.cudagraph_mode = (
                    CUDAGraphMode.FULL_AND_PIECEWISE)
            else:
                msg += "; setting cudagraph_mode=FULL_DECODE_ONLY"
                aclgraph_mode = self.compilation_config.cudagraph_mode = (
                    CUDAGraphMode.FULL_DECODE_ONLY)
            logger.warning(msg)

        # check that if spec-decode + decode full-graphs is supported
        if (aclgraph_mode.decode_mode() == CUDAGraphMode.FULL
                and self.uniform_decode_query_len > 1 and min_ag_support.value
                < AttentionCGSupport.UNIFORM_BATCH.value):
            msg = (f"CUDAGraphMode.{aclgraph_mode.name} is not supported"
                   f" with spec-decode for attention backend "
                   f"{min_ag_builder_name} (support: {min_ag_support})")
            if splitting_ops_contain_attention:
                msg += "; setting cudagraph_mode=PIECEWISE"
                aclgraph_mode = self.compilation_config.cudagraph_mode = \
                    CUDAGraphMode.PIECEWISE
            else:
                msg += "; setting cudagraph_mode=NONE"
                aclgraph_mode = self.compilation_config.cudagraph_mode = \
                    CUDAGraphMode.NONE
            logger.warning(msg)

        # double check that we can support full graph if they are requested
        # even after automatic downgrades
        if aclgraph_mode.has_full_cudagraphs() \
            and min_ag_support == AttentionCGSupport.NEVER:
            raise ValueError(f"CUDAGraphMode.{aclgraph_mode.name} is not "
                             f"supported with {min_ag_builder_name} backend ("
                             f"support:{min_ag_support}) "
                             "; please try cudagraph_mode=PIECEWISE, "
                             "and make sure compilation level is piecewise")

        self.aclgraph_dispatcher.initialize_cudagraph_keys(
            self.compilation_config.cudagraph_mode,
            self.uniform_decode_query_len)

    def _capture_aclgraphs(self, compilation_cases: list[int],
                           aclgraph_runtime_mode: CUDAGraphMode,
                           uniform_decode: bool):
        assert aclgraph_runtime_mode != CUDAGraphMode.NONE and \
            aclgraph_runtime_mode in [CUDAGraphMode.FULL,
                                      CUDAGraphMode.PIECEWISE]

        # Only rank 0 should print progress bar during capture
        if is_global_first_rank():
            logger.info(
                "Starting to capture ACL graphs for cases: %s, "
                "mode: %s, uniform_decode: %s", compilation_cases,
                aclgraph_runtime_mode.name, uniform_decode)
            compilation_cases = tqdm(
                compilation_cases,
                disable=not self.load_config.use_tqdm_on_load,
                desc="Capturing ACL graphs ({}, {})".format(
                    "decode" if uniform_decode else "mixed prefill-decode",
                    aclgraph_runtime_mode.name))
        # We skip EPLB here since we don't want to record dummy metrics
        for num_tokens in compilation_cases:
            for _ in range(self.compilation_config.cudagraph_num_of_warmups):
                # Use CUDAGraphRuntimeStyle.NONE (default) for warmup.
                # But be careful, warm up with `NONE`is orthogonal to
                # if we want to warm up attention or not. This is
                # different from the case where `FULL` implies capture
                # attention while `PIECEWISE` implies no attention.
                force_attention = (aclgraph_runtime_mode == CUDAGraphMode.FULL)
                self._dummy_run(num_tokens,
                                aclgraph_runtime_mode=CUDAGraphMode.NONE,
                                force_attention=force_attention,
                                uniform_decode=uniform_decode)
            self._dummy_run(num_tokens,
                            aclgraph_runtime_mode=aclgraph_runtime_mode,
                            force_attention=force_attention,
                            uniform_decode=uniform_decode)

    def _capture_model(self):
        if not self.use_aclgraph:
            logger.warning(
                "Skipping ACL graph capture. To turn on ACL graph capture, "
                "ensure `aclraph_mode` was not manually set to `NONE`")
            return
        else:
            self.initialize_aclgraph_capture()

        set_cudagraph_capturing_enabled(True)
        # Trigger ACL graph capture for specific shapes.
        # Capture the large shapes first so that the smaller shapes
        # can reuse the memory pool allocated for the large shapes.
        with graph_capture(device=self.device):
            aclgraph_mode = self.compilation_config.cudagraph_mode
            if aclgraph_mode.mixed_mode() != CUDAGraphMode.NONE:
                aclgraph_runtime_mode = aclgraph_mode.mixed_mode()

                compilation_cases = list(reversed(self.aclgraph_batch_sizes))

                try:
                    self._capture_aclgraphs(
                        compilation_cases,
                        aclgraph_runtime_mode=aclgraph_runtime_mode,
                        uniform_decode=False)
                except Exception as e:
                    error_msg = str(e)
                    error_code = '0x7020023'
                    pattern = r'retCode=([^,\s\.]+)'
                    match = re.search(pattern, error_msg)
                    if match:
                        retCode = match.group(1)
                    # Determine whether the error message is caused by stream capture failure.
                    if match and retCode == error_code:
                        logger.error(
                            f"ACLgraph sizes capture fail: {type(e).__name__}:\n"
                            "ACLgraph has insufficient available streams to capture the configured number of sizes. "
                            "Please verify both the availability of adequate streams and the appropriateness of the configured size count.\n\n"
                            "Recommended solutions:\n"
                            "1. Manually configure the compilation_config parameter "
                            "with a reduced set of sizes: '{\"cudagraph_capture_sizes\":[size1, size2, size3, ...]}'.\n"
                            "2. Utilize ACLgraph's full graph mode as an alternative to the piece-wise approach.\n\n"
                            f"{str(e)}")
                    raise

            if aclgraph_mode.decode_mode() == CUDAGraphMode.FULL and \
                aclgraph_mode.separate_routine():
                max_num_tokens = self.scheduler_config.max_num_seqs * \
                        self.uniform_decode_query_len
                decode_cudagraph_batch_sizes = [
                    x for x in self.aclgraph_batch_sizes if x <= max_num_tokens
                    and x >= self.uniform_decode_query_len
                ]
                compilation_cases_decode = list(
                    reversed(decode_cudagraph_batch_sizes))
                self._capture_aclgraphs(
                    compilation_cases=compilation_cases_decode,
                    aclgraph_runtime_mode=CUDAGraphMode.FULL,
                    uniform_decode=True)

        # Disable aclgraph capturing globally, so any unexpected aclgraph
        # capturing will be detected and raise an error after here.
        # Note: We don't put it into graph_capture context manager because
        # we may doing lazy capturing in future that still allows capturing
        # after here.
        set_cudagraph_capturing_enabled(False)

    def capture_model(self) -> None:

        compilation_counter.num_gpu_runner_capture_triggers += 1

        start_time = time.perf_counter()
        start_free_npu_memory = torch.npu.mem_get_info()[0]

        self._capture_model()

        end_time = time.perf_counter()
        end_free_npu_memory = torch.npu.mem_get_info()[0]
        elapsed_time = end_time - start_time
        npu_graph_size = start_free_npu_memory - end_free_npu_memory
        # This usually takes 5~20 seconds.
        logger.info("Graph capturing finished in %.0f secs, took %.2f GiB",
                    elapsed_time, npu_graph_size / (1 << 30))

    def _get_prompt_logprobs_dict(
        self,
        hidden_states: torch.Tensor,
        scheduler_output: "SchedulerOutput",
    ) -> dict[str, Optional[LogprobsTensors]]:
        num_prompt_logprobs_dict = self.input_batch.num_prompt_logprobs
        if not num_prompt_logprobs_dict:
            return {}

        in_progress_dict = self.input_batch.in_progress_prompt_logprobs_cpu
        prompt_logprobs_dict: dict[str, Optional[LogprobsTensors]] = {}

        # Since prompt logprobs are a rare feature, prioritize simple,
        # maintainable loop over optimal performance.
        completed_prefill_reqs = []
        for req_id, num_prompt_logprobs in num_prompt_logprobs_dict.items():

            num_tokens = scheduler_output.num_scheduled_tokens[req_id]

            # Get metadata for this request.
            request = self.requests[req_id]
            num_prompt_tokens = len(request.prompt_token_ids)
            prompt_token_ids = torch.tensor(request.prompt_token_ids).to(
                self.device, non_blocking=True)

            # Set up target LogprobsTensors object.
            logprobs_tensors = in_progress_dict.get(req_id)
            if not logprobs_tensors:
                # Create empty logprobs CPU tensors for the entire prompt.
                # If chunked, we'll copy in slice by slice.
                logprobs_tensors = LogprobsTensors.empty_cpu(
                    num_prompt_tokens - 1, num_prompt_logprobs + 1)
                in_progress_dict[req_id] = logprobs_tensors

            # Determine number of logits to retrieve.
            start_idx = request.num_computed_tokens
            start_tok = start_idx + 1
            num_remaining_tokens = num_prompt_tokens - start_tok
            if num_tokens <= num_remaining_tokens:
                # This is a chunk, more tokens remain.
                # In the == case, there are no more prompt logprobs to produce
                # but we want to defer returning them to the next step where we
                # have new generated tokens to return.
                num_logits = num_tokens
            else:
                # This is the last chunk of prompt tokens to return.
                num_logits = num_remaining_tokens
                completed_prefill_reqs.append(req_id)
                prompt_logprobs_dict[req_id] = logprobs_tensors

            if num_logits <= 0:
                # This can happen for the final chunk if we prefilled exactly
                # (num_prompt_tokens - 1) tokens for this request in the prior
                # step. There are no more prompt logprobs to produce.
                continue

            # Get the logits corresponding to this req's prompt tokens.
            # If this is a partial request (i.e. chunked prefill),
            # then there is prompt logprob generated for each index.
            req_idx = self.input_batch.req_id_to_index[req_id]
            offset = self.query_start_loc_np[req_idx].item()
            prompt_hidden_states = hidden_states[offset:offset + num_logits]
            logits = self.model.compute_logits(prompt_hidden_states)

            # Get the "target" tokens for each index. For prompt at index i,
            # the token at prompt index i+1 is the "sampled" token we want
            # to gather the logprob for.
            tgt_token_ids = prompt_token_ids[start_tok:start_tok + num_logits]

            # Compute prompt logprobs.
            logprobs = self.sampler.compute_logprobs(logits)
            token_ids, logprobs, ranks = self.sampler.gather_logprobs(
                logprobs, num_prompt_logprobs, tgt_token_ids)

            # Transfer NPU->CPU async.
            chunk_slice = slice(start_idx, start_idx + num_logits)
            logprobs_tensors.logprob_token_ids[chunk_slice].copy_(
                token_ids, non_blocking=True)
            logprobs_tensors.logprobs[chunk_slice].copy_(logprobs,
                                                         non_blocking=True)
            logprobs_tensors.selected_token_ranks[chunk_slice].copy_(
                ranks, non_blocking=True)

        # Remove requests that have completed prefill from the batch
        # num_prompt_logprobs_dict.
        for req_id in completed_prefill_reqs:
            del num_prompt_logprobs_dict[req_id]
            del in_progress_dict[req_id]

        # Must synchronize the non-blocking NPU->CPU transfers.
        if prompt_logprobs_dict:
            torch.npu.synchronize()

        return prompt_logprobs_dict

    def get_supported_pooling_tasks(self):
        model = self.get_model()
        if not is_pooling_model(model):
            return []

        return list(model.pooler.get_supported_tasks())

    def _build_drafter_prepare_inputs_torchair_param(self):
        return False<|MERGE_RESOLUTION|>--- conflicted
+++ resolved
@@ -77,19 +77,12 @@
 from vllm.v1.cudagraph_dispatcher import CudagraphDispatcher
 # yapf conflicts with isort for this block
 # yapf: disable
-<<<<<<< HEAD
 from vllm.v1.kv_cache_interface import (AttentionSpec,
                                         EncoderOnlyAttentionSpec,
                                         FullAttentionSpec, KVCacheConfig,
                                         KVCacheGroupSpec, KVCacheSpec,
-                                        MambaSpec, UniformTypeKVCacheSpecs)
-=======
-from vllm.v1.kv_cache_interface import (AttentionSpec, FullAttentionSpec,
-                                        KVCacheConfig, KVCacheGroupSpec,
-                                        KVCacheSpec, MambaSpec,
-                                        MLAAttentionSpec,
+                                        MambaSpec, MLAAttentionSpec,
                                         UniformTypeKVCacheSpecs)
->>>>>>> 223cc340
 # yapf: enable
 from vllm.v1.outputs import (EMPTY_MODEL_RUNNER_OUTPUT, AsyncModelRunnerOutput,
                              DraftTokenIds, LogprobsTensors, ModelRunnerOutput,
