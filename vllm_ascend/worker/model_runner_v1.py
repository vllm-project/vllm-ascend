#
# Copyright (c) 2025 Huawei Technologies Co., Ltd. All Rights Reserved.
# Copyright 2023 The vLLM team.
#
# Licensed under the Apache License, Version 2.0 (the "License");
# you may not use this file except in compliance with the License.
# You may obtain a copy of the License at
#
#     http://www.apache.org/licenses/LICENSE-2.0
#
# Unless required by applicable law or agreed to in writing, software
# distributed under the License is distributed on an "AS IS" BASIS,
# WITHOUT WARRANTIES OR CONDITIONS OF ANY KIND, either express or implied.
# See the License for the specific language governing permissions and
# limitations under the License.
# This file is a part of the vllm-ascend project.
# Adapted from vllm-project/vllm/vllm/worker/gpu_model_runner.py
#

import gc
import math
import time
from collections import defaultdict
from contextlib import contextmanager, nullcontext
from copy import deepcopy
from dataclasses import dataclass
from multiprocessing import Manager
from typing import TYPE_CHECKING, Any, Dict, List, NamedTuple, Optional, Union

import numpy as np
import regex as re
import torch
import torch._dynamo.cache_size
import torch.distributed as dist
import torch.nn as nn
from tqdm import tqdm  # type: ignore
from vllm.attention.backends.abstract import AttentionBackend, AttentionType
from vllm.attention.layer import Attention, MLAAttention
from vllm.compilation.counter import compilation_counter
from vllm.compilation.monitor import set_cudagraph_capturing_enabled
from vllm.config import (CompilationMode, CUDAGraphMode, VllmConfig,
                         get_layers_from_vllm_config)
from vllm.distributed import tensor_model_parallel_all_gather
from vllm.distributed.ec_transfer import get_ec_transfer, has_ec_transfer
from vllm.distributed.kv_transfer import (get_kv_transfer_group,
                                          has_kv_transfer_group)
from vllm.distributed.parallel_state import (get_dcp_group, get_dp_group,
                                             get_ep_group, get_pcp_group,
                                             get_pp_group, get_tp_group,
                                             is_global_first_rank)
from vllm.forward_context import get_forward_context
from vllm.logger import logger
from vllm.model_executor.layers.attention_layer_base import AttentionLayerBase
from vllm.model_executor.layers.mamba.abstract import MambaBase
from vllm.model_executor.model_loader import get_model
from vllm.sequence import IntermediateTensors
from vllm.utils.import_utils import LazyLoader
from vllm.utils.math_utils import cdiv
from vllm.utils.mem_utils import DeviceMemoryProfiler
from vllm.utils.torch_utils import get_dtype_size
from vllm.v1.attention.backends.gdn_attn import GDNAttentionMetadataBuilder
from vllm.v1.attention.backends.utils import (AttentionCGSupport,
                                              CommonAttentionMetadata)
from vllm.v1.kv_cache_interface import (AttentionSpec,
                                        EncoderOnlyAttentionSpec,
                                        FullAttentionSpec, KVCacheConfig,
                                        KVCacheGroupSpec, KVCacheSpec,
                                        MambaSpec, MLAAttentionSpec,
                                        UniformTypeKVCacheSpecs)
from vllm.v1.outputs import (EMPTY_MODEL_RUNNER_OUTPUT, AsyncModelRunnerOutput,
                             ModelRunnerOutput,
                             make_empty_encoder_model_runner_output)
from vllm.v1.sample.metadata import SamplingMetadata
from vllm.v1.spec_decode.metadata import SpecDecodeMetadata
from vllm.v1.spec_decode.ngram_proposer import NgramProposer
from vllm.v1.spec_decode.suffix_decoding import SuffixDecodingProposer
from vllm.v1.worker.gpu_model_runner import (AsyncGPUModelRunnerOutput,
                                             GPUModelRunner)
from vllm.v1.worker.kv_connector_model_runner_mixin import KVConnectorOutput
from vllm.v1.worker.utils import AttentionGroup, bind_kv_cache

import vllm_ascend.envs as envs_ascend
from vllm_ascend.ascend_config import get_ascend_config
from vllm_ascend.ascend_forward_context import (MoECommType,
                                                get_mc2_tokens_capacity,
                                                set_ascend_forward_context,
                                                set_cos_and_sin, set_mc2_mask,
                                                set_mc2_tokens_capacity)
from vllm_ascend.attention.attention_mask import AttentionMaskBuilder
from vllm_ascend.attention.attention_v1 import AscendAttentionState
from vllm_ascend.attention.utils import (AscendCommonAttentionMetadata,
                                         AscendPrefillContextParallelMetadata)
# yapf conflicts with isort for this block
# yapf: disable
from vllm_ascend.compilation.acl_graph import (ACLGraphWrapper,
                                               set_graph_params,
                                               update_attn_dcp_pcp_params,
                                               update_attn_params,
                                               update_mla_attn_dcp_pcp_params,
                                               update_mla_attn_params)
# yapf: enable
from vllm_ascend.eplb.adaptor.vllm_adaptor import VllmEplbAdaptor
from vllm_ascend.eplb.core.eplb_device_transfer_loader import \
    D2DExpertWeightLoader
from vllm_ascend.eplb.core.eplb_utils import EPLBParamUtils
from vllm_ascend.eplb.core.eplb_worker import EplbProcess
from vllm_ascend.eplb.eplb_updator import EplbUpdator
from vllm_ascend.eplb.utils import model_register
from vllm_ascend.ops.weight_prefetch import WeightPrefetchMethod
from vllm_ascend.platform import NPUPlatform
from vllm_ascend.sample.logits_processor import build_logitsprocs
from vllm_ascend.sample.rejection_sampler import AscendRejectionSampler
from vllm_ascend.spec_decode import get_spec_decode_method
from vllm_ascend.spec_decode.eagle_proposer import EagleProposer
from vllm_ascend.spec_decode.interface import SpecDcodeType
from vllm_ascend.spec_decode.mtp_proposer import MtpProposer
from vllm_ascend.utils import (ACL_FORMAT_FRACTAL_ND, ACL_FORMAT_FRACTAL_NZ,
                               AscendDeviceType, ProfileExecuteDuration,
                               enable_sp, get_ascend_device_type, is_enable_nz,
                               is_moe_model, lmhead_tp_enable)
from vllm_ascend.worker.npu_input_batch import NpuInputBatch

if TYPE_CHECKING:
    import xgrammar as xgr  # type: ignore[import-untyped]
    from vllm.v1.core.sched.output import GrammarOutput, SchedulerOutput
else:
    xgr = LazyLoader("xgr", globals(), "xgrammar")

import torch_npu

# if true, allow tensor initialization and casting with internal format (e.g., NZ)
torch.npu.config.allow_internal_format = True

if get_ascend_device_type() == AscendDeviceType._310P:
    torch_npu.npu.set_compile_mode(jit_compile=False)
    ACL_FORMAT = ACL_FORMAT_FRACTAL_NZ
else:
    ACL_FORMAT = ACL_FORMAT_FRACTAL_ND


@dataclass
class GraphCaptureContext:
    stream: torch.npu.Stream


@contextmanager
def graph_capture(device: torch.device):
    """
    `graph_capture` is a context manager which should surround the code that
    is capturing the NPU graph. Its main purpose is to ensure that the
    some operations will be run after the graph is captured, before the graph
    is replayed. It returns a `GraphCaptureContext` object which contains the
    necessary data for the graph capture. Currently, it only contains the
    stream that the graph capture is running on. This stream is set to the
    current NPU stream when the context manager is entered and reset to the
    default stream when the context manager is exited. This is to ensure that
    the graph capture is running on a separate stream from the default stream,
    in order to explicitly distinguish the kernels to capture
    from other kernels possibly launched on background in the default stream.
    """
    graph_capture_context = GraphCaptureContext(
        torch.npu.Stream(device=device))
    stream = graph_capture_context.stream

    # we use nullcontext now
    maybe_ca_context = nullcontext()

    # ensure all initialization operations complete before attempting to
    # capture the graph on another stream
    curr_stream = torch.npu.current_stream()
    if curr_stream != stream:
        stream.wait_stream(curr_stream)

    with torch.npu.stream(stream), maybe_ca_context:
        yield graph_capture_context


class ExecuteModelState(NamedTuple):
    """Ephemeral cached state transferred between execute_model() and
    sample_tokens(), after execute_model() returns None."""

    scheduler_output: "SchedulerOutput"
    logits: torch.Tensor
    spec_decode_metadata: SpecDecodeMetadata | None
    hidden_states: torch.Tensor
    sample_hidden_states: torch.Tensor
    aux_hidden_states: list[torch.Tensor] | None
    kv_connector_output: KVConnectorOutput | None
    attn_metadata: dict[str, Any]
    positions: torch.Tensor


class NPUModelRunner(GPUModelRunner):

    def __init__(self, vllm_config: VllmConfig, device: torch.device):
        with _torch_cuda_wrapper():
            super().__init__(vllm_config, device)

        self.max_num_reqs = self.scheduler_config.max_num_seqs
        self.dp_size = vllm_config.parallel_config.data_parallel_size
        self.dp_rank = vllm_config.parallel_config.data_parallel_rank
        try:
            self.dp_size = vllm_config.parallel_config.data_parallel_size
            self.dp_rank = vllm_config.parallel_config.data_parallel_rank
            self.dcp_size = get_dcp_group().world_size
            self.dcp_rank = get_dcp_group().rank_in_group
            self.pcp_size = get_pcp_group().world_size
            self.pcp_rank = get_pcp_group(
            ).rank_in_group if self.pcp_size > 1 else 0
        except Exception:
            self.dcp_size = 1
            self.dcp_rank = 0
            self.pcp_size = 1
            self.pcp_rank = 0
        if self.pcp_size > 1:
            self.model_config.max_model_len += 2 * self.pcp_size * self.max_num_reqs
        if envs_ascend.VLLM_ASCEND_ENABLE_PREFETCH_MLP:
            self.prefetch_stream = torch.npu.Stream(device=device)
        else:
            self.prefetch_stream = None
        if envs_ascend.VLLM_ASCEND_ENABLE_TOPK_TOPP_OPTIMIZATION:
            # TODO: drop the env config to use ascend sampler by default
            from vllm_ascend.sample.sampler import AscendSampler
            self.sampler = AscendSampler()
        self.attn_mask = None
        self.attn_state = None

        # Ascend-specific configurations
        self.ascend_config = get_ascend_config()
        self.weight_prefetch_method = WeightPrefetchMethod(
            self.ascend_config.weight_prefetch_config)
        # Dump / PrecisionDebugger configuration now comes from AscendConfig
        dump_cfg = self.ascend_config.dump_config
        self.dump_enable = dump_cfg.enable_dump
        self.debugger = None
        if self.dump_enable:
            if self.model_config.enforce_eager:
                from msprobe.pytorch import PrecisionDebugger
                self.debugger = PrecisionDebugger(dump_cfg.config_path)
            else:
                raise RuntimeError(
                    "Dumping/debugging only works in eager mode.")
        # use_hybrid_blocks: if hybrid blocks is used.
        self.use_hybrid_blocks: bool = False
        self.need_accepted_tokens: bool = False

        self.is_multimodal_model = self.model_config.is_multimodal_model
        self.is_pooling_model = self.model_config.pooler_config is not None
        self.enable_prompt_embeds = self.model_config.enable_prompt_embeds

        # Set up Attention
        self.use_sparse = hasattr(self.vllm_config.model_config.hf_config,
                                  "index_topk")
<<<<<<< HEAD
=======
        self.attn_backend = get_attn_backend(0,
                                             self.dtype,
                                             None,
                                             self.block_size,
                                             use_mla=self.model_config.use_mla,
                                             use_sparse=self.use_sparse)

>>>>>>> e32014ac
        self.attn_mask_builder = AttentionMaskBuilder(self.device)

        self._set_up_drafter()

        # kv role
        self.is_kv_producer = False
        self.is_kv_consumer = False
        if vllm_config.kv_transfer_config is not None:
            self.is_kv_producer = vllm_config.kv_transfer_config.is_kv_producer
            self.is_kv_consumer = vllm_config.kv_transfer_config.is_kv_consumer

        set_cos_and_sin(vllm_config, self.max_num_reqs,
                        self.uniform_decode_query_len, self.dtype, self.device)
        set_mc2_tokens_capacity(vllm_config, self.max_num_reqs,
                                self.uniform_decode_query_len)
        set_mc2_mask(vllm_config, self.device)
        self.pcp_allgather_restore_idx = torch.zeros(
            self.max_num_tokens + 2 * self.pcp_size * self.max_num_reqs,
            dtype=torch.int32,
            device=self.device)
        self.cp_kv_recover_idx_for_chunk: List[List[int]] = [
            [] for _ in range(self.pcp_size)
        ]

        self.num_pcp_pads = torch.zeros(self.max_num_reqs, dtype=torch.int32)
        self.pcp_padded_slot_mapping = torch.zeros(
            self.max_num_tokens + 2 * self.pcp_size * self.max_num_reqs,
            dtype=torch.int32,
            device=self.device)
        self.num_actual_tokens_pcp_padded = 0
        if self.speculative_config and self.pcp_size > 1:
            self.input_ids_pcp_full = self._make_buffer(self.max_num_tokens,
                                                        dtype=torch.int32)
            self.query_start_loc_pcp_full = self._make_buffer(
                self.max_num_reqs + 1, dtype=torch.int32)
            self.positions_pcp_full = torch.zeros(self.max_num_tokens,
                                                  dtype=torch.int64,
                                                  device="cpu",
                                                  pin_memory=True)
            self.decode_token_per_req += self.speculative_config.num_speculative_tokens
            self.positions_pcp_full_np = self.positions_pcp_full.numpy()
        self.decode_threshold = 1 + (
            self.speculative_config.num_speculative_tokens
            if self.speculative_config else 0)

        self.use_aclgraph = self._use_aclgraph()

        # NOTE: we need to use `in_profile_run` to determine whether `enable_force_load_balance` is True
        self.in_profile_run = False
        self.dynamic_eplb = self.ascend_config.dynamic_eplb or self.ascend_config.expert_map_record_path
        if self.dynamic_eplb:
            EPLBParamUtils.check_dynamic_eplb(self.ascend_config.dynamic_eplb)
            EPLBParamUtils.check_expert_map_record_path(
                self.ascend_config.expert_map_record_path)
            self.is_eplb_warmuped = False
            self.policy_type = self.ascend_config.eplb_policy_type
            self.eplb_loader = D2DExpertWeightLoader()
            self.manager = Manager()
            self.shared_dict = self.manager.dict({
                "expert_map": None,
                "moe_load": None,
                "expert_maps": None
            })
            self.eplb_process = EplbProcess(shared_dict=self.shared_dict,
                                            policy_type=self.policy_type,
                                            enable_d2d=True)
            self.process = self.eplb_process._launch_process()
            ascend_config = get_ascend_config()
            self.eplb_updator = EplbUpdator(ascend_config, self.eplb_loader,
                                            self.eplb_process, self.process)

        self.use_async_scheduling = self.scheduler_config.async_scheduling
        self.async_output_copy_stream = torch.npu.Stream() if \
            self.use_async_scheduling else None
        self.num_spec_tokens = 0
        if self.speculative_config:
            self.num_spec_tokens = self.speculative_config.num_speculative_tokens  # noqa
        self.valid_sampled_token_count_event: torch.npu.Event | None = None
        self.valid_sampled_token_count_copy_stream: torch.npu.Stream | None = None
        if self.use_async_scheduling and self.num_spec_tokens:
            self.valid_sampled_token_count_event = torch.npu.Event()
            self.valid_sampled_token_count_copy_stream = torch.npu.Stream()
        self.valid_sampled_token_count_cpu = torch.empty(
            self.max_num_reqs,
            dtype=torch.int64,
            device="cpu",
            pin_memory=self.pin_memory,
        )
        # Input Batch
        # NOTE(Chen): Ideally, we should initialize the input batch inside
        # `initialize_kv_cache` based on the kv cache config. However, as in
        # https://github.com/vllm-project/vllm/pull/18298, due to some unknown
        # reasons, we have to initialize the input batch before `load_model`,
        # quantization + weight offloading will fail otherwise. As a temporary
        # solution, we initialize the input batch here, and re-initialize it
        # in `initialize_kv_cache` if the block_sizes here is different from
        # the block_sizes in the kv cache config.
        self.input_batch = NpuInputBatch(
            max_num_reqs=self.max_num_reqs,
            max_model_len=self.model_config.max_model_len,
            max_num_batched_tokens=self.max_num_tokens,
            device=self.device,
            pin_memory=self.pin_memory,
            vocab_size=self.model_config.get_vocab_size(),
            block_sizes=[self.cache_config.block_size],
            kernel_block_sizes=[self.cache_config.block_size],
            is_spec_decode=bool(self.vllm_config.speculative_config),
            logitsprocs=build_logitsprocs(
                self.vllm_config, self.device, self.pin_memory,
                self.is_pooling_model,
                self.vllm_config.model_config.logits_processors),
            is_pooling_model=self.is_pooling_model,
            num_speculative_tokens=(
                self.vllm_config.speculative_config.num_speculative_tokens
                if self.vllm_config.speculative_config else 0),
            cp_kv_cache_interleave_size=self.parallel_config.
            cp_kv_cache_interleave_size,
        )
        self.num_accepted_tokens = self._make_buffer(self.max_num_reqs,
                                                     dtype=torch.int64)
        self.num_draft_tokens = self._make_buffer(self.max_num_reqs,
                                                  dtype=torch.int32)
        self.sampled_token_ids_pinned_cpu = torch.empty(
            (self.max_num_reqs, 1),
            dtype=torch.int32,
            device="cpu",
            pin_memory=self.pin_memory,
        )
        # None in the first PP rank. The rest are set after load_model.
        self.intermediate_tensors: IntermediateTensors | None = None
        self.execute_model_state: ExecuteModelState | None = None
        self.reorder_batch_threshold: int | None = None

    def _init_device_properties(self) -> None:
        self.num_sms = None

    def _sync_device(self) -> None:
        torch.npu.synchronize()

    def _set_up_drafter(self):
        # Set up speculative decoding.
        self.spec_attn_mask = None
        self.drafter: Optional[Union[NgramProposer, EagleProposer, MtpProposer,
                                     SuffixDecodingProposer]] = None
        self.actual_seq_lengths_q: list[int] = []
        self.decode_token_per_req = 1
        if self.speculative_config:
            spec_token_num = self.speculative_config.num_speculative_tokens
            assert spec_token_num > 0
            self.decode_token_per_req = 1 + spec_token_num
            self.spec_attn_mask = self.attn_mask_builder.get_splitfuse_attn_mask(
            )
            if get_pp_group().is_last_rank:
                self.drafter = self._get_drafter()
                self.rejection_sampler = AscendRejectionSampler(self.sampler)
            self.actual_seq_lengths_q = list(
                range(self.decode_token_per_req, self.max_num_tokens + 1,
                      self.decode_token_per_req))
        self.discard_request_indices = self._make_buffer(self.max_num_reqs,
                                                         dtype=torch.int64)
        self.num_discarded_requests = 0

    def _get_drafter(self):
        return get_spec_decode_method(self.speculative_config.method,
                                      self.vllm_config, self.device, self)

    def _use_aclgraph(self) -> bool:
        return self.compilation_config.cudagraph_mode != CUDAGraphMode.NONE and self.compilation_config.mode == CompilationMode.VLLM_COMPILE and not self.model_config.enforce_eager

    def _sync_metadata_across_dp(
            self, num_tokens: int,
            with_prefill: bool) -> tuple[int, Optional[torch.Tensor], bool]:
        # TODO: In vLLM, the only thing that needs to be synced is num_tokens, but in
        # our case, we still need to sync the other two flags as well. So we need to
        # include them in the all_reduce operation, and more over, we CANNOT skip it
        # even if we are running in eager mode, which harms performance.
        # FIXME: Restore the `or self.vllm_config.model_config.enforce_eager` here
        # immediately once the other two flags are no longer needed.
        if self.dp_size == 1:
            return num_tokens, None, with_prefill
        # Sync num_tokens, with_prefill across dp ranks
        num_tokens_tensor = torch.tensor([
            num_tokens if i == self.dp_rank else 0 for i in range(self.dp_size)
        ],
                                         dtype=torch.int32,
                                         device="cpu")

        flags_tensor = torch.tensor([int(with_prefill)],
                                    dtype=torch.int32,
                                    device="cpu")

        packed_tensor = torch.cat([num_tokens_tensor, flags_tensor])
        # use cpu_group to avoid cpu synchronization issue.
        # it can be overlapped with main moell execution on npu.
        dist.all_reduce(packed_tensor, group=get_dp_group().cpu_group)

        # Unpack the results
        num_tokens_across_dp = packed_tensor[:-1]
        synced_flags = packed_tensor[-1:]
        max_tokens_across_dp = torch.max(num_tokens_across_dp).item()
        global_with_prefill = bool(synced_flags[0])

        # Create a tensor for num_tokens_after_padding
        num_tokens_after_padding = torch.tensor([max_tokens_across_dp] *
                                                self.dp_size,
                                                device="cpu",
                                                dtype=torch.int32)

        return max_tokens_across_dp, num_tokens_after_padding, global_with_prefill

    def get_model(self) -> nn.Module:
        # get raw model out of the aclgraph wrapper.
        if isinstance(self.model, ACLGraphWrapper):
            return self.model.unwrap()
        return self.model


    def _make_attention_mask(self, attn_state) -> torch.Tensor:
        # pcp situation.
        if self.attn_mask_builder is None:
            raise ValueError("Attn mask builder is None")
        # Pooling situation.
        if self.model_config.runner_type == "pooling":
            return self.attn_mask_builder.get_attn_mask(2048, torch.bool)

        if self.vllm_config.model_config.use_mla:
            if self.pcp_size > 1:
                return self.attn_mask_builder.get_pcp_mla_mask(self.dtype)
            # mla prefill
            if attn_state != AscendAttentionState.DecodeOnly:
                return self.attn_mask_builder.get_mla_mask(self.dtype)
        return self.attn_mask_builder.get_splitfuse_attn_mask()

    def generate_kv_idx(self, scheduler_output):
        if not self.pcp_size > 1:
            return
        self.cp_kv_recover_idx_for_chunk = [[] for _ in range(self.pcp_size)]

        for i, req_id in enumerate(self.input_batch.req_ids):
            num_scheduled_tokens = scheduler_output.num_scheduled_tokens[
                req_id]
            is_prefill = self.input_batch.num_computed_tokens_cpu[
                i] < self.input_batch.num_prompt_tokens[i]
            if is_prefill:
                num_cp_padded_scheduled_tokens = cdiv(
                    num_scheduled_tokens,
                    2 * self.pcp_size) * (2 * self.pcp_size)
                full_indices = list(
                    range(self.max_num_tokens * self.pcp_size * self.dcp_size +
                          self.pcp_size * self.dcp_size * self.max_num_reqs))
                chunk_size = num_cp_padded_scheduled_tokens // (2 *
                                                                self.pcp_size)
                num_added_recover_tokens = len(
                    self.cp_kv_recover_idx_for_chunk[0]) * self.pcp_size
                for rank in range(self.pcp_size):
                    self.cp_kv_recover_idx_for_chunk[rank].extend(
                        full_indices[rank * chunk_size +
                                     num_added_recover_tokens:(rank + 1) *
                                     chunk_size + num_added_recover_tokens])
                    self.cp_kv_recover_idx_for_chunk[rank].extend(
                        full_indices[num_cp_padded_scheduled_tokens -
                                     (rank + 1) * chunk_size +
                                     num_added_recover_tokens:
                                     num_cp_padded_scheduled_tokens -
                                     rank * chunk_size +
                                     num_added_recover_tokens])

        cp_kv_recover_idx_for_chunk = torch.from_numpy(
            np.concatenate(
                self.cp_kv_recover_idx_for_chunk)).to(device=self.device)
        cp_kv_recover_idx_for_chunk.copy_(torch.tensor(
            np.array(self.cp_kv_recover_idx_for_chunk).flatten().tolist()),
                                          non_blocking=True)
        self.cp_kv_recover_idx_for_chunk = cp_kv_recover_idx_for_chunk.to(
            torch.float32).argsort().to(torch.int32)

    def _prepare_inputs(
        self,
        scheduler_output: "SchedulerOutput",
        intermediate_tensors: Optional[IntermediateTensors] = None,
    ) -> tuple[dict[str, Any], torch.Tensor, np.ndarray, int, torch.Tensor,
               int, torch.Tensor, SpecDecodeMetadata, Optional[torch.Tensor],
               Optional[torch.Tensor], Optional[torch.Tensor], int]:
        total_num_scheduled_tokens = scheduler_output.total_num_scheduled_tokens
        assert total_num_scheduled_tokens > 0
        num_reqs = self.input_batch.num_reqs
        assert num_reqs > 0

        # OPTIMIZATION: Start copying the block table first.
        # This way, we can overlap the copy with the following CPU operations.
        self.input_batch.block_table.commit_block_table(num_reqs)

        # Get the number of scheduled tokens for each request.
        req_ids = self.input_batch.req_ids
        tokens = [scheduler_output.num_scheduled_tokens[i] for i in req_ids]
        num_scheduled_tokens = np.array(tokens, dtype=np.int32)

        req_indices = np.repeat(self.arange_np[:num_reqs],
                                num_scheduled_tokens)
        _, arange = self._get_cumsum_and_arange(num_scheduled_tokens)
        positions_np = np.add(
            self.input_batch.num_computed_tokens_cpu[req_indices],
            arange,
        )

        self.input_batch.block_table.compute_slot_mapping(
            req_indices, positions_np)
        self.input_batch.block_table.commit_slot_mapping(
            total_num_scheduled_tokens)
        if self.pcp_size > 1:
            if not self.vllm_config.model_config.use_mla:
                self.generate_kv_idx(scheduler_output)
            tokens, position_pcp, pcp_unpad_mask = self._update_tokens_for_pcp(
                tokens)
            num_scheduled_tokens = np.array(tokens, dtype=np.int32)
            total_num_scheduled_tokens = sum(num_scheduled_tokens[:num_reqs])
        else:
            position_pcp, pcp_unpad_mask = None, None
            self.num_pcp_pads = self.num_pcp_pads[:num_reqs]

        total_num_pcp_pads = sum(self.num_pcp_pads)
        max_num_scheduled_tokens = max(tokens)
        num_valid_tokens = np.array([
            num_tokens -
            len(scheduler_output.scheduled_spec_decode_tokens.get(i, []))
            for num_tokens, i in zip(tokens, req_ids)
        ],
                                    dtype=np.int32)

        if (self.use_aclgraph and total_num_scheduled_tokens
                <= self.cudagraph_batch_sizes[-1]):
            # Add padding to the batch size.
            num_input_tokens = self.vllm_config.pad_for_cudagraph(
                total_num_scheduled_tokens)
        elif self.use_aclgraph and enable_sp(self.vllm_config):
            # When using aclgraph, if total_num_scheduled_tokens exceeds the maximum graph size,
            # the model will fall back to running its FX graph in eager mode.
            # In this case, when sequence parallelism is enabled, we need to pad tokens to align
            # with tp_size because pad_size cannot be captured by the FX graph
            tp_size = self.vllm_config.parallel_config.tensor_parallel_size
            num_input_tokens = math.ceil(
                total_num_scheduled_tokens / tp_size) * tp_size
        else:
            # Eager mode.
            num_input_tokens = total_num_scheduled_tokens

        # Get the attention state.
        attn_state = self._build_attn_state(num_reqs, num_scheduled_tokens,
                                            num_valid_tokens)
        self.attn_state = attn_state  # type: ignore

        # Determine if it's a splitfuse batch
        with_prefill = attn_state not in [
            AscendAttentionState.DecodeOnly, AscendAttentionState.SpecDecoding
        ]

        self.query_lens = torch.from_numpy(num_scheduled_tokens)

        # Get info across DP ranks.
        # NOTE: maybe_padded_num_tokens is only used when using TorchAir with DP,
        # Otherwise, it's just max_tokens_across_dp_cpu
        (maybe_padded_num_tokens, num_tokens_across_dp,
         with_prefill) = self._sync_metadata_across_dp(num_input_tokens,
                                                       with_prefill)

        # TODO: Now that num_input_tokens is basically identical with maybe_padded_num_tokens
        # We should consider removing maybe_padded_num_tokens later
        num_input_tokens = maybe_padded_num_tokens

        # Hot-Swap lora model
        if self.lora_config:
            self.set_active_loras(self.input_batch, num_scheduled_tokens)

        # Get request indices.
        # E.g., [2, 5, 3] -> [0, 0, 1, 1, 1, 1, 1, 2, 2, 2]
        req_indices = np.repeat(self.arange_np[:num_reqs],
                                num_scheduled_tokens)

        # cu_num_tokens: [2, 5, 3] -> [2, 7, 10]
        # arange: [0, 1, 0, 1, 2, 3, 4, 0, 1, 2]
        cu_num_tokens, arange = self._get_cumsum_and_arange(
            num_scheduled_tokens)

        if self.pcp_size > 1:
            positions_np = self.positions.np[:total_num_scheduled_tokens]
            np.add(self.input_batch.num_computed_tokens_cpu[req_indices],
                   position_pcp[:total_num_scheduled_tokens],
                   out=positions_np)
        else:
            self.positions.np[:total_num_scheduled_tokens] = positions_np

        # Calculate M-RoPE positions.
        # Only relevant for models using M-RoPE (e.g, Qwen2-VL)
        if self.uses_mrope:
            self._calc_mrope_positions(scheduler_output)

            # Only relevant for models using M-RoPE (e.g, Qwen2-VL)
            self.mrope_positions.gpu[:, :total_num_scheduled_tokens].copy_(
                self.mrope_positions.cpu[:, :total_num_scheduled_tokens],
                non_blocking=True)

        # Get token indices.
        # E.g., [0, 1, 0, 1, 2, 3, 4, 0, 1, 2]
        # -> [0, 1, M, M + 1, M + 2, M + 3, M + 4, 2 * M, 2 * M + 1, 2 * M + 2]
        # where M is the max_model_len.
        token_indices = (positions_np +
                         req_indices * self.input_batch.token_ids_cpu.shape[1])
        token_indices_tensor = torch.from_numpy(token_indices)
        # Prepare input_ids.
        # NOTE(woosuk): We use torch.index_select instead of np.take here
        # because torch.index_select is much faster than np.take for large
        # tensors.
        torch.index_select(self.input_batch.token_ids_cpu_tensor.flatten(),
                           0,
                           token_indices_tensor,
                           out=self.input_ids.cpu[:total_num_scheduled_tokens])
        if self.enable_prompt_embeds:
            is_token_ids = self.input_batch.is_token_ids_tensor.flatten()
            torch.index_select(
                is_token_ids,
                0,
                token_indices_tensor,
                out=self.is_token_ids.cpu[:total_num_scheduled_tokens])

        # Because we did not pre-allocate a massive prompt_embeds CPU tensor on
        # the InputBatch, we need to fill in the prompt embeds into the expected
        # spots in the GpuModelRunner's pre-allocated prompt_embeds tensor.
        if self.input_batch.req_prompt_embeds and (self.is_multimodal_model or
                                                   self.enable_prompt_embeds):
            output_idx = 0
            for req_idx in range(num_reqs):
                num_sched = num_scheduled_tokens[req_idx]

                # Skip if this request doesn't have embeddings
                if req_idx not in self.input_batch.req_prompt_embeds:
                    output_idx += num_sched
                    continue

                # Skip if no tokens scheduled
                if num_sched <= 0:
                    output_idx += num_sched
                    continue

                req_embeds = self.input_batch.req_prompt_embeds[req_idx]
                start_pos = self.input_batch.num_computed_tokens_cpu[req_idx]

                # Skip if trying to read beyond available embeddings
                if start_pos >= req_embeds.shape[0]:
                    output_idx += num_sched
                    continue

                # Copy available embeddings
                end_pos = start_pos + num_sched
                actual_end = min(end_pos, req_embeds.shape[0])
                actual_num_sched = actual_end - start_pos

                if actual_num_sched > 0:
                    self.inputs_embeds.cpu[output_idx:output_idx +
                                           actual_num_sched].copy_(
                                               req_embeds[start_pos:actual_end]
                                           )

                output_idx += num_sched

        self.query_start_loc.np[0] = 0
        self.query_start_loc.np[1:num_reqs + 1] = cu_num_tokens
        self.query_start_loc.gpu[:num_reqs + 1].copy_(
            self.query_start_loc.cpu[:num_reqs + 1], non_blocking=True)

        self.seq_lens.np[:num_reqs] = (
            self.input_batch.num_computed_tokens_cpu[:num_reqs] +
            num_scheduled_tokens)
        self.seq_lens.gpu[:num_reqs].copy_(self.seq_lens.cpu[:num_reqs],
                                           non_blocking=True)

        # Fill unused with -1. Needed for reshape_and_cache
        self.query_start_loc.gpu[num_reqs + 1:].fill_(-1)
        self.seq_lens.gpu[num_reqs:].fill_(0)

        self.query_lens = torch.from_numpy(num_scheduled_tokens)

        # Copy the tensors to the NPU.
        self._prepare_input_ids(scheduler_output, total_num_scheduled_tokens,
                                cu_num_tokens)
        self.positions.cpu[total_num_scheduled_tokens:num_input_tokens].zero_()
        self.positions.gpu[:num_input_tokens].copy_(
            self.positions.cpu[:num_input_tokens], non_blocking=True)

        attn_state = self._build_attn_state(num_reqs, num_scheduled_tokens,
                                            num_valid_tokens)
        self.attn_mask = self._make_attention_mask(attn_state)
        self.attn_state = attn_state  # type: ignore

        self.with_prefill = with_prefill
        self.num_tokens_across_dp = num_tokens_across_dp
        self._update_graph_pad_size(with_prefill, maybe_padded_num_tokens)
        attn_metadata: dict[str, Any] = {}

        # Record the index of requests that should not be sampled,
        # so that we could clear the sampled tokens before returning
        num_tokens = [
            self.requests[r].num_tokens for r in self.input_batch.req_ids
        ]
        num_tokens_np = np.array(num_tokens, dtype=np.int32)
        num_reqs = self.input_batch.num_reqs
        if self.pcp_size > 1:
            # while pcp > 1, we need the original num_scheduled_tokens before split
            # to calculate discard_requests_mask
            tokens_original = [
                scheduler_output.num_scheduled_tokens[i] for i in req_ids
            ]
            original_seq_lens_np = (
                self.input_batch.num_computed_tokens_cpu[:num_reqs] +
                np.array(tokens_original, dtype=np.int32))
            discard_requests_mask = original_seq_lens_np < num_tokens_np
        else:
            discard_requests_mask = self.seq_lens.np[:num_reqs] < num_tokens_np

        discard_request_indices = np.nonzero(discard_requests_mask)[0]
        self.num_discarded_requests = len(discard_request_indices)
        self.discard_request_indices.np[:self.num_discarded_requests] = (
            discard_request_indices)
        self.discard_request_indices.copy_to_gpu(self.num_discarded_requests)

        # _prepare_inputs may reorder the batch, so we must gather
        # multi-modal outputs after that to ensure the correct order
        if self.is_multimodal_model:
            with self.maybe_get_ec_connector_output(
                    scheduler_output,
                    encoder_cache=self.encoder_cache,
            ):
                # Run the multimodal encoder if any.
                self._execute_mm_encoder(scheduler_output)

                # NOTE(woosuk): To unify token ids and soft tokens (vision
                # embeddings), we always use embeddings (rather than token ids)
                # as input to the multimodal model, even when the input is text.
                input_ids = self.input_ids.gpu[:total_num_scheduled_tokens]
                mm_embeds, is_mm_embed = self._gather_mm_embeddings(
                    scheduler_output)

            inputs_embeds = self.model.embed_input_ids(
                input_ids,
                multimodal_embeddings=mm_embeds,
                is_multimodal=is_mm_embed,
            )

            # TODO(woosuk): Avoid the copy. Optimize.
            self.inputs_embeds.gpu[:total_num_scheduled_tokens].copy_(
                inputs_embeds)
            inputs_embeds = self.inputs_embeds.gpu[:num_input_tokens]
            input_ids = None
        elif self.enable_prompt_embeds and get_pp_group().is_first_rank:
            # Get the input embeddings for the tokens that are not input embeds,
            # then put them into the appropriate positions.
            # TODO(qthequartermasterman): Since even when prompt embeds are
            # enabled, (a) not all requests will use prompt embeds, and (b)
            # after the initial prompt is processed, the rest of the generated
            # tokens will be token ids, it is not desirable to have the
            # embedding layer outside of the acl graph all the time. The v0
            # engine avoids this by "double compiling" the acl graph, once
            # with input_ids and again with inputs_embeds, for all num_tokens.
            # If a batch only has token ids, then including the embedding layer
            # in the acl graph will be more performant (like in the else case
            # below).
            token_ids_idx = self.is_token_ids.gpu[:total_num_scheduled_tokens] \
                .nonzero(as_tuple=False) \
                .squeeze(1)
            # Some tokens ids may need to become embeds
            if token_ids_idx.numel() > 0:
                token_ids = self.input_ids.gpu[token_ids_idx]
                tokens_to_embeds = self.model.embed_input_ids(
                    input_ids=token_ids)
                self.inputs_embeds.gpu[token_ids_idx] = tokens_to_embeds

            inputs_embeds = self.inputs_embeds.gpu[:num_input_tokens]
            input_ids = None
        else:
            # For text-only models, we use token ids as input.
            # While it is possible to use embeddings as input just like the
            # multimodal models, it is not desirable for performance since
            # then the embedding layer is not included in the ACL graph.
            input_ids = self.input_ids.gpu[:num_input_tokens]
            inputs_embeds = None
        positions = self.positions.gpu[:num_input_tokens]
        input_ids, positions = self._update_input_ids_and_positions(
            input_ids, positions, num_input_tokens, with_prefill,
            maybe_padded_num_tokens)

        # type: ignore
        if get_pp_group().is_first_rank:
            intermediate_tensors = None
        else:
            assert intermediate_tensors is not None
            assert self.intermediate_tensors is not None
            for k, v in intermediate_tensors.items():
                self.intermediate_tensors[k][:num_input_tokens].copy_(
                    v[:num_input_tokens], non_blocking=True)
            intermediate_tensors = IntermediateTensors({
                k: v[:num_input_tokens]
                for k, v in self.intermediate_tensors.items()
            })

        use_spec_decode = len(
            scheduler_output.scheduled_spec_decode_tokens) > 0
        if not use_spec_decode:
            # NOTE(woosuk): Due to chunked prefills, the batch may contain
            # partial requests. While we should not sample any token
            # from these partial requests, we do so for simplicity.
            # We will ignore the sampled tokens from the partial requests.
            # TODO: Support prompt logprobs.
            spec_decode_metadata = None
            if self.pcp_size * self.dcp_size > 1:
                logits_indices = torch.from_numpy(
                    cu_num_tokens
                ) * self.pcp_size - self.num_pcp_pads[:num_reqs] - 1
                logits_indices = logits_indices.pin_memory().to(
                    self.device, non_blocking=True)
            else:
                logits_indices = self.query_start_loc.gpu[1:num_reqs + 1] - 1
        else:
            # Get the number of draft tokens for each request.
            # Iterate over the dictionary rather than all requests since not all
            # requests have draft tokens.
            num_draft_tokens = np.zeros(num_reqs, dtype=np.int32)
            for req_id, draft_token_ids in (
                    scheduler_output.scheduled_spec_decode_tokens.items()):
                req_idx = self.input_batch.req_id_to_index[req_id]
                num_draft_tokens[req_idx] = len(draft_token_ids)

            spec_decode_metadata = self._calc_spec_decode_metadata(
                num_draft_tokens, cu_num_tokens, self.num_pcp_pads[:num_reqs])
            logits_indices = spec_decode_metadata.logits_indices
            self.num_draft_tokens.np[:num_reqs] = num_draft_tokens
            self.num_draft_tokens.np[num_reqs:].fill(0)
            self.num_draft_tokens.copy_to_gpu()
        # save logits_indices for pcp spec decode usage
        self.logits_indices = logits_indices

        # Used in the below loop.
        # query_start_loc_cpu = self.query_start_loc.cpu[:num_reqs + 1]
        num_computed_tokens_cpu = (
            self.input_batch.num_computed_tokens_cpu_tensor[:num_reqs])
        self.spec_decode_common_attn_metadata = None
        if use_spec_decode and self.need_accepted_tokens:
            self.num_accepted_tokens.np[:num_reqs] = (
                self.input_batch.num_accepted_tokens_cpu[:num_reqs])
            self.num_accepted_tokens.np[num_reqs:].fill(1)
            self.num_accepted_tokens.copy_to_gpu()

        if self.speculative_config and self.pcp_size > 1:
            self._generate_pcp_mtp_input(
                num_reqs, scheduler_output.total_num_scheduled_tokens,
                scheduler_output.num_scheduled_tokens)

        long_seq_metadata = self._generate_pcp_metadata(
            total_num_scheduled_tokens)
        # Prepare the attention metadata for each KV cache group and make layers
        # in the same group share the same metadata.
        for kv_cache_group_id, kv_cache_group_spec in enumerate(
                self.kv_cache_config.kv_cache_groups):
            slot_mapping_size = (total_num_scheduled_tokens
                                 if self.pcp_size == 1 else
                                 total_num_scheduled_tokens * self.pcp_size -
                                 total_num_pcp_pads)
            if isinstance(kv_cache_group_spec.kv_cache_spec,
                          EncoderOnlyAttentionSpec):
                # Encoder-only layers do not have KV cache, so we need to
                # create a dummy block table and slot mapping for them.
                blk_table_tensor = torch.zeros(
                    (num_reqs, 1),
                    dtype=torch.int32,
                    device=self.device,
                )
                slot_mapping = torch.zeros(
                    (total_num_scheduled_tokens, ),
                    dtype=torch.int64,
                    device=self.device,
                )
            else:
                blk_table = self.input_batch.block_table[kv_cache_group_id]
                blk_table_tensor = blk_table.get_device_tensor(num_reqs)
                slot_mapping = blk_table.slot_mapping.gpu[:slot_mapping_size]
                blk_table.slot_mapping.gpu[slot_mapping_size:].fill_(0)
                if self.pcp_size > 1:
                    slot_mapping_for_pcp = blk_table.slot_mapping.gpu[:
                                                                      long_seq_metadata
                                                                      .
                                                                      num_actual_tokens_pcp_padded]
                    slot_mapping_for_pcp[slot_mapping_size:].fill_(-1)
                    assert pcp_unpad_mask is not None
                    pcp_padded_slot_mapping = self.pcp_padded_slot_mapping[:
                                                                           pcp_unpad_mask
                                                                           .
                                                                           shape[
                                                                               0]]
                    pcp_padded_slot_mapping.fill_(-1)
                    pcp_padded_slot_mapping[
                        pcp_unpad_mask] = slot_mapping_for_pcp[:
                                                               slot_mapping_size]
                    slot_mapping_for_pcp[:long_seq_metadata.
                                         num_actual_tokens_pcp_padded] = pcp_padded_slot_mapping
                    slot_mapping = slot_mapping_for_pcp

            # Make AscendCommonAttentionMetadata
            common_attn_metadata = AscendCommonAttentionMetadata(
                query_start_loc=self.query_start_loc.gpu[:num_reqs + 1],
                query_start_loc_cpu=self.query_start_loc.cpu[:num_reqs + 1],
                seq_lens_cpu=self.seq_lens.cpu[:num_reqs],
                seq_lens=self.seq_lens.cpu[:num_reqs],
                num_reqs=num_reqs,
                num_actual_tokens=slot_mapping_size,
                num_input_tokens=num_input_tokens,
                actual_seq_lengths_q=self.actual_seq_lengths_q,
                # TODO: change this to the right block table for linear attn
                block_table_tensor=blk_table_tensor[:num_reqs],
                slot_mapping=slot_mapping,
                num_computed_tokens_cpu=num_computed_tokens_cpu,
                positions=self.positions.gpu,
                attn_mask=self.attn_mask,
                spec_attn_mask=self.spec_attn_mask,
                attn_state=self.attn_state,
                is_only_prefill=bool(np.all(num_valid_tokens != 1)),
                max_query_len=max_num_scheduled_tokens,
                graph_pad_size=self.graph_pad_size,
                decode_token_per_req=self.decode_token_per_req,
                prefill_context_parallel_metadata=long_seq_metadata,
            )

            if self.speculative_config and self.pcp_size > 1:
                # For pcp + spec decode, we flatten block_table
                # to avoid irregular spec_attn_mask shape, e.g.,
                # num_decode_req=2, num_prefill_req=3, num_speculative_tokens=1,
                # ori block_table: # [d0, d1, p0, p1, p2]
                # (num_reqs_d + num_reqs_p, max_num_blocks),
                # flattened block_table: [d0, d0, d1, d1, p0, p1, p2]
                # (num_reqs_d * decode_threshold + num_reqs_p, max_num_blocks),
                ori_query_lens = self.query_start_loc_pcp_full.cpu[1:num_reqs+1] - \
                    self.query_start_loc_pcp_full.cpu[:num_reqs]
                num_prefill_reqs = (ori_query_lens
                                    > self.decode_threshold).sum().item()
                num_decode_reqs = num_reqs - num_prefill_reqs
                num_decode_reqs_flatten = num_decode_reqs * self.decode_threshold
                blk_table_tensor[
                    num_decode_reqs_flatten:num_decode_reqs_flatten +
                    num_prefill_reqs].copy_(
                        blk_table_tensor[num_decode_reqs:num_decode_reqs +
                                         num_prefill_reqs].clone())
                blk_table_tensor[:num_decode_reqs_flatten].copy_(
                    blk_table_tensor[:num_decode_reqs].repeat_interleave(
                        self.decode_threshold, dim=0))
                common_attn_metadata.block_table_tensor = \
                    blk_table_tensor[:num_decode_reqs_flatten + num_prefill_reqs]

            if self.speculative_config and \
                self.spec_decode_common_attn_metadata is None:
                self.spec_decode_common_attn_metadata = common_attn_metadata

            for attn_group in self.attn_groups[kv_cache_group_id]:
                common_prefix_len = 0
                extra_attn_metadata_args = {}
                builder = attn_group.get_metadata_builder()
                if isinstance(builder, GDNAttentionMetadataBuilder):
                    if use_spec_decode:
                        extra_attn_metadata_args = dict(
                            num_accepted_tokens=self.num_accepted_tokens.
                            gpu[:num_reqs],
                            num_decode_draft_tokens_cpu=self.num_draft_tokens.
                            gpu[:num_reqs],
                        )
                    attn_metadata_i = builder.build(
                        common_prefix_len=common_prefix_len,
                        common_attn_metadata=common_attn_metadata,
                        **extra_attn_metadata_args)
                elif self.model_config.runner_type == "pooling":
                    attn_metadata_i = builder.build(
                        common_prefix_len=common_prefix_len,
                        common_attn_metadata=common_attn_metadata,
                        **extra_attn_metadata_args)
                else:
                    attn_metadata_i = builder.build(
                        common_prefix_len=common_prefix_len,
                        common_attn_metadata=common_attn_metadata,
                        model=self.get_model(),
                        **extra_attn_metadata_args)

                for layer_name in attn_group.layer_names:
                    attn_metadata[layer_name] = attn_metadata_i

        if lmhead_tp_enable():
            max_num_reqs_across_dp = maybe_padded_num_tokens if not with_prefill else self.max_num_reqs
            logits_indices = nn.functional.pad(
                logits_indices,
                (0, max_num_reqs_across_dp - logits_indices.shape[0]))

        return (attn_metadata, positions, num_scheduled_tokens,
                num_input_tokens, num_tokens_across_dp,
                maybe_padded_num_tokens, logits_indices, spec_decode_metadata,
                input_ids, inputs_embeds, intermediate_tensors,
                max_num_scheduled_tokens)

    def _init_model_kwargs(self):
        model_kwargs = dict[str, Any]()
        num_reqs = self.input_batch.num_reqs

        num_pooling_reqs = len(self.input_batch.pooling_params)

        if num_pooling_reqs == 0:
            return model_kwargs

        pooling_params = self.input_batch.get_pooling_params()

        assert num_pooling_reqs == num_reqs

        token_type_id_requests = dict[int, Any]()
        for i, param in enumerate(pooling_params):
            if param.extra_kwargs is not None and \
            (token_types := param.extra_kwargs.get(
                "compressed_token_type_ids")) is not None:
                token_type_id_requests[i] = token_types

        if len(token_type_id_requests) == 0:
            return model_kwargs

        seq_lens = self.seq_lens[:num_reqs]
        token_type_ids = []

        for i in range(num_reqs):
            pos = token_type_id_requests.get(i, seq_lens[i])
            ids = (torch.arange(seq_lens[i]) >= pos).int()
            token_type_ids.append(ids)

        model_kwargs["token_type_ids"] = torch.concat(token_type_ids).to(
            device=self.device)
        return model_kwargs

    def _generate_process_reqs_hidden_states(self, attn_metadata, with_prefill,
                                             maybe_padded_num_tokens,
                                             input_ids, positions,
                                             intermediate_tensors,
                                             inputs_embeds):
        assert self.model is not None
        hidden_states = self.model(input_ids=input_ids,
                                   positions=positions,
                                   intermediate_tensors=intermediate_tensors,
                                   inputs_embeds=inputs_embeds,
                                   **self._init_model_kwargs())

        forward_context = get_forward_context()
        if forward_context.cudagraph_runtime_mode == CUDAGraphMode.FULL \
            and not self.use_sparse:
            # TODO: maybe_padded_num_tokens will be removed, use num_input_tokens instead
            if self.vllm_config.model_config.use_mla:
                if self.pcp_size * self.dcp_size > 1:
                    # FIXME: Try using `auto_dispatch_capture=True`
                    update_mla_attn_dcp_pcp_params(self.update_stream,
                                                   forward_context,
                                                   maybe_padded_num_tokens)
                else:
                    # FIXME: Try using `auto_dispatch_capture=True`
                    update_mla_attn_params(self.update_stream, forward_context,
                                           maybe_padded_num_tokens,
                                           self.speculative_config)
            else:
                if self.pcp_size * self.dcp_size > 1:
                    update_attn_dcp_pcp_params(self.update_stream,
                                               forward_context,
                                               maybe_padded_num_tokens)
                else:
                    update_attn_params(self.update_stream, forward_context,
                                       maybe_padded_num_tokens)

        if get_forward_context().sp_enabled:
            hidden_states = tensor_model_parallel_all_gather(hidden_states, 0)
            pad_size = get_forward_context().pad_size
            if pad_size > 0:
                hidden_states = hidden_states[:-pad_size, :]

        if self.pcp_size > 1:
            hidden_states = get_pcp_group().all_gather(
                hidden_states[:self.num_actual_tokens_pcp_padded //
                              self.pcp_size], 0)
            hidden_states = torch.index_select(
                hidden_states, 0,
                self.pcp_allgather_restore_idx[:hidden_states.shape[0]])
        return hidden_states

    def _build_attn_state(self, num_reqs, num_scheduled_tokens,
                          num_valid_tokens):
<<<<<<< HEAD
        if np.array_equal(self.seq_lens.np[:num_reqs], num_scheduled_tokens):
=======
        if self.model_config.runner_type == "pooling":
            if isinstance(
                    self.kv_cache_config.kv_cache_groups[0].kv_cache_spec,
                    EncoderOnlyAttentionSpec):
                attn_state = AscendAttentionState.PrefillNoCache
            else:
                attn_state = AscendAttentionState.PrefillCacheHit
        elif np.array_equal(self.seq_lens_np[:num_reqs], num_scheduled_tokens):
>>>>>>> e32014ac
            attn_state = AscendAttentionState.PrefillNoCache
        # We assume it is the decode stage, where prefill occurs but only one token is not hit in cache.
        elif np.all(num_scheduled_tokens == 1):
            attn_state = AscendAttentionState.DecodeOnly
            if self.speculative_config and self.speculative_config.method == 'mtp':
                # SpecDecoding now supports seq_len=1 and seq_len=2
                # In Prefilling Decoding Disaggregation scenario, SpecDecoding need to supports seq_len=1
                attn_state = AscendAttentionState.SpecDecoding
        # Speculative decoding.
        elif np.all(num_valid_tokens == 1):
            if self.speculative_config and self.speculative_config.method == 'mtp':
                attn_state = AscendAttentionState.SpecDecoding
            else:
                attn_state = AscendAttentionState.ChunkedPrefill
        # splitfuse
        elif self.scheduler_config.enable_chunked_prefill:
            attn_state = AscendAttentionState.ChunkedPrefill
        else:
            attn_state = AscendAttentionState.PrefillCacheHit
        return attn_state

    def _update_graph_pad_size(self, with_prefill, graph_pad_size):
        self.graph_pad_size = -1

    def _update_input_ids_and_positions(self, input_ids, positions,
                                        num_input_tokens, with_prefill,
                                        maybe_padded_num_tokens):
        if self.uses_mrope:
            positions = self.mrope_positions.gpu[:, :num_input_tokens]
        return input_ids, positions

    def _calc_spec_decode_metadata(
        self,
        num_draft_tokens: np.ndarray,
        cu_num_scheduled_tokens: np.ndarray,
        num_pcp_pads: np.ndarray,
    ) -> SpecDecodeMetadata:
        # Inputs:
        # cu_num_scheduled_tokens:  [  4, 104, 107, 207, 209]
        # num_draft_tokens:         [  3,   0,   2,   0,   1]
        # Outputs:
        # cu_num_draft_tokens:      [  3,   3,   5,   5,   6]
        # logits_indices:           [  0,   1,   2,   3, 103, 104, 105, 106,
        #                            206, 207, 208]
        # target_logits_indices:    [  0,   1,   2,   5,   6,   9]
        # bonus_logits_indices:     [  3,   4,   7,   8,  10]

        # Compute the logits indices.
        # [4, 1, 3, 1, 2]
        num_sampled_tokens = num_draft_tokens + 1
        # Step 1. [4, 5, 8, 9, 11]
        cu_num_sampled_tokens = np.cumsum(num_sampled_tokens, dtype=np.int32)
        total_num_sampled_tokens = cu_num_sampled_tokens[-1]
        # Step 2. [0, 0, 0, 0, 4, 5, 5, 5, 8, 9, 9]
        cumsums_offsets = np.repeat(cu_num_sampled_tokens - num_sampled_tokens,
                                    num_sampled_tokens)
        # Step 3. [0, 1, 2, 3, 0, 0, 1, 2, 0, 0, 1]
        arange = self.arange_np[:total_num_sampled_tokens] - cumsums_offsets
        # Step 4. [0, 0, 0, 0, 103, 104, 104, 104, 206, 207, 207]
        logits_indices = np.repeat(
            cu_num_scheduled_tokens - num_sampled_tokens, num_sampled_tokens)
        # Step 5. [0, 1, 2, 3, 103, 104, 105, 106, 206, 207, 208]
        logits_indices += arange

        # while pcp > 1, decode results may contain padding (from pcp all-gather),
        # update logits_indices after getting draft_token_ids from ori logits_indices
        if self.pcp_size > 1:
            cu_num_scheduled_tokens = cu_num_scheduled_tokens * self.pcp_size - num_pcp_pads
            logits_indices_pcp = np.repeat(
                cu_num_scheduled_tokens - num_sampled_tokens,
                num_sampled_tokens)
            logits_indices_pcp += arange
            logits_indices_pcp = torch.from_numpy(
                logits_indices_pcp).pin_memory().to(self.device,
                                                    non_blocking=True)

        # Compute the bonus logits indices.
        bonus_logits_indices = cu_num_sampled_tokens - 1

        # Compute the draft logits indices.
        # [3, 3, 5, 5, 6]
        cu_num_draft_tokens = np.cumsum(num_draft_tokens, dtype=np.int32)
        total_num_draft_tokens = cu_num_draft_tokens[-1]
        # [0, 0, 0, 3, 3, 5]
        cumsums_offsets = np.repeat(cu_num_draft_tokens - num_draft_tokens,
                                    num_draft_tokens)
        # [0, 1, 2, 0, 1, 0]
        arange = self.arange_np[:total_num_draft_tokens] - cumsums_offsets
        # [0, 0, 0, 5, 5, 9]
        target_logits_indices = np.repeat(
            cu_num_sampled_tokens - num_sampled_tokens, num_draft_tokens)
        # [0, 1, 2, 5, 6, 9]
        target_logits_indices += arange

        # TODO: Optimize the CPU -> NPU copy.
        cu_num_draft_tokens = (
            torch.from_numpy(cu_num_draft_tokens).pin_memory().to(
                self.device, non_blocking=True))
        cu_num_sampled_tokens = (
            torch.from_numpy(cu_num_sampled_tokens).pin_memory().to(
                self.device, non_blocking=True))
        logits_indices = (torch.from_numpy(logits_indices).pin_memory().to(
            self.device, non_blocking=True))
        target_logits_indices = (
            torch.from_numpy(target_logits_indices).pin_memory().to(
                self.device, non_blocking=True))
        bonus_logits_indices = torch.from_numpy(
            bonus_logits_indices).pin_memory().to(self.device,
                                                  non_blocking=True)

        # Compute the draft token ids.
        # draft_token_indices:      [  1,   2,   3, 105, 106, 208]
        draft_token_ids = self.input_ids.gpu[logits_indices]
        draft_token_ids = draft_token_ids[target_logits_indices + 1]
        if self.pcp_size > 1:
            logits_indices = logits_indices_pcp
        metadata = SpecDecodeMetadata(
            draft_token_ids=draft_token_ids,
            num_draft_tokens=num_draft_tokens.tolist(),
            cu_num_draft_tokens=cu_num_draft_tokens,
            cu_num_sampled_tokens=cu_num_sampled_tokens,
            target_logits_indices=target_logits_indices,
            bonus_logits_indices=bonus_logits_indices,
            logits_indices=logits_indices,
        )
        return metadata

    def propose_draft_token_ids(
        self,
        valid_sampled_token_ids: torch.Tensor | list[list[int]],
        sampling_metadata: SamplingMetadata,
        scheduler_output: "SchedulerOutput",
        spec_decode_metadata: SpecDecodeMetadata,
        positions: torch.Tensor,
        num_scheduled_tokens: int,
        hidden_states: torch.Tensor,
        attn_metadata: dict[str, Any],
        aux_hidden_states: torch.Tensor = None,
    ) -> Optional[list[list[int]]]:
        if not self.drafter:
            # Speculative decoding is not enabled.
            draft_token_ids = None
        else:
            draft_token_ids = self.drafter.generate_token_ids(
                valid_sampled_token_ids, sampling_metadata, scheduler_output,
                spec_decode_metadata, positions, num_scheduled_tokens,
                hidden_states, attn_metadata, aux_hidden_states)
        return draft_token_ids

<<<<<<< HEAD
=======
    def _pool(
        self,
        hidden_states: torch.Tensor,
        num_scheduled_tokens: int,
        num_scheduled_tokens_np: np.ndarray,
        finished_sending: Optional[set[str]] = None,
        finished_recving: Optional[set[str]] = None,
        kv_connector_output: Optional["KVConnectorOutput"] = None,
    ) -> ModelRunnerOutput:
        assert self.input_batch.num_reqs ==\
            len(self.input_batch.pooling_params), \
        "Either all or none of the requests in" \
        " a batch must be pooling request"

        hidden_states = hidden_states[:num_scheduled_tokens]
        pooling_metadata = self.input_batch.get_pooling_metadata()
        pooling_metadata.build_pooling_cursor(num_scheduled_tokens_np.tolist(),
                                              device=hidden_states.device)
        seq_lens_cpu = self.seq_lens_cpu[:self.input_batch.num_reqs]

        model = cast(VllmModelForPooling, self.model)
        raw_pooler_output = model.pooler(
            hidden_states=hidden_states,
            pooling_metadata=pooling_metadata,
        )
        raw_pooler_output = json_map_leaves(
            lambda x: x.to("cpu", non_blocking=True),
            raw_pooler_output,
        )
        torch.npu.synchronize()

        pooler_output: list[Optional[torch.Tensor]] = []
        for raw_output, seq_len, prompt_len in zip(
                raw_pooler_output, seq_lens_cpu, pooling_metadata.prompt_lens):
            output = raw_output if seq_len == prompt_len else None
            pooler_output.append(output)

        return ModelRunnerOutput(
            req_ids=self.input_batch.req_ids,
            req_id_to_index=self.input_batch.req_id_to_index,
            sampled_token_ids=[],
            logprobs=None,
            prompt_logprobs_dict={},
            pooler_output=pooler_output,
            kv_connector_output=kv_connector_output,
        )

>>>>>>> e32014ac
    def _select_moe_comm_method(self,
                                num_tokens: int) -> Optional[MoECommType]:
        """1. If expert parallel is not enabled, we use all-gather since MC2 and all-to-all
        are designed for expert parallelism.
        2. If expert parallel is enabled, we need to consider the soc version and the
        number of tokens. This is based on the observation that all-gather is more
        efficient than all-to-all when running on A2.

            a. For A2, we choose from MC2 and all-gather.

            b. For A3, we choose from MC2 and all-to-all.

            In both cases, we use MC2 when the number of tokens is smaller than
            a its capacity threshold.

        Args:
            num_tokens (int): The number of tokens in the current batch.

        Raises:
            ValueError: If the soc version is unsupported.

        Returns:
            MoECommType: The selected MoE communication method.
        """
        if not is_moe_model(self.vllm_config):
            return None
        mc2_tokens_capacity = get_mc2_tokens_capacity()
        soc_version = get_ascend_device_type()
        quant_type = getattr(
            self.vllm_config.model_config.hf_config, 'moe_quantize',
            getattr(self.vllm_config.model_config.hf_config, 'quantize', None))
        model_type = self.vllm_config.model_config.hf_config.model_type

        if not self.parallel_config.enable_expert_parallel:
            moe_comm_type = MoECommType.ALLGATHER
        elif soc_version in {AscendDeviceType._910B}:
            if (num_tokens <= mc2_tokens_capacity
                    and self.parallel_config.world_size_across_dp >= 16):
                moe_comm_type = MoECommType.MC2
            else:
                # Currently, w4a8_dynamic does not support allgatherep
                if quant_type == "w4a8_dynamic":
                    moe_comm_type = MoECommType.ALLTOALL
                else:
                    moe_comm_type = MoECommType.ALLGATHER

        elif soc_version in {AscendDeviceType._910_93}:
            moe_comm_type = (MoECommType.MC2
                             if num_tokens <= mc2_tokens_capacity else
                             MoECommType.FUSED_ALLTOALL if quant_type
                             == "w8a8_dynamic" else MoECommType.ALLTOALL)
        else:
            raise ValueError(f"Unsupported soc_version: {soc_version}")

        # PanguProMoE only supports allgather
        if model_type == "PanguProMoE":
            moe_comm_type = MoECommType.ALLGATHER

        if is_global_first_rank():
            logger.debug(f"num_tokens: {num_tokens}, "
                         f"moe_comm_type: {moe_comm_type}")
        return moe_comm_type

    @staticmethod
    def get_finished_kv_transfer(
        scheduler_output: "SchedulerOutput",
    ) -> tuple[Optional[set[str]], Optional[set[str]]]:
        if has_kv_transfer_group():
            return get_kv_transfer_group().get_finished(
                scheduler_output.finished_req_ids)
        return None, None

    @torch.inference_mode()
    def execute_model(
        self,
        scheduler_output: "SchedulerOutput",
        intermediate_tensors: Optional[IntermediateTensors] = None,
    ) -> Union[ModelRunnerOutput, IntermediateTensors] | None:
        if self.execute_model_state is not None:
            raise RuntimeError("State error: sample_tokens() must be called "
                               "after execute_model() returns None.")

        with ProfileExecuteDuration().capture_async("prepare input"):
            self._update_states(scheduler_output)
            if has_ec_transfer() and get_ec_transfer().is_producer:
                with self.maybe_get_ec_connector_output(
                        scheduler_output,
                        encoder_cache=self.encoder_cache,
                ):
                    self._execute_mm_encoder(scheduler_output)
                    return make_empty_encoder_model_runner_output(
                        scheduler_output)

            if not scheduler_output.total_num_scheduled_tokens:
                if not has_kv_transfer_group():
                    logger.debug(
                        "skip this step for we receive the data from remote disaggregate prefill node"
                    )
                    # Return empty ModelRunnerOuptut if there's no work to do.
                    return EMPTY_MODEL_RUNNER_OUTPUT
                return self.kv_connector_no_forward(scheduler_output)

            if self.dynamic_eplb:
                self.eplb_updator.forward_before()

            (attn_metadata, positions, num_scheduled_tokens_np,
             num_input_tokens, num_tokens_across_dp, maybe_padded_num_tokens,
             logits_indices, spec_decode_metadata, input_ids, inputs_embeds,
             intermediate_tensors,
             max_query_len) = (self._prepare_inputs(scheduler_output,
                                                    intermediate_tensors))

            if self.dynamic_eplb:
                self.eplb_updator.take_update_info_from_eplb_process()

        moe_comm_type = self._select_moe_comm_method(num_input_tokens)
        # prevent debugger is None
        need_dump = self.dump_enable and self.debugger is not None
        if need_dump:
            assert self.debugger is not None
            dbg_cfg = getattr(self.debugger, "config", None)
            dump_level = str(
                getattr(dbg_cfg, "level",
                        "L1")).upper() if dbg_cfg is not None else "L1"
            if dump_level in ("L0", "MIX"):
                self.debugger.start(model=self.model)
            else:
                self.debugger.start()

        uniform_decode = (max_query_len == self.uniform_decode_query_len) and (
            scheduler_output.total_num_scheduled_tokens
            == self.input_batch.num_reqs * max_query_len)
        has_lora = len(self.input_batch.lora_id_to_lora_request) > 0
        aclgraph_runtime_mode, batch_descriptor = \
            self.cudagraph_dispatcher.dispatch(num_tokens=num_input_tokens, uniform_decode=uniform_decode, has_lora=has_lora)

        # Run forward pass
        with ProfileExecuteDuration().capture_async("forward"):
            with set_ascend_forward_context(
                    attn_metadata,
                    self.vllm_config,
                    num_tokens=num_input_tokens,
                    num_tokens_across_dp=num_tokens_across_dp,
                    with_prefill=self.with_prefill,
                    moe_comm_type=moe_comm_type,
                    aclgraph_runtime_mode=aclgraph_runtime_mode,
                    batch_descriptor=batch_descriptor,
                    num_actual_tokens=scheduler_output.
                    total_num_scheduled_tokens,
                    prefetch_stream=self.prefetch_stream,
                    model_instance=self.model,
                    weight_prefetch_method=self.weight_prefetch_method):
                self.maybe_setup_kv_connector(scheduler_output)

                hidden_states = self._generate_process_reqs_hidden_states(
                    attn_metadata, self.with_prefill, maybe_padded_num_tokens,
                    input_ids, positions, intermediate_tensors, inputs_embeds)

            self.maybe_wait_for_kv_save()
            finished_sending, finished_recving = self.get_finished_kv_transfer(
                scheduler_output)

            aux_hidden_states = None
            if self.drafter and self.drafter.name == SpecDcodeType.EAGLE3:
                hidden_states, aux_hidden_states = hidden_states

        kv_connector_output = KVConnectorOutput(
            finished_sending=finished_sending,
            finished_recving=finished_recving)
        finished_sending = None
        finished_recving = None
        with ProfileExecuteDuration().capture_async("post process"):
            # Broadcast PP output for external_launcher (torchrun)
            # to make sure we are synced across pp ranks
            # TODO: Support overlapping mirco-batches
            # https://github.com/vllm-project/vllm/issues/18019
            broadcast_pp_output = \
                self.parallel_config.distributed_executor_backend \
                == "external_launcher" and len(get_pp_group().ranks) > 0
            if not get_pp_group().is_last_rank:
                # For mid-pipeline stages, return the hidden states.
                if not broadcast_pp_output:
                    hidden_states.kv_connector_output = kv_connector_output
                    if need_dump:
                        assert self.debugger is not None
                        self.debugger.stop()
                        self.debugger.step()
                    return hidden_states
                assert isinstance(hidden_states, IntermediateTensors)
                get_pp_group().send_tensor_dict(
                    hidden_states.tensors, all_gather_group=get_tp_group())
                logits = None
            else:
                if self.input_batch.pooling_params:
                    pool_output = self._pool(
                        hidden_states,
                        scheduler_output.total_num_scheduled_tokens,
                        num_scheduled_tokens_np, finished_sending,
                        finished_recving, kv_connector_output)
                    if need_dump:
                        assert self.debugger is not None
                        self.debugger.stop()
                        self.debugger.step()
                    return pool_output
                sample_hidden_states = hidden_states[logits_indices]
                logits = self.model.compute_logits(sample_hidden_states)
            if broadcast_pp_output:
                model_output_broadcast_data = {
                    "logits": logits.contiguous(),
                } if logits is not None else {}
                model_output_broadcast_data = get_pp_group(
                ).broadcast_tensor_dict(model_output_broadcast_data,
                                        src=len(get_pp_group().ranks) - 1)
                assert model_output_broadcast_data is not None
                logits = model_output_broadcast_data["logits"]

            # Apply structured output bitmasks if present
            self.execute_model_state = ExecuteModelState(
                scheduler_output,
                logits,
                spec_decode_metadata,
                hidden_states,
                sample_hidden_states,
                aux_hidden_states,
                kv_connector_output,
                attn_metadata,
                positions,
            )
        return None

    @torch.inference_mode
    def sample_tokens(
        self, grammar_output: "GrammarOutput | None"
    ) -> ModelRunnerOutput | AsyncModelRunnerOutput | IntermediateTensors:
        if self.execute_model_state is None:
            # Nothing to do (PP non-final rank case), output isn't used.
            return None  # noqa
        need_dump = self.dump_enable and self.debugger is not None
        # Unpack ephemeral state.
        (
            scheduler_output,
            logits,
            spec_decode_metadata,
            hidden_states,
            sample_hidden_states,
            aux_hidden_states,  # noqa
            kv_connector_output,
            attn_metadata,
            positions,
        ) = self.execute_model_state
        # Clear ephemeral state.
        self.execute_model_state = None

        # Apply structured output bitmasks if present.
        if grammar_output is not None:
            logits = self.apply_grammar_bitmask(scheduler_output,
                                                grammar_output, logits)

        with ProfileExecuteDuration().capture_async("Sample"):
            # Sample the next token and get logprobs if needed.
            sampling_metadata = self.input_batch.sampling_metadata
            if spec_decode_metadata is None:
                if lmhead_tp_enable() and logits is not None:
                    logits = logits[:self.input_batch.num_reqs]
                sampler_output = self.sampler(
                    logits=logits,
                    sampling_metadata=sampling_metadata,
                )
            else:
                if lmhead_tp_enable() and logits is not None:
                    logits = logits[:len(spec_decode_metadata.logits_indices)]
                # When indexing with a tensor (bonus_logits_indices), PyTorch
                # creates a new tensor with separate storage from the original
                # logits tensor. This means any in-place operations on bonus_logits
                # won't affect the original logits tensor.
                assert logits is not None
                bonus_logits = logits[
                    spec_decode_metadata.bonus_logits_indices]
                sampler_output = self.sampler(
                    logits=bonus_logits,
                    sampling_metadata=sampling_metadata,
                )
                bonus_token_ids = sampler_output.sampled_token_ids

                # Just like `bonus_logits`, `target_logits` is a new tensor with
                # separate storage from the original `logits` tensor. Therefore,
                # it is safe to update `target_logits` in place.
                target_logits = logits[
                    spec_decode_metadata.target_logits_indices]
                output_token_ids = self.rejection_sampler(
                    spec_decode_metadata,
                    None,  # draft_probs
                    target_logits,
                    bonus_token_ids,
                    sampling_metadata,
                )
                sampler_output.sampled_token_ids = output_token_ids
                if self.need_accepted_tokens:
                    self._update_states_after_model_execute(output_token_ids)
            discard_sampled_tokens_req_indices = \
                self.discard_request_indices.np[:self.num_discarded_requests]
            for i in discard_sampled_tokens_req_indices:
                generator = self.input_batch.generators.get(int(i))
                if generator is not None:
                    generator.set_offset(generator.get_offset() - 4)

            # Copy some objects so they don't get modified after returning.
            # This is important when using async scheduling.
            req_ids_output_copy = self.input_batch.req_ids.copy()
            req_id_to_index_output_copy = \
                self.input_batch.req_id_to_index.copy()

            # NOTE: NPU -> CPU Sync happens here.
            # Move as many CPU operations as possible before this sync point.
            logprobs_tensors = sampler_output.logprobs_tensors
            logprobs_lists = logprobs_tensors.tolists() \
                if logprobs_tensors is not None else None

            # Compute prompt logprobs if needed.
            prompt_logprobs_dict = self._get_prompt_logprobs_dict(
                hidden_states[:scheduler_output.total_num_scheduled_tokens],
                scheduler_output,
            )

            num_sampled_tokens = sampler_output.sampled_token_ids.shape[0]
            sampled_token_ids = sampler_output.sampled_token_ids

            if not self.use_async_scheduling:
                # Get the valid generated tokens.
                max_gen_len = sampled_token_ids.shape[-1]
                if max_gen_len == 1:
                    # No spec decode tokens. It's a tensor.
                    valid_sampled_token_ids = sampled_token_ids.tolist()
                else:
                    # Includes spec decode tokens. It's a numpy array
                    valid_sampled_token_ids, _ = self.rejection_sampler.parse_output(
                        sampled_token_ids,
                        self.input_batch.vocab_size,
                    )
                # Mask out the sampled tokens that should not be sampled.
                for i in discard_sampled_tokens_req_indices:
                    valid_sampled_token_ids[int(i)].clear()
            else:
                valid_sampled_token_ids = []
                invalid_req_indices = discard_sampled_tokens_req_indices.tolist(
                )
                invalid_req_indices_set = set(invalid_req_indices)
                if self.num_spec_tokens <= 0:
                    assert sampled_token_ids.shape[-1] == 1
                    # Cache the sampled tokens on the NPU and avoid CPU sync.
                    # These will be copied into input_ids in the next step
                    # when preparing inputs.
                    self.input_batch.prev_sampled_token_ids = sampled_token_ids


                self.input_batch.prev_sampled_token_ids_invalid_indices = \
                    invalid_req_indices_set
                self.input_batch.prev_req_id_to_index = {
                    req_id: i
                    for i, req_id in enumerate(self.input_batch.req_ids)
                    if i not in invalid_req_indices_set
                }
            # Cache the sampled tokens in the model runner, so that the scheduler
            # doesn't need to send them back.
            # NOTE(woosuk): As an exception, when using PP, the scheduler sends
            # the sampled tokens back, because there's no direct communication
            # between the first-stage worker and the last-stage worker.
            for req_idx in range(num_sampled_tokens):
                if self.use_async_scheduling:
                    sampled_ids = [-1] * 1 if \
                        req_idx not in invalid_req_indices_set else None
                else:
                    sampled_ids = valid_sampled_token_ids[req_idx]
                if not sampled_ids:
                    continue

                start_idx = self.input_batch.num_tokens_no_spec[req_idx]
                end_idx = start_idx + len(sampled_ids)
                assert end_idx <= self.model_config.max_model_len, (
                    "Sampled token IDs exceed the max model length. "
                    f"Total number of tokens: {end_idx} > max_model_len: "
                    f"{self.model_config.max_model_len}")

                self.input_batch.token_ids_cpu[req_idx,
                                               start_idx:end_idx] = sampled_ids
                self.input_batch.is_token_ids[req_idx,
                                              start_idx:end_idx] = True
                self.input_batch.num_tokens_no_spec[req_idx] = end_idx
                self.input_batch.num_tokens[req_idx] = end_idx
                req_id = self.input_batch.req_ids[req_idx]
                req_state = self.requests[req_id]
                req_state.output_token_ids.extend(sampled_ids)

        def propose_draft_token_ids(sampled_token_ids):
            assert self.spec_decode_common_attn_metadata is not None
            self._draft_token_ids = self.propose_draft_token_ids(
                sampled_token_ids,
                sampling_metadata,
                scheduler_output,
                spec_decode_metadata,
                positions,
                scheduler_output.total_num_scheduled_tokens,
                hidden_states,
                attn_metadata,
                aux_hidden_states,
            )

        with ProfileExecuteDuration().capture_async("Draft"):
            if self.speculative_config:
                use_padded_batch_for_eagle = self.speculative_config and \
                    self.speculative_config.method == "mtp" and \
                    not self.speculative_config.disable_padded_drafter_batch
                if use_padded_batch_for_eagle:
                    # EAGLE speculative decoding can use the GPU sampled tokens
                    # as inputs, and does not need to wait for bookkeeping to finish.
                    propose_draft_token_ids(sampler_output.sampled_token_ids)
                if self.speculative_config and not use_padded_batch_for_eagle:
                    # ngram and other speculative decoding methods use the sampled
                    # tokens on the CPU, so they are run after bookkeeping.
                    propose_draft_token_ids(valid_sampled_token_ids)

            if has_kv_transfer_group():
                get_kv_transfer_group().clear_connector_metadata()

        extra_args = ({"kv_connector_output": kv_connector_output})

        model_runner_output = ModelRunnerOutput(
            req_ids=req_ids_output_copy,
            req_id_to_index=req_id_to_index_output_copy,
            sampled_token_ids=valid_sampled_token_ids,
            logprobs=logprobs_lists,
            prompt_logprobs_dict=prompt_logprobs_dict,
            pooler_output=[],
            **extra_args,
        )

        durations = ProfileExecuteDuration().pop_captured_sync()
        if durations:
            dr_str = [
                f"[{tag}]:{duration:.2f}ms"
                for tag, duration in durations.items()
            ]
            captured_name = "Decode" if self.attn_state == AscendAttentionState.DecodeOnly else "Prefill"
            logger.info("Profile execute duration [%s]:%s", captured_name,
                        " ".join(dr_str))
        if self.dynamic_eplb:
            self.eplb_updator.forward_end()
        if not self.use_async_scheduling:
            if need_dump:
                assert self.debugger is not None
                self.debugger.stop()
                self.debugger.step()
            return model_runner_output

        if need_dump:
            assert self.debugger is not None
            self.debugger.stop()
            self.debugger.step()
        return AsyncGPUModelRunnerOutput(
            model_runner_output=model_runner_output,
            sampled_token_ids=sampled_token_ids,
            invalid_req_indices=invalid_req_indices,
            async_output_copy_stream=self.async_output_copy_stream,
        )

    def _build_dummy_attn_metadata(
        self,
        with_prefill: bool,
        num_reqs: int,
        num_tokens: int,
        max_query_len: int,
        num_scheduled_tokens: np.ndarray,
        aclgraph_runtime_mode: Optional[CUDAGraphMode] = None,
        force_attention: bool = False,
    ) -> Optional[dict[str, Any]]:
        attn_metadata: Optional[dict[str, Any]] = None

        if force_attention or aclgraph_runtime_mode == CUDAGraphMode.FULL:
            assert with_prefill is False, \
                "Full decode graph only supports uniform batch now."

            attn_metadata = {}

            seq_lens = max_query_len
            self.seq_lens.np[:num_reqs] = seq_lens
            self.seq_lens.np[num_reqs:] = 0

            cu_num_tokens, arange = self._get_cumsum_and_arange(
                num_scheduled_tokens)

            self.query_start_loc.gpu[1:num_reqs +
                                     1] = torch.Tensor(cu_num_tokens)
            self.query_start_loc.cpu[1:num_reqs +
                                     1] = torch.Tensor(cu_num_tokens)
            self.query_lens = torch.from_numpy(num_scheduled_tokens)
            self.attn_mask = self.attn_mask_builder.get_splitfuse_attn_mask()

            num_computed_tokens_cpu = (
                self.input_batch.num_computed_tokens_cpu_tensor[:num_reqs])

            for kv_cache_group_id, kv_cache_group_spec in enumerate(
                    self.kv_cache_config.kv_cache_groups):
                block_table_tensor = self.input_batch.block_table[
                    kv_cache_group_id].get_device_tensor(num_reqs)
                slot_mapping = self.input_batch.block_table[
                    kv_cache_group_id].slot_mapping
                self.cp_kv_recover_idx = torch.zeros(self.max_num_tokens,
                                                     dtype=torch.int32,
                                                     device=self.device)
                long_seq_metadata = self._generate_pcp_metadata(num_tokens)
                if long_seq_metadata is not None:
                    pcp_world_size = get_pcp_group().world_size
                    dcp_world_size = get_dcp_group().world_size
                    num_computed_tokens_of_pcp_dcp = [[
                        [0] * dcp_world_size for _ in range(pcp_world_size)
                    ] for _ in range(num_tokens)]
                    long_seq_metadata.num_computed_tokens_of_pcp_dcp = num_computed_tokens_of_pcp_dcp
                if self.speculative_config:
                    query_start_loc = torch.tensor(
                        [0] + self.actual_seq_lengths_q[:num_reqs],
                        device=self.device,
                        dtype=torch.int32)
                else:
                    query_start_loc = self.query_start_loc.gpu[:num_reqs + 1]
                common_attn_metadata = AscendCommonAttentionMetadata(
                    query_start_loc=query_start_loc,
                    query_start_loc_cpu=self.query_start_loc.cpu[:num_reqs +
                                                                 1],
                    seq_lens_cpu=self.seq_lens.cpu,
                    seq_lens=self.seq_lens.cpu[:num_reqs],
                    num_reqs=num_reqs,
                    num_actual_tokens=num_tokens,
                    actual_seq_lengths_q=self.actual_seq_lengths_q,
                    block_table_tensor=block_table_tensor[:num_reqs],
                    slot_mapping=slot_mapping.gpu,
                    num_computed_tokens_cpu=num_computed_tokens_cpu,
                    positions=self.positions.gpu,
                    attn_mask=self.attn_mask,
                    spec_attn_mask=self.spec_attn_mask,
                    attn_state=self.attn_state,
                    max_query_len=max_query_len,
                    decode_token_per_req=self.decode_token_per_req,
                    prefill_context_parallel_metadata=long_seq_metadata,
                )
                if self.pcp_size > 1:
                    common_attn_metadata.block_table_tensor = \
                        block_table_tensor[:num_reqs * self.decode_threshold]
                attn_state = AscendAttentionState.DecodeOnly
                if self.speculative_config and \
                        self.speculative_config.method == "mtp":
                    attn_state = AscendAttentionState.SpecDecoding

                common_metadata = CommonAttentionMetadata(
                    query_start_loc=self.query_start_loc.gpu[:num_reqs + 1],
                    query_start_loc_cpu=self.query_start_loc.cpu[:num_reqs +
                                                                 1],
                    seq_lens_cpu=self.seq_lens.cpu[:num_reqs],
                    seq_lens=self.seq_lens.cpu[:num_reqs],
                    num_reqs=num_reqs,
                    num_actual_tokens=num_tokens,
                    block_table_tensor=block_table_tensor[:num_reqs],
                    slot_mapping=slot_mapping.gpu,
                    num_computed_tokens_cpu=num_computed_tokens_cpu,
                    max_query_len=max_query_len,
                    max_seq_len=seq_lens)

                for attn_group in self.attn_groups[kv_cache_group_id]:
                    builder = attn_group.get_metadata_builder()
                    if isinstance(builder, GDNAttentionMetadataBuilder):
                        attn_metadata_gdn_attention = builder.build_for_cudagraph_capture(
                            common_metadata)
                    else:
                        attn_metadata_full_attention = builder.build_for_graph_capture(
                            common_attn_metadata, attn_state, self.get_model())
                    for layer_name in kv_cache_group_spec.layer_names:
                        if "linear_attn" in layer_name:
                            attn_metadata[
                                layer_name] = attn_metadata_gdn_attention
                        else:
                            attn_metadata[
                                layer_name] = attn_metadata_full_attention

        return attn_metadata

    def _generate_dummy_run_hidden_states(self, with_prefill, input_ids,
                                          positions, attn_metadata, num_tokens,
                                          intermediate_tensors, inputs_embeds):
        hidden_states = self.model(input_ids=input_ids,
                                   positions=positions,
                                   intermediate_tensors=intermediate_tensors,
                                   inputs_embeds=inputs_embeds)
        forward_context = get_forward_context()
        assert forward_context is not None
        if forward_context.cudagraph_runtime_mode == CUDAGraphMode.FULL and \
            not forward_context.capturing and not self.use_sparse:
            if self.vllm_config.model_config.use_mla:
                # FIXME: Try using `auto_dispatch_capture=True`
                if self.pcp_size * self.dcp_size > 1:
                    # FIXME: Try using `auto_dispatch_capture=True`
                    update_mla_attn_dcp_pcp_params(self.update_stream,
                                                   forward_context,
                                                   positions.shape[0])
                else:
                    # FIXME: Try using `auto_dispatch_capture=True`
                    update_mla_attn_params(self.update_stream, forward_context,
                                           num_tokens, self.speculative_config)
            else:
                if self.pcp_size * self.dcp_size > 1:
                    update_attn_dcp_pcp_params(self.update_stream,
                                               forward_context,
                                               positions.shape[0])
                else:
                    update_attn_params(self.update_stream, forward_context,
                                       num_tokens)

        if self.drafter and self.drafter.name == SpecDcodeType.EAGLE3:
            hidden_states, _ = hidden_states
        else:
            hidden_states = hidden_states
        return hidden_states

    @torch.inference_mode()
    def _dummy_run(
        self,
        num_tokens: int,
        with_prefill: bool = False,
        aclgraph_runtime_mode: Optional[CUDAGraphMode] = None,
        force_attention: bool = False,
        uniform_decode: bool = False,
    ) -> torch.Tensor:
        # only support eager mode and piecewise graph now
        assert aclgraph_runtime_mode is None or aclgraph_runtime_mode in {
            CUDAGraphMode.NONE, CUDAGraphMode.PIECEWISE, CUDAGraphMode.FULL
        }
        # In multi-DP scenarios, there may be situations where all DP groups are executing dummy runs.
        # If sequence parallelism is enabled, it is essential to ensure that num_tokens is divisible by tp_size.
        if self.use_aclgraph and enable_sp(self.vllm_config):
            tp_size = self.vllm_config.parallel_config.tensor_parallel_size
            num_tokens = math.ceil(num_tokens / tp_size) * tp_size

        # Force dummy run on prefill stage when this node is deemed as kv producer.
        if self.is_kv_producer and not self.is_kv_consumer:
            with_prefill = True

        # Padding for DP
        (num_tokens, num_tokens_across_dp,
         with_prefill) = self._sync_metadata_across_dp(num_tokens,
                                                       with_prefill)

        # If cudagraph_mode.decode_mode() == FULL and
        # cudagraph_mode.seperate_routine(). This means that we are using
        # different graphs and/or modes for mixed prefill-decode batches vs.
        # uniform decode batches. A uniform decode batch means that all
        # requests have identical query length, except a potential virtual
        # request (shorter) in the batch account for padding.
        # Uniform decode batch could either be common pure decode, where
        # max_query_len == 1, or speculative decode, where
        # max_query_len == 1 + num_spec_decode_tokens.

        # When setting max_query_len = 1, we switch to and capture the optimized
        # routine of FA2 for pure decode, i.e., Flashdecode + an optimization
        # for GQA/MQA.
        max_query_len = self.uniform_decode_query_len if uniform_decode else \
                                                                num_tokens

        # Set num_scheduled_tokens based on num_tokens and max_num_seqs
        # for dummy run with LoRA so that the num_reqs collectively
        # has num_tokens in total.
        assert num_tokens <= self.scheduler_config.max_num_batched_tokens
        max_num_reqs = self.max_num_reqs
        if uniform_decode:
            num_reqs = cdiv(num_tokens, max_query_len)
            num_scheduled_tokens_list = [max_query_len] * num_reqs
            if num_tokens % max_query_len != 0:
                num_scheduled_tokens_list[-1] = num_tokens % max_query_len
        else:
            if with_prefill:
                num_reqs = num_tokens
            else:
                num_reqs = (num_tokens + self.decode_token_per_req -
                            1) // self.decode_token_per_req
            num_reqs = min(num_reqs, max_num_reqs)
            min_tokens_per_req = num_tokens // num_reqs
            num_scheduled_tokens_list = [min_tokens_per_req] * num_reqs
            num_scheduled_tokens_list[-1] += num_tokens % num_reqs
        assert sum(num_scheduled_tokens_list) == num_tokens
        assert len(num_scheduled_tokens_list) == num_reqs
        num_scheduled_tokens = np.array(num_scheduled_tokens_list,
                                        dtype=np.int32)
        num_sampled_tokens = np.ones(num_reqs, dtype=np.int32)

        if not self.in_profile_run and self.dynamic_eplb:
            self.eplb_updator.forward_before()

        has_lora = True if self.lora_config and self.compilation_config.cudagraph_specialize_lora else False
        _ag_mode, batch_descriptor = \
            self.cudagraph_dispatcher.dispatch(num_tokens=num_tokens, uniform_decode=uniform_decode, has_lora=has_lora)

        num_tokens_padded = batch_descriptor.num_tokens
        num_reqs_padded = (batch_descriptor.num_reqs if
                           batch_descriptor.num_reqs is not None else num_reqs)
        if num_tokens_across_dp is not None and num_tokens_padded != num_tokens:
            # pad is needed if the pad of `num_tokens` is triggered inside CudagraphDispatcher
            num_tokens_across_dp[:] = num_tokens_padded
            num_scheduled_tokens = num_scheduled_tokens.repeat(num_reqs_padded)

        moe_comm_type = self._select_moe_comm_method(num_tokens_padded)

        # filter out the valid batch descriptor
        if aclgraph_runtime_mode is not None:
            # we allow forcing NONE when the dispatcher disagrees to support
            # warm ups for aclgraph capture
            if aclgraph_runtime_mode != CUDAGraphMode.NONE and aclgraph_runtime_mode != _ag_mode:
                raise ValueError(
                    f"Aclgraph runtime mode mismatch at dummy_run. "
                    f"Expected {_ag_mode}, but got {aclgraph_runtime_mode}.")
        else:
            aclgraph_runtime_mode = _ag_mode

        # TODO(Mengqing): Set create_mixed_batch to False since it's only used in FI warmup
        # and not supported in ASCEND now. We could remove it in the future.
        attn_metadata = self._build_dummy_attn_metadata(
            False,
            num_reqs=num_reqs_padded,
            num_tokens=num_tokens_padded,
            max_query_len=max_query_len,
            aclgraph_runtime_mode=aclgraph_runtime_mode,
            force_attention=force_attention,
            num_scheduled_tokens=num_scheduled_tokens,
        )

        with self.maybe_dummy_run_with_lora(self.lora_config,
                                            num_scheduled_tokens,
                                            num_sampled_tokens):
            # Make sure padding doesn't exceed max_num_tokens
            assert num_tokens_padded <= self.max_num_tokens
            if self.is_multimodal_model:
                input_ids = None
                inputs_embeds = self.inputs_embeds.gpu[:num_tokens_padded]
            elif self.enable_prompt_embeds:
                input_ids = None
                inputs_embeds = self.inputs_embeds.gpu[:num_tokens_padded]
            else:
                input_ids = self.input_ids.gpu[:num_tokens_padded]
                inputs_embeds = None

            if self.uses_mrope:
                positions = self.mrope_positions.gpu[:, :num_tokens_padded]
            else:
                positions = self.positions.gpu[:num_tokens_padded]

            if get_pp_group().is_first_rank:
                intermediate_tensors = None
            else:
                if self.intermediate_tensors is None:
                    self.intermediate_tensors = (
                        self.model.make_empty_intermediate_tensors(
                            batch_size=num_tokens,
                            dtype=self.dtype,
                            device=self.device))
                intermediate_tensors = IntermediateTensors({
                    k:
                    v[:num_tokens_padded]
                    for k, v in self.intermediate_tensors.items()
                })

            need_dummy_logits = (not self.in_profile_run
                                 and lmhead_tp_enable())
            max_num_reqs_across_dp = num_tokens_padded if not with_prefill else max_num_reqs
            dummy_indices = torch.zeros(max_num_reqs_across_dp,
                                        dtype=torch.int32)

            def dummy_compute_logits(hidden_states):
                if not need_dummy_logits:
                    return None
                return self.model.compute_logits(hidden_states[dummy_indices])

            def dummy_drafter_compute_logits(hidden_states):
                if not need_dummy_logits or self.drafter is None:
                    return
                if hasattr(self.drafter, "model") and hasattr(
                        self.drafter.model, "compute_logits"):
                    return self.drafter.model.compute_logits(
                        hidden_states[dummy_indices])

            with set_ascend_forward_context(
                    attn_metadata,
                    self.vllm_config,
                    num_tokens=num_tokens_padded,
                    num_tokens_across_dp=num_tokens_across_dp,
                    with_prefill=with_prefill,
                    in_profile_run=self.in_profile_run,
                    # reserved_mc2_mask=self.reserved_mc2_mask,
                    moe_comm_type=moe_comm_type,
                    num_actual_tokens=0,
                    aclgraph_runtime_mode=aclgraph_runtime_mode,
                    batch_descriptor=batch_descriptor,
                    prefetch_stream=self.prefetch_stream,
                    model_instance=self.model,
                    weight_prefetch_method=self.weight_prefetch_method):
                hidden_states = self._generate_dummy_run_hidden_states(
                    with_prefill, input_ids, positions, attn_metadata,
                    num_tokens_padded, intermediate_tensors, inputs_embeds)
                dummy_compute_logits(hidden_states)

            if self.drafter:
                self.drafter.dummy_run(
                    num_tokens=num_tokens_padded,
                    with_prefill=with_prefill,
                    num_reqs=num_reqs_padded,
                    num_tokens_across_dp=num_tokens_across_dp,
                    aclgraph_runtime_mode=aclgraph_runtime_mode,
                    batch_descriptor=batch_descriptor,
                    dummy_compute_logits=dummy_drafter_compute_logits)
            if self.in_profile_run and self.dynamic_eplb:
                self.model.clear_all_moe_loads()
            if not self.in_profile_run and self.dynamic_eplb:
                self.eplb_updator.take_update_info_from_eplb_process()
                self.eplb_updator.forward_end()
            return hidden_states

    @contextmanager
    def set_in_profile_run(self):
        self.in_profile_run = True
        try:
            yield
        finally:
            self.in_profile_run = False

    def profile_run(self) -> None:
        # Trigger compilation for general shape.
        with self.set_in_profile_run():
            hidden_states = self._dummy_run(
                self.max_num_tokens //
                self.pcp_size if self.pcp_size > 1 else self.max_num_tokens,
                with_prefill=True)
            # MC2 will consume additional NPU memory.
            # Therefore, we need to run the MC2 path once here to complete its initialization,
            # allowing vLLM to correctly estimate the maximum memory required.
            mc2_tokens_capacity = get_mc2_tokens_capacity()
            if self.max_num_tokens > mc2_tokens_capacity and \
                self._select_moe_comm_method(mc2_tokens_capacity) == MoECommType.MC2:
                self._dummy_run(mc2_tokens_capacity, with_prefill=True)

        output = None
        if get_pp_group().is_last_rank:
            if self.is_pooling_model:
                output = self._dummy_pooler_run(hidden_states)
            else:
                # For profile, have maximum num_reqs and that collectively have
                # maximum num_tokens.
                min_tokens_per_req = self.max_num_tokens // self.max_num_reqs
                num_scheduled_tokens_list = [min_tokens_per_req
                                             ] * self.max_num_reqs
                num_scheduled_tokens_list[
                    -1] += self.max_num_tokens % self.max_num_reqs
                num_scheduled_tokens = np.array(num_scheduled_tokens_list,
                                                dtype=np.int32)
                logit_indices = np.cumsum(num_scheduled_tokens) - 1
                # TODO: need to rum a dummy sampler for generate task
                hidden_states = hidden_states[logit_indices]
                output = self.model.compute_logits(hidden_states)

        NPUPlatform.synchronize()
        del hidden_states, output
        self.encoder_cache.clear()
        gc.collect()

    def eplb_warmup(self):
        if self.dynamic_eplb and not self.is_eplb_warmuped:
            self.is_eplb_warmuped = True
            self.eplb_adaptor = VllmEplbAdaptor(model=self.model)
            self.eplb_loader.set_adator(self.eplb_adaptor)
            self.eplb_updator.set_adaptor(self.eplb_adaptor)
            self.eplb_updator.warm_up_eplb()

    def load_model(self) -> None:
        logger.info("Starting to load model %s...", self.model_config.model)

        with DeviceMemoryProfiler() as m:  # noqa: SIM117
            self.model = get_model(vllm_config=self.vllm_config)
            if self.dynamic_eplb:
                model_register(self.model, self.model_config)
            if get_ascend_device_type() == AscendDeviceType._310P:
                from vllm.model_executor.layers.linear import (
                    MergedColumnParallelLinear, QKVParallelLinear,
                    RowParallelLinear)
                for module in self.model.modules():
                    if isinstance(module,
                                  (MergedColumnParallelLinear,
                                   QKVParallelLinear, RowParallelLinear)):
                        module.weight.data = self._convert_torch_format(
                            module.weight.data)
            if self.drafter:
                logger.info("Loading drafter model...")
                self.drafter.load_model(self.model)
                if self.drafter.name == SpecDcodeType.EAGLE3:
                    self.model.set_aux_hidden_state_layers(
                        self.model.get_eagle3_aux_hidden_state_layers())

            if self.lora_config:
                self.model = self.load_lora_model(self.model, self.vllm_config,
                                                  self.device)
        logger.info("Loading model weights took %.4f GB",
                    m.consumed_memory / float(2**30))

        # wrap the model with full graph wrapper if needed.
        if self.compilation_config.cudagraph_mode.has_full_cudagraphs():
            self.update_stream: torch.npu.Stream = torch.npu.Stream()
            set_graph_params(self.compilation_config.cudagraph_capture_sizes)
            self.model = ACLGraphWrapper(self.model,
                                         self.vllm_config,
                                         runtime_mode=CUDAGraphMode.FULL)

    def _convert_torch_format(self, tensor):
        if ACL_FORMAT == ACL_FORMAT_FRACTAL_NZ \
                and not is_enable_nz():
            return tensor
        tensor = torch_npu.npu_format_cast(tensor, ACL_FORMAT)
        return tensor

    def initialize_kv_cache(self, kv_cache_config: KVCacheConfig) -> None:
        """
        Initialize KV cache based on `kv_cache_config`.
        Args:
            kv_cache_config: Configuration for the KV cache, including the KV
            cache size of each layer
        """
        kv_cache_config = deepcopy(kv_cache_config)
        self.kv_cache_config = kv_cache_config
        self.may_add_encoder_only_layers_to_kv_cache_config()
        # NOTE(cmq): initialize_attn_backend must before using self.attn_groups
        self.initialize_attn_backend(kv_cache_config)
        self.use_hybrid_blocks = (len(self.attn_groups) > 1)
        # NOTE: Currently, we determine whether we need `num_accepted_tokens` through `MambaSpec`.
        self.need_accepted_tokens = any([
            isinstance(attn_group[0].kv_cache_spec, MambaSpec)
            for attn_group in self.attn_groups
        ])

        self.may_reinitialize_input_batch(kv_cache_config)
        kv_caches = self.initialize_kv_cache_tensors(kv_cache_config)

        if has_kv_transfer_group():
            get_kv_transfer_group().register_kv_caches(kv_caches)

    def _align_memory(self, tensor: torch.Tensor,
                      alignment: int) -> torch.Tensor:
        data_ptr = tensor.data_ptr()
        aligned_addr = (data_ptr + alignment - 1) // alignment * alignment
        offset = (aligned_addr - data_ptr) // tensor.element_size()
        return tensor[int(offset):]

    def initialize_kv_cache_tensors(
            self, kv_cache_config: KVCacheConfig) -> dict[str, torch.Tensor]:
        """
        Initialize the memory buffer for KV cache.

        Args:
            kv_cache_config: The KV cache config
        Returns:
            Dict[str, torch.Tensor]: A map between layer names to their
            corresponding memory buffer for KV cache.
        """
        # Initialize the memory buffer for KV cache
        kv_cache_raw_tensors = self._allocate_kv_cache_tensors(kv_cache_config)
        # Change the memory buffer to the desired shape
        kv_caches = self._reshape_kv_cache_tensors(kv_cache_config,
                                                   kv_cache_raw_tensors)

        bind_kv_cache(kv_caches,
                      self.compilation_config.static_forward_context,
                      self.kv_caches)
        return kv_caches

    def _allocate_kv_cache_tensors(
            self, kv_cache_config: KVCacheConfig) -> dict[str, torch.Tensor]:
        """
        Initializes the KV cache buffer with the correct size. The buffer needs
        to be reshaped to the desired shape before being used by the models.

        NOTE: To support prefill disaggregation, we need to split kvcache tensor into
        k_cahce and v cache, and the addr of both are aligned by 2M

        Args:
            kv_cache_config: The KV cache config
        Returns:
            dict[str, torch.Tensor]: A map between layer names to their
            corresponding memory buffer for KV cache.
            dict[str, tuple(torch.Tensor, torch.Tensor)] A map between layer names
            to their corresponding memory buffer for K cache and V cache.
         """
        # init kv cache tensors
        kv_cache_raw_tensors: dict[str, Union[torch.Tensor,
                                              Optional[torch.Tensor]]] = {}
        # prefill disaggregation need the addr of cache tensor be aligned with 2M
        alignment = 2 * 1024 * 1024
        for kv_cache_tensor in kv_cache_config.kv_cache_tensors:
            # TODO: REFACTOR ME to sharing hybrid cache
            for idx in range(len(kv_cache_tensor.shared_by)):
                layer_name = kv_cache_tensor.shared_by[idx]
                if "linear_attn" in layer_name and layer_name not in kv_cache_raw_tensors.keys(
                ):
                    # for mamba linear attention
                    if self.vllm_config.kv_transfer_config is None:
                        tensor = torch.zeros(kv_cache_tensor.size,
                                             dtype=torch.int8,
                                             device=self.device)
                    else:
                        cache_size_aligned = kv_cache_tensor.size + alignment
                        tensor = torch.zeros(cache_size_aligned,
                                             dtype=torch.int8,
                                             device=self.device)
                        tensor = self._align_memory(
                            tensor, alignment)[:kv_cache_tensor.size]

                    for layer_name_inner in kv_cache_tensor.shared_by:
                        # shared the kvcache between the self_attn specs in the same group
                        if "linear_attn" in layer_name_inner:
                            kv_cache_raw_tensors[layer_name_inner] = tensor
                elif "attn" in layer_name and layer_name not in kv_cache_raw_tensors.keys(
                ):
                    # NOTE: We need to init k cache tensor (nope cache tensor in mla) and
                    # v cache tensor (rope cache tensor in mla) separately to support prefill disaggregation,
                    # as it only support the 0-dim of kv_cache is `num_blocks`.
                    # For deepseek mla, we need to spilt cache tensor accrodding to the nope head dim
                    # and rope head dim.
                    if self.model_config.is_deepseek_mla:
                        head_size = self.model_config.hf_text_config.qk_rope_head_dim + \
                            self.model_config.hf_text_config.kv_lora_rank

                    dsa_k_cache_factor = None
                    dsa_k_cache_size = None
                    if not self.model_config.is_deepseek_mla:
                        # for non-mla model, use FullAttentionSpec
                        k_tensor_split_factor = 2
                        v_tensor_split_factor = 2
                    elif self.use_sparse:
                        # for deepseek v3.2, DSA use FullAttentionSpec
                        # FullAttentionSpec allocate 2 * mla page size bytes,
                        # and we use half of that for k cache in DSA
                        dsa_k_cache_factor = 2
                        k_tensor_split_factor = 2 * head_size / self.model_config.hf_text_config.kv_lora_rank
                        v_tensor_split_factor = 2 * head_size / self.model_config.hf_text_config.qk_rope_head_dim
                        dsa_k_cache_size = int(kv_cache_tensor.size //
                                               dsa_k_cache_factor)
                    else:
                        # for other deepseek models, use MLAAttentionSpec
                        k_tensor_split_factor = head_size / self.model_config.hf_text_config.kv_lora_rank
                        v_tensor_split_factor = head_size / self.model_config.hf_text_config.qk_rope_head_dim

                    k_tensor_size = int(kv_cache_tensor.size //
                                        k_tensor_split_factor)
                    v_tensor_size = int(kv_cache_tensor.size //
                                        v_tensor_split_factor)

                    # for other attentions, e.g., self_attn, sliding window attn
                    if self.vllm_config.kv_transfer_config is None:
                        k_tensor = torch.zeros(k_tensor_size,
                                               dtype=torch.int8,
                                               device=self.device)
                        v_tensor = torch.zeros(v_tensor_size,
                                               dtype=torch.int8,
                                               device=self.device)
                        #### k cache: for deepseek sparse attention
                        if dsa_k_cache_factor is not None:
                            dsa_k_cache_tensor = torch.zeros(
                                dsa_k_cache_size,
                                dtype=torch.int8,
                                device=self.device)
                    else:
                        k_tensor = torch.zeros(k_tensor_size + alignment,
                                               dtype=torch.int8,
                                               device=self.device)
                        v_tensor = torch.zeros(v_tensor_size + alignment,
                                               dtype=torch.int8,
                                               device=self.device)
                        k_tensor = self._align_memory(
                            k_tensor, alignment)[:k_tensor_size]
                        v_tensor = self._align_memory(
                            v_tensor, alignment)[:v_tensor_size]
                        #### k cache: for deepseek sparse attention
                        if dsa_k_cache_factor is not None and dsa_k_cache_size is not None:
                            dsa_k_cache_tensor = torch.zeros(
                                dsa_k_cache_size + alignment,
                                dtype=torch.int8,
                                device=self.device)
                            dsa_k_cache_tensor = self._align_memory(
                                dsa_k_cache_tensor,
                                alignment)[:dsa_k_cache_size]

                    for layer_name_inner in kv_cache_tensor.shared_by:
                        # shared the kvcache between the self_attn specs in the same group
                        if ("attn" in layer_name_inner
                                and "linear_attn" not in layer_name_inner):
                            kv_cache_raw_tensors[layer_name_inner] = (k_tensor, v_tensor) if \
                                not self.use_sparse else (k_tensor, v_tensor, dsa_k_cache_tensor)

        layer_names = set()
        for group in kv_cache_config.kv_cache_groups:
            for layer_name in group.layer_names:
                if layer_name in self.runner_only_attn_layers:
                    continue
                layer_names.add(layer_name)
        assert layer_names == set(kv_cache_raw_tensors.keys(
        )), "Some layers are not correctly initialized"

        return kv_cache_raw_tensors

    def _reshape_kv_cache_tensors(
        self,
        kv_cache_config: KVCacheConfig,
        kv_cache_raw_tensors: dict[str, torch.Tensor],
    ) -> dict[str, torch.Tensor]:
        """
        Reshape the KV cache tensors to the desired shape and dtype.

        Args:
            kv_cache_config: The KV cache config
            kv_cache_raw_tensors: The KV cache buffer of each layer, with
                correct size but uninitialized shape.
        Returns:
            Dict[str, torch.Tensor]: A map between layer names to their
            corresponding memory buffer for KV cache.
        """
        kv_caches: Dict[str, torch.Tensor] = {}
        for group in self._kv_cache_spec_attn_group_iterator():
            kv_cache_spec = group.kv_cache_spec
            attn_backend = group.backend
            for layer_name in group.layer_names:
                if layer_name in self.runner_only_attn_layers:
                    continue

                # TODO: remove this after the OOM issue is located and fixed, otherwise, some model may
                # encounter OOM issue
                if isinstance(kv_cache_spec, FullAttentionSpec):
                    raw_dsa_k_tensor = None
                    if self.use_sparse:
                        raw_k_tensor, raw_v_tensor, raw_dsa_k_tensor = kv_cache_raw_tensors[  # type: ignore
                            layer_name]
                        assert raw_dsa_k_tensor is not None
                        sum_page_size_bytes = raw_k_tensor.numel(
                        ) + raw_v_tensor.numel() + raw_dsa_k_tensor.numel()
                    else:
                        raw_k_tensor, raw_v_tensor = kv_cache_raw_tensors[  # type: ignore
                            layer_name]
                        sum_page_size_bytes = raw_k_tensor.numel(
                        ) + raw_v_tensor.numel()
                    assert raw_k_tensor is not None
                    assert raw_v_tensor is not None
                    assert sum_page_size_bytes % kv_cache_spec.page_size_bytes == 0
                    num_blocks = sum_page_size_bytes // kv_cache_spec.page_size_bytes

                    # `num_blocks` is the number of blocks the model runner can use.
                    # `kv_cache_config.num_blocks` is the number of blocks that
                    # KVCacheManager may allocate.
                    # Since different GPUs may have different number of layers and
                    # different memory capacities, `num_blocks` can be different on
                    # different GPUs, and `kv_cache_config.num_blocks` is set to
                    # the min of all `num_blocks`. Verify it here.
                    assert num_blocks >= kv_cache_config.num_blocks

                    if self.vllm_config.additional_config.get(
                            "kv_cache_dtype", None) == 'int8':
                        kv_cache_shape = attn_backend.get_bsh_kv_cache_shape(
                            num_blocks, kv_cache_spec.block_size,
                            kv_cache_spec.num_kv_heads,
                            kv_cache_spec.head_size)
                    elif hasattr(attn_backend, "get_supported_block_size"
                                 ) and self.use_hybrid_blocks:
                        block_size = attn_backend.get_supported_block_size()[0]

                        block_size_chunk = kv_cache_spec.block_size // block_size
                        kv_cache_shape = attn_backend.get_kv_cache_shape(
                            num_blocks * block_size_chunk, block_size,
                            kv_cache_spec.num_kv_heads,
                            kv_cache_spec.head_size)
                    else:
                        kv_cache_shape = attn_backend.get_kv_cache_shape(
                            num_blocks, kv_cache_spec.block_size,
                            kv_cache_spec.num_kv_heads,
                            kv_cache_spec.head_size)
                    dtype = kv_cache_spec.dtype
                    if not self.model_config.is_deepseek_mla:
                        k_shape = kv_cache_shape[1:]
                        v_shape = k_shape
                    else:
                        # k_cache: nope_cache    v_cache: rope_cache
                        mla_num_blocks, mla_block_size, num_kv_heads, _ = kv_cache_shape
                        k_shape = [
                            mla_num_blocks, mla_block_size, num_kv_heads,
                            self.model_config.hf_text_config.kv_lora_rank
                        ]
                        v_shape = [
                            mla_num_blocks, mla_block_size, num_kv_heads,
                            self.model_config.hf_text_config.qk_rope_head_dim
                        ]
                    k_cache = raw_k_tensor.view(dtype).view(k_shape)
                    k_cache = self._convert_torch_format(k_cache)
                    v_cache = raw_v_tensor.view(dtype).view(v_shape)
                    v_cache = self._convert_torch_format(v_cache)
                    if self.use_sparse and raw_dsa_k_tensor is not None:
                        dsa_k_cache_shape = (num_blocks,
                                             kv_cache_spec.block_size, 1, 128)
                        dsa_k_cache_size = (
                            num_blocks
                        ) * kv_cache_spec.block_size * 128 * dtype.itemsize
                        dsa_k_cache = raw_dsa_k_tensor[:dsa_k_cache_size].view(
                            dtype).view(dsa_k_cache_shape)
                        kv_caches[layer_name] = (k_cache, v_cache, dsa_k_cache)
                    else:
                        kv_caches[layer_name] = (k_cache, v_cache)
                elif isinstance(kv_cache_spec, MambaSpec):
                    raw_tensor = kv_cache_raw_tensors[layer_name]
                    assert raw_tensor is not None
                    assert raw_tensor.numel(
                    ) % kv_cache_spec.page_size_bytes == 0
                    num_blocks = raw_tensor.numel(
                    ) // kv_cache_spec.page_size_bytes

                    # `num_blocks` is the number of blocks the model runner can use.
                    # `kv_cache_config.num_blocks` is the number of blocks that
                    # KVCacheManager may allocate.
                    # Since different GPUs may have different number of layers and
                    # different memory capacities, `num_blocks` can be different on
                    # different GPUs, and `kv_cache_config.num_blocks` is set to
                    # the min of all `num_blocks`. Verify it here.
                    assert num_blocks >= kv_cache_config.num_blocks

                    state_tensors = []
                    storage_offset_bytes = 0
                    for (shape, dtype) in zip(kv_cache_spec.shapes,
                                              kv_cache_spec.dtypes):
                        dtype_size = get_dtype_size(dtype)
                        num_element_per_page = (
                            kv_cache_spec.page_size_bytes // dtype_size)
                        target_shape = (num_blocks, *shape)
                        stride = torch.empty(target_shape).stride()
                        target_stride = (num_element_per_page, *stride[1:])
                        assert storage_offset_bytes % dtype_size == 0
                        tensor = torch.as_strided(
                            raw_tensor.view(dtype),
                            size=target_shape,
                            stride=target_stride,
                            storage_offset=storage_offset_bytes // dtype_size,
                        )
                        state_tensors.append(tensor)
                        storage_offset_bytes += stride[0] * dtype_size
                    kv_caches[layer_name] = state_tensors
                else:
                    raise ValueError("Unknown KV cache spec type.")

        return kv_caches

    def may_reinitialize_input_batch(self,
                                     kv_cache_config: KVCacheConfig) -> None:
        """
        Re-initialize the input batch if the block sizes are different from
        `[self.cache_config.block_size]`. This usually happens when there
        are multiple KV cache groups.

        Args:
            kv_cache_config: The KV cache configuration.
        """
        block_sizes = [
            kv_cache_group.kv_cache_spec.block_size
            for kv_cache_group in kv_cache_config.kv_cache_groups
            if not isinstance(kv_cache_group.kv_cache_spec,
                              EncoderOnlyAttentionSpec)
        ]

        # Generate kernel_block_sizes that matches each block_size
        # For attention backends that support virtual block splitting,
        # use the supported block sizes from the backend
        # For other backends (like Mamba), use [0] (no splitting)
        kernel_block_sizes = []
        for kv_cache_group_id, kv_cache_group in enumerate(
                kv_cache_config.kv_cache_groups):

            if isinstance(kv_cache_group.kv_cache_spec,
                          EncoderOnlyAttentionSpec):
                continue
            elif isinstance(kv_cache_group.kv_cache_spec, AttentionSpec):
                # This is an attention backend that supports virtual
                # block splitting. Get the supported block sizes from
                # the backend.
                try:
                    attn_groups = self.attn_groups[kv_cache_group_id]
                except IndexError:
                    attn_groups = None
                if attn_groups and self.use_hybrid_blocks:
                    # Use the backend's supported block size list
                    backend = attn_groups[0].backend
                    supported_sizes = backend.get_supported_block_size()
                    # If no specific sizes supported, use cache config
                    # block_size
                    kernel_block_size_list = (supported_sizes
                                              if supported_sizes else
                                              [self.cache_config.block_size])
                else:
                    # Fallback to cache config block_size if no backend found
                    kernel_block_size_list = [self.cache_config.block_size]
                kernel_block_sizes.append(kernel_block_size_list)
            else:
                # This is likely Mamba or other non-attention cache,
                # no splitting.
                # NOTE: set kernel_block_sizes to 0 to disable slotmapping computation
                # of mamba block. In this case, BlockTable.block_size will never equal
                # to kernel_block_sizes[0]
                kernel_block_sizes.append([0])

        if block_sizes != [
                self.cache_config.block_size
        ] or kernel_block_sizes != [[self.cache_config.block_size]]:
            assert self.cache_config.cpu_offload_gb == 0, (
                "Cannot re-initialize the input batch when CPU weight "
                "offloading is enabled. See https://github.com/vllm-project/vllm/pull/18298 "  # noqa: E501
                "for more details.")
            self.input_batch = NpuInputBatch(
                max_num_reqs=self.max_num_reqs,
                max_model_len=self.model_config.max_model_len,
                max_num_batched_tokens=self.max_num_tokens,
                device=self.device,
                pin_memory=self.pin_memory,
                vocab_size=self.model_config.get_vocab_size(),
                block_sizes=block_sizes,
                is_spec_decode=bool(self.vllm_config.speculative_config),
                logitsprocs=self.input_batch.logitsprocs,
                is_pooling_model=self.is_pooling_model,
                num_speculative_tokens=(
                    self.vllm_config.speculative_config.num_speculative_tokens
                    if self.vllm_config.speculative_config else 0),
                kernel_block_sizes=kernel_block_sizes,
            )

    def initialize_attn_backend(self, kv_cache_config: KVCacheConfig) -> None:
        """
        Initialize the attention backends and attention metadata builders.
        """
        assert len(self.attn_groups) == 0, \
            "Attention backends are already initialized"

        class AttentionGroupKey(NamedTuple):
            attn_backend: type[AttentionBackend]
            kv_cache_spec: KVCacheSpec

        def get_attn_backends_for_group(
            kv_cache_group_spec: KVCacheGroupSpec,
        ) -> dict[AttentionGroupKey, list[str]]:
            layers = get_layers_from_vllm_config(
                self.vllm_config, AttentionLayerBase,
                kv_cache_group_spec.layer_names)
            attn_backends = {}
            attn_backend_layers = defaultdict(list)
            # Dedupe based on full class name; this is a bit safer than
            # using the class itself as the key because when we create dynamic
            # attention backend subclasses (e.g. ChunkedLocalAttention) unless
            # they are cached correctly, there will be different objects per
            # layer.
            for layer_name in kv_cache_group_spec.layer_names:
                attn_backend = layers[layer_name].get_attn_backend()
                full_cls_name = attn_backend.full_cls_name()
                layer_kv_cache_spec = kv_cache_group_spec.kv_cache_spec
                if isinstance(layer_kv_cache_spec, UniformTypeKVCacheSpecs):
                    layer_kv_cache_spec = layer_kv_cache_spec.kv_cache_specs[
                        layer_name]
                key = (full_cls_name, layer_kv_cache_spec)
                attn_backends[key] = AttentionGroupKey(attn_backend,
                                                       layer_kv_cache_spec)
                attn_backend_layers[key].append(layer_name)
            return {
                attn_backends[k]: v
                for k, v in attn_backend_layers.items()
            }

        def create_attn_groups(attn_backends_map: dict[AttentionBackend,
                                                       list[str]],
                               kv_cache_group_id: int) -> list[AttentionGroup]:
            attn_groups: list[AttentionGroup] = []
            for (attn_backend,
                 kv_cache_spec), layer_names in attn_backends_map.items():
                attn_metadata_builders = []
                attn_metadata_builders.append(attn_backend.get_builder_cls()(
                    kv_cache_spec,
                    layer_names,
                    self.vllm_config,
                    self.device,
                ))
                attn_group = AttentionGroup(attn_backend, layer_names,
                                            kv_cache_spec, kv_cache_group_id,
                                            attn_metadata_builders)
                attn_groups.append(attn_group)
            return attn_groups

        for i, kv_cache_group_spec in enumerate(
                kv_cache_config.kv_cache_groups):
            attn_backends = get_attn_backends_for_group(  # type: ignore
                kv_cache_group_spec)
            self.attn_groups.append(create_attn_groups(attn_backends, i))

        # Calculate reorder batch threshold (if needed)
        self.calculate_reorder_batch_threshold()

    def calculate_reorder_batch_threshold(self) -> None:
        """
        Check that if any backends reorder batches; that the reordering
        is compatible (e.g., decode threshold is the same)
        """
        for group in self._attn_group_iterator():
            attn_metadata_builder_i = group.get_metadata_builder()
            if hasattr(attn_metadata_builder_i,
                       "reorder_batch_threshold"):  # noqa
                # check that if any backends reorder batches; that the reordering
                # is compatible (e.g., decode threshold is the same)
                reorder_batch_threshold_i = (
                    attn_metadata_builder_i.reorder_batch_threshold)
                if reorder_batch_threshold_i is not None:  # noqa
                    if self.reorder_batch_threshold is not None:
                        if reorder_batch_threshold_i != \
                            self.reorder_batch_threshold:
                            raise ValueError(
                                f"Attention backend reorders decodes with "
                                f"threshold {reorder_batch_threshold_i} but other "
                                f"backend uses threshold "
                                f"{self.reorder_batch_threshold}")
                    else:
                        self.reorder_batch_threshold = reorder_batch_threshold_i  # noqa

    def get_kv_cache_spec(self) -> dict[str, KVCacheSpec]:
        """
        Generates the KVCacheSpec by parsing the kv cache format from each
        Attention module in the static forward context.
        Returns:
            KVCacheSpec: A dictionary mapping layer names to their KV cache
            format. Layers that do not need KV cache are not included.
        """

        if has_ec_transfer() and get_ec_transfer().is_producer:
            return {}

        block_size = self.vllm_config.cache_config.block_size
        use_mla = self.vllm_config.model_config.use_mla
        kv_cache_spec: dict[str, KVCacheSpec] = {}
        attn_layers = get_layers_from_vllm_config(self.vllm_config,
                                                  AttentionLayerBase)
        for layer_name, attn_module in attn_layers.items():
            if isinstance(attn_module, Attention):
                if (kv_tgt_layer :=
                        attn_module.kv_sharing_target_layer_name) is not None:
                    # The layer doesn't need its own KV cache and will use that of
                    # the target layer. We skip creating a KVCacheSpec for it, so
                    # that KV cache management logic will act as this layer does
                    # not exist, and doesn't allocate KV cache for the layer. This
                    # enables the memory saving of cross-layer kv sharing, allowing
                    # a given amount of memory to accommodate longer context lengths
                    # or enable more requests to be processed simultaneously.
                    self.shared_kv_cache_layers[layer_name] = kv_tgt_layer
                    continue

                # TODO: Support other attention modules, e.g., cross-attention
                # TODO(lucas): move the attention specs into the model layers like
                # the attention backends
                if attn_module.attn_type == AttentionType.DECODER:
                    kv_cache_spec[layer_name] = FullAttentionSpec(
                        block_size=block_size,
                        num_kv_heads=attn_module.num_kv_heads,
                        head_size=attn_module.head_size,
                        dtype=self.kv_cache_dtype)
                elif attn_module.attn_type in (AttentionType.ENCODER,
                                               AttentionType.ENCODER_ONLY):
                    # encoder-only attention does not need KV cache.
                    continue
                elif attn_module.attn_type == AttentionType.ENCODER_DECODER:
                    raise NotImplementedError
                else:
                    raise ValueError(
                        f"Unknown attention type: {attn_module.attn_type}")

            elif isinstance(attn_module, MLAAttention):
                if use_mla and not self.use_sparse:
                    kv_cache_spec[layer_name] = MLAAttentionSpec(
                        block_size=block_size,
                        num_kv_heads=1,
                        head_size=attn_module.head_size,
                        dtype=self.kv_cache_dtype,
                        cache_dtype_str=self.cache_config.cache_dtype)
                else:
                    # TODO(cmq): This is a hack way to fix deepseek kvcache when
                    # using DSA. Fix the spec in vLLM is a finnal way.
                    kv_cache_spec[layer_name] = FullAttentionSpec(
                        block_size=block_size,
                        num_kv_heads=1,
                        head_size=attn_module.head_size,
                        dtype=self.kv_cache_dtype)

        mamba_layers = get_layers_from_vllm_config(self.vllm_config, MambaBase)
        if len(mamba_layers) > 0:
            if (self.vllm_config.speculative_config is not None
                    and self.vllm_config.model_config.hf_config.model_type
                    not in ["qwen3_next"]):
                raise NotImplementedError(
                    "Mamba with speculative decoding is not supported yet.")
            if self.vllm_config.cache_config.enable_prefix_caching:
                raise NotImplementedError(
                    "Prefix caching is not supported for Mamba yet.")
            max_model_len = self.vllm_config.model_config.max_model_len

            page_size_padded = (
                self.vllm_config.cache_config.mamba_page_size_padded)

            # Set block_size to max_model_len, so that mamba model will always
            # have only one block in the KV cache.
            for layer_name, mamba_module in mamba_layers.items():
                kv_cache_spec[layer_name] = MambaSpec(
                    shapes=mamba_module.get_state_shape(),
                    dtypes=mamba_module.get_state_dtype(),
                    block_size=max_model_len,
                    page_size_padded=page_size_padded,
                    mamba_type=mamba_module.mamba_type,
                    num_speculative_blocks=(
                        self.speculative_config.num_speculative_tokens
                        if self.speculative_config else 0),
                )

        return kv_cache_spec

    def initialize_aclgraph_capture(self) -> None:
        min_ag_support = AttentionCGSupport.ALWAYS
        min_ag_builder_name = None

        for attn_group in self._attn_group_iterator():
            builder = attn_group.get_metadata_builder()
            graph_support = None
            if hasattr(builder, 'aclgraph_support'):
                graph_support = builder.aclgraph_support.value
                builder_aclgraph = builder.aclgraph_support
            else:
                graph_support = builder._cudagraph_support.value
                builder_aclgraph = builder._cudagraph_support
            if graph_support < min_ag_support.value:
                min_ag_support = builder_aclgraph
                min_ag_builder_name = builder.__class__.__name__

        # This is an imitation of compilation_config.splitting_ops_contain_attention()
        splitting_ops_contain_attention = (
            self.compilation_config.splitting_ops is not None
            and all(op in self.compilation_config.splitting_ops for op in [
                "vllm.mla_forward",
            ]))

        # Flexible resolve the aclgraph mode
        aclgraph_mode = self.compilation_config.cudagraph_mode
        # check graph for mixed batch is supported
        if aclgraph_mode.mixed_mode() == CUDAGraphMode.FULL \
            and min_ag_support != AttentionCGSupport.ALWAYS:
            msg = (f"ACLGraphMode.{aclgraph_mode.name} is not supported "
                   f"with {min_ag_builder_name} backend (support: "
                   f"{min_ag_support})")
            if min_ag_support == AttentionCGSupport.NEVER:
                # if not supported any full graphs, just raise it.
                msg += "; please try cudagraph_mode=PIECEWISE, and "\
                    "make sure compilation level is piecewise"
                raise ValueError(msg)

            # attempt to resolve the full graph related mode
            if splitting_ops_contain_attention:
                msg += "; setting cudagraph_mode=FULL_AND_PIECEWISE"
                aclgraph_mode = self.compilation_config.cudagraph_mode = (
                    CUDAGraphMode.FULL_AND_PIECEWISE)
            else:
                msg += "; setting cudagraph_mode=FULL_DECODE_ONLY"
                aclgraph_mode = self.compilation_config.cudagraph_mode = (
                    CUDAGraphMode.FULL_DECODE_ONLY)
            logger.warning(msg)

        # double check that we can support full graph if they are requested
        # even after automatic downgrades
        if aclgraph_mode.has_full_cudagraphs() \
            and min_ag_support == AttentionCGSupport.NEVER:
            raise ValueError(f"CUDAGraphMode.{aclgraph_mode.name} is not "
                             f"supported with {min_ag_builder_name} backend ("
                             f"support:{min_ag_support}) "
                             "; please try cudagraph_mode=PIECEWISE, "
                             "and make sure compilation level is piecewise")

        if (aclgraph_mode.decode_mode() == CUDAGraphMode.FULL
                and aclgraph_mode.separate_routine()
                and self.uniform_decode_query_len > 1):
            self.compilation_config.adjust_cudagraph_sizes_for_spec_decode(
                self.uniform_decode_query_len,
                self.parallel_config.tensor_parallel_size)
            capture_sizes = self.compilation_config.cudagraph_capture_sizes
            self.aclgraph_batch_sizes = (capture_sizes
                                         if capture_sizes is not None else [])

        self.cudagraph_dispatcher.initialize_cudagraph_keys(
            self.compilation_config.cudagraph_mode,
            self.uniform_decode_query_len)

    def _capture_aclgraphs(self, compilation_cases: list[int],
                           aclgraph_runtime_mode: CUDAGraphMode,
                           uniform_decode: bool):
        assert aclgraph_runtime_mode != CUDAGraphMode.NONE and \
            aclgraph_runtime_mode in [CUDAGraphMode.FULL,
                                      CUDAGraphMode.PIECEWISE]

        # Only rank 0 should print progress bar during capture
        if is_global_first_rank():
            logger.info(
                "Starting to capture ACL graphs for cases: %s, "
                "mode: %s, uniform_decode: %s", compilation_cases,
                aclgraph_runtime_mode.name, uniform_decode)
            compilation_cases = tqdm(
                compilation_cases,
                disable=not self.load_config.use_tqdm_on_load,
                desc="Capturing ACL graphs ({}, {})".format(
                    "decode" if uniform_decode else "mixed prefill-decode",
                    aclgraph_runtime_mode.name))

        force_attention = (aclgraph_runtime_mode == CUDAGraphMode.FULL)
        # When the kv cache spec is empty, PiecewiseBackend is not initialized, and
        # compilation_case=1 will cause the dynamic shape position to be incorrectly derived.
        if not self.get_kv_cache_spec():
            self._dummy_run(2,
                            aclgraph_runtime_mode=CUDAGraphMode.NONE,
                            force_attention=force_attention,
                            uniform_decode=uniform_decode)
        # We skip EPLB here since we don't want to record dummy metrics
        for num_tokens in compilation_cases:
            for _ in range(self.compilation_config.cudagraph_num_of_warmups):
                # Use CUDAGraphRuntimeStyle.NONE (default) for warmup.
                # But be careful, warm up with `NONE`is orthogonal to
                # if we want to warm up attention or not. This is
                # different from the case where `FULL` implies capture
                # attention while `PIECEWISE` implies no attention.
                self._dummy_run(num_tokens,
                                aclgraph_runtime_mode=CUDAGraphMode.NONE,
                                force_attention=force_attention,
                                uniform_decode=uniform_decode)
            self._dummy_run(num_tokens,
                            aclgraph_runtime_mode=aclgraph_runtime_mode,
                            force_attention=force_attention,
                            uniform_decode=uniform_decode)

    def _capture_model(self):
        if not self.use_aclgraph:
            logger.warning(
                "Skipping ACL graph capture. To turn on ACL graph capture, "
                "ensure `aclraph_mode` was not manually set to `NONE`")
            return
        else:
            self.initialize_aclgraph_capture()

        set_cudagraph_capturing_enabled(True)
        # Trigger ACL graph capture for specific shapes.
        # Capture the large shapes first so that the smaller shapes
        # can reuse the memory pool allocated for the large shapes.
        with graph_capture(device=self.device):
            aclgraph_mode = self.compilation_config.cudagraph_mode
            if aclgraph_mode.mixed_mode() != CUDAGraphMode.NONE:
                aclgraph_runtime_mode = aclgraph_mode.mixed_mode()

                # make sure we capture the largest batch size first
                compilation_cases = list(reversed(self.cudagraph_batch_sizes))

                try:
                    self._capture_aclgraphs(
                        compilation_cases,
                        aclgraph_runtime_mode=aclgraph_runtime_mode,
                        uniform_decode=False)
                except Exception as e:
                    error_msg = str(e)
                    error_code = '0x7020023'
                    pattern = r'retCode=([^,\s\.]+)'
                    match = re.search(pattern, error_msg)
                    if match:
                        retCode = match.group(1)
                    # Determine whether the error message is caused by stream capture failure.
                    if match and retCode == error_code:
                        logger.error(
                            f"ACLgraph sizes capture fail: {type(e).__name__}:\n"
                            "ACLgraph has insufficient available streams to capture the configured number of sizes. "
                            "Please verify both the availability of adequate streams and the appropriateness of the configured size count.\n\n"
                            "Recommended solutions:\n"
                            "1. Manually configure the compilation_config parameter "
                            "with a reduced set of sizes: '{\"cudagraph_capture_sizes\":[size1, size2, size3, ...]}'.\n"
                            "2. Utilize ACLgraph's full graph mode as an alternative to the piece-wise approach.\n\n"
                            f"{str(e)}")
                    raise

            if aclgraph_mode.decode_mode() == CUDAGraphMode.FULL and \
                aclgraph_mode.separate_routine():
                max_num_tokens = self.scheduler_config.max_num_seqs * \
                        self.uniform_decode_query_len
                decode_cudagraph_batch_sizes = [
                    x for x in self.cudagraph_batch_sizes if
                    x <= max_num_tokens and x >= self.uniform_decode_query_len
                ]
                compilation_cases_decode = list(
                    reversed(decode_cudagraph_batch_sizes))
                self._capture_aclgraphs(
                    compilation_cases=compilation_cases_decode,
                    aclgraph_runtime_mode=CUDAGraphMode.FULL,
                    uniform_decode=True)

        # Disable aclgraph capturing globally, so any unexpected aclgraph
        # capturing will be detected and raise an error after here.
        # Note: We don't put it into graph_capture context manager because
        # we may doing lazy capturing in future that still allows capturing
        # after here.
        set_cudagraph_capturing_enabled(False)

    def capture_model(self) -> None:

        compilation_counter.num_gpu_runner_capture_triggers += 1

        start_time = time.perf_counter()
        start_free_npu_memory = torch.npu.mem_get_info()[0]

        self._capture_model()

        end_time = time.perf_counter()
        end_free_npu_memory = torch.npu.mem_get_info()[0]
        elapsed_time = end_time - start_time
        npu_graph_size = start_free_npu_memory - end_free_npu_memory
        # This usually takes 5~20 seconds.
        logger.info("Graph capturing finished in %.0f secs, took %.2f GiB",
                    elapsed_time, npu_graph_size / (1 << 30))

    def _update_tokens_for_pcp(self, tokens):
        num_reqs = self.input_batch.num_reqs
        self.num_pcp_pads = self.num_pcp_pads[:num_reqs]
        tokens = np.array(tokens, dtype=np.int32)
        num_decode_reqs = sum(
            self.input_batch.num_computed_tokens_cpu[:num_reqs] >=
            self.input_batch.num_prompt_tokens[:num_reqs])
        num_decode_tokens = sum(tokens[:num_decode_reqs])
        num_padded_scheduled_tokens = np.ceil(
            tokens /
            (2 * self.pcp_size)).astype(np.int32) * (2 * self.pcp_size)
        num_padded_scheduled_tokens[:num_decode_reqs] = (
            tokens[:num_decode_reqs] * self.pcp_size)
        self.num_pcp_pads = num_padded_scheduled_tokens - tokens
        cu_padded_tokens, pcp_padded_arange = \
            self._get_cumsum_and_arange(num_padded_scheduled_tokens)
        unpad_mask = torch.from_numpy(
            pcp_padded_arange < np.repeat(tokens, num_padded_scheduled_tokens))
        unpad_mask_decode = unpad_mask[:num_decode_tokens * self.pcp_size]
        unpad_mask_decode = unpad_mask_decode.reshape([-1, self.pcp_size])
        unpad_mask_decode[:, 0] = True
        unpad_mask_decode[:, 1:] = False

        pcp_tokens = num_padded_scheduled_tokens // self.pcp_size
        pcp_chunk_sizes = (pcp_tokens // 2).clip(min=1)
        pcp_chunk_sizes[:num_decode_reqs] = pcp_tokens[:num_decode_reqs]
        _, pcp_arange = self._get_cumsum_and_arange(pcp_tokens)
        _, pcp_chunk_arange = self._get_cumsum_and_arange(pcp_chunk_sizes)
        pcp_head_chunk_mask = pcp_arange < np.repeat(pcp_chunk_sizes,
                                                     pcp_tokens)

        def get_current_rank_positions(cu_tokens, rank):
            positions_start_loc = np.zeros_like(cu_tokens)
            positions_start_loc[1:] = cu_tokens[:-1]
            positions = np.zeros(len(pcp_head_chunk_mask), dtype=np.int32)
            head_start_loc = positions_start_loc + rank * pcp_chunk_sizes
            tail_start_loc = positions_start_loc + \
                (2 * self.pcp_size - rank - 1) * pcp_chunk_sizes
            positions[pcp_head_chunk_mask] = pcp_chunk_arange + \
                np.repeat(head_start_loc, pcp_chunk_sizes)
            # Decode reqs do not have tail chunks.
            positions[~pcp_head_chunk_mask] = \
                pcp_chunk_arange[num_decode_tokens:] + \
                np.repeat(tail_start_loc, pcp_chunk_sizes)[num_decode_tokens:]
            return positions

        positions = get_current_rank_positions(
            np.zeros(num_reqs, dtype=np.int32), self.pcp_rank)
        # Decode tokens are duplicate and their positions always be 0.
        if num_decode_reqs > 0:
            positions[:num_decode_tokens] = self._get_cumsum_and_arange(
                tokens[:num_decode_reqs])[1]

        all_positions = [
            get_current_rank_positions(cu_padded_tokens, rank_i)
            for rank_i in range(self.pcp_size)
        ]
        all_positions_tensor = torch.from_numpy(np.concatenate(all_positions))
        self.pcp_allgather_restore_idx[:all_positions_tensor.shape[0]].copy_(
            all_positions_tensor.float().argsort().long(), non_blocking=True)
        return pcp_tokens, positions, unpad_mask

    def _get_cp_local_seq_lens(
        self,
        seq_lens: torch.Tensor,
        pcp_world_size: int = 1,
        dcp_world_size: int = 1,
        cp_kv_cache_interleave_size: int = 1,
    ) -> torch.Tensor:
        """While using pcp or dcp, kv_cache size stored on each rank may be different,
        use this function to calculate split decode seq_lens of each (p/d)cp rank.
        """
        num_requests = seq_lens.size(0)
        total_world_size = pcp_world_size * dcp_world_size
        seq_lens_tiled = seq_lens.unsqueeze(-1).repeat(1, total_world_size)
        rank_offsets = (torch.arange(total_world_size,
                                     dtype=torch.int32).unsqueeze(0).repeat(
                                         num_requests, 1))
        base = (seq_lens_tiled // cp_kv_cache_interleave_size //
                total_world_size * cp_kv_cache_interleave_size)
        remainder = seq_lens_tiled - base * total_world_size
        remainder = torch.clip(
            remainder - rank_offsets * cp_kv_cache_interleave_size,
            0,
            cp_kv_cache_interleave_size,
        )
        dcp_local_seq_lens = (base + remainder).reshape(
            [-1, pcp_world_size, dcp_world_size])
        return dcp_local_seq_lens

    def _generate_pcp_metadata(self, total_num_scheduled_tokens):
        # In dummy run num_reqs == 0, update it from seq_lens
        num_reqs = self.input_batch.num_reqs or self.query_lens.size(0)
        num_decodes = sum(self.input_batch.num_computed_tokens_cpu[:num_reqs]
                          >= self.input_batch.num_prompt_tokens[:num_reqs])
        num_actual_tokens_pcp_padded = total_num_scheduled_tokens * self.pcp_size
        self.num_actual_tokens_pcp_padded = num_actual_tokens_pcp_padded
        long_seq_metadata = None
        if self.pcp_size * self.dcp_size > 1:
            decode_context_lens = self.input_batch.num_tokens[:num_decodes]
            prefill_context_lens = self.input_batch.num_computed_tokens_cpu[
                num_decodes:num_reqs]
            context_lens = np.concatenate(
                [decode_context_lens, prefill_context_lens])
            num_computed_tokens_of_pcp_dcp = torch.zeros(
                [
                    num_reqs * self.decode_threshold, self.pcp_size,
                    self.dcp_size
                ],
                dtype=torch.int32,
            )
            # For pcp + spec decode, we flatten seq_lens
            # to avoid irregular spec_attn_mask shape
            for decode_idx in range(self.decode_threshold):
                num_computed_tokens_of_pcp_dcp[
                    self.decode_threshold - 1 - decode_idx::self.decode_threshold] = \
                    self._get_cp_local_seq_lens(
                        torch.tensor(context_lens),
                        self.pcp_size,
                        self.dcp_size,
                        self.parallel_config.cp_kv_cache_interleave_size,
                    )
            long_seq_metadata = AscendPrefillContextParallelMetadata(
                num_actual_tokens_pcp_padded=num_actual_tokens_pcp_padded,
                num_computed_tokens_of_pcp_dcp=num_computed_tokens_of_pcp_dcp.
                numpy())
            if self.pcp_size > 1:
                q_head_idx, q_tail_idx = [], []
                kv_with_q_head_nomask_idx, kv_with_q_head_mask_idx = [], []
                kv_with_q_tail_nomask_idx, kv_with_q_tail_mask_idx = [], []
                chunk_seqlens = []
                kv_with_q_head_nomask_seqlens, kv_with_q_tail_nomask_seqlens = [], []
                q_req_offset = 0
                kv_req_offset = 0
                q_head_chunk_id = self.pcp_rank
                q_tail_chunk_id = self.pcp_size * 2 - 1 - self.pcp_rank
                for i, seq_len in enumerate(self.query_lens):
                    if i < num_decodes:
                        continue
                    chunk_len = seq_len // 2
                    chunk_seqlens.append(chunk_len)
                    q_head_idx.extend(
                        list(range(q_req_offset, q_req_offset + chunk_len)))
                    kv_with_q_head_nomask_idx.extend(
                        list(
                            range(kv_req_offset, kv_req_offset +
                                  chunk_len * q_head_chunk_id)))
                    kv_with_q_head_mask_idx.extend(
                        list(
                            range(
                                kv_req_offset + chunk_len * q_head_chunk_id,
                                kv_req_offset + chunk_len *
                                (q_head_chunk_id + 1))))
                    kv_with_q_head_nomask_seqlens.append(chunk_len *
                                                         q_head_chunk_id)

                    q_tail_idx.extend(
                        list(
                            range(q_req_offset + chunk_len,
                                  q_req_offset + chunk_len * 2)))
                    kv_with_q_tail_nomask_idx.extend(
                        list(
                            range(kv_req_offset, kv_req_offset +
                                  chunk_len * q_tail_chunk_id)))
                    kv_with_q_tail_mask_idx.extend(
                        list(
                            range(
                                kv_req_offset + chunk_len * q_tail_chunk_id,
                                kv_req_offset + chunk_len *
                                (q_tail_chunk_id + 1))))
                    kv_with_q_tail_nomask_seqlens.append(chunk_len *
                                                         q_tail_chunk_id)

                    q_req_offset += seq_len
                    kv_req_offset += seq_len * self.pcp_size

                # Convert lists to tensors and move to device
                def _list_to_tensor(lst, device, dtype=torch.int32):
                    tensor_npu = torch.zeros(len(lst),
                                             dtype=dtype,
                                             device=device)
                    tensor_npu.copy_(torch.tensor(lst, dtype=dtype),
                                     non_blocking=True)
                    return tensor_npu

                q_head_idx_tensor = _list_to_tensor(q_head_idx, self.device)
                q_tail_idx_tensor = _list_to_tensor(q_tail_idx, self.device)
                self.q_head_idx_tensor = q_head_idx_tensor
                self.q_tail_idx_tensor = q_tail_idx_tensor

                q_full_idx = torch.cat([q_head_idx_tensor, q_tail_idx_tensor])
                q_full_idx = q_full_idx.to(torch.float32).argsort().to(
                    torch.int32)
                self.q_full_idx = q_full_idx

                self.kv_idx_names = {
                    'kv_with_q_head_nomask_idx_tensor':
                    kv_with_q_head_nomask_idx,
                    'kv_with_q_head_mask_idx_tensor': kv_with_q_head_mask_idx,
                    'kv_with_q_tail_nomask_idx_tensor':
                    kv_with_q_tail_nomask_idx,
                    'kv_with_q_tail_mask_idx_tensor': kv_with_q_tail_mask_idx
                }
                for key, value in self.kv_idx_names.items():
                    tensor_npu = _list_to_tensor(value, self.device)
                    self.kv_idx_names[key] = tensor_npu

                attn_mask_seqlens = torch.tensor(
                    [chunk_seqlens, chunk_seqlens], dtype=torch.int32)
                head_attn_nomask_seqlens = torch.tensor(
                    [chunk_seqlens, kv_with_q_head_nomask_seqlens],
                    dtype=torch.int32)
                tail_attn_nomask_seqlens = torch.tensor(
                    [chunk_seqlens, kv_with_q_tail_nomask_seqlens],
                    dtype=torch.int32)
                pcp_prefill_mask = self.attn_mask

                self.extra_long_seq_kwargs = {
                    'attn_mask_seqlens': attn_mask_seqlens,
                    'head_attn_nomask_seqlens': head_attn_nomask_seqlens,
                    'tail_attn_nomask_seqlens': tail_attn_nomask_seqlens,
                    'pcp_prefill_mask': pcp_prefill_mask
                }
                long_seq_metadata.pcp_allgather_restore_idx = self.pcp_allgather_restore_idx[:
                                                                                             num_actual_tokens_pcp_padded]
                long_seq_metadata.cp_kv_recover_idx_for_chunk = self.cp_kv_recover_idx_for_chunk
                long_seq_metadata.q_head_idx_tensor = self.q_head_idx_tensor
                long_seq_metadata.q_tail_idx_tensor = self.q_tail_idx_tensor
                long_seq_metadata.q_full_idx = self.q_full_idx
                long_seq_metadata.kv_with_q_head_nomask_idx_tensor = self.kv_idx_names[
                    'kv_with_q_head_nomask_idx_tensor']
                long_seq_metadata.kv_with_q_head_mask_idx_tensor = self.kv_idx_names[
                    'kv_with_q_head_mask_idx_tensor']
                long_seq_metadata.kv_with_q_tail_nomask_idx_tensor = self.kv_idx_names[
                    'kv_with_q_tail_nomask_idx_tensor']
                long_seq_metadata.kv_with_q_tail_mask_idx_tensor = self.kv_idx_names[
                    'kv_with_q_tail_mask_idx_tensor']
                long_seq_metadata.attn_mask_seqlens = self.extra_long_seq_kwargs[
                    'attn_mask_seqlens']
                long_seq_metadata.head_attn_nomask_seqlens = self.extra_long_seq_kwargs[
                    'head_attn_nomask_seqlens']
                long_seq_metadata.tail_attn_nomask_seqlens = self.extra_long_seq_kwargs[
                    'tail_attn_nomask_seqlens']
                long_seq_metadata.pcp_prefill_mask = self.extra_long_seq_kwargs[
                    'pcp_prefill_mask']
            self.long_seq_metadata = long_seq_metadata
        return long_seq_metadata

    def _generate_pcp_mtp_input(
        self,
        num_reqs: int,
        total_num_scheduled_tokens: int,
        num_scheduled_tokens: dict[str, int],
    ):
        """
        While pcp > 1, model inputs (input_ids, position, etc.) are split across pcp group,
        but mtp need to shift original input_ids before pcp splitting,
        so we record original input_ids here.
        """
        total_num_scheduled_tokens_pcp_full = total_num_scheduled_tokens
        num_scheduled_tokens_pcp_full = np.empty(num_reqs, dtype=np.int32)
        for i, req_id in enumerate(self.input_batch.req_ids):
            num_scheduled_tokens_pcp_full[i] = num_scheduled_tokens[req_id]
        req_indices_pcp_full = np.repeat(self.arange_np[:num_reqs],
                                         num_scheduled_tokens_pcp_full)
        cu_num_tokens_pcp_full = np.cumsum(num_scheduled_tokens_pcp_full)
        self.query_start_loc_pcp_full.np[0] = 0
        self.query_start_loc_pcp_full.np[1:num_reqs +
                                         1] = cu_num_tokens_pcp_full
        self.query_start_loc_pcp_full.np[num_reqs + 1:].fill(-1)
        cumsums_offsets_pcp_full = np.repeat(
            cu_num_tokens_pcp_full - num_scheduled_tokens_pcp_full,
            num_scheduled_tokens_pcp_full)
        arange_pcp_full = self.arange_np[:
                                         total_num_scheduled_tokens_pcp_full] - cumsums_offsets_pcp_full
        positions_pcp_full_np = self.positions_pcp_full_np[:
                                                           total_num_scheduled_tokens_pcp_full]
        np.add(self.input_batch.num_computed_tokens_cpu[req_indices_pcp_full],
               arange_pcp_full,
               out=positions_pcp_full_np)
        token_indices_pcp_full = (
            positions_pcp_full_np +
            req_indices_pcp_full * self.input_batch.token_ids_cpu.shape[1])
        torch.index_select(self.input_batch.token_ids_cpu_tensor.flatten(),
                           0,
                           torch.from_numpy(token_indices_pcp_full),
                           out=self.input_ids_pcp_full.
                           cpu[:total_num_scheduled_tokens_pcp_full])
        self.query_start_loc_pcp_full.copy_to_gpu()
        self.input_ids_pcp_full.gpu[:total_num_scheduled_tokens_pcp_full].copy_(
            self.input_ids_pcp_full.cpu[:total_num_scheduled_tokens_pcp_full],
            non_blocking=True,
        )


@contextmanager
def _torch_cuda_wrapper():

    class _EventPlaceholder:

        def __init__(self, *args, **kwargs) -> None:
            self.record = lambda: None
            self.synchronize = lambda: None

    try:
        # replace cuda APIs with xpu APIs, this should work by default
        torch.cuda.Event = torch.npu.Event
        torch.cuda.Stream = torch.npu.Stream
        torch.cuda.default_stream = torch.npu.default_stream
        torch.cuda.current_stream = torch.npu.current_stream
        torch.cuda.stream = torch.npu.stream
        yield
    finally:
        # if anything goes wrong, just patch it with a placeholder
        torch.cuda.Event = _EventPlaceholder
        torch.cuda.Stream = torch.cuda.Stream
        torch.cuda.default_stream = torch.npu.default_stream
        torch.cuda.current_stream = torch.npu.current_stream
        torch.cuda.stream = torch.npu.stream<|MERGE_RESOLUTION|>--- conflicted
+++ resolved
@@ -251,16 +251,6 @@
         # Set up Attention
         self.use_sparse = hasattr(self.vllm_config.model_config.hf_config,
                                   "index_topk")
-<<<<<<< HEAD
-=======
-        self.attn_backend = get_attn_backend(0,
-                                             self.dtype,
-                                             None,
-                                             self.block_size,
-                                             use_mla=self.model_config.use_mla,
-                                             use_sparse=self.use_sparse)
-
->>>>>>> e32014ac
         self.attn_mask_builder = AttentionMaskBuilder(self.device)
 
         self._set_up_drafter()
@@ -1150,9 +1140,6 @@
 
     def _build_attn_state(self, num_reqs, num_scheduled_tokens,
                           num_valid_tokens):
-<<<<<<< HEAD
-        if np.array_equal(self.seq_lens.np[:num_reqs], num_scheduled_tokens):
-=======
         if self.model_config.runner_type == "pooling":
             if isinstance(
                     self.kv_cache_config.kv_cache_groups[0].kv_cache_spec,
@@ -1161,7 +1148,6 @@
             else:
                 attn_state = AscendAttentionState.PrefillCacheHit
         elif np.array_equal(self.seq_lens_np[:num_reqs], num_scheduled_tokens):
->>>>>>> e32014ac
             attn_state = AscendAttentionState.PrefillNoCache
         # We assume it is the decode stage, where prefill occurs but only one token is not hit in cache.
         elif np.all(num_scheduled_tokens == 1):
@@ -1311,56 +1297,6 @@
                 hidden_states, attn_metadata, aux_hidden_states)
         return draft_token_ids
 
-<<<<<<< HEAD
-=======
-    def _pool(
-        self,
-        hidden_states: torch.Tensor,
-        num_scheduled_tokens: int,
-        num_scheduled_tokens_np: np.ndarray,
-        finished_sending: Optional[set[str]] = None,
-        finished_recving: Optional[set[str]] = None,
-        kv_connector_output: Optional["KVConnectorOutput"] = None,
-    ) -> ModelRunnerOutput:
-        assert self.input_batch.num_reqs ==\
-            len(self.input_batch.pooling_params), \
-        "Either all or none of the requests in" \
-        " a batch must be pooling request"
-
-        hidden_states = hidden_states[:num_scheduled_tokens]
-        pooling_metadata = self.input_batch.get_pooling_metadata()
-        pooling_metadata.build_pooling_cursor(num_scheduled_tokens_np.tolist(),
-                                              device=hidden_states.device)
-        seq_lens_cpu = self.seq_lens_cpu[:self.input_batch.num_reqs]
-
-        model = cast(VllmModelForPooling, self.model)
-        raw_pooler_output = model.pooler(
-            hidden_states=hidden_states,
-            pooling_metadata=pooling_metadata,
-        )
-        raw_pooler_output = json_map_leaves(
-            lambda x: x.to("cpu", non_blocking=True),
-            raw_pooler_output,
-        )
-        torch.npu.synchronize()
-
-        pooler_output: list[Optional[torch.Tensor]] = []
-        for raw_output, seq_len, prompt_len in zip(
-                raw_pooler_output, seq_lens_cpu, pooling_metadata.prompt_lens):
-            output = raw_output if seq_len == prompt_len else None
-            pooler_output.append(output)
-
-        return ModelRunnerOutput(
-            req_ids=self.input_batch.req_ids,
-            req_id_to_index=self.input_batch.req_id_to_index,
-            sampled_token_ids=[],
-            logprobs=None,
-            prompt_logprobs_dict={},
-            pooler_output=pooler_output,
-            kv_connector_output=kv_connector_output,
-        )
-
->>>>>>> e32014ac
     def _select_moe_comm_method(self,
                                 num_tokens: int) -> Optional[MoECommType]:
         """1. If expert parallel is not enabled, we use all-gather since MC2 and all-to-all
