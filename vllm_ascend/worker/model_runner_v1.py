--- conflicted
+++ resolved
@@ -24,11 +24,8 @@
 from contextlib import contextmanager, nullcontext
 from dataclasses import dataclass
 from typing import TYPE_CHECKING, Dict, List, Optional, Union
-<<<<<<< HEAD
 from multiprocessing import Manager
-=======
-from multiprocessing import Queue, Manager
->>>>>>> 3fbd04b2
+import torh.distinguish as dist
 
 import numpy as np
 import numpy.typing as npt
@@ -340,11 +337,8 @@
         #     self.enable_eplb = additional_config.get("enable_eplb", False)
 
         if self.enable_eplb == True:
-<<<<<<< HEAD
             self.eplb_adaptor = None
             self.eplb_updator = EplbUpdator()
-=======
-            self.init_eplb()
 
 
     def init_eplb(self):
@@ -374,8 +368,8 @@
             enable_d2d=True
         )
         self.eplb_process = self.eplb._launch_process()
->>>>>>> 3fbd04b2
-
+
+        logger.info(f"[ModelRunner] Launched EPLB process (pid={self.eplb_process.pid})")
 
     def _update_states(self, scheduler_output: "SchedulerOutput") -> None:
         """Update the cached states and the persistent batch with the scheduler
@@ -1019,16 +1013,6 @@
             prompt_logprobs_dict={},
         )
 
-<<<<<<< HEAD
-        if self.enable_eplb:
-            if self.eplb_adaptor == None:
-                self.eplb_adaptor = VllmEplbAdaptor(self.model)
-                self.eplb_updator.set_adaptor(self.eplb_adaptor)
-            self.eplb_updator.do_eplb()
-
-        return model_runner_output
-
-=======
         self.forward_counter += 1
         if self.enable_eplb and self.forward_counter >= self.eplb_threshold:
             if not self.update_in_flight:
@@ -1036,6 +1020,11 @@
                 self.update_in_flight = True
                 self.forward_counter = 0
                 self.weight_update_counter = 0
+        # if self.enable_eplb:
+        #     if self.eplb_adaptor == None:
+        #         self.eplb_adaptor = VllmEplbAdaptor(self.model)
+        #         self.eplb_updator.set_adaptor(self.eplb_adaptor)
+        #     self.eplb_updator.do_eplb()
 
         return model_runner_output
 
@@ -1104,7 +1093,6 @@
             self.eplb_process.join()
             logger.info("[ModelRunner] EPLB process terminated")
 
->>>>>>> 3fbd04b2
     def _profile_multimodal(self) -> None:
         # TODO: handle encoder-decoder models once we support them.
         # NOTE: Currently model is profiled with a single non-text
