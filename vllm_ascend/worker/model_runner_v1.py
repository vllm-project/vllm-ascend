#
# Copyright (c) 2025 Huawei Technologies Co., Ltd. All Rights Reserved.
# Copyright 2023 The vLLM team.
#
# Licensed under the Apache License, Version 2.0 (the "License");
# you may not use this file except in compliance with the License.
# You may obtain a copy of the License at
#
#     http://www.apache.org/licenses/LICENSE-2.0
#
# Unless required by applicable law or agreed to in writing, software
# distributed under the License is distributed on an "AS IS" BASIS,
# WITHOUT WARRANTIES OR CONDITIONS OF ANY KIND, either express or implied.
# See the License for the specific language governing permissions and
# limitations under the License.
# This file is a part of the vllm-ascend project.
# Adapted from vllm-project/vllm/vllm/worker/gpu_model_runner.py
#

import math
import time
from collections import defaultdict
from contextlib import contextmanager, nullcontext
from copy import copy, deepcopy
from dataclasses import dataclass
from multiprocessing import Manager
from typing import TYPE_CHECKING, Any, Dict, NamedTuple, Optional, Union

import numpy as np
import regex as re
import torch
import torch.distributed as dist
import torch.nn as nn
from tqdm import tqdm  # type: ignore
from vllm.attention.backends.abstract import AttentionBackend, AttentionType
from vllm.attention.layer import Attention, MLAAttention
from vllm.attention.selector import get_attn_backend
from vllm.compilation.counter import compilation_counter
from vllm.compilation.monitor import set_cudagraph_capturing_enabled
from vllm.config import (CompilationMode, CUDAGraphMode, VllmConfig,
                         get_layers_from_vllm_config)
from vllm.distributed import (get_tensor_model_parallel_world_size,
                              tensor_model_parallel_all_gather)
from vllm.distributed.ec_transfer import get_ec_transfer, has_ec_transfer
from vllm.distributed.kv_transfer import (get_kv_transfer_group,
                                          has_kv_transfer_group)
from vllm.distributed.parallel_state import (get_dcp_group, get_dp_group,
                                             get_pcp_group, get_pp_group,
                                             get_tp_group,
                                             is_global_first_rank)
from vllm.forward_context import get_forward_context
from vllm.logger import logger
from vllm.model_executor.layers.attention_layer_base import AttentionLayerBase
from vllm.model_executor.layers.mamba.abstract import MambaBase
from vllm.model_executor.model_loader import get_model
from vllm.sequence import IntermediateTensors
from vllm.utils.import_utils import LazyLoader
from vllm.utils.math_utils import cdiv
from vllm.utils.mem_utils import DeviceMemoryProfiler
from vllm.utils.torch_utils import get_dtype_size
from vllm.v1.attention.backends.gdn_attn import GDNAttentionMetadataBuilder
from vllm.v1.attention.backends.utils import (AttentionCGSupport,
                                              CommonAttentionMetadata)
from vllm.v1.kv_cache_interface import (AttentionSpec,
                                        EncoderOnlyAttentionSpec,
                                        FullAttentionSpec, KVCacheConfig,
                                        KVCacheGroupSpec, KVCacheSpec,
                                        MambaSpec, MLAAttentionSpec,
                                        UniformTypeKVCacheSpecs)
from vllm.v1.outputs import (EMPTY_MODEL_RUNNER_OUTPUT, AsyncModelRunnerOutput,
                             LogprobsLists, LogprobsTensors, ModelRunnerOutput,
                             SamplerOutput,
                             make_empty_encoder_model_runner_output)
from vllm.v1.sample.metadata import SamplingMetadata
from vllm.v1.sample.rejection_sampler import RejectionSampler
from vllm.v1.spec_decode.metadata import SpecDecodeMetadata
from vllm.v1.spec_decode.ngram_proposer import NgramProposer
from vllm.v1.spec_decode.suffix_decoding import SuffixDecodingProposer
from vllm.v1.structured_output.utils import apply_grammar_bitmask
from vllm.v1.worker.gpu_model_runner import (AsyncGPUModelRunnerOutput,
                                             GPUModelRunner)
from vllm.v1.worker.kv_connector_model_runner_mixin import KVConnectorOutput
from vllm.v1.worker.utils import AttentionGroup

from vllm_ascend.ascend_config import get_ascend_config
from vllm_ascend.attention.attention_mask import AttentionMaskBuilder
from vllm_ascend.attention.attention_v1 import AscendAttentionState
from vllm_ascend.attention.utils import AscendCommonAttentionMetadata
# yapf conflicts with isort for this block
# yapf: disable
from vllm_ascend.compilation.acl_graph import (ACLGraphWrapper,
                                               set_graph_params,
                                               set_mtp_graph_params,
                                               update_attn_dcp_pcp_params,
                                               update_attn_params,
                                               update_mla_attn_dcp_pcp_params,
                                               update_mla_attn_params)
# yapf: enable
from vllm_ascend.eplb.adaptor.vllm_adaptor import VllmEplbAdaptor
from vllm_ascend.eplb.core.eplb_device_transfer_loader import \
    D2DExpertWeightLoader
from vllm_ascend.eplb.core.eplb_utils import EPLBParamUtils
from vllm_ascend.eplb.core.eplb_worker import EplbProcess
from vllm_ascend.eplb.eplb_updator import EplbUpdator
from vllm_ascend.eplb.utils import model_register
from vllm_ascend.ops.rotary_embedding import set_cos_and_sin, update_cos_sin
from vllm_ascend.patch.worker.patch_module import patch_torch_npu_argsort
from vllm_ascend.sample.logits_processor import build_logitsprocs
from vllm_ascend.sample.sampler import AscendSampler
from vllm_ascend.spec_decode import get_spec_decode_method
from vllm_ascend.spec_decode.eagle_proposer import EagleProposer
from vllm_ascend.spec_decode.mtp_proposer import MtpProposer
from vllm_ascend.utils import (AscendDeviceType, ProfileExecuteDuration,
                               enable_sp, get_ascend_device_type, is_moe_model,
                               lmhead_tp_enable, maybe_trans_nz,
                               set_weight_prefetch_method)
from vllm_ascend.worker.npu_input_batch import NPUInputBatch
from vllm_ascend.worker.pcp_utils import PCPManager

from vllm_ascend.ascend_forward_context import (  # isort: skip
    MoECommType, get_mc2_tokens_capacity, select_moe_comm_method,
    set_ascend_forward_context, set_mc2_mask, set_mc2_tokens_capacity)

if TYPE_CHECKING:
    import xgrammar as xgr  # type: ignore[import-untyped]
    from vllm.v1.core.sched.output import GrammarOutput, SchedulerOutput
else:
    xgr = LazyLoader("xgr", globals(), "xgrammar")

import torch_npu

# if true, allow tensor initialization and casting with internal format (e.g., NZ)
torch.npu.config.allow_internal_format = True

if get_ascend_device_type() == AscendDeviceType._310P:
    torch_npu.npu.set_compile_mode(jit_compile=False)


@dataclass
class GraphCaptureContext:
    stream: torch.npu.Stream


@contextmanager
def graph_capture(device: torch.device):
    """
    `graph_capture` is a context manager which should surround the code that
    is capturing the NPU graph. Its main purpose is to ensure that the
    some operations will be run after the graph is captured, before the graph
    is replayed. It returns a `GraphCaptureContext` object which contains the
    necessary data for the graph capture. Currently, it only contains the
    stream that the graph capture is running on. This stream is set to the
    current NPU stream when the context manager is entered and reset to the
    default stream when the context manager is exited. This is to ensure that
    the graph capture is running on a separate stream from the default stream,
    in order to explicitly distinguish the kernels to capture
    from other kernels possibly launched on background in the default stream.
    """
    graph_capture_context = GraphCaptureContext(
        torch.npu.Stream(device=device))
    stream = graph_capture_context.stream

    # we use nullcontext now
    maybe_ca_context = nullcontext()

    # ensure all initialization operations complete before attempting to
    # capture the graph on another stream
    curr_stream = torch.npu.current_stream()
    if curr_stream != stream:
        stream.wait_stream(curr_stream)

    with torch.npu.stream(stream), maybe_ca_context:
        yield graph_capture_context


class ExecuteModelState(NamedTuple):
    """Ephemeral cached state transferred between execute_model() and
    sample_tokens(), after execute_model() returns None."""

    scheduler_output: "SchedulerOutput"
    logits: torch.Tensor
    spec_decode_metadata: SpecDecodeMetadata | None
    hidden_states: torch.Tensor
    sample_hidden_states: torch.Tensor
    aux_hidden_states: list[torch.Tensor] | None
    attn_metadata: dict[str, Any]
    positions: torch.Tensor


class NPUModelRunner(GPUModelRunner):

    def __init__(self, vllm_config: VllmConfig, device: torch.device):
        with _torch_cuda_wrapper():
            super().__init__(vllm_config, device)
        self.max_num_reqs = self.scheduler_config.max_num_seqs
        self.dp_size = vllm_config.parallel_config.data_parallel_size
        self.dp_rank = vllm_config.parallel_config.data_parallel_rank
        try:
            self.dcp_size = get_dcp_group().world_size
            self.dcp_rank = get_dcp_group().rank_in_group
            self.pcp_size = get_pcp_group().world_size
            self.pcp_rank = get_pcp_group(
            ).rank_in_group if self.pcp_size > 1 else 0
        except Exception:
            self.dcp_size = 1
            self.dcp_rank = 0
            self.pcp_size = 1
            self.pcp_rank = 0
        if self.pcp_size > 1:
            self.model_config.max_model_len += 2 * self.pcp_size * self.max_num_reqs
<<<<<<< HEAD
        max_buffer_num_tokens = self.max_num_tokens
        if self.pcp_size > 1:
            max_buffer_num_tokens = (self.max_num_tokens +
                                     self.max_num_reqs * 2 * self.pcp_size)
            self.pcp_manager = PCPManager(
                self.pcp_size,
                self.pcp_rank,
                self.dcp_size,
                self.dcp_rank,
                max_buffer_num_tokens,
                self.max_num_reqs,
                self.device,
                self.vllm_config,
                self.pin_memory,
            )
            # TODO(zhenwenqi) after https://github.com/vllm-project/vllm/pull/28988 is merged, we can delete this
            self.input_ids = self._make_buffer(max_buffer_num_tokens,
                                               dtype=torch.int32)
            self.positions = self._make_buffer(max_buffer_num_tokens,
                                               dtype=torch.int64)
        self.long_seq_metadata = None
        if envs_ascend.VLLM_ASCEND_ENABLE_PREFETCH_MLP:
            self.prefetch_stream = torch.npu.Stream(device=device)
        else:
            self.prefetch_stream = None
=======
>>>>>>> 3d04ae8e
        self.sampler = AscendSampler()
        self.attn_mask = None
        self.attn_state = None

        # Ascend-specific configurations
        self.ascend_config = get_ascend_config()
        set_weight_prefetch_method(self.ascend_config.weight_prefetch_config)
        # Dump / PrecisionDebugger configuration now comes from AscendConfig
        dump_cfg = self.ascend_config.dump_config
        self.dump_enable = dump_cfg.enable_dump
        self.debugger = None
        if self.dump_enable:
            if self.model_config.enforce_eager:
                from msprobe.pytorch import PrecisionDebugger
                self.debugger = PrecisionDebugger(dump_cfg.config_path)
            else:
                raise RuntimeError(
                    "Dumping/debugging only works in eager mode.")
        # use_hybrid_blocks: if hybrid blocks is used.
        self.use_hybrid_blocks: bool = False
        self.need_accepted_tokens: bool = False

        self.is_multimodal_model = self.model_config.is_multimodal_model
        self.block_size = vllm_config.cache_config.block_size
        # Set up Attention
        self.use_sparse = hasattr(self.vllm_config.model_config.hf_config,
                                  "index_topk")
        self.attn_backend = get_attn_backend(
            0,
            self.dtype,
            None,
            self.block_size,
            use_mla=self.model_config.use_mla,
            use_sparse=self.use_sparse,
            use_mm_prefix=self.model_config is not None
            and self.model_config.is_mm_prefix_lm)
        self.attn_mask_builder = AttentionMaskBuilder(self.device)

        self._set_up_drafter()

        # kv role
        self.is_kv_producer = False
        self.is_kv_consumer = False
        if vllm_config.kv_transfer_config is not None:
            self.is_kv_producer = vllm_config.kv_transfer_config.is_kv_producer
            self.is_kv_consumer = vllm_config.kv_transfer_config.is_kv_consumer

        set_cos_and_sin(vllm_config, self.max_num_reqs,
                        self.uniform_decode_query_len, self.dtype, self.device)
        set_mc2_tokens_capacity(vllm_config, self.max_num_reqs,
                                self.uniform_decode_query_len)
        set_mc2_mask(vllm_config, self.device)
        self.decode_threshold = 1 + (
            self.speculative_config.num_speculative_tokens
            if self.speculative_config else 0)

        self.use_aclgraph = self._use_aclgraph()

        self.dynamic_eplb = self.ascend_config.dynamic_eplb or self.ascend_config.expert_map_record_path
        if self.dynamic_eplb:
            EPLBParamUtils.check_dynamic_eplb(self.ascend_config.dynamic_eplb)
            EPLBParamUtils.check_expert_map_record_path(
                self.ascend_config.expert_map_record_path)
            self.is_eplb_warmuped = False
            self.policy_type = self.ascend_config.eplb_policy_type
            self.eplb_loader = D2DExpertWeightLoader()
            self.manager = Manager()
            self.shared_dict = self.manager.dict({
                "expert_map": None,
                "moe_load": None,
                "expert_maps": None
            })
            self.eplb_process = EplbProcess(shared_dict=self.shared_dict,
                                            policy_type=self.policy_type,
                                            enable_d2d=True)
            self.process = self.eplb_process._launch_process()
            ascend_config = get_ascend_config()
            self.eplb_updator = EplbUpdator(ascend_config, self.eplb_loader,
                                            self.eplb_process, self.process)
        # Input Batch
        # NOTE(Chen): Ideally, we should initialize the input batch inside
        # `initialize_kv_cache` based on the kv cache config. However, as in
        # https://github.com/vllm-project/vllm/pull/18298, due to some unknown
        # reasons, we have to initialize the input batch before `load_model`,
        # quantization + weight offloading will fail otherwise. As a temporary
        # solution, we initialize the input batch here, and re-initialize it
        # in `initialize_kv_cache` if the block_sizes here is different from
        # the block_sizes in the kv cache config.
        self.input_batch = NPUInputBatch(
            max_num_reqs=self.max_num_reqs,
            max_model_len=self.model_config.max_model_len,
            max_num_batched_tokens=self.max_num_tokens,
            device=self.device,
            pin_memory=self.pin_memory,
            vocab_size=self.model_config.get_vocab_size(),
            block_sizes=[self.block_size],
            kernel_block_sizes=[[self.cache_config.block_size]],
            is_spec_decode=bool(self.vllm_config.speculative_config),
            logitsprocs=build_logitsprocs(
                self.vllm_config, self.device, self.pin_memory,
                self.is_pooling_model,
                self.vllm_config.model_config.logits_processors),
            is_pooling_model=self.is_pooling_model,
            num_speculative_tokens=(
                self.vllm_config.speculative_config.num_speculative_tokens
                if self.vllm_config.speculative_config else 0),
            cp_kv_cache_interleave_size=self.parallel_config.
            cp_kv_cache_interleave_size,
        )
        self.num_draft_tokens = self._make_buffer(self.max_num_reqs,
                                                  dtype=torch.int32)
        # here we use int32
        self.sampled_token_ids_pinned_cpu = torch.empty(
            (self.max_num_reqs, 1),
            dtype=torch.int32,
            device="cpu",
            pin_memory=self.pin_memory,
        )
        # for cleancode , actually the three attrs is defined in gpu_model_runner
        self.execute_model_state: ExecuteModelState | None = None
        # None in the first PP rank. The rest are set after load_model.
        self.intermediate_tensors: IntermediateTensors | None = None
        self.reorder_batch_threshold: int | None = None

    def _init_device_properties(self) -> None:
        self.num_sms = None

    def _sync_device(self) -> None:
        torch.npu.synchronize()

    def _set_up_drafter(self):
        # Set up speculative decoding.
        self.spec_attn_mask = None
        self.drafter: Optional[Union[NgramProposer, EagleProposer, MtpProposer,
                                     SuffixDecodingProposer]] = None
        self.actual_seq_lengths_q: list[int] = []
        self.decode_token_per_req = 1
        if self.speculative_config:
            spec_token_num = self.speculative_config.num_speculative_tokens
            assert spec_token_num > 0
            self.decode_token_per_req = 1 + spec_token_num
            self.spec_attn_mask = self.attn_mask_builder.get_splitfuse_attn_mask(
            )
            if get_pp_group().is_last_rank:
                self.drafter = self._get_drafter()
                if self.speculative_config.method == "eagle3":
                    assert isinstance(self.drafter, EagleProposer)
                    self.use_aux_hidden_state_outputs = (
                        self.drafter.eagle3_use_aux_hidden_state)
                self.rejection_sampler = RejectionSampler(self.sampler)
            self.actual_seq_lengths_q = list(
                range(self.decode_token_per_req, self.max_num_tokens + 1,
                      self.decode_token_per_req))
        self.discard_request_indices = self._make_buffer(self.max_num_reqs,
                                                         dtype=torch.int64)
        self.num_discarded_requests = 0

    def _get_drafter(self):
        return get_spec_decode_method(self.speculative_config.method,
                                      self.vllm_config, self.device, self)

    def _use_aclgraph(self) -> bool:
        return self.compilation_config.cudagraph_mode != CUDAGraphMode.NONE and self.compilation_config.mode == CompilationMode.VLLM_COMPILE and not self.model_config.enforce_eager

    def _skip_all_reduce_acorss_dp_group(self) -> bool:
        # NOTE: We can skip the all_reduce operation and avoid paading tokens
        # to max_tokens_acrodd_dp in D nodes. In MoE models, we must ensure that
        # num_tokens DOES NOT exceed mc2_tokens_capacity which means that moe_comm_method
        # of each rank is MC2. For dense models, skipping all_reduce is not necessary
        # since collective-communication is not time-consuming since dp_size in dense
        # model deployments is always small and can be overlapped by async scheduling.
        if not is_moe_model(self.vllm_config):
            return False
        if self.compilation_config.cudagraph_capture_sizes:
            potential_max_num_tokens = self.compilation_config.max_cudagraph_capture_size
        else:
            potential_max_num_tokens = self.max_num_reqs * self.uniform_decode_query_len
        # To ensure skipping all_reduce across dp group is valid, we need to ensure that
        # moe_comm_method of each rank is MC2 and recomputation would never happen in D
        # nodes. So here we check whether recompute_scheduler_enable is True.
        return self.is_kv_consumer and self.ascend_config.recompute_scheduler_enable and select_moe_comm_method(
            potential_max_num_tokens,
            self.vllm_config) in {MoECommType.MC2, MoECommType.FUSED_MC2}

    def _sync_metadata_across_dp(
            self, num_tokens: int,
            with_prefill: bool) -> tuple[int, Optional[torch.Tensor], bool]:
        # TODO: In vLLM, the only thing that needs to be synced is num_tokens, but in
        # our case, we still need to sync the other two flags as well. So we need to
        # include them in the all_reduce operation, and more over, we CANNOT skip it
        # even if we are running in eager mode, which harms performance.
        # FIXME: Restore the `or self.vllm_config.model_config.enforce_eager` here
        # immediately once the other two flags are no longer needed.
        if self.dp_size == 1:
            return num_tokens, None, with_prefill

        if self._skip_all_reduce_acorss_dp_group():
            num_tokens_after_padding = torch.tensor([num_tokens] *
                                                    self.dp_size,
                                                    device="cpu",
                                                    dtype=torch.int32)
            return num_tokens, num_tokens_after_padding, with_prefill

        # Sync num_tokens, with_prefill across dp ranks
        num_tokens_tensor = torch.tensor([
            num_tokens if i == self.dp_rank else 0 for i in range(self.dp_size)
        ],
                                         dtype=torch.int32,
                                         device="cpu")

        flags_tensor = torch.tensor([int(with_prefill)],
                                    dtype=torch.int32,
                                    device="cpu")

        packed_tensor = torch.cat([num_tokens_tensor, flags_tensor])
        # use cpu_group to avoid cpu synchronization issue.
        # it can be overlapped with main moell execution on npu.
        dist.all_reduce(packed_tensor, group=get_dp_group().cpu_group)

        # Unpack the results
        num_tokens_across_dp = packed_tensor[:-1]
        synced_flags = packed_tensor[-1:]
        max_tokens_across_dp = torch.max(num_tokens_across_dp).item()
        global_with_prefill = bool(synced_flags[0])

        # Create a tensor for num_tokens_after_padding
        num_tokens_after_padding = torch.tensor([max_tokens_across_dp] *
                                                self.dp_size,
                                                device="cpu",
                                                dtype=torch.int32)

        return max_tokens_across_dp, num_tokens_after_padding, global_with_prefill

    def get_model(self) -> nn.Module:
        # get raw model out of the aclgraph wrapper.
        if isinstance(self.model, ACLGraphWrapper):
            return self.model.unwrap()
        return self.model

    def _make_attention_mask(self, attn_state) -> torch.Tensor:
        # pcp situation.
        if self.attn_mask_builder is None:
            raise ValueError("Attn mask builder is None")
        # Pooling situation.
        if self.model_config.runner_type == "pooling":
            return self.attn_mask_builder.get_attn_mask(2048, torch.bool)

        if self.vllm_config.model_config.use_mla:
            if self.pcp_size > 1:
                return self.attn_mask_builder.get_pcp_mla_mask(self.dtype)
            # mla prefill
            if attn_state != AscendAttentionState.DecodeOnly:
                return self.attn_mask_builder.get_mla_mask(self.dtype)
        return self.attn_mask_builder.get_splitfuse_attn_mask()

    def _prepare_inputs(
        self,
        scheduler_output: "SchedulerOutput",
        intermediate_tensors: Optional[IntermediateTensors] = None,
    ) -> tuple[dict[str, Any], torch.Tensor, np.ndarray, int, torch.Tensor,
               int, torch.Tensor, SpecDecodeMetadata, Optional[torch.Tensor],
               Optional[torch.Tensor], Optional[torch.Tensor], int]:
        total_num_scheduled_tokens = scheduler_output.total_num_scheduled_tokens
        assert total_num_scheduled_tokens > 0
        num_reqs = self.input_batch.num_reqs
        assert num_reqs > 0

        # OPTIMIZATION: Start copying the block table first.
        # This way, we can overlap the copy with the following CPU operations.
        self.input_batch.block_table.commit_block_table(num_reqs)

        # Get the number of scheduled tokens for each request.
        req_ids = self.input_batch.req_ids
        tokens = [scheduler_output.num_scheduled_tokens[i] for i in req_ids]
        num_scheduled_tokens = np.array(tokens, dtype=np.int32)

        req_indices = np.repeat(self.arange_np[:num_reqs],
                                num_scheduled_tokens)
        if not scheduler_output.scheduled_spec_decode_tokens:
            num_valid_tokens = np.array(tokens, dtype=np.int32)
        else:
            num_valid_tokens = np.array([
                num_tokens -
                len(scheduler_output.scheduled_spec_decode_tokens.get(i, []))
                for num_tokens, i in zip(tokens, req_ids)
            ],
                                        dtype=np.int32)
        # Get the attention state.
        attn_state = self._build_attn_state(num_reqs, num_scheduled_tokens,
                                            num_valid_tokens)
        self.attn_state = attn_state  # type: ignore

        # Determine if it's a splitfuse batch
        with_prefill = attn_state not in [
            AscendAttentionState.DecodeOnly, AscendAttentionState.SpecDecoding
        ]
        self.attn_mask = self._make_attention_mask(attn_state)

        # Get positions.
        positions_np = self.positions.np[:total_num_scheduled_tokens]
        cu_num_tokens, arange = self._get_cumsum_and_arange(
            num_scheduled_tokens)
        np.add(self.input_batch.num_computed_tokens_cpu[req_indices],
               arange,
               out=positions_np)

        self.input_batch.block_table.compute_slot_mapping(
            req_indices, positions_np)
        self.input_batch.block_table.commit_slot_mapping(
            total_num_scheduled_tokens)
        # for pcp, prefill mtp should use origin scheduleroutput ,
        if self.speculative_config and self.pcp_size > 1:
            self.pcp_manager.generate_pcp_mtp_input(
                num_reqs, total_num_scheduled_tokens,
                scheduler_output.num_scheduled_tokens, with_prefill,
                self.input_batch, self.arange_np, req_indices, positions_np,
                cu_num_tokens)

        if self.pcp_size > 1:
            if not self.vllm_config.model_config.use_mla:
                self.pcp_manager.generate_kv_idx(scheduler_output,
                                                 self.input_batch)
            num_scheduled_tokens[:
                                 num_reqs], position_pcp = self.pcp_manager.update_tokens_for_pcp(
                                     num_scheduled_tokens[:num_reqs],
                                     self.arange_np,
                                     self.input_batch.num_reqs,
                                     self.reorder_batch_threshold,
                                 )
            # Re-update after PCP split sequences.
            total_num_scheduled_tokens = sum(num_scheduled_tokens)
            scheduler_output.total_num_scheduled_tokens = total_num_scheduled_tokens
            req_indices = np.repeat(self.arange_np[:num_reqs],
                                    num_scheduled_tokens)
            cu_num_tokens, _ = self._get_cumsum_and_arange(
                num_scheduled_tokens)
            positions_np = self.positions.np[:total_num_scheduled_tokens]
            np.add(
                self.input_batch.num_computed_tokens_cpu[req_indices],
                position_pcp[:total_num_scheduled_tokens],
                out=positions_np,
            )
        max_num_scheduled_tokens = max(tokens)
        if (self.use_aclgraph and total_num_scheduled_tokens
                <= self.cudagraph_batch_sizes[-1]):
            # Add padding to the batch size.
            num_input_tokens = self.vllm_config.pad_for_cudagraph(
                total_num_scheduled_tokens)
        elif self.use_aclgraph and enable_sp(self.vllm_config):
            # When using aclgraph, if total_num_scheduled_tokens exceeds the maximum graph size,
            # the model will fall back to running its FX graph in eager mode.
            # In this case, when sequence parallelism is enabled, we need to pad tokens to align
            # with tp_size because pad_size cannot be captured by the FX graph
            tp_size = self.vllm_config.parallel_config.tensor_parallel_size
            num_input_tokens = math.ceil(
                total_num_scheduled_tokens / tp_size) * tp_size
        else:
            # Eager mode.
            num_input_tokens = total_num_scheduled_tokens
        self.query_lens = torch.from_numpy(num_scheduled_tokens)

        # Get info across DP ranks.
        # NOTE: maybe_padded_num_tokens is only used when using TorchAir with DP,
        # Otherwise, it's just max_tokens_across_dp_cpu
        (maybe_padded_num_tokens, num_tokens_across_dp,
         with_prefill) = self._sync_metadata_across_dp(num_input_tokens,
                                                       with_prefill)
        self.with_prefill = with_prefill
        # TODO: Now that num_input_tokens is basically identical with maybe_padded_num_tokens
        # We should consider removing maybe_padded_num_tokens later
        num_input_tokens = maybe_padded_num_tokens

        # Hot-Swap lora model
        if self.lora_config:
            self.set_active_loras(self.input_batch, num_scheduled_tokens)

        # Calculate M-RoPE positions.
        # Only relevant for models using M-RoPE (e.g, Qwen2-VL)
        if self.uses_mrope:
            self._calc_mrope_positions(scheduler_output)

            # Only relevant for models using M-RoPE (e.g, Qwen2-VL)
            self.mrope_positions.gpu[:, :total_num_scheduled_tokens].copy_(
                self.mrope_positions.cpu[:, :total_num_scheduled_tokens],
                non_blocking=True)

        # Get token indices.
        # E.g., [0, 1, 0, 1, 2, 3, 4, 0, 1, 2]
        # -> [0, 1, M, M + 1, M + 2, M + 3, M + 4, 2 * M, 2 * M + 1, 2 * M + 2]
        # where M is the max_model_len.
        token_indices = (positions_np +
                         req_indices * self.input_batch.token_ids_cpu.shape[1])
        token_indices_tensor = torch.from_numpy(token_indices)
        # Prepare input_ids.
        # NOTE(woosuk): We use torch.index_select instead of np.take here
        # because torch.index_select is much faster than np.take for large
        # tensors.
        torch.index_select(self.input_batch.token_ids_cpu_tensor.flatten(),
                           0,
                           token_indices_tensor,
                           out=self.input_ids.cpu[:total_num_scheduled_tokens])
        if self.enable_prompt_embeds:
            is_token_ids = self.input_batch.is_token_ids_tensor.flatten()
            torch.index_select(
                is_token_ids,
                0,
                token_indices_tensor,
                out=self.is_token_ids.cpu[:total_num_scheduled_tokens])

        # Because we did not pre-allocate a massive prompt_embeds CPU tensor on
        # the InputBatch, we need to fill in the prompt embeds into the expected
        # spots in the GpuModelRunner's pre-allocated prompt_embeds tensor.
        if self.input_batch.req_prompt_embeds and (self.is_multimodal_model or
                                                   self.enable_prompt_embeds):
            output_idx = 0
            for req_idx in range(num_reqs):
                num_sched = num_scheduled_tokens[req_idx]

                # Skip if this request doesn't have embeddings
                if req_idx not in self.input_batch.req_prompt_embeds:
                    output_idx += num_sched
                    continue

                # Skip if no tokens scheduled
                if num_sched <= 0:
                    output_idx += num_sched
                    continue

                req_embeds = self.input_batch.req_prompt_embeds[req_idx]
                start_pos = self.input_batch.num_computed_tokens_cpu[req_idx]

                # Skip if trying to read beyond available embeddings
                if start_pos >= req_embeds.shape[0]:
                    output_idx += num_sched
                    continue

                # Copy available embeddings
                end_pos = start_pos + num_sched
                actual_end = min(end_pos, req_embeds.shape[0])
                actual_num_sched = actual_end - start_pos

                if actual_num_sched > 0:
                    self.inputs_embeds.cpu[output_idx:output_idx +
                                           actual_num_sched].copy_(
                                               req_embeds[start_pos:actual_end]
                                           )

                output_idx += num_sched

        self.query_start_loc.np[0] = 0
        self.query_start_loc.np[1:num_reqs + 1] = cu_num_tokens
        self.query_start_loc.np[num_reqs + 1:].fill(cu_num_tokens[-1])
        self.query_start_loc.copy_to_gpu()

        self.seq_lens.np[:num_reqs] = (
            self.input_batch.num_computed_tokens_cpu[:num_reqs] +
            num_scheduled_tokens)
        self.seq_lens.copy_to_gpu()

        self.seq_lens.gpu[num_reqs:].fill_(0)

        self.query_lens = torch.from_numpy(num_scheduled_tokens)

        # Copy the tensors to the NPU.
        self._prepare_input_ids(scheduler_output, total_num_scheduled_tokens,
                                cu_num_tokens)
        self.positions.cpu[total_num_scheduled_tokens:num_input_tokens].zero_()
        self.positions.copy_to_gpu()
        attn_metadata: dict[str, Any] = {}

        # Record the index of requests that should not be sampled,
        # so that we could clear the sampled tokens before returning
        num_tokens = [
            self.requests[r].num_tokens for r in self.input_batch.req_ids
        ]
        num_tokens_np = np.array(num_tokens, dtype=np.int32)
        base_num_reqs = self.input_batch.num_reqs
        num_reqs = base_num_reqs
        if self.pcp_size > 1:
            # while pcp > 1, we need the original num_scheduled_tokens before split
            # to calculate discard_requests_mask
            tokens_original = [
                scheduler_output.num_scheduled_tokens[i] for i in req_ids
            ]
            original_seq_lens_np = (
                self.input_batch.num_computed_tokens_cpu[:num_reqs] +
                np.array(tokens_original, dtype=np.int32))
            discard_requests_mask = original_seq_lens_np < num_tokens_np
        else:
            discard_requests_mask = self.seq_lens.np[:num_reqs] < num_tokens_np

        discard_request_indices = np.nonzero(discard_requests_mask)[0]
        self.num_discarded_requests = len(discard_request_indices)
        self.discard_request_indices.np[:self.num_discarded_requests] = (
            discard_request_indices)
        self.discard_request_indices.copy_to_gpu(self.num_discarded_requests)

        # _prepare_inputs may reorder the batch, so we must gather
        # multi-modal outputs after that to ensure the correct order
        if self.is_multimodal_model:
            self.multimodal_cpu_fields = ["grid_thw"]
            self._prepare_multimodal_fields()
            with self.maybe_get_ec_connector_output(
                    scheduler_output,
                    encoder_cache=self.encoder_cache,
            ):
                # Run the multimodal encoder if any.
                self._execute_mm_encoder(scheduler_output)

                # NOTE(woosuk): To unify token ids and soft tokens (vision
                # embeddings), we always use embeddings (rather than token ids)
                # as input to the multimodal model, even when the input is text.
                input_ids = self.input_ids.gpu[:total_num_scheduled_tokens]
                mm_embeds, is_mm_embed = self._gather_mm_embeddings(
                    scheduler_output)

            inputs_embeds = self.model.embed_input_ids(
                input_ids,
                multimodal_embeddings=mm_embeds,
                is_multimodal=is_mm_embed,
            )

            # TODO(woosuk): Avoid the copy. Optimize.
            self.inputs_embeds.gpu[:total_num_scheduled_tokens].copy_(
                inputs_embeds)
            inputs_embeds = self.inputs_embeds.gpu[:num_input_tokens]
            input_ids = None
        elif self.enable_prompt_embeds and get_pp_group().is_first_rank:
            # Get the input embeddings for the tokens that are not input embeds,
            # then put them into the appropriate positions.
            # TODO(qthequartermasterman): Since even when prompt embeds are
            # enabled, (a) not all requests will use prompt embeds, and (b)
            # after the initial prompt is processed, the rest of the generated
            # tokens will be token ids, it is not desirable to have the
            # embedding layer outside of the acl graph all the time. The v0
            # engine avoids this by "double compiling" the acl graph, once
            # with input_ids and again with inputs_embeds, for all num_tokens.
            # If a batch only has token ids, then including the embedding layer
            # in the acl graph will be more performant (like in the else case
            # below).
            token_ids_idx = self.is_token_ids.gpu[:total_num_scheduled_tokens] \
                .nonzero(as_tuple=False) \
                .squeeze(1)
            # Some tokens ids may need to become embeds
            if token_ids_idx.numel() > 0:
                token_ids = self.input_ids.gpu[token_ids_idx]
                tokens_to_embeds = self.model.embed_input_ids(
                    input_ids=token_ids)
                self.inputs_embeds.gpu[token_ids_idx] = tokens_to_embeds

            inputs_embeds = self.inputs_embeds.gpu[:num_input_tokens]
            input_ids = None
        else:
            # For text-only models, we use token ids as input.
            # While it is possible to use embeddings as input just like the
            # multimodal models, it is not desirable for performance since
            # then the embedding layer is not included in the ACL graph.
            input_ids = self.input_ids.gpu[:num_input_tokens]
            inputs_embeds = None
        positions = self.positions.gpu[:num_input_tokens]
        if self.uses_mrope:
            positions = self.mrope_positions.gpu[:, :num_input_tokens]

        # type: ignore
        if get_pp_group().is_first_rank:
            intermediate_tensors = None
        else:
            assert intermediate_tensors is not None
            assert self.intermediate_tensors is not None
            # If both flashcomm1 and pp are used simultaneously,
            # the shape of the received data and the shape of the space to be copied to will not match,
            # requiring a recalculation of the incoming data's shape.
            tp_size = get_tensor_model_parallel_world_size()
            num_input_tokens_with_flashcomm1 = num_input_tokens
            if enable_sp():
                num_input_tokens_with_flashcomm1 = (num_input_tokens +
                                                    tp_size - 1) // tp_size
            for k, v in intermediate_tensors.items():
                self.intermediate_tensors[
                    k][:num_input_tokens_with_flashcomm1].copy_(
                        v[:num_input_tokens_with_flashcomm1],
                        non_blocking=True)
            intermediate_tensors = IntermediateTensors({
                k:
                v[:num_input_tokens_with_flashcomm1]
                for k, v in self.intermediate_tensors.items()
            })

        use_spec_decode = len(
            scheduler_output.scheduled_spec_decode_tokens) > 0
        if not use_spec_decode:
            # NOTE(woosuk): Due to chunked prefills, the batch may contain
            # partial requests. While we should not sample any token
            # from these partial requests, we do so for simplicity.
            # We will ignore the sampled tokens from the partial requests.
            # TODO: Support prompt logprobs.
            spec_decode_metadata = None
            if self.pcp_size * self.dcp_size > 1:
                logits_indices = self.pcp_manager.get_logits_indices(
                    cu_num_tokens, num_reqs)
                logits_indices = logits_indices.pin_memory().to(
                    self.device, non_blocking=True)
            else:
                logits_indices = self.query_start_loc.gpu[1:num_reqs + 1] - 1
        else:
            # Get the number of draft tokens for each request.
            # Iterate over the dictionary rather than all requests since not all
            # requests have draft tokens.
            num_draft_tokens = np.zeros(num_reqs, dtype=np.int32)
            # For chunked prefills, use -1 as mask rather than 0, as guided
            # decoding may rollback speculative tokens.
            num_decode_draft_tokens = np.full(num_reqs, -1, dtype=np.int32)
            for req_id, draft_token_ids in (
                    scheduler_output.scheduled_spec_decode_tokens.items()):
                req_idx = self.input_batch.req_id_to_index[req_id]
                num_draft_tokens[req_idx] = len(draft_token_ids)
                num_decode_draft_tokens[req_idx] = (len(draft_token_ids) if (
                    self.input_batch.num_computed_tokens_cpu[req_idx]
                    >= self.input_batch.num_prompt_tokens[req_idx]) else -1)

            spec_decode_metadata = self._calc_spec_decode_metadata(
                num_draft_tokens,
                cu_num_tokens,
                num_pcp_pads=self.pcp_manager.num_pcp_pads_cpu[:num_reqs]
                if self.pcp_size > 1 else None)
            logits_indices = spec_decode_metadata.logits_indices

            # For DECODE only cuda graph of some attention backends (e.g., GDN).
            self.num_decode_draft_tokens.np[:
                                            num_reqs] = num_decode_draft_tokens
            self.num_decode_draft_tokens.np[num_reqs:].fill(-1)
            self.num_decode_draft_tokens.copy_to_gpu()
        # save logits_indices for pcp spec decode usage
        self.logits_indices = logits_indices

        # Used in the below loop.
        # query_start_loc_cpu = self.query_start_loc.cpu[:num_reqs + 1]
        num_computed_tokens_cpu = (
            self.input_batch.num_computed_tokens_cpu_tensor[:num_reqs])
        self.spec_decode_common_attn_metadata = None
        if use_spec_decode and self.need_accepted_tokens:
            self.num_accepted_tokens.np[:num_reqs] = (
                self.input_batch.num_accepted_tokens_cpu[:num_reqs])
            self.num_accepted_tokens.np[num_reqs:].fill(1)
            self.num_accepted_tokens.copy_to_gpu()

        # Prepare the attention metadata for each KV cache group and make layers
        # in the same group share the same metadata.
        for kv_cache_group_id, kv_cache_group_spec in enumerate(
                self.kv_cache_config.kv_cache_groups):
            if isinstance(kv_cache_group_spec.kv_cache_spec,
                          EncoderOnlyAttentionSpec):
                # Encoder-only layers do not have KV cache, so we need to
                # create a dummy block table and slot mapping for them.
                blk_table_tensor = torch.zeros(
                    (num_reqs, 1),
                    dtype=torch.int32,
                    device=self.device,
                )
                slot_mapping = torch.zeros(
                    (total_num_scheduled_tokens, ),
                    dtype=torch.int64,
                    device=self.device,
                )
            else:
                maybe_pcp_full_tokens = (
                    num_input_tokens if self.pcp_size == 1 else
                    total_num_scheduled_tokens * self.pcp_size -
                    sum(self.pcp_manager.num_pcp_pads_cpu[:num_reqs]))
                blk_table = self.input_batch.block_table[kv_cache_group_id]
                blk_table_tensor = blk_table.get_device_tensor()
                slot_mapping = blk_table.slot_mapping.gpu[:
                                                          maybe_pcp_full_tokens]
                if self.pcp_size == 1:
                    slot_mapping[
                        total_num_scheduled_tokens:num_input_tokens].fill_(-1)
            slot_mapping = blk_table.slot_mapping.gpu
            if self.pcp_size > 1:
                self.long_seq_metadata = self.pcp_manager.generate_pcp_metadata(
                    total_num_scheduled_tokens, self.query_lens,
                    self.attn_mask, self.input_batch)
                slot_mapping = slot_mapping[:maybe_pcp_full_tokens]
                slot_mapping = self.pcp_manager.get_padded_slot_mapping(
                    total_num_scheduled_tokens,
                    slot_mapping,
                )
                blk_table.slot_mapping.gpu[:self.pcp_manager.
                                           num_actual_tokens_pcp_padded] = slot_mapping

            # NOTE: This is a temporary hack, now in GPUModelRunner, this prepare_inputs
            # has been split to multiple parts, and there are 3 parts that is related to this
            # `num_reqs`, we'll take `query_start_loc` as an example:
            # 1. self.query_start_loc.np[1 : num_reqs + 1] = cu_num_tokens
            # 2. get `num_reqs_padded`, this depends on dispatcher and which is why we have the
            #    following simplified `dispatch` logic here, we try to minimize the impact
            # 3. query_start_loc = self.query_start_loc.gpu[: num_reqs_padded + 1]
            uniform_decode = (max_num_scheduled_tokens == self.uniform_decode_query_len) \
                and (total_num_scheduled_tokens == max_num_scheduled_tokens * num_reqs)

            # TODO: We should make this official ASAP. Also note that if we pad here,
            # the builders won’t need to add any extra padding.
            max_decode_tokens = self.scheduler_config.max_num_seqs * self.uniform_decode_query_len
            if self.compilation_config.cudagraph_mode.decode_mode() == CUDAGraphMode.FULL and \
                uniform_decode and self.uniform_decode_query_len <= num_input_tokens <= max_decode_tokens:
                num_reqs_padded = num_input_tokens // self.uniform_decode_query_len
                pad_size = num_reqs_padded - num_reqs
                if pad_size > 0:
                    last_query_loc = self.query_start_loc.np[num_reqs]

                    self.query_start_loc.np[
                        num_reqs + 1:num_reqs_padded + 1] = self.arange_np[
                            1:pad_size +
                            1] * self.uniform_decode_query_len + last_query_loc
                    self.query_start_loc.copy_to_gpu(num_reqs_padded + 1)

                # So we are trying to simulate the behavior of GPUModelRunner's
                # prepare_inputs for uniform decode mode by padding query_start_loc
                num_reqs = num_reqs_padded

            # Make AscendCommonAttentionMetadata
            common_attn_metadata = AscendCommonAttentionMetadata(
                query_start_loc=self.query_start_loc.gpu[:num_reqs + 1],
                query_start_loc_cpu=self.query_start_loc.cpu[:num_reqs + 1],
                seq_lens_cpu=self.seq_lens.cpu[:num_reqs],
                seq_lens=self.seq_lens.gpu[:num_reqs],
                num_reqs=num_reqs,
                num_actual_tokens=total_num_scheduled_tokens,
                num_input_tokens=num_input_tokens,
                actual_seq_lengths_q=self.actual_seq_lengths_q,
                # TODO: change this to the right block table for linear attn
                block_table_tensor=blk_table_tensor[:num_reqs],
                slot_mapping=slot_mapping,
                num_computed_tokens_cpu=num_computed_tokens_cpu,
                positions=self.positions.gpu,
                attn_mask=self.attn_mask,
                spec_attn_mask=self.spec_attn_mask,
                attn_state=self.attn_state,
                max_query_len=max_num_scheduled_tokens,
                decode_token_per_req=self.decode_token_per_req,
<<<<<<< HEAD
                prefill_context_parallel_metadata=self.long_seq_metadata,
            )
=======
                prefill_context_parallel_metadata=long_seq_metadata,
                max_seq_len=0)
>>>>>>> 3d04ae8e

            if self.speculative_config and self.pcp_size * self.dcp_size > 1:
                # For pcp + spec decode, we flatten block_table
                # to avoid irregular spec_attn_mask shape, e.g.,
                # num_decode_req=2, num_prefill_req=3, num_speculative_tokens=1,
                # ori block_table: # [d0, d1, p0, p1, p2]
                # (num_reqs_d + num_reqs_p, max_num_blocks),
                # flattened block_table: [d0, d0, d1, d1, p0, p1, p2]
                # (num_reqs_d * decode_threshold + num_reqs_p, max_num_blocks),
                ori_query_lens_cpu = self.pcp_manager.query_lens_pcp_full.cpu[:
                                                                              num_reqs]
                ori_query_lens = self.pcp_manager.query_lens_pcp_full.gpu[:
                                                                          num_reqs]
                num_prefill_reqs = (ori_query_lens
                                    > self.decode_threshold).sum().item()
                num_decode_reqs = num_reqs - num_prefill_reqs
                num_decode_reqs_flatten = \
                    ori_query_lens_cpu[:num_decode_reqs].sum().item()
                blk_table_tensor[
                    num_decode_reqs_flatten:num_decode_reqs_flatten +
                    num_prefill_reqs].copy_(
                        blk_table_tensor[num_decode_reqs:num_decode_reqs +
                                         num_prefill_reqs].clone())
                blk_table_tensor[:num_decode_reqs_flatten].copy_(
                    blk_table_tensor[:num_decode_reqs].repeat_interleave(
                        ori_query_lens[:num_decode_reqs], dim=0))
                common_attn_metadata.block_table_tensor = \
                    blk_table_tensor[:num_decode_reqs_flatten + num_prefill_reqs]
                if 'pad_size' in locals() and pad_size > 0:
                    ori_query_lens_cpu[-pad_size:] = \
                        torch.full([pad_size], ori_query_lens_cpu[-pad_size - 1].item())
                self.long_seq_metadata.max_query_len_pcp_full = \
                    ori_query_lens_cpu.max().item()

            if self.speculative_config and \
                self.spec_decode_common_attn_metadata is None:
                self.spec_decode_common_attn_metadata = common_attn_metadata
                if self.speculative_config.method in ("eagle", "eagle3") and \
                        self.vllm_config.compilation_config.cudagraph_mode.has_full_cudagraphs():
                    self.spec_decode_common_attn_metadata = \
                        self.spec_decode_common_attn_metadata.unpadded(
                            total_num_scheduled_tokens, base_num_reqs)

            for attn_group in self.attn_groups[kv_cache_group_id]:
                common_prefix_len = 0
                extra_attn_metadata_args = {}
                builder = attn_group.get_metadata_builder()
                if isinstance(builder, GDNAttentionMetadataBuilder):
                    if use_spec_decode:
                        patch_torch_npu_argsort()
                        extra_attn_metadata_args = dict(
                            num_accepted_tokens=self.num_accepted_tokens.
                            gpu[:num_reqs],
                            num_decode_draft_tokens_cpu=self.
                            num_decode_draft_tokens.cpu[:num_reqs],
                        )
                    attn_metadata_i = builder.build(
                        common_prefix_len=common_prefix_len,
                        common_attn_metadata=common_attn_metadata,
                        **extra_attn_metadata_args)
                elif self.model_config.runner_type == "pooling":
                    attn_metadata_i = builder.build(
                        common_prefix_len=common_prefix_len,
                        common_attn_metadata=common_attn_metadata,
                        **extra_attn_metadata_args)
                else:
                    attn_metadata_i = builder.build(
                        common_prefix_len=common_prefix_len,
                        common_attn_metadata=common_attn_metadata,
                        model=self.get_model(),
                        **extra_attn_metadata_args)

                for layer_name in attn_group.layer_names:
                    attn_metadata[layer_name] = attn_metadata_i

        # update global cos, sin
        update_cos_sin(positions)

        if lmhead_tp_enable():
            max_num_reqs_across_dp = self.max_num_reqs * self.uniform_decode_query_len
            logits_indices = nn.functional.pad(
                logits_indices,
                (0, max_num_reqs_across_dp - logits_indices.shape[0]))

        return (attn_metadata, positions, num_scheduled_tokens,
                num_input_tokens, num_tokens_across_dp,
                maybe_padded_num_tokens, logits_indices, spec_decode_metadata,
                input_ids, inputs_embeds, intermediate_tensors,
                max_num_scheduled_tokens)

    def _generate_process_reqs_hidden_states(self, maybe_padded_num_tokens,
                                             input_ids, positions,
                                             intermediate_tensors,
                                             inputs_embeds):
        assert self.model is not None
        hidden_states = self.model(
            input_ids=input_ids,
            positions=positions,
            intermediate_tensors=intermediate_tensors,
            inputs_embeds=inputs_embeds,
            **self._init_model_kwargs(maybe_padded_num_tokens))

        forward_context = get_forward_context()
        if forward_context.cudagraph_runtime_mode == CUDAGraphMode.FULL \
            and not self.use_sparse:
            # TODO: maybe_padded_num_tokens will be removed, use num_input_tokens instead
            if self.vllm_config.model_config.use_mla:
                if self.pcp_size * self.dcp_size > 1:
                    # FIXME: Try using `auto_dispatch_capture=True`
                    update_mla_attn_dcp_pcp_params(self.update_stream,
                                                   forward_context,
                                                   maybe_padded_num_tokens)
                else:
                    # FIXME: Try using `auto_dispatch_capture=True`
                    update_mla_attn_params(self.update_stream, forward_context,
                                           maybe_padded_num_tokens,
                                           self.speculative_config)
            else:
                if self.pcp_size * self.dcp_size > 1:
                    update_attn_dcp_pcp_params(self.update_stream,
                                               forward_context,
                                               maybe_padded_num_tokens)
                else:
                    update_attn_params(self.update_stream, forward_context,
                                       maybe_padded_num_tokens,
                                       self.vllm_config)

        if get_forward_context().sp_enabled and not isinstance(
                hidden_states, IntermediateTensors):
            hidden_states = tensor_model_parallel_all_gather(hidden_states, 0)
            pad_size = get_forward_context().pad_size
            if pad_size > 0:
                hidden_states = hidden_states[:-pad_size, :]
        return hidden_states if self.pcp_size == 1 else self.pcp_manager.get_restore_hidden_states(
            hidden_states)

    def _build_attn_state(self, num_reqs, num_scheduled_tokens,
                          num_valid_tokens):
        if np.array_equal(self.seq_lens.np[:num_reqs], num_scheduled_tokens):
            attn_state = AscendAttentionState.PrefillNoCache
        # We assume it is the decode stage, where prefill occurs but only one token is not hit in cache.
        elif np.all(num_scheduled_tokens == 1):
            attn_state = AscendAttentionState.DecodeOnly
            if self.speculative_config and self.speculative_config.method == 'mtp':
                # SpecDecoding now supports seq_len=1 and seq_len=2
                # In Prefilling Decoding Disaggregation scenario, SpecDecoding need to supports seq_len=1
                attn_state = AscendAttentionState.SpecDecoding
        # Speculative decoding.
        elif np.all(num_valid_tokens == 1):
            if self.speculative_config and self.speculative_config.method == 'mtp':
                attn_state = AscendAttentionState.SpecDecoding
            else:
                attn_state = AscendAttentionState.ChunkedPrefill
        # splitfuse
        elif self.scheduler_config.enable_chunked_prefill:
            attn_state = AscendAttentionState.ChunkedPrefill
        else:
            attn_state = AscendAttentionState.PrefillCacheHit
        return attn_state

    def _calc_spec_decode_metadata(
        self,
        num_draft_tokens: np.ndarray,
        cu_num_scheduled_tokens: np.ndarray,
        num_pcp_pads: np.ndarray | None,
    ) -> SpecDecodeMetadata:
        # Inputs:
        # cu_num_scheduled_tokens:  [  4, 104, 107, 207, 209]
        # num_draft_tokens:         [  3,   0,   2,   0,   1]
        # Outputs:
        # cu_num_draft_tokens:      [  3,   3,   5,   5,   6]
        # logits_indices:           [  0,   1,   2,   3, 103, 104, 105, 106,
        #                            206, 207, 208]
        # target_logits_indices:    [  0,   1,   2,   5,   6,   9]
        # bonus_logits_indices:     [  3,   4,   7,   8,  10]

        # Compute the logits indices.
        # [4, 1, 3, 1, 2]
        num_sampled_tokens = num_draft_tokens + 1
        # Step 1. [4, 5, 8, 9, 11]
        cu_num_sampled_tokens = np.cumsum(num_sampled_tokens, dtype=np.int32)
        total_num_sampled_tokens = cu_num_sampled_tokens[-1]
        # Step 2. [0, 0, 0, 0, 4, 5, 5, 5, 8, 9, 9]
        cumsums_offsets = np.repeat(cu_num_sampled_tokens - num_sampled_tokens,
                                    num_sampled_tokens)
        # Step 3. [0, 1, 2, 3, 0, 0, 1, 2, 0, 0, 1]
        arange = self.arange_np[:total_num_sampled_tokens] - cumsums_offsets
        # Step 4. [0, 0, 0, 0, 103, 104, 104, 104, 206, 207, 207]
        logits_indices = np.repeat(
            cu_num_scheduled_tokens - num_sampled_tokens, num_sampled_tokens)
        # Step 5. [0, 1, 2, 3, 103, 104, 105, 106, 206, 207, 208]
        logits_indices += arange

        # while pcp > 1, decode results may contain padding (from pcp all-gather),
        # update logits_indices after getting draft_token_ids from ori logits_indices
        if self.pcp_size > 1:
            cu_num_scheduled_tokens = cu_num_scheduled_tokens * self.pcp_size - num_pcp_pads
            logits_indices_pcp = np.repeat(
                cu_num_scheduled_tokens - num_sampled_tokens,
                num_sampled_tokens)
            logits_indices_pcp += arange
            logits_indices_pcp = torch.from_numpy(
                logits_indices_pcp).pin_memory().to(self.device,
                                                    non_blocking=True)

        # Compute the bonus logits indices.
        bonus_logits_indices = cu_num_sampled_tokens - 1

        # Compute the draft logits indices.
        # [3, 3, 5, 5, 6]
        cu_num_draft_tokens = np.cumsum(num_draft_tokens, dtype=np.int32)
        total_num_draft_tokens = cu_num_draft_tokens[-1]
        # [0, 0, 0, 3, 3, 5]
        cumsums_offsets = np.repeat(cu_num_draft_tokens - num_draft_tokens,
                                    num_draft_tokens)
        # [0, 1, 2, 0, 1, 0]
        arange = self.arange_np[:total_num_draft_tokens] - cumsums_offsets
        # [0, 0, 0, 5, 5, 9]
        target_logits_indices = np.repeat(
            cu_num_sampled_tokens - num_sampled_tokens, num_draft_tokens)
        # [0, 1, 2, 5, 6, 9]
        target_logits_indices += arange

        # TODO: Optimize the CPU -> NPU copy.
        cu_num_draft_tokens = (
            torch.from_numpy(cu_num_draft_tokens).pin_memory().to(
                self.device, non_blocking=True))
        cu_num_sampled_tokens = (
            torch.from_numpy(cu_num_sampled_tokens).pin_memory().to(
                self.device, non_blocking=True))
        logits_indices = (torch.from_numpy(logits_indices).pin_memory().to(
            self.device, non_blocking=True))
        target_logits_indices = (
            torch.from_numpy(target_logits_indices).pin_memory().to(
                self.device, non_blocking=True))
        bonus_logits_indices = torch.from_numpy(
            bonus_logits_indices).pin_memory().to(self.device,
                                                  non_blocking=True)

        # Compute the draft token ids.
        # draft_token_indices:      [  1,   2,   3, 105, 106, 208]
        draft_token_ids = self.input_ids.gpu[logits_indices]
        draft_token_ids = draft_token_ids[target_logits_indices + 1]
        if self.pcp_size > 1:
            logits_indices = logits_indices_pcp
        return SpecDecodeMetadata(
            draft_token_ids=draft_token_ids,
            num_draft_tokens=num_draft_tokens.tolist(),
            cu_num_draft_tokens=cu_num_draft_tokens,
            cu_num_sampled_tokens=cu_num_sampled_tokens,
            target_logits_indices=target_logits_indices,
            bonus_logits_indices=bonus_logits_indices,
            logits_indices=logits_indices,
        )

    def propose_draft_token_ids(
        self,
        valid_sampled_token_ids: torch.Tensor | list[list[int]],
        sampling_metadata: SamplingMetadata,
        scheduler_output: "SchedulerOutput",
        spec_decode_metadata: SpecDecodeMetadata,
        positions: torch.Tensor,
        num_scheduled_tokens: int,
        hidden_states: torch.Tensor,
        attn_metadata: dict[str, Any],
        aux_hidden_states: torch.Tensor = None,
    ) -> Optional[list[list[int]]]:
        if not self.drafter:
            # Speculative decoding is not enabled.
            draft_token_ids = None
        else:
            draft_token_ids = self.drafter.generate_token_ids(
                valid_sampled_token_ids, sampling_metadata, scheduler_output,
                spec_decode_metadata, positions, num_scheduled_tokens,
                hidden_states, aux_hidden_states)
        return draft_token_ids

    @staticmethod
    def get_finished_kv_transfer(
        scheduler_output: "SchedulerOutput",
    ) -> tuple[Optional[set[str]], Optional[set[str]]]:
        if has_kv_transfer_group():
            return get_kv_transfer_group().get_finished(
                scheduler_output.finished_req_ids)
        return None, None

    @torch.inference_mode()
    def execute_model(
        self,
        scheduler_output: "SchedulerOutput",
        intermediate_tensors: Optional[IntermediateTensors] = None,
    ) -> Union[ModelRunnerOutput, IntermediateTensors] | None:
        if self.execute_model_state is not None:
            raise RuntimeError("State error: sample_tokens() must be called "
                               "after execute_model() returns None.")

        with ProfileExecuteDuration().capture_async("prepare input"):
            self._update_states(scheduler_output)
            if has_ec_transfer() and get_ec_transfer().is_producer:
                with self.maybe_get_ec_connector_output(
                        scheduler_output,
                        encoder_cache=self.encoder_cache,
                ):
                    self._execute_mm_encoder(scheduler_output)
                    return make_empty_encoder_model_runner_output(
                        scheduler_output)

            if not scheduler_output.total_num_scheduled_tokens:
                if not has_kv_transfer_group():
                    logger.debug(
                        "skip this step for we receive the data from remote disaggregate prefill node"
                    )
                    # Return empty ModelRunnerOuptut if there's no work to do.
                    return EMPTY_MODEL_RUNNER_OUTPUT
                return self.kv_connector_no_forward(scheduler_output,
                                                    self.vllm_config)

            if self.dynamic_eplb:
                self.eplb_updator.forward_before()

            (attn_metadata, positions, num_scheduled_tokens_np,
             num_input_tokens, num_tokens_across_dp, maybe_padded_num_tokens,
             logits_indices, spec_decode_metadata, input_ids, inputs_embeds,
             intermediate_tensors,
             max_query_len) = (self._prepare_inputs(scheduler_output,
                                                    intermediate_tensors))

            if self.dynamic_eplb:
                self.eplb_updator.take_update_info_from_eplb_process()

        # prevent debugger is None
        need_dump = self.dump_enable and self.debugger is not None
        if need_dump:
            assert self.debugger is not None
            dbg_cfg = getattr(self.debugger, "config", None)
            dump_level = str(
                getattr(dbg_cfg, "level",
                        "L1")).upper() if dbg_cfg is not None else "L1"
            if dump_level in ("L0", "MIX"):
                self.debugger.start(model=self.model)
            else:
                self.debugger.start()

        uniform_decode = (max_query_len == self.uniform_decode_query_len) and (
            scheduler_output.total_num_scheduled_tokens
            == self.input_batch.num_reqs * max_query_len)
        has_lora = len(self.input_batch.lora_id_to_lora_request) > 0
        aclgraph_runtime_mode, batch_descriptor = \
            self.cudagraph_dispatcher.dispatch(num_tokens=num_input_tokens, uniform_decode=uniform_decode, has_lora=has_lora)

        if self.ascend_config.enable_async_exponential != 0:
            self.sampler.do_async_exponential(
                b_s=logits_indices.shape[0],
                head_dim=self.model_config.get_vocab_size(),
                generators=self.input_batch.sampling_metadata.generators)

        # Run forward pass
        with ProfileExecuteDuration().capture_async("forward"):
            with set_ascend_forward_context(
                    attn_metadata,
                    self.vllm_config,
                    num_tokens=num_input_tokens,
                    num_tokens_across_dp=num_tokens_across_dp,
                    with_prefill=self.with_prefill,
                    aclgraph_runtime_mode=aclgraph_runtime_mode,
                    batch_descriptor=batch_descriptor,
                    num_actual_tokens=scheduler_output.
                    total_num_scheduled_tokens,
                    model_instance=self.model):
                self.maybe_setup_kv_connector(scheduler_output)

                hidden_states = self._generate_process_reqs_hidden_states(
                    maybe_padded_num_tokens, input_ids, positions,
                    intermediate_tensors, inputs_embeds)

            self.maybe_wait_for_kv_save()
            finished_sending, finished_recving = self.get_finished_kv_transfer(
                scheduler_output)

            aux_hidden_states = None
            if self.use_aux_hidden_state_outputs:
                hidden_states, aux_hidden_states = hidden_states

        kv_connector_output = KVConnectorOutput(
            finished_sending=finished_sending,
            finished_recving=finished_recving)
        finished_sending = None
        finished_recving = None
        with ProfileExecuteDuration().capture_async("post process"):
            # Broadcast PP output for external_launcher (torchrun)
            # to make sure we are synced across pp ranks
            # TODO: Support overlapping mirco-batches
            # https://github.com/vllm-project/vllm/issues/18019
            broadcast_pp_output = \
                self.parallel_config.distributed_executor_backend \
                == "external_launcher" and len(get_pp_group().ranks) > 0
            if not get_pp_group().is_last_rank:
                # For mid-pipeline stages, return the hidden states.
                if not broadcast_pp_output:
                    hidden_states.kv_connector_output = kv_connector_output
                    self.kv_connector_output = kv_connector_output
                    if need_dump:
                        assert self.debugger is not None
                        self.debugger.stop()
                        self.debugger.step()
                    return hidden_states
                assert isinstance(hidden_states, IntermediateTensors)
                get_pp_group().send_tensor_dict(
                    hidden_states.tensors, all_gather_group=get_tp_group())
                logits = None
            else:
                if self.input_batch.pooling_params:
                    pool_output = self._pool(
                        hidden_states,
                        scheduler_output.total_num_scheduled_tokens,
                        num_scheduled_tokens_np)
                    if need_dump:
                        assert self.debugger is not None
                        self.debugger.stop()
                        self.debugger.step()
                    return pool_output
                # Sometimes, after the model is compiled through the AOT backend,
                # the model output may become a list containing only one Tensor object.
                if isinstance(hidden_states, list) and \
                        len(hidden_states) == 1 and \
                        isinstance(hidden_states[0], torch.Tensor):
                    hidden_states = hidden_states[0]
                sample_hidden_states = hidden_states[logits_indices]
                logits = self.model.compute_logits(sample_hidden_states)
            if broadcast_pp_output:
                model_output_broadcast_data = {
                    "logits": logits.contiguous(),
                } if logits is not None else {}
                model_output_broadcast_data = get_pp_group(
                ).broadcast_tensor_dict(model_output_broadcast_data,
                                        src=len(get_pp_group().ranks) - 1)
                assert model_output_broadcast_data is not None
                logits = model_output_broadcast_data["logits"]

            # Apply structured output bitmasks if present
            self.execute_model_state = ExecuteModelState(
                scheduler_output,
                logits,
                spec_decode_metadata,
                hidden_states,
                sample_hidden_states,
                aux_hidden_states,
                attn_metadata,
                positions,
            )
            self.kv_connector_output = kv_connector_output
        return None

    @torch.inference_mode
    def sample_tokens(
        self, grammar_output: "GrammarOutput | None"
    ) -> ModelRunnerOutput | AsyncModelRunnerOutput | IntermediateTensors:
        kv_connector_output = self.kv_connector_output
        self.kv_connector_output = None

        if self.execute_model_state is None:
            # Nothing to do (PP non-final rank case), output isn't used.
            if not kv_connector_output:
                return None  # noqa
            # In case of PP with kv transfer, we need to pass through the
            # kv_connector_output
            if kv_connector_output.is_empty():
                return EMPTY_MODEL_RUNNER_OUTPUT

            output = copy(EMPTY_MODEL_RUNNER_OUTPUT)
            output.kv_connector_output = kv_connector_output
            return output

        need_dump = self.dump_enable and self.debugger is not None
        # Unpack ephemeral state.
        (
            scheduler_output,
            logits,
            spec_decode_metadata,
            hidden_states,
            sample_hidden_states,
            aux_hidden_states,
            attn_metadata,
            positions,
        ) = self.execute_model_state
        # Clear ephemeral state.
        self.execute_model_state = None

        # Apply structured output bitmasks if present.
        if grammar_output is not None:
            # here we are different from gpu_model_runner,
            # the apply_grammar_bitmask uses torch.compile to optimize this,ascend does not support it now
            logits_dtype = logits.dtype
            logits = logits.to("cpu").float()
            apply_grammar_bitmask(scheduler_output, grammar_output,
                                  self.input_batch, logits)
            logits = logits.to(self.device).to(logits_dtype)

        with ProfileExecuteDuration().capture_async("Sample"):
            sampler_output = self._sample(logits, spec_decode_metadata)

        def propose_draft_token_ids(sampled_token_ids):
            assert self.spec_decode_common_attn_metadata is not None
            self._draft_token_ids = self.propose_draft_token_ids(
                sampled_token_ids,
                self.input_batch.sampling_metadata,
                scheduler_output,
                spec_decode_metadata,
                positions,
                scheduler_output.total_num_scheduled_tokens,
                hidden_states,
                attn_metadata,
                aux_hidden_states,
            )

        (
            logprobs_lists,
            valid_sampled_token_ids,
            prompt_logprobs_dict,
            req_ids_output_copy,
            req_id_to_index_output_copy,
            invalid_req_indices,
        ) = self._bookkeeping_sync(
            scheduler_output,
            sampler_output,
            logits,
            hidden_states,
            scheduler_output.total_num_scheduled_tokens,
            spec_decode_metadata,
        )

        with ProfileExecuteDuration().capture_async("Draft"):
            if self.speculative_config:
                use_padded_batch_for_eagle = self.speculative_config and \
                    self.speculative_config.use_eagle() and \
                    not self.speculative_config.disable_padded_drafter_batch
                if use_padded_batch_for_eagle:
                    # EAGLE speculative decoding can use the GPU sampled tokens
                    # as inputs, and does not need to wait for bookkeeping to finish.
                    propose_draft_token_ids(sampler_output.sampled_token_ids)
                if self.speculative_config and not use_padded_batch_for_eagle:
                    # ngram and other speculative decoding methods use the sampled
                    # tokens on the CPU, so they are run after bookkeeping.
                    propose_draft_token_ids(valid_sampled_token_ids)

            if has_kv_transfer_group():
                get_kv_transfer_group().clear_connector_metadata()

        extra_args = ({"kv_connector_output": kv_connector_output})

        model_runner_output = ModelRunnerOutput(
            req_ids=req_ids_output_copy,
            req_id_to_index=req_id_to_index_output_copy,
            sampled_token_ids=valid_sampled_token_ids,
            logprobs=logprobs_lists,
            prompt_logprobs_dict=prompt_logprobs_dict,
            pooler_output=[],
            **extra_args,
        )

        durations = ProfileExecuteDuration().pop_captured_sync()
        if durations:
            dr_str = [
                f"[{tag}]:{duration:.2f}ms"
                for tag, duration in durations.items()
            ]
            captured_name = "Decode" if self.attn_state == AscendAttentionState.DecodeOnly else "Prefill"
            logger.info("Profile execute duration [%s]:%s", captured_name,
                        " ".join(dr_str))
        if self.dynamic_eplb:
            self.eplb_updator.forward_end()
        if not self.use_async_scheduling:
            if need_dump:
                assert self.debugger is not None
                self.debugger.stop()
                self.debugger.step()
            return model_runner_output

        if need_dump:
            assert self.debugger is not None
            self.debugger.stop()
            self.debugger.step()
        return AsyncGPUModelRunnerOutput(
            model_runner_output=model_runner_output,
            sampled_token_ids=sampler_output.sampled_token_ids,
            logprobs_tensors=sampler_output.logprobs_tensors,
            invalid_req_indices=invalid_req_indices,
            async_output_copy_stream=self.async_output_copy_stream,
            vocab_size=self.input_batch.vocab_size,
        )

    # overwrite _sample for lmhead_tp_enable and need_accepted_tokens
    def _sample(self, logits, spec_decode_metadata):
        # Sample the next token and get logprobs if needed.
        sampling_metadata = self.input_batch.sampling_metadata
        if spec_decode_metadata is None:
            if lmhead_tp_enable() and logits is not None:
                logits = logits[:self.input_batch.num_reqs]
            return self.sampler(
                logits=logits,
                sampling_metadata=sampling_metadata,
            )

        if lmhead_tp_enable() and logits is not None:
            logits = logits[:len(spec_decode_metadata.logits_indices)]
        sampler_output = self.rejection_sampler(
            spec_decode_metadata,
            None,  # draft_probs
            logits,
            sampling_metadata,
        )
        if self.need_accepted_tokens:  # TODO remove this if
            self._update_states_after_model_execute(
                sampler_output.sampled_token_ids)
        return sampler_output

    # TODO: remove this func after eagle_proposer is refactored and
    #  _bookkeeping_sync is moved after propose_draft_token_ids
    def _bookkeeping_sync(
        self,
        scheduler_output: "SchedulerOutput",
        sampler_output: SamplerOutput,
        logits: torch.Tensor | None,
        hidden_states: torch.Tensor,
        num_scheduled_tokens: int,
        spec_decode_metadata: SpecDecodeMetadata | None,
    ) -> tuple[
            LogprobsLists | None,
            list[list[int]],
            dict[str, LogprobsTensors | None],
            list[str],
            dict[str, int],
            list[int],
    ]:
        # TODO: implement PR 28597 from vllm
        discard_sampled_tokens_req_indices = \
            self.discard_request_indices.np[:self.num_discarded_requests]
        for i in discard_sampled_tokens_req_indices:
            gen = self.input_batch.generators.get(int(i))
            if gen is not None:
                gen.set_offset(gen.get_offset() - 4)

        # Copy some objects so they don't get modified after returning.
        # This is important when using async scheduling.
        req_ids_output_copy = self.input_batch.req_ids.copy()
        req_id_to_index_output_copy = self.input_batch.req_id_to_index.copy()

        num_sampled_tokens = sampler_output.sampled_token_ids.shape[0]
        sampled_token_ids = sampler_output.sampled_token_ids
        logprobs_tensors = sampler_output.logprobs_tensors
        invalid_req_indices = []
        cu_num_tokens: list[int] | None = None
        if not self.use_async_scheduling:
            # Get the valid generated tokens.
            max_gen_len = sampled_token_ids.shape[-1]
            if max_gen_len == 1:
                # No spec decode tokens.
                valid_sampled_token_ids = self._to_list(sampled_token_ids)
                # Mask out the sampled tokens that should not be sampled.
                for i in discard_sampled_tokens_req_indices:
                    valid_sampled_token_ids[int(i)].clear()
            else:
                # Includes spec decode tokens.
                valid_sampled_token_ids, cu_num_tokens = RejectionSampler.parse_output(
                    sampled_token_ids,
                    self.input_batch.vocab_size,
                    discard_sampled_tokens_req_indices,
                    return_cu_num_tokens=logprobs_tensors is not None,
                )
        else:
            valid_sampled_token_ids = []
            invalid_req_indices = discard_sampled_tokens_req_indices.tolist()
            invalid_req_indices_set = set(invalid_req_indices)

            if self.num_spec_tokens <= 0:
                assert sampled_token_ids.shape[-1] == 1
                # Cache the sampled tokens on the NPU and avoid CPU sync.
                # These will be copied into input_ids in the next step
                # when preparing inputs.
                self.input_batch.prev_sampled_token_ids = sampled_token_ids

            self.input_batch.prev_req_id_to_index = {
                req_id: i
                for i, req_id in enumerate(self.input_batch.req_ids)
                if i not in invalid_req_indices_set
            }

        # Cache the sampled tokens in the model runner, so that the scheduler
        # doesn't need to send them back.
        # NOTE(woosuk): As an exception, when using PP, the scheduler sends
        # the sampled tokens back, because there's no direct communication
        # between the first-stage worker and the last-stage worker.
        req_ids = self.input_batch.req_ids
        for req_idx in range(num_sampled_tokens):
            if self.use_async_scheduling:
                sampled_ids = [
                    -1
                ] if req_idx not in invalid_req_indices_set else None
            else:
                sampled_ids = valid_sampled_token_ids[req_idx]

            num_sampled_ids: int = len(sampled_ids) if sampled_ids else 0

            if not sampled_ids:
                continue

            start_idx = self.input_batch.num_tokens_no_spec[req_idx]
            end_idx = start_idx + num_sampled_ids
            assert end_idx <= self.max_model_len, (
                "Sampled token IDs exceed the max model length. "
                f"Total number of tokens: {end_idx} > max_model_len: "
                f"{self.max_model_len}")

            self.input_batch.token_ids_cpu[req_idx,
                                           start_idx:end_idx] = sampled_ids
            self.input_batch.is_token_ids[req_idx, start_idx:end_idx] = True
            self.input_batch.num_tokens_no_spec[req_idx] = end_idx
            self.input_batch.num_tokens[req_idx] = end_idx

            req_id = req_ids[req_idx]
            req_state = self.requests[req_id]
            req_state.output_token_ids.extend(sampled_ids)

        logprobs_lists = (logprobs_tensors.tolists(cu_num_tokens)
                          if not self.use_async_scheduling
                          and logprobs_tensors is not None else None)

        # Compute prompt logprobs if needed.
        prompt_logprobs_dict = self._get_prompt_logprobs_dict(
            hidden_states[:num_scheduled_tokens],
            scheduler_output.num_scheduled_tokens,
        )

        return (
            logprobs_lists,
            valid_sampled_token_ids,
            prompt_logprobs_dict,
            req_ids_output_copy,
            req_id_to_index_output_copy,
            invalid_req_indices,
        )

    def _build_dummy_attn_metadata(
        self,
        with_prefill: bool,
        num_reqs: int,
        num_tokens: int,
        max_query_len: int,
        num_scheduled_tokens: np.ndarray,
        aclgraph_runtime_mode: Optional[CUDAGraphMode] = None,
        force_attention: bool = False,
    ) -> Optional[dict[str, Any]]:
        attn_metadata: Optional[dict[str, Any]] = None

        if force_attention or aclgraph_runtime_mode == CUDAGraphMode.FULL:
            assert with_prefill is False, \
                "Full decode graph only supports uniform batch now."

            attn_metadata = {}

            seq_lens = max_query_len
            self.seq_lens.np[:num_reqs] = seq_lens
            self.seq_lens.np[num_reqs:] = 0
            self.seq_lens.copy_to_gpu()

            cu_num_tokens, arange = self._get_cumsum_and_arange(
                num_scheduled_tokens)

            self.query_start_loc.cpu[1:num_reqs +
                                     1] = torch.Tensor(cu_num_tokens)
            self.query_lens = torch.from_numpy(num_scheduled_tokens)
            self.attn_mask = self.attn_mask_builder.get_splitfuse_attn_mask()

            num_computed_tokens_cpu = (
                self.input_batch.num_computed_tokens_cpu_tensor[:num_reqs])

            for kv_cache_group_id, kv_cache_group_spec in enumerate(
                    self.kv_cache_config.kv_cache_groups):
                block_table_tensor = self.input_batch.block_table[
                    kv_cache_group_id].get_device_tensor()
                slot_mapping = self.input_batch.block_table[
                    kv_cache_group_id].slot_mapping
                self.cp_kv_recover_idx = torch.zeros(self.max_num_tokens,
                                                     dtype=torch.int32,
                                                     device=self.device)
                long_seq_metadata = None if self.pcp_size == 1 else self.pcp_manager.generate_pcp_metadata(
                    num_tokens, self.query_lens, self.attn_mask,
                    self.input_batch)
                if long_seq_metadata is not None:
                    pcp_world_size = get_pcp_group().world_size
                    dcp_world_size = get_dcp_group().world_size
                    num_computed_tokens_of_pcp_dcp = [[
                        [0] * dcp_world_size for _ in range(pcp_world_size)
                    ] for _ in range(num_tokens)]
                    long_seq_metadata.num_computed_tokens_of_pcp_dcp = num_computed_tokens_of_pcp_dcp
                # QUESTION: Why do we separately set query_start_loc for spec in the first place?
                # While in _prepare_inputs we don't?
                if self.speculative_config:
                    self.query_start_loc.gpu[:num_reqs + 1] = torch.tensor(
                        [0] + self.actual_seq_lengths_q[:num_reqs],
                        device=self.device,
                        dtype=torch.int32)
                common_attn_metadata = AscendCommonAttentionMetadata(
                    query_start_loc=self.query_start_loc.gpu[:num_reqs + 1],
                    query_start_loc_cpu=self.query_start_loc.cpu[:num_reqs +
                                                                 1],
                    seq_lens_cpu=self.seq_lens.cpu,
                    seq_lens=self.seq_lens.gpu[:num_reqs],
                    num_reqs=num_reqs,
                    num_actual_tokens=num_tokens,
                    num_input_tokens=num_tokens,
                    actual_seq_lengths_q=self.actual_seq_lengths_q,
                    block_table_tensor=block_table_tensor[:num_reqs],
                    slot_mapping=slot_mapping.gpu,
                    num_computed_tokens_cpu=num_computed_tokens_cpu,
                    positions=self.positions.gpu,
                    attn_mask=self.attn_mask,
                    spec_attn_mask=self.spec_attn_mask,
                    attn_state=self.attn_state,
                    max_query_len=max_query_len,
                    decode_token_per_req=self.decode_token_per_req,
                    prefill_context_parallel_metadata=long_seq_metadata,
                    max_seq_len=0)
                if self.pcp_size * self.dcp_size > 1:
                    common_attn_metadata.block_table_tensor = \
                        block_table_tensor[:num_reqs * self.decode_threshold]
                attn_state = AscendAttentionState.DecodeOnly
                if self.speculative_config and \
                        self.speculative_config.method == "mtp":
                    attn_state = AscendAttentionState.SpecDecoding

                common_metadata = CommonAttentionMetadata(
                    query_start_loc=self.query_start_loc.gpu[:num_reqs + 1],
                    query_start_loc_cpu=self.query_start_loc.cpu[:num_reqs +
                                                                 1],
                    _seq_lens_cpu=self.seq_lens.cpu[:num_reqs],
                    seq_lens=self.seq_lens.cpu[:num_reqs],
                    num_reqs=num_reqs,
                    num_actual_tokens=num_tokens,
                    block_table_tensor=block_table_tensor[:num_reqs],
                    slot_mapping=slot_mapping.gpu,
                    _num_computed_tokens_cpu=num_computed_tokens_cpu,
                    max_query_len=max_query_len,
                    max_seq_len=seq_lens)

                for attn_group in self.attn_groups[kv_cache_group_id]:
                    builder = attn_group.get_metadata_builder()
                    if isinstance(builder, GDNAttentionMetadataBuilder):
                        attn_metadata_gdn_attention = builder.build_for_cudagraph_capture(
                            common_metadata)
                    else:
                        attn_metadata_full_attention = builder.build_for_graph_capture(
                            common_attn_metadata, attn_state, self.get_model())
                    for layer_name in kv_cache_group_spec.layer_names:
                        if "linear_attn" in layer_name:
                            attn_metadata[
                                layer_name] = attn_metadata_gdn_attention
                        else:
                            attn_metadata[
                                layer_name] = attn_metadata_full_attention

        return attn_metadata

    def _generate_dummy_run_hidden_states(self, input_ids, positions,
                                          num_tokens, intermediate_tensors,
                                          inputs_embeds):
        hidden_states = self.model(input_ids=input_ids,
                                   positions=positions,
                                   intermediate_tensors=intermediate_tensors,
                                   inputs_embeds=inputs_embeds)
        forward_context = get_forward_context()
        assert forward_context is not None
        if forward_context.cudagraph_runtime_mode == CUDAGraphMode.FULL and \
            not forward_context.capturing and not self.use_sparse:
            if self.vllm_config.model_config.use_mla:
                # FIXME: Try using `auto_dispatch_capture=True`
                if self.pcp_size * self.dcp_size > 1:
                    # FIXME: Try using `auto_dispatch_capture=True`
                    update_mla_attn_dcp_pcp_params(self.update_stream,
                                                   forward_context,
                                                   positions.shape[0])
                else:
                    # FIXME: Try using `auto_dispatch_capture=True`
                    update_mla_attn_params(self.update_stream, forward_context,
                                           num_tokens, self.speculative_config)
            else:
                if self.pcp_size * self.dcp_size > 1:
                    update_attn_dcp_pcp_params(self.update_stream,
                                               forward_context,
                                               positions.shape[0])
                else:
                    update_attn_params(self.update_stream, forward_context,
                                       num_tokens, self.vllm_config)

        if self.use_aux_hidden_state_outputs:
            hidden_states, _ = hidden_states
        else:
            hidden_states = hidden_states
        return hidden_states

    @torch.inference_mode()
    def _dummy_run(
        self,
        num_tokens: int,
        with_prefill: bool = False,
        aclgraph_runtime_mode: Optional[CUDAGraphMode] = None,
        force_attention: bool = False,
        uniform_decode: bool = False,
        is_profile: bool = False,
    ) -> torch.Tensor:
        # only support eager mode and piecewise graph now
        assert aclgraph_runtime_mode is None or aclgraph_runtime_mode in {
            CUDAGraphMode.NONE, CUDAGraphMode.PIECEWISE, CUDAGraphMode.FULL
        }
        # In multi-DP scenarios, there may be situations where all DP groups are executing dummy runs.
        # If sequence parallelism is enabled, it is essential to ensure that num_tokens is divisible by tp_size.
        if self.use_aclgraph and enable_sp(self.vllm_config):
            tp_size = self.vllm_config.parallel_config.tensor_parallel_size
            num_tokens = math.ceil(num_tokens / tp_size) * tp_size

        # Force dummy run on prefill stage when this node is deemed as kv producer.
        if self.is_kv_producer and not self.is_kv_consumer:
            with_prefill = True

        # Padding for DP
        (num_tokens, num_tokens_across_dp,
         with_prefill) = self._sync_metadata_across_dp(num_tokens,
                                                       with_prefill)

        # If cudagraph_mode.decode_mode() == FULL and
        # cudagraph_mode.seperate_routine(). This means that we are using
        # different graphs and/or modes for mixed prefill-decode batches vs.
        # uniform decode batches. A uniform decode batch means that all
        # requests have identical query length, except a potential virtual
        # request (shorter) in the batch account for padding.
        # Uniform decode batch could either be common pure decode, where
        # max_query_len == 1, or speculative decode, where
        # max_query_len == 1 + num_spec_decode_tokens.

        # When setting max_query_len = 1, we switch to and capture the optimized
        # routine of FA2 for pure decode, i.e., Flashdecode + an optimization
        # for GQA/MQA.
        max_query_len = self.uniform_decode_query_len if uniform_decode else \
                                                                num_tokens

        # Set num_scheduled_tokens based on num_tokens and max_num_seqs
        # for dummy run with LoRA so that the num_reqs collectively
        # has num_tokens in total.
        assert num_tokens <= self.scheduler_config.max_num_batched_tokens
        max_num_reqs = self.max_num_reqs
        if uniform_decode:
            num_reqs = cdiv(num_tokens, max_query_len)
            num_scheduled_tokens_list = [max_query_len] * num_reqs
            if num_tokens % max_query_len != 0:
                num_scheduled_tokens_list[-1] = num_tokens % max_query_len
        else:
            if with_prefill:
                num_reqs = num_tokens
            else:
                num_reqs = (num_tokens + self.decode_token_per_req -
                            1) // self.decode_token_per_req
            num_reqs = min(num_reqs, max_num_reqs)
            min_tokens_per_req = num_tokens // num_reqs
            num_scheduled_tokens_list = [min_tokens_per_req] * num_reqs
            num_scheduled_tokens_list[-1] += num_tokens % num_reqs
        assert sum(num_scheduled_tokens_list) == num_tokens
        assert len(num_scheduled_tokens_list) == num_reqs
        num_scheduled_tokens = np.array(num_scheduled_tokens_list,
                                        dtype=np.int32)
        num_sampled_tokens = np.ones(num_reqs, dtype=np.int32)

        if not is_profile and self.dynamic_eplb:
            self.eplb_updator.forward_before()

        has_lora = True if self.lora_config and self.compilation_config.cudagraph_specialize_lora else False
        _ag_mode, batch_descriptor = \
            self.cudagraph_dispatcher.dispatch(num_tokens=num_tokens, uniform_decode=uniform_decode, has_lora=has_lora)

        num_tokens_padded = batch_descriptor.num_tokens
        num_reqs_padded = (batch_descriptor.num_reqs if
                           batch_descriptor.num_reqs is not None else num_reqs)
        if num_tokens_across_dp is not None and num_tokens_padded != num_tokens:
            # pad is needed if the pad of `num_tokens` is triggered inside CudagraphDispatcher
            num_tokens_across_dp[:] = num_tokens_padded
            num_scheduled_tokens = num_scheduled_tokens.repeat(num_reqs_padded)

        # filter out the valid batch descriptor
        if aclgraph_runtime_mode is not None:
            # we allow forcing NONE when the dispatcher disagrees to support
            # warm ups for aclgraph capture
            if aclgraph_runtime_mode != CUDAGraphMode.NONE and aclgraph_runtime_mode != _ag_mode:
                raise ValueError(
                    f"Aclgraph runtime mode mismatch at dummy_run. "
                    f"Expected {_ag_mode}, but got {aclgraph_runtime_mode}.")
        else:
            aclgraph_runtime_mode = _ag_mode

        # TODO(Mengqing): Set create_mixed_batch to False since it's only used in FI warmup
        # and not supported in ASCEND now. We could remove it in the future.
        attn_metadata = self._build_dummy_attn_metadata(
            False,
            num_reqs=num_reqs_padded,
            num_tokens=num_tokens_padded,
            max_query_len=max_query_len,
            aclgraph_runtime_mode=aclgraph_runtime_mode,
            force_attention=force_attention,
            num_scheduled_tokens=num_scheduled_tokens,
        )

        with self.maybe_dummy_run_with_lora(self.lora_config,
                                            num_scheduled_tokens,
                                            num_sampled_tokens):
            # Make sure padding doesn't exceed max_num_tokens
            assert num_tokens_padded <= self.max_num_tokens
            if self.is_multimodal_model:
                input_ids = None
                inputs_embeds = self.inputs_embeds.gpu[:num_tokens_padded]
            elif self.enable_prompt_embeds:
                input_ids = None
                inputs_embeds = self.inputs_embeds.gpu[:num_tokens_padded]
            else:
                input_ids = self.input_ids.gpu[:num_tokens_padded]
                inputs_embeds = None

            if self.uses_mrope:
                positions = self.mrope_positions.gpu[:, :num_tokens_padded]
            else:
                positions = self.positions.gpu[:num_tokens_padded]

            # update global cos, sin
            update_cos_sin(positions)

            if get_pp_group().is_first_rank:
                intermediate_tensors = None
            else:
                # When PP and flashcomm1 are enabled, during dummy_run the estimated space should divide num_tokens by tp_size;
                # otherwise, on non-first PP ranks it would effectively perform an extra all-gather, leading to incorrect memory estimation and potentially causing OOM.
                actual_tokens = num_tokens
                if enable_sp():
                    tp_size = get_tensor_model_parallel_world_size()
                    actual_tokens = num_tokens // tp_size
                if self.intermediate_tensors is None:
                    self.intermediate_tensors = (
                        self.model.make_empty_intermediate_tensors(
                            batch_size=actual_tokens,
                            dtype=self.dtype,
                            device=self.device))
                intermediate_tensors = IntermediateTensors({
                    k:
                    v[:num_tokens_padded]
                    for k, v in self.intermediate_tensors.items()
                })

            need_dummy_logits = (not is_profile and lmhead_tp_enable())
            max_num_reqs_across_dp = max_num_reqs * self.uniform_decode_query_len
            dummy_indices = torch.zeros(max_num_reqs_across_dp,
                                        dtype=torch.int32)

            def dummy_compute_logits(hidden_states):
                if not need_dummy_logits:
                    return None
                return self.model.compute_logits(hidden_states[dummy_indices])

            def dummy_drafter_compute_logits(hidden_states):
                if not need_dummy_logits or self.drafter is None:
                    return
                if hasattr(self.drafter, "model") and hasattr(
                        self.drafter.model, "compute_logits"):
                    return self.drafter.model.compute_logits(
                        hidden_states[dummy_indices])

            with set_ascend_forward_context(
                    attn_metadata,
                    self.vllm_config,
                    num_tokens=num_tokens_padded,
                    num_tokens_across_dp=num_tokens_across_dp,
                    with_prefill=with_prefill,
                    in_profile_run=is_profile,
                    num_actual_tokens=0,
                    aclgraph_runtime_mode=aclgraph_runtime_mode,
                    batch_descriptor=batch_descriptor,
                    model_instance=self.model):
                hidden_states = self._generate_dummy_run_hidden_states(
                    input_ids, positions, num_tokens_padded,
                    intermediate_tensors, inputs_embeds)
                dummy_compute_logits(hidden_states)

            if self.drafter:
                self.drafter.dummy_run(
                    num_tokens=num_tokens_padded,
                    with_prefill=with_prefill,
                    num_reqs=num_reqs_padded,
                    num_tokens_across_dp=num_tokens_across_dp,
                    aclgraph_runtime_mode=aclgraph_runtime_mode,
                    batch_descriptor=batch_descriptor,
                    dummy_compute_logits=dummy_drafter_compute_logits,
                    in_graph_capturing=not force_attention,
                    is_profile=is_profile)
            if is_profile and self.dynamic_eplb:
                self.model.clear_all_moe_loads()
            if not is_profile and self.dynamic_eplb:
                self.eplb_updator.take_update_info_from_eplb_process()
                self.eplb_updator.forward_end()
            return hidden_states, hidden_states

    @torch.inference_mode()
    def _dummy_sampler_run(
        self,
        hidden_states: torch.Tensor,
    ) -> torch.Tensor:
        output = None

        # For profile, have maximum num_reqs and that collectively have
        # maximum num_tokens.
        min_tokens_per_req = self.max_num_tokens // self.max_num_reqs
        num_scheduled_tokens_list = [min_tokens_per_req] * self.max_num_reqs
        num_scheduled_tokens_list[
            -1] += self.max_num_tokens % self.max_num_reqs
        num_scheduled_tokens = np.array(num_scheduled_tokens_list,
                                        dtype=np.int32)
        logit_indices = np.cumsum(num_scheduled_tokens) - 1
        # TODO: need to rum a dummy sampler for generate task
        # Sometimes, after the model is compiled through the AOT backend,
        # the model output may become a list containing only one Tensor object.
        if isinstance(hidden_states, list) and \
            len(hidden_states) == 1 and \
            isinstance(hidden_states[0], torch.Tensor):
            hidden_states = hidden_states[0]
            hidden_states = hidden_states[logit_indices]
            output = self.model.compute_logits(hidden_states)
        return output

    def profile_run(self) -> None:
        mc2_tokens_capacity = get_mc2_tokens_capacity()
        if self.max_num_tokens > mc2_tokens_capacity and \
            select_moe_comm_method(mc2_tokens_capacity, self.vllm_config) in {MoECommType.MC2, MoECommType.FUSED_MC2}:
            self._dummy_run(mc2_tokens_capacity,
                            with_prefill=True,
                            is_profile=True)
        if self.pcp_size > 1:
            self.mx_num_tokens = self.max_num_tokens // self.pcp_size
        super().profile_run()
        self.mx_num_tokens = self.scheduler_config.max_num_batched_tokens

    def eplb_warmup(self):
        if self.dynamic_eplb and not self.is_eplb_warmuped:
            self.is_eplb_warmuped = True
            self.eplb_adaptor = VllmEplbAdaptor(model=self.model)
            self.eplb_loader.set_adator(self.eplb_adaptor)
            self.eplb_updator.set_adaptor(self.eplb_adaptor)
            self.eplb_updator.warm_up_eplb()

    def load_model(self) -> None:
        logger.info("Starting to load model %s...", self.model_config.model)

        with DeviceMemoryProfiler() as m:  # noqa: SIM117
            self.model = get_model(vllm_config=self.vllm_config)
            if self.dynamic_eplb:
                model_register(self.model, self.model_config)
            if self.drafter:
                logger.info("Loading drafter model...")
                self.drafter.load_model(self.model)
                if self.use_aux_hidden_state_outputs:
                    self.model.set_aux_hidden_state_layers(
                        self.model.get_eagle3_aux_hidden_state_layers())

            if self.lora_config:
                self.model = self.load_lora_model(self.model, self.vllm_config,
                                                  self.device)
        logger.info("Loading model weights took %.4f GB",
                    m.consumed_memory / float(2**30))

        # wrap the model with full graph wrapper if needed.
        if self.compilation_config.cudagraph_mode.has_full_cudagraphs():
            self.update_stream: torch.npu.Stream = torch.npu.Stream()
            self.model = ACLGraphWrapper(self.model,
                                         self.vllm_config,
                                         runtime_mode=CUDAGraphMode.FULL)

    def initialize_kv_cache(self, kv_cache_config: KVCacheConfig) -> None:
        """
        Initialize KV cache based on `kv_cache_config`.
        Args:
            kv_cache_config: Configuration for the KV cache, including the KV
            cache size of each layer
        """
        kv_cache_config = deepcopy(kv_cache_config)
        self.kv_cache_config = kv_cache_config
        self.may_add_encoder_only_layers_to_kv_cache_config()
        # NOTE(cmq): initialize_attn_backend must before using self.attn_groups
        self.initialize_attn_backend(kv_cache_config)
        self.use_hybrid_blocks = (len(self.attn_groups) > 1)
        # NOTE: Currently, we determine whether we need `num_accepted_tokens` through `MambaSpec`.
        self.need_accepted_tokens = any([
            isinstance(attn_group[0].kv_cache_spec, MambaSpec)
            for attn_group in self.attn_groups
        ])

        self.may_reinitialize_input_batch(kv_cache_config)
        kv_caches = self.initialize_kv_cache_tensors(kv_cache_config)

        if has_kv_transfer_group():
            get_kv_transfer_group().register_kv_caches(kv_caches)

    def _align_memory(self, tensor: torch.Tensor,
                      alignment: int) -> torch.Tensor:
        data_ptr = tensor.data_ptr()
        aligned_addr = (data_ptr + alignment - 1) // alignment * alignment
        offset = (aligned_addr - data_ptr) // tensor.element_size()
        return tensor[int(offset):]

    def initialize_kv_cache_tensors(
            self, kv_cache_config: KVCacheConfig) -> dict[str, torch.Tensor]:
        """
        Initialize the memory buffer for KV cache.

        Args:
            kv_cache_config: The KV cache config
        Returns:
            Dict[str, torch.Tensor]: A map between layer names to their
            corresponding memory buffer for KV cache.
        """
        # Initialize the memory buffer for KV cache
        kv_cache_raw_tensors = self._allocate_kv_cache_tensors(kv_cache_config)
        # Change the memory buffer to the desired shape
        kv_caches = self._reshape_kv_cache_tensors(kv_cache_config,
                                                   kv_cache_raw_tensors)

        from vllm.v1.worker.utils import bind_kv_cache
        bind_kv_cache(kv_caches,
                      self.compilation_config.static_forward_context,
                      self.kv_caches)
        return kv_caches

    def _allocate_kv_cache_tensors(
            self, kv_cache_config: KVCacheConfig) -> dict[str, torch.Tensor]:
        """
        Initializes the KV cache buffer with the correct size. The buffer needs
        to be reshaped to the desired shape before being used by the models.

        NOTE: To support prefill disaggregation, we need to split kvcache tensor into
        k_cahce and v cache, and the addr of both are aligned by 2M

        Args:
            kv_cache_config: The KV cache config
        Returns:
            dict[str, torch.Tensor]: A map between layer names to their
            corresponding memory buffer for KV cache.
            dict[str, tuple(torch.Tensor, torch.Tensor)] A map between layer names
            to their corresponding memory buffer for K cache and V cache.
         """
        # init kv cache tensors
        kv_cache_raw_tensors: dict[str, Union[torch.Tensor,
                                              Optional[torch.Tensor]]] = {}
        # prefill disaggregation need the addr of cache tensor be aligned with 2M
        alignment = 2 * 1024 * 1024
        for kv_cache_tensor in kv_cache_config.kv_cache_tensors:
            # TODO: REFACTOR ME to sharing hybrid cache
            for idx in range(len(kv_cache_tensor.shared_by)):
                layer_name = kv_cache_tensor.shared_by[idx]
                if "linear_attn" in layer_name and layer_name not in kv_cache_raw_tensors.keys(
                ):
                    # for mamba linear attention
                    if self.vllm_config.kv_transfer_config is None:
                        tensor = torch.zeros(kv_cache_tensor.size,
                                             dtype=torch.int8,
                                             device=self.device)
                    else:
                        cache_size_aligned = kv_cache_tensor.size + alignment
                        tensor = torch.zeros(cache_size_aligned,
                                             dtype=torch.int8,
                                             device=self.device)
                        tensor = self._align_memory(
                            tensor, alignment)[:kv_cache_tensor.size]

                    for layer_name_inner in kv_cache_tensor.shared_by:
                        # shared the kvcache between the self_attn specs in the same group
                        if "linear_attn" in layer_name_inner:
                            kv_cache_raw_tensors[layer_name_inner] = tensor
                elif "attn" in layer_name and layer_name not in kv_cache_raw_tensors.keys(
                ):
                    # NOTE: We need to init k cache tensor (nope cache tensor in mla) and
                    # v cache tensor (rope cache tensor in mla) separately to support prefill disaggregation,
                    # as it only support the 0-dim of kv_cache is `num_blocks`.
                    # For deepseek mla, we need to spilt cache tensor accrodding to the nope head dim
                    # and rope head dim.
                    if self.model_config.use_mla:
                        head_size = self.model_config.hf_text_config.qk_rope_head_dim + \
                            self.model_config.hf_text_config.kv_lora_rank

                    dsa_k_cache_factor = None
                    dsa_k_cache_size = None
                    if not self.model_config.use_mla:
                        # for non-mla model, use FullAttentionSpec
                        k_tensor_split_factor = 2
                        v_tensor_split_factor = 2
                    elif self.use_sparse:
                        # for deepseek v3.2, DSA use FullAttentionSpec
                        # FullAttentionSpec allocate 2 * mla page size bytes,
                        # and we use half of that for k cache in DSA
                        dsa_k_cache_factor = 2
                        k_tensor_split_factor = 2 * head_size / self.model_config.hf_text_config.kv_lora_rank
                        v_tensor_split_factor = 2 * head_size / self.model_config.hf_text_config.qk_rope_head_dim
                        dsa_k_cache_size = int(kv_cache_tensor.size //
                                               dsa_k_cache_factor)
                    else:
                        # for other deepseek models, use MLAAttentionSpec
                        k_tensor_split_factor = head_size / self.model_config.hf_text_config.kv_lora_rank
                        v_tensor_split_factor = head_size / self.model_config.hf_text_config.qk_rope_head_dim

                    k_tensor_size = int(kv_cache_tensor.size //
                                        k_tensor_split_factor)
                    v_tensor_size = int(kv_cache_tensor.size //
                                        v_tensor_split_factor)

                    # for other attentions, e.g., self_attn, sliding window attn
                    if self.vllm_config.kv_transfer_config is None:
                        k_tensor = torch.zeros(k_tensor_size,
                                               dtype=torch.int8,
                                               device=self.device)
                        v_tensor = torch.zeros(v_tensor_size,
                                               dtype=torch.int8,
                                               device=self.device)
                        #### k cache: for deepseek sparse attention
                        if dsa_k_cache_factor is not None:
                            dsa_k_cache_tensor = torch.zeros(
                                dsa_k_cache_size,
                                dtype=torch.int8,
                                device=self.device)
                    else:
                        k_tensor = torch.zeros(k_tensor_size + alignment,
                                               dtype=torch.int8,
                                               device=self.device)
                        v_tensor = torch.zeros(v_tensor_size + alignment,
                                               dtype=torch.int8,
                                               device=self.device)
                        k_tensor = self._align_memory(
                            k_tensor, alignment)[:k_tensor_size]
                        v_tensor = self._align_memory(
                            v_tensor, alignment)[:v_tensor_size]
                        #### k cache: for deepseek sparse attention
                        if dsa_k_cache_factor is not None and dsa_k_cache_size is not None:
                            dsa_k_cache_tensor = torch.zeros(
                                dsa_k_cache_size + alignment,
                                dtype=torch.int8,
                                device=self.device)
                            dsa_k_cache_tensor = self._align_memory(
                                dsa_k_cache_tensor,
                                alignment)[:dsa_k_cache_size]

                    for layer_name_inner in kv_cache_tensor.shared_by:
                        # shared the kvcache between the self_attn specs in the same group
                        if ("attn" in layer_name_inner
                                and "linear_attn" not in layer_name_inner):
                            kv_cache_raw_tensors[layer_name_inner] = (k_tensor, v_tensor) if \
                                not self.use_sparse else (k_tensor, v_tensor, dsa_k_cache_tensor)

        layer_names = set()
        for group in kv_cache_config.kv_cache_groups:
            for layer_name in group.layer_names:
                if layer_name in self.runner_only_attn_layers:
                    continue
                layer_names.add(layer_name)
        assert layer_names == set(kv_cache_raw_tensors.keys(
        )), "Some layers are not correctly initialized"

        return kv_cache_raw_tensors

    def _reshape_kv_cache_tensors(
        self,
        kv_cache_config: KVCacheConfig,
        kv_cache_raw_tensors: dict[str, torch.Tensor],
    ) -> dict[str, torch.Tensor]:
        """
        Reshape the KV cache tensors to the desired shape and dtype.

        Args:
            kv_cache_config: The KV cache config
            kv_cache_raw_tensors: The KV cache buffer of each layer, with
                correct size but uninitialized shape.
        Returns:
            Dict[str, torch.Tensor]: A map between layer names to their
            corresponding memory buffer for KV cache.
        """
        kv_caches: Dict[str, torch.Tensor] = {}
        for group in self._kv_cache_spec_attn_group_iterator():
            kv_cache_spec = group.kv_cache_spec
            attn_backend = group.backend
            for layer_name in group.layer_names:
                if layer_name in self.runner_only_attn_layers:
                    continue

                # TODO: remove this after the OOM issue is located and fixed, otherwise, some model may
                # encounter OOM issue
                if isinstance(kv_cache_spec, FullAttentionSpec):
                    raw_dsa_k_tensor = None
                    if self.use_sparse:
                        raw_k_tensor, raw_v_tensor, raw_dsa_k_tensor = kv_cache_raw_tensors[  # type: ignore
                            layer_name]
                        assert raw_dsa_k_tensor is not None
                        sum_page_size_bytes = raw_k_tensor.numel(
                        ) + raw_v_tensor.numel() + raw_dsa_k_tensor.numel()
                    else:
                        raw_k_tensor, raw_v_tensor = kv_cache_raw_tensors[  # type: ignore
                            layer_name]
                        sum_page_size_bytes = raw_k_tensor.numel(
                        ) + raw_v_tensor.numel()
                    assert raw_k_tensor is not None
                    assert raw_v_tensor is not None
                    assert sum_page_size_bytes % kv_cache_spec.page_size_bytes == 0
                    num_blocks = sum_page_size_bytes // kv_cache_spec.page_size_bytes

                    # `num_blocks` is the number of blocks the model runner can use.
                    # `kv_cache_config.num_blocks` is the number of blocks that
                    # KVCacheManager may allocate.
                    # Since different GPUs may have different number of layers and
                    # different memory capacities, `num_blocks` can be different on
                    # different GPUs, and `kv_cache_config.num_blocks` is set to
                    # the min of all `num_blocks`. Verify it here.
                    assert num_blocks >= kv_cache_config.num_blocks

                    if hasattr(attn_backend, "get_supported_block_size"
                               ) and self.use_hybrid_blocks:
                        block_size = attn_backend.get_supported_block_size()[0]

                        block_size_chunk = kv_cache_spec.block_size // block_size
                        kv_cache_shape = attn_backend.get_kv_cache_shape(
                            num_blocks * block_size_chunk, block_size,
                            kv_cache_spec.num_kv_heads,
                            kv_cache_spec.head_size)
                    else:
                        kv_cache_shape = self.attn_backend.get_kv_cache_shape(
                            num_blocks, kv_cache_spec.block_size,
                            kv_cache_spec.num_kv_heads,
                            kv_cache_spec.head_size)
                    dtype = kv_cache_spec.dtype
                    if not self.model_config.use_mla:
                        k_shape = kv_cache_shape[1:]
                        v_shape = k_shape
                    else:
                        # k_cache: nope_cache    v_cache: rope_cache
                        mla_num_blocks, mla_block_size, num_kv_heads, _ = kv_cache_shape
                        k_shape = [
                            mla_num_blocks, mla_block_size, num_kv_heads,
                            self.model_config.hf_text_config.kv_lora_rank
                        ]
                        v_shape = [
                            mla_num_blocks, mla_block_size, num_kv_heads,
                            self.model_config.hf_text_config.qk_rope_head_dim
                        ]
                    k_cache = raw_k_tensor.view(dtype).view(k_shape)
                    v_cache = raw_v_tensor.view(dtype).view(v_shape)
                    if get_ascend_device_type() == AscendDeviceType._310P:
                        k_cache = maybe_trans_nz(k_cache)
                        v_cache = maybe_trans_nz(v_cache)
                    if self.use_sparse and raw_dsa_k_tensor is not None:
                        dsa_k_cache_shape = (num_blocks,
                                             kv_cache_spec.block_size, 1, 128)
                        dsa_k_cache_size = (
                            num_blocks
                        ) * kv_cache_spec.block_size * 128 * dtype.itemsize
                        dsa_k_cache = raw_dsa_k_tensor[:dsa_k_cache_size].view(
                            dtype).view(dsa_k_cache_shape)
                        kv_caches[layer_name] = (k_cache, v_cache, dsa_k_cache)
                    else:
                        kv_caches[layer_name] = (k_cache, v_cache)
                elif isinstance(kv_cache_spec, MambaSpec):
                    raw_tensor = kv_cache_raw_tensors[layer_name]
                    assert raw_tensor is not None
                    assert raw_tensor.numel(
                    ) % kv_cache_spec.page_size_bytes == 0
                    num_blocks = raw_tensor.numel(
                    ) // kv_cache_spec.page_size_bytes

                    # `num_blocks` is the number of blocks the model runner can use.
                    # `kv_cache_config.num_blocks` is the number of blocks that
                    # KVCacheManager may allocate.
                    # Since different GPUs may have different number of layers and
                    # different memory capacities, `num_blocks` can be different on
                    # different GPUs, and `kv_cache_config.num_blocks` is set to
                    # the min of all `num_blocks`. Verify it here.
                    assert num_blocks >= kv_cache_config.num_blocks

                    state_tensors = []
                    storage_offset_bytes = 0
                    for (shape, dtype) in zip(kv_cache_spec.shapes,
                                              kv_cache_spec.dtypes):
                        dtype_size = get_dtype_size(dtype)
                        num_element_per_page = (
                            kv_cache_spec.page_size_bytes // dtype_size)
                        target_shape = (num_blocks, *shape)
                        stride = torch.empty(target_shape).stride()
                        target_stride = (num_element_per_page, *stride[1:])
                        assert storage_offset_bytes % dtype_size == 0
                        tensor = torch.as_strided(
                            raw_tensor.view(dtype),
                            size=target_shape,
                            stride=target_stride,
                            storage_offset=storage_offset_bytes // dtype_size,
                        )
                        state_tensors.append(tensor)
                        storage_offset_bytes += stride[0] * dtype_size
                    kv_caches[layer_name] = state_tensors
                else:
                    raise ValueError("Unknown KV cache spec type.")

        return kv_caches

    def may_reinitialize_input_batch(self,
                                     kv_cache_config: KVCacheConfig) -> None:
        """
        Re-initialize the input batch if the block sizes are different from
        `[self.cache_config.block_size]`. This usually happens when there
        are multiple KV cache groups.

        Args:
            kv_cache_config: The KV cache configuration.
        """
        block_sizes = [
            kv_cache_group.kv_cache_spec.block_size
            for kv_cache_group in kv_cache_config.kv_cache_groups
            if not isinstance(kv_cache_group.kv_cache_spec,
                              EncoderOnlyAttentionSpec)
        ]

        # Generate kernel_block_sizes that matches each block_size
        # For attention backends that support virtual block splitting,
        # use the supported block sizes from the backend
        # For other backends (like Mamba), use [0] (no splitting)
        kernel_block_sizes = []
        for kv_cache_group_id, kv_cache_group in enumerate(
                kv_cache_config.kv_cache_groups):

            if isinstance(kv_cache_group.kv_cache_spec,
                          EncoderOnlyAttentionSpec):
                continue
            elif isinstance(kv_cache_group.kv_cache_spec, AttentionSpec):
                # This is an attention backend that supports virtual
                # block splitting. Get the supported block sizes from
                # the backend.
                try:
                    attn_groups = self.attn_groups[kv_cache_group_id]
                except IndexError:
                    attn_groups = None
                if attn_groups and self.use_hybrid_blocks:
                    # Use the backend's supported block size list
                    backend = attn_groups[0].backend
                    supported_sizes = backend.get_supported_block_size()
                    # If no specific sizes supported, use cache config
                    # block_size
                    kernel_block_size_list = (supported_sizes
                                              if supported_sizes else
                                              [self.cache_config.block_size])
                else:
                    # Fallback to cache config block_size if no backend found
                    kernel_block_size_list = [self.cache_config.block_size]
                kernel_block_sizes.append(kernel_block_size_list)
            else:
                # This is likely Mamba or other non-attention cache,
                # no splitting.
                # NOTE: set kernel_block_sizes to 0 to disable slotmapping computation
                # of mamba block. In this case, BlockTable.block_size will never equal
                # to kernel_block_sizes[0]
                kernel_block_sizes.append([0])
        if block_sizes != [
                self.cache_config.block_size
        ] or kernel_block_sizes != [[self.cache_config.block_size]]:
            assert self.cache_config.cpu_offload_gb == 0, (
                "Cannot re-initialize the input batch when CPU weight "
                "offloading is enabled. See https://github.com/vllm-project/vllm/pull/18298 "  # noqa: E501
                "for more details.")
            self.input_batch = NPUInputBatch(
                max_num_reqs=self.max_num_reqs,
                max_model_len=self.model_config.max_model_len,
                max_num_batched_tokens=self.max_num_tokens,
                device=self.device,
                pin_memory=self.pin_memory,
                vocab_size=self.model_config.get_vocab_size(),
                block_sizes=block_sizes,
                is_spec_decode=bool(self.vllm_config.speculative_config),
                logitsprocs=self.input_batch.logitsprocs,
                is_pooling_model=self.is_pooling_model,
                num_speculative_tokens=(
                    self.vllm_config.speculative_config.num_speculative_tokens
                    if self.vllm_config.speculative_config else 0),
                kernel_block_sizes=kernel_block_sizes,
            )

    def initialize_attn_backend(self, kv_cache_config: KVCacheConfig) -> None:
        """
        Initialize the attention backends and attention metadata builders.
        """
        assert len(self.attn_groups) == 0, \
            "Attention backends are already initialized"

        class AttentionGroupKey(NamedTuple):
            attn_backend: type[AttentionBackend]
            kv_cache_spec: KVCacheSpec

        def get_attn_backends_for_group(
            kv_cache_group_spec: KVCacheGroupSpec,
        ) -> dict[AttentionGroupKey, list[str]]:
            layers = get_layers_from_vllm_config(
                self.vllm_config, AttentionLayerBase,
                kv_cache_group_spec.layer_names)
            attn_backends = {}
            attn_backend_layers = defaultdict(list)
            # Dedupe based on full class name; this is a bit safer than
            # using the class itself as the key because when we create dynamic
            # attention backend subclasses (e.g. ChunkedLocalAttention) unless
            # they are cached correctly, there will be different objects per
            # layer.
            for layer_name in kv_cache_group_spec.layer_names:
                attn_backend = layers[layer_name].get_attn_backend()
                full_cls_name = attn_backend.full_cls_name()
                layer_kv_cache_spec = kv_cache_group_spec.kv_cache_spec
                if isinstance(layer_kv_cache_spec, UniformTypeKVCacheSpecs):
                    layer_kv_cache_spec = layer_kv_cache_spec.kv_cache_specs[
                        layer_name]
                key = (full_cls_name, layer_kv_cache_spec)
                attn_backends[key] = AttentionGroupKey(attn_backend,
                                                       layer_kv_cache_spec)
                attn_backend_layers[key].append(layer_name)
            return {
                attn_backends[k]: v
                for k, v in attn_backend_layers.items()
            }

        def create_attn_groups(attn_backends_map: dict[AttentionBackend,
                                                       list[str]],
                               kv_cache_group_id: int) -> list[AttentionGroup]:
            attn_groups: list[AttentionGroup] = []
            for (attn_backend,
                 kv_cache_spec), layer_names in attn_backends_map.items():
                attn_metadata_builders = []
                attn_metadata_builders.append(attn_backend.get_builder_cls()(
                    kv_cache_spec,
                    layer_names,
                    self.vllm_config,
                    self.device,
                ))
                attn_group = AttentionGroup(attn_backend, layer_names,
                                            kv_cache_spec, kv_cache_group_id,
                                            attn_metadata_builders)
                attn_groups.append(attn_group)
            return attn_groups

        for i, kv_cache_group_spec in enumerate(
                kv_cache_config.kv_cache_groups):
            attn_backends = get_attn_backends_for_group(  # type: ignore
                kv_cache_group_spec)
            self.attn_groups.append(create_attn_groups(attn_backends, i))

        # Calculate reorder batch threshold (if needed)
        self.calculate_reorder_batch_threshold()

    def calculate_reorder_batch_threshold(self) -> None:
        """
        Check that if any backends reorder batches; that the reordering
        is compatible (e.g., decode threshold is the same)
        """
        for group in self._attn_group_iterator():
            attn_metadata_builder_i = group.get_metadata_builder()
            if hasattr(attn_metadata_builder_i,
                       "reorder_batch_threshold"):  # noqa
                # check that if any backends reorder batches; that the reordering
                # is compatible (e.g., decode threshold is the same)
                reorder_batch_threshold_i = (
                    attn_metadata_builder_i.reorder_batch_threshold)
                if reorder_batch_threshold_i is not None:  # noqa
                    if self.reorder_batch_threshold is not None:
                        if reorder_batch_threshold_i != \
                            self.reorder_batch_threshold:
                            raise ValueError(
                                f"Attention backend reorders decodes with "
                                f"threshold {reorder_batch_threshold_i} but other "
                                f"backend uses threshold "
                                f"{self.reorder_batch_threshold}")
                    else:
                        self.reorder_batch_threshold = reorder_batch_threshold_i  # noqa

    def get_kv_cache_spec(self) -> dict[str, KVCacheSpec]:
        """
        Generates the KVCacheSpec by parsing the kv cache format from each
        Attention module in the static forward context.
        Returns:
            KVCacheSpec: A dictionary mapping layer names to their KV cache
            format. Layers that do not need KV cache are not included.
        """

        if has_ec_transfer() and get_ec_transfer().is_producer:
            return {}

        block_size = self.vllm_config.cache_config.block_size
        use_mla = self.vllm_config.model_config.use_mla
        kv_cache_spec: dict[str, KVCacheSpec] = {}
        attn_layers = get_layers_from_vllm_config(self.vllm_config,
                                                  AttentionLayerBase)
        for layer_name, attn_module in attn_layers.items():
            if isinstance(attn_module, Attention):
                if (kv_tgt_layer :=
                        attn_module.kv_sharing_target_layer_name) is not None:
                    # The layer doesn't need its own KV cache and will use that of
                    # the target layer. We skip creating a KVCacheSpec for it, so
                    # that KV cache management logic will act as this layer does
                    # not exist, and doesn't allocate KV cache for the layer. This
                    # enables the memory saving of cross-layer kv sharing, allowing
                    # a given amount of memory to accommodate longer context lengths
                    # or enable more requests to be processed simultaneously.
                    self.shared_kv_cache_layers[layer_name] = kv_tgt_layer
                    continue

                # TODO: Support other attention modules, e.g., cross-attention
                # TODO(lucas): move the attention specs into the model layers like
                # the attention backends
                if attn_module.attn_type == AttentionType.DECODER:
                    kv_cache_spec[layer_name] = FullAttentionSpec(
                        block_size=block_size,
                        num_kv_heads=attn_module.num_kv_heads,
                        head_size=attn_module.head_size,
                        dtype=self.kv_cache_dtype)
                elif attn_module.attn_type in (AttentionType.ENCODER,
                                               AttentionType.ENCODER_ONLY):
                    # encoder-only attention does not need KV cache.
                    continue
                elif attn_module.attn_type == AttentionType.ENCODER_DECODER:
                    raise NotImplementedError
                else:
                    raise ValueError(
                        f"Unknown attention type: {attn_module.attn_type}")

            elif isinstance(attn_module, MLAAttention):
                if use_mla and not self.use_sparse:
                    kv_cache_spec[layer_name] = MLAAttentionSpec(
                        block_size=block_size,
                        num_kv_heads=1,
                        head_size=attn_module.head_size,
                        dtype=self.kv_cache_dtype,
                        cache_dtype_str=self.cache_config.cache_dtype)
                else:
                    # TODO(cmq): This is a hack way to fix deepseek kvcache when
                    # using DSA. Fix the spec in vLLM is a finnal way.
                    kv_cache_spec[layer_name] = FullAttentionSpec(
                        block_size=block_size,
                        num_kv_heads=1,
                        head_size=attn_module.head_size,
                        dtype=self.kv_cache_dtype)

        mamba_layers = get_layers_from_vllm_config(self.vllm_config, MambaBase)
        if len(mamba_layers) > 0:
            if (self.vllm_config.speculative_config is not None
                    and self.vllm_config.model_config.hf_config.model_type
                    not in ["qwen3_next"]):
                raise NotImplementedError(
                    "Mamba with speculative decoding is not supported yet.")
            if self.vllm_config.cache_config.enable_prefix_caching:
                raise NotImplementedError(
                    "Prefix caching is not supported for Mamba yet.")
            max_model_len = self.vllm_config.model_config.max_model_len

            page_size_padded = (
                self.vllm_config.cache_config.mamba_page_size_padded)

            # Set block_size to max_model_len, so that mamba model will always
            # have only one block in the KV cache.
            for layer_name, mamba_module in mamba_layers.items():
                kv_cache_spec[layer_name] = MambaSpec(
                    shapes=mamba_module.get_state_shape(),
                    dtypes=mamba_module.get_state_dtype(),
                    block_size=max_model_len,
                    page_size_padded=page_size_padded,
                    mamba_type=mamba_module.mamba_type,
                    num_speculative_blocks=(
                        self.speculative_config.num_speculative_tokens
                        if self.speculative_config else 0),
                )

        return kv_cache_spec

    def initialize_aclgraph_capture(self) -> None:
        min_ag_support = AttentionCGSupport.ALWAYS
        min_ag_builder_name = None

        for attn_group in self._attn_group_iterator():
            builder = attn_group.get_metadata_builder()
            graph_support = None
            if hasattr(builder, 'aclgraph_support'):
                graph_support = builder.aclgraph_support.value
                builder_aclgraph = builder.aclgraph_support
            else:
                graph_support = builder._cudagraph_support.value
                builder_aclgraph = builder._cudagraph_support
            if graph_support < min_ag_support.value:
                min_ag_support = builder_aclgraph
                min_ag_builder_name = builder.__class__.__name__

        # This is an imitation of compilation_config.splitting_ops_contain_attention()
        splitting_ops_contain_attention = (
            self.compilation_config.splitting_ops is not None
            and all(op in self.compilation_config.splitting_ops for op in [
                "vllm.mla_forward",
            ]))

        # Flexible resolve the aclgraph mode
        aclgraph_mode = self.compilation_config.cudagraph_mode
        # check graph for mixed batch is supported
        if aclgraph_mode.mixed_mode() == CUDAGraphMode.FULL \
            and min_ag_support != AttentionCGSupport.ALWAYS:
            msg = (f"ACLGraphMode.{aclgraph_mode.name} is not supported "
                   f"with {min_ag_builder_name} backend (support: "
                   f"{min_ag_support})")
            if min_ag_support == AttentionCGSupport.NEVER:
                # if not supported any full graphs, just raise it.
                msg += "; please try cudagraph_mode=PIECEWISE, and "\
                    "make sure compilation level is piecewise"
                raise ValueError(msg)

            # attempt to resolve the full graph related mode
            if splitting_ops_contain_attention:
                msg += "; setting cudagraph_mode=FULL_AND_PIECEWISE"
                aclgraph_mode = self.compilation_config.cudagraph_mode = (
                    CUDAGraphMode.FULL_AND_PIECEWISE)
            else:
                msg += "; setting cudagraph_mode=FULL_DECODE_ONLY"
                aclgraph_mode = self.compilation_config.cudagraph_mode = (
                    CUDAGraphMode.FULL_DECODE_ONLY)
            logger.warning(msg)

        # double check that we can support full graph if they are requested
        # even after automatic downgrades
        if aclgraph_mode.has_full_cudagraphs() \
            and min_ag_support == AttentionCGSupport.NEVER:
            raise ValueError(f"CUDAGraphMode.{aclgraph_mode.name} is not "
                             f"supported with {min_ag_builder_name} backend ("
                             f"support:{min_ag_support}) "
                             "; please try cudagraph_mode=PIECEWISE, "
                             "and make sure compilation level is piecewise")

        if (aclgraph_mode.decode_mode() == CUDAGraphMode.FULL
                and aclgraph_mode.separate_routine()
                and self.uniform_decode_query_len > 1):
            self.compilation_config.adjust_cudagraph_sizes_for_spec_decode(
                self.uniform_decode_query_len,
                self.parallel_config.tensor_parallel_size)
            capture_sizes = self.compilation_config.cudagraph_capture_sizes
            self.cudagraph_batch_sizes = (capture_sizes
                                          if capture_sizes is not None else [])

        # NOTE: Since aclgraph_batch_sizes cannot be determined until here,
        # we set the graph params right before initializing the keys.
        set_graph_params(self.cudagraph_batch_sizes)
        if self.speculative_config:
            set_mtp_graph_params(self.cudagraph_batch_sizes)

        self.cudagraph_dispatcher.initialize_cudagraph_keys(
            self.compilation_config.cudagraph_mode,
            self.uniform_decode_query_len)

    def _capture_aclgraphs(self, compilation_cases: list[int],
                           aclgraph_runtime_mode: CUDAGraphMode,
                           uniform_decode: bool):
        assert aclgraph_runtime_mode != CUDAGraphMode.NONE and \
            aclgraph_runtime_mode in [CUDAGraphMode.FULL,
                                      CUDAGraphMode.PIECEWISE]

        # Only rank 0 should print progress bar during capture
        if is_global_first_rank():
            logger.info(
                "Starting to capture ACL graphs for cases: %s, "
                "mode: %s, uniform_decode: %s", compilation_cases,
                aclgraph_runtime_mode.name, uniform_decode)
            compilation_cases = tqdm(
                compilation_cases,
                disable=not self.load_config.use_tqdm_on_load,
                desc="Capturing ACL graphs ({}, {})".format(
                    "decode" if uniform_decode else "mixed prefill-decode",
                    aclgraph_runtime_mode.name))

        force_attention = (aclgraph_runtime_mode == CUDAGraphMode.FULL)
        # When the kv cache spec is empty, PiecewiseBackend is not initialized, and
        # compilation_case=1 will cause the dynamic shape position to be incorrectly derived.
        if not self.get_kv_cache_spec():
            self._dummy_run(2,
                            aclgraph_runtime_mode=CUDAGraphMode.NONE,
                            force_attention=force_attention,
                            uniform_decode=uniform_decode)
        # We skip EPLB here since we don't want to record dummy metrics
        for num_tokens in compilation_cases:
            for _ in range(self.compilation_config.cudagraph_num_of_warmups):
                # Use CUDAGraphRuntimeStyle.NONE (default) for warmup.
                # But be careful, warm up with `NONE`is orthogonal to
                # if we want to warm up attention or not. This is
                # different from the case where `FULL` implies capture
                # attention while `PIECEWISE` implies no attention.
                self._dummy_run(num_tokens,
                                aclgraph_runtime_mode=CUDAGraphMode.NONE,
                                force_attention=force_attention,
                                uniform_decode=uniform_decode)
            self._dummy_run(num_tokens,
                            aclgraph_runtime_mode=aclgraph_runtime_mode,
                            force_attention=force_attention,
                            uniform_decode=uniform_decode)

    def _capture_model(self):
        if not self.use_aclgraph:
            logger.warning(
                "Skipping ACL graph capture. To turn on ACL graph capture, "
                "ensure `aclraph_mode` was not manually set to `NONE`")
            return
        else:
            self.initialize_aclgraph_capture()

        set_cudagraph_capturing_enabled(True)
        # Trigger ACL graph capture for specific shapes.
        # Capture the large shapes first so that the smaller shapes
        # can reuse the memory pool allocated for the large shapes.
        with graph_capture(device=self.device):
            aclgraph_mode = self.compilation_config.cudagraph_mode
            if aclgraph_mode.mixed_mode() != CUDAGraphMode.NONE:
                aclgraph_runtime_mode = aclgraph_mode.mixed_mode()

                # make sure we capture the largest batch size first
                compilation_cases = list(reversed(self.cudagraph_batch_sizes))

                try:
                    self._capture_aclgraphs(
                        compilation_cases,
                        aclgraph_runtime_mode=aclgraph_runtime_mode,
                        uniform_decode=False)
                except Exception as e:
                    error_msg = str(e)
                    error_code = '0x7020023'
                    pattern = r'retCode=([^,\s\.]+)'
                    match = re.search(pattern, error_msg)
                    if match:
                        retCode = match.group(1)
                    # Determine whether the error message is caused by stream capture failure.
                    if match and retCode == error_code:
                        logger.error(
                            f"ACLgraph sizes capture fail: {type(e).__name__}:\n"
                            "ACLgraph has insufficient available streams to capture the configured number of sizes. "
                            "Please verify both the availability of adequate streams and the appropriateness of the configured size count.\n\n"
                            "Recommended solutions:\n"
                            "1. Manually configure the compilation_config parameter "
                            "with a reduced set of sizes: '{\"cudagraph_capture_sizes\":[size1, size2, size3, ...]}'.\n"
                            "2. Utilize ACLgraph's full graph mode as an alternative to the piece-wise approach.\n\n"
                            f"{str(e)}")
                    raise

            if aclgraph_mode.decode_mode() == CUDAGraphMode.FULL and \
                aclgraph_mode.separate_routine():
                max_num_tokens = self.scheduler_config.max_num_seqs * \
                        self.uniform_decode_query_len
                decode_cudagraph_batch_sizes = [
                    x for x in self.cudagraph_batch_sizes if
                    x <= max_num_tokens and x >= self.uniform_decode_query_len
                ]
                compilation_cases_decode = list(
                    reversed(decode_cudagraph_batch_sizes))
                self._capture_aclgraphs(
                    compilation_cases=compilation_cases_decode,
                    aclgraph_runtime_mode=CUDAGraphMode.FULL,
                    uniform_decode=True)

        # Disable aclgraph capturing globally, so any unexpected aclgraph
        # capturing will be detected and raise an error after here.
        # Note: We don't put it into graph_capture context manager because
        # we may doing lazy capturing in future that still allows capturing
        # after here.
        set_cudagraph_capturing_enabled(False)

    def capture_model(self) -> None:

        compilation_counter.num_gpu_runner_capture_triggers += 1

        start_time = time.perf_counter()
        start_free_npu_memory = torch.npu.mem_get_info()[0]

        self._capture_model()

        end_time = time.perf_counter()
        end_free_npu_memory = torch.npu.mem_get_info()[0]
        elapsed_time = end_time - start_time
        npu_graph_size = start_free_npu_memory - end_free_npu_memory
        # This usually takes 5~20 seconds.
        logger.info("Graph capturing finished in %.0f secs, took %.2f GiB",
                    elapsed_time, npu_graph_size / (1 << 30))

    def _prepare_multimodal_fields(self):
        """
        Ensures specific multimodal tensors are on CPU.
        This is necessary for fields like 'grid_thw' which are converted to numpy 
        inside the model's forward pass.
        """
        if not self.multimodal_cpu_fields:
            return

        req_ids = self.input_batch.req_ids
        for req_id in req_ids:
            req = self.requests.get(req_id)
            if req is None:
                continue

            mm_data = getattr(req, 'multimodal_data', None)
            if not mm_data:
                continue

            for field in self.multimodal_cpu_fields:
                if field in mm_data:
                    tensor = mm_data[field]
                    if isinstance(
                            tensor,
                            torch.Tensor) and tensor.device.type != 'cpu':
                        mm_data[field] = tensor.cpu()


@contextmanager
def _torch_cuda_wrapper():

    class _EventPlaceholder:

        def __init__(self, *args, **kwargs) -> None:
            self.record = lambda: None
            self.synchronize = lambda: None

    class _StreamPlaceholder:

        def __init__(self, *args, **kwargs) -> None:
            pass

    try:
        # replace cuda APIs with xpu APIs, this should work by default
        torch.Event = torch.npu.Event
        torch.cuda.Event = torch.npu.Event
        torch.cuda.Stream = torch.npu.Stream
        torch.cuda.default_stream = torch.npu.default_stream
        torch.cuda.current_stream = torch.npu.current_stream
        torch.cuda.stream = torch.npu.stream
        yield
    except Exception:
        torch.cuda.Event = _EventPlaceholder
        torch.cuda.Stream = _StreamPlaceholder
        torch.cuda.default_stream = _StreamPlaceholder
        torch.cuda.current_stream = _StreamPlaceholder
        torch.cuda.stream = _StreamPlaceholder
    finally:
        # if anything goes wrong, just patch it with a placeholder
        torch.cuda.Event = _EventPlaceholder
        torch.cuda.Stream = torch.cuda.Stream
        torch.cuda.default_stream = torch.npu.default_stream
        torch.cuda.current_stream = torch.npu.current_stream
        torch.cuda.stream = torch.npu.stream<|MERGE_RESOLUTION|>--- conflicted
+++ resolved
@@ -208,7 +208,6 @@
             self.pcp_rank = 0
         if self.pcp_size > 1:
             self.model_config.max_model_len += 2 * self.pcp_size * self.max_num_reqs
-<<<<<<< HEAD
         max_buffer_num_tokens = self.max_num_tokens
         if self.pcp_size > 1:
             max_buffer_num_tokens = (self.max_num_tokens +
@@ -229,13 +228,9 @@
                                                dtype=torch.int32)
             self.positions = self._make_buffer(max_buffer_num_tokens,
                                                dtype=torch.int64)
-        self.long_seq_metadata = None
-        if envs_ascend.VLLM_ASCEND_ENABLE_PREFETCH_MLP:
-            self.prefetch_stream = torch.npu.Stream(device=device)
-        else:
-            self.prefetch_stream = None
-=======
->>>>>>> 3d04ae8e
+        # Ascend-specific configurations
+        self.ascend_config = get_ascend_config()
+        set_weight_prefetch_method(self.ascend_config.weight_prefetch_config)
         self.sampler = AscendSampler()
         self.attn_mask = None
         self.attn_state = None
@@ -975,13 +970,8 @@
                 attn_state=self.attn_state,
                 max_query_len=max_num_scheduled_tokens,
                 decode_token_per_req=self.decode_token_per_req,
-<<<<<<< HEAD
                 prefill_context_parallel_metadata=self.long_seq_metadata,
             )
-=======
-                prefill_context_parallel_metadata=long_seq_metadata,
-                max_seq_len=0)
->>>>>>> 3d04ae8e
 
             if self.speculative_config and self.pcp_size * self.dcp_size > 1:
                 # For pcp + spec decode, we flatten block_table
@@ -1013,6 +1003,7 @@
                 if 'pad_size' in locals() and pad_size > 0:
                     ori_query_lens_cpu[-pad_size:] = \
                         torch.full([pad_size], ori_query_lens_cpu[-pad_size - 1].item())
+                assert self.long_seq_metadata is not None
                 self.long_seq_metadata.max_query_len_pcp_full = \
                     ori_query_lens_cpu.max().item()
 
