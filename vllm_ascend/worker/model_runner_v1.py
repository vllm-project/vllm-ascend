#
# Copyright (c) 2025 Huawei Technologies Co., Ltd. All Rights Reserved.
# Copyright 2023 The vLLM team.
#
# Licensed under the Apache License, Version 2.0 (the "License");
# you may not use this file except in compliance with the License.
# You may obtain a copy of the License at
#
#     http://www.apache.org/licenses/LICENSE-2.0
#
# Unless required by applicable law or agreed to in writing, software
# distributed under the License is distributed on an "AS IS" BASIS,
# WITHOUT WARRANTIES OR CONDITIONS OF ANY KIND, either express or implied.
# See the License for the specific language governing permissions and
# limitations under the License.
# This file is a part of the vllm-ascend project.
# Adapted from vllm-project/vllm/vllm/worker/gpu_model_runner.py
#

import copy
import gc
import itertools
import math
import time
from collections import defaultdict
from collections.abc import Iterator
from contextlib import contextmanager, nullcontext
from copy import deepcopy
from dataclasses import dataclass
from multiprocessing import Manager
from typing import (TYPE_CHECKING, Any, Dict, List, NamedTuple, Optional,
                    Union, cast)

import numpy as np
import numpy.typing as npt
import regex as re
import torch
import torch._dynamo.cache_size
import torch.distributed as dist
import torch.nn as nn
from tqdm import tqdm  # type: ignore
from vllm.attention.backends.abstract import AttentionBackend, AttentionType
from vllm.attention.layer import Attention, MLAAttention
from vllm.attention.selector import get_attn_backend
from vllm.compilation.counter import compilation_counter
from vllm.compilation.monitor import set_cudagraph_capturing_enabled
from vllm.config import (CompilationMode, CUDAGraphMode, VllmConfig,
                         get_layers_from_vllm_config)
from vllm.distributed import tensor_model_parallel_all_gather
from vllm.distributed.ec_transfer import get_ec_transfer, has_ec_transfer
from vllm.distributed.kv_transfer import (get_kv_transfer_group,
                                          has_kv_transfer_group)
from vllm.distributed.kv_transfer.kv_connector.v1 import KVConnectorBase_V1
from vllm.distributed.parallel_state import (get_dcp_group, get_dp_group,
                                             get_pcp_group, get_pp_group,
                                             get_tp_group,
                                             is_global_first_rank)
from vllm.forward_context import get_forward_context
from vllm.logger import logger
from vllm.model_executor.layers.attention_layer_base import AttentionLayerBase
from vllm.model_executor.layers.mamba.abstract import MambaBase
from vllm.model_executor.layers.rotary_embedding import MRotaryEmbedding
from vllm.model_executor.model_loader import get_model
from vllm.model_executor.models.interfaces import (SupportsMultiModal,
                                                   supports_mrope,
                                                   supports_transcription)
from vllm.model_executor.models.interfaces_base import (
    VllmModelForPooling, is_pooling_model, is_text_generation_model)
from vllm.multimodal import MULTIMODAL_REGISTRY
from vllm.multimodal.inputs import MultiModalKwargsItem, PlaceholderRange
from vllm.multimodal.utils import group_mm_kwargs_by_modality
from vllm.pooling_params import PoolingParams
from vllm.sampling_params import SamplingType
from vllm.sequence import IntermediateTensors
from vllm.tasks import GenerationTask, PoolingTask, SupportedTask
from vllm.utils import length_from_prompt_token_ids_or_embeds
from vllm.utils.import_utils import LazyLoader
from vllm.utils.jsontree import json_map_leaves
from vllm.utils.math_utils import cdiv
from vllm.utils.mem_utils import DeviceMemoryProfiler
from vllm.utils.platform_utils import is_pin_memory_available
from vllm.utils.torch_utils import STR_DTYPE_TO_TORCH_DTYPE, get_dtype_size
from vllm.v1.attention.backends.gdn_attn import GDNAttentionMetadataBuilder
from vllm.v1.attention.backends.utils import (
    AttentionCGSupport, CommonAttentionMetadata,
    reorder_batch_to_split_decodes_and_prefills)
from vllm.v1.cudagraph_dispatcher import CudagraphDispatcher
from vllm.v1.kv_cache_interface import (AttentionSpec,
                                        EncoderOnlyAttentionSpec,
                                        FullAttentionSpec, KVCacheConfig,
                                        KVCacheGroupSpec, KVCacheSpec,
                                        MambaSpec, MLAAttentionSpec,
                                        UniformTypeKVCacheSpecs)
from vllm.v1.outputs import (EMPTY_MODEL_RUNNER_OUTPUT, AsyncModelRunnerOutput,
                             DraftTokenIds, LogprobsTensors, ModelRunnerOutput,
                             PoolerOutput,
                             make_empty_encoder_model_runner_output)
from vllm.v1.pool.metadata import PoolingMetadata
from vllm.v1.sample.metadata import SamplingMetadata
from vllm.v1.sample.rejection_sampler import RejectionSampler
from vllm.v1.spec_decode.metadata import SpecDecodeMetadata
from vllm.v1.spec_decode.ngram_proposer import NgramProposer
from vllm.v1.spec_decode.suffix_decoding import SuffixDecodingProposer
from vllm.v1.utils import CpuGpuBuffer
from vllm.v1.worker.ec_connector_model_runner_mixin import \
    ECConnectorModelRunnerMixin
from vllm.v1.worker.kv_connector_model_runner_mixin import KVConnectorOutput
from vllm.v1.worker.lora_model_runner_mixin import LoRAModelRunnerMixin
from vllm.v1.worker.utils import (AttentionGroup, bind_kv_cache,
                                  gather_mm_placeholders,
                                  sanity_check_mm_encoder_outputs,
                                  scatter_mm_placeholders)

import vllm_ascend.envs as envs_ascend
from vllm_ascend.ascend_config import get_ascend_config
from vllm_ascend.ascend_forward_context import (MoECommType,
                                                set_ascend_forward_context)
from vllm_ascend.attention.attention_mask import AttentionMaskBuilder
from vllm_ascend.attention.attention_v1 import AscendAttentionState
from vllm_ascend.attention.utils import (AscendCommonAttentionMetadata,
                                         AscendPrefillContextParallelMetadata)
# yapf conflicts with isort for this block
# yapf: disable
from vllm_ascend.compilation.acl_graph import (ACLGraphWrapper,
                                               set_graph_params,
                                               update_attn_dcp_pcp_params,
                                               update_attn_params,
                                               update_mla_attn_dcp_pcp_params,
                                               update_mla_attn_params)
# yapf: enable
from vllm_ascend.eplb.adaptor.vllm_adaptor import VllmEplbAdaptor
from vllm_ascend.eplb.core.eplb_device_transfer_loader import \
    D2DExpertWeightLoader
from vllm_ascend.eplb.core.eplb_utils import EPLBParamUtils
from vllm_ascend.eplb.core.eplb_worker import EplbProcess
from vllm_ascend.eplb.eplb_updator import EplbUpdator
from vllm_ascend.eplb.utils import model_register
from vllm_ascend.ops.weight_prefetch import WeightPrefetchMethod
from vllm_ascend.platform import NPUPlatform
from vllm_ascend.sample.logits_processor import build_logitsprocs
from vllm_ascend.sample.rejection_sampler import AscendRejectionSampler
from vllm_ascend.spec_decode import get_spec_decode_method
from vllm_ascend.spec_decode.eagle_proposer import EagleProposer
from vllm_ascend.spec_decode.interface import SpecDcodeType
from vllm_ascend.spec_decode.mtp_proposer import MtpProposer
from vllm_ascend.torchair.torchair_mtp_proposer import TorchairMtpProposer
from vllm_ascend.utils import (ACL_FORMAT_FRACTAL_ND, ACL_FORMAT_FRACTAL_NZ,
                               AscendDeviceType, ProfileExecuteDuration,
                               enable_sp, get_ascend_device_type, is_enable_nz,
                               is_moe_model, lmhead_tp_enable)
from vllm_ascend.worker.npu_input_batch import CachedRequestState, InputBatch

if TYPE_CHECKING:
    import xgrammar as xgr  # type: ignore[import-untyped]
    from vllm.v1.core.sched.output import GrammarOutput, SchedulerOutput
else:
    xgr = LazyLoader("xgr", globals(), "xgrammar")

import torch_npu

# if true, allow tensor initialization and casting with internal format (e.g., NZ)
torch.npu.config.allow_internal_format = True

if get_ascend_device_type() == AscendDeviceType._310P:
    torch_npu.npu.set_compile_mode(jit_compile=False)
    ACL_FORMAT = ACL_FORMAT_FRACTAL_NZ
else:
    ACL_FORMAT = ACL_FORMAT_FRACTAL_ND


@dataclass
class GraphCaptureContext:
    stream: torch.npu.Stream


@contextmanager
def graph_capture(device: torch.device):
    """
    `graph_capture` is a context manager which should surround the code that
    is capturing the NPU graph. Its main purpose is to ensure that the
    some operations will be run after the graph is captured, before the graph
    is replayed. It returns a `GraphCaptureContext` object which contains the
    necessary data for the graph capture. Currently, it only contains the
    stream that the graph capture is running on. This stream is set to the
    current NPU stream when the context manager is entered and reset to the
    default stream when the context manager is exited. This is to ensure that
    the graph capture is running on a separate stream from the default stream,
    in order to explicitly distinguish the kernels to capture
    from other kernels possibly launched on background in the default stream.
    """
    graph_capture_context = GraphCaptureContext(
        torch.npu.Stream(device=device))
    stream = graph_capture_context.stream

    # we use nullcontext now
    maybe_ca_context = nullcontext()

    # ensure all initialization operations complete before attempting to
    # capture the graph on another stream
    curr_stream = torch.npu.current_stream()
    if curr_stream != stream:
        stream.wait_stream(curr_stream)

    with torch.npu.stream(stream), maybe_ca_context:
        yield graph_capture_context


# Wrapper for ModelRunnerOutput to support overlapped execution.
class AsyncNPUModelRunnerOutput(AsyncModelRunnerOutput):

    def __init__(
        self,
        model_runner_output: ModelRunnerOutput,
        sampled_token_ids: torch.Tensor,
        invalid_req_indices: list[int],
        async_output_copy_stream: torch.npu.Stream,
        vocab_size: int,
    ):
        self._model_runner_output = model_runner_output
        self._invalid_req_indices = invalid_req_indices

        # Event on the copy stream so we can synchronize the non-blocking copy.
        self._async_copy_ready_event = torch.npu.Event()

        # Keep a reference to the device tensor to avoid it being
        # deallocated until we finish copying it to the host.
        self._sampled_token_ids = sampled_token_ids
        self.vocab_size = vocab_size
        # Initiate the copy on a separate stream, but do not synchronize it.
        default_stream = torch.npu.current_stream()
        with torch.npu.stream(async_output_copy_stream):
            async_output_copy_stream.wait_stream(default_stream)
            self._sampled_token_ids_cpu = self._sampled_token_ids.to(
                'cpu', non_blocking=True)
            self._async_copy_ready_event.record()

    def get_output(self) -> ModelRunnerOutput:
        """Copy the device tensors to the host and return a ModelRunnerOutput.

        This function blocks until the copy is finished.
        """
        self._async_copy_ready_event.synchronize()

        # Release the device tensor once the copy has completed
        del self._sampled_token_ids

        max_gen_len = self._sampled_token_ids_cpu.shape[-1]
        if max_gen_len == 1:
            valid_sampled_token_ids = self._sampled_token_ids_cpu.tolist()
            for i in self._invalid_req_indices:
                valid_sampled_token_ids[i].clear()
        else:
            valid_sampled_token_ids, _ = RejectionSampler.parse_output(
                self._sampled_token_ids_cpu,
                self.vocab_size,
                self._invalid_req_indices,
                return_cu_num_tokens=False)
        output = self._model_runner_output
        output.sampled_token_ids = valid_sampled_token_ids
        return output


class ExecuteModelState(NamedTuple):
    """Ephemeral cached state transferred between execute_model() and
    sample_tokens(), after execute_model() returns None."""

    scheduler_output: "SchedulerOutput"
    logits: torch.Tensor
    spec_decode_metadata: SpecDecodeMetadata | None
    hidden_states: torch.Tensor
    sample_hidden_states: torch.Tensor
    aux_hidden_states: list[torch.Tensor] | None
    kv_connector_output: KVConnectorOutput | None
    attn_metadata: dict[str, Any]
    positions: torch.Tensor


class NPUModelRunner(LoRAModelRunnerMixin, ECConnectorModelRunnerMixin):

    def __init__(self, vllm_config: VllmConfig, device: torch.device):
        self.vllm_config = vllm_config
        self.model_config = vllm_config.model_config
        self.cache_config = vllm_config.cache_config
        self.compilation_config = vllm_config.compilation_config
        self.load_config = vllm_config.load_config
        self.lora_config = vllm_config.lora_config
        self.parallel_config = vllm_config.parallel_config
        self.pin_memory = is_pin_memory_available()
        self.scheduler_config = vllm_config.scheduler_config
        self.speculative_config = vllm_config.speculative_config
        self.block_size = vllm_config.cache_config.block_size
<<<<<<< HEAD
        self.max_num_blocks_per_req = cdiv(self.model_config.max_model_len,
                                           self.block_size)
        self.max_model_len = self.model_config.max_model_len
        self.max_num_tokens = self.scheduler_config.max_num_batched_tokens
        decode_max_num_seqs = getattr(self.scheduler_config,
                                      'decode_max_num_seqs', 0)
        self.max_num_reqs = max(self.scheduler_config.max_num_seqs,
                                decode_max_num_seqs)
=======
>>>>>>> 2be0fe26
        self.dp_size = vllm_config.parallel_config.data_parallel_size
        self.dp_rank = vllm_config.parallel_config.data_parallel_rank
        self.dcp_size = get_dcp_group().world_size
        self.dcp_rank = get_dcp_group().rank_in_group
        self.pcp_size = get_pcp_group().world_size
        self.pcp_rank = get_pcp_group(
        ).rank_in_group if self.pcp_size > 1 else 0
        decode_max_num_seqs = getattr(self.scheduler_config,
                                      'decode_max_num_seqs', 0)
        self.max_num_reqs = max(self.scheduler_config.max_num_seqs,
                                decode_max_num_seqs)
        if self.pcp_size > 1:
            self.model_config.max_model_len += 2 * self.pcp_size * self.max_num_reqs
        self.max_num_blocks_per_req = cdiv(self.model_config.max_model_len,
                                           self.block_size)
        self.max_num_tokens = self.scheduler_config.max_num_batched_tokens
        self.device = device
        if envs_ascend.VLLM_ASCEND_ENABLE_PREFETCH_MLP:
            self.prefetch_stream = torch.npu.Stream(device=device)
        else:
            self.prefetch_stream = None
        self.dtype = self.model_config.dtype
        if envs_ascend.VLLM_ASCEND_ENABLE_TOPK_TOPP_OPTIMIZATION:
            # TODO: drop the env config to use ascend sampler by default
            from vllm_ascend.sample.sampler import AscendSampler

            self.sampler = AscendSampler()
        else:
            from vllm.v1.sample.sampler import Sampler

            self.sampler = Sampler()
        self.reorder_batch_threshold: Optional[int] = None

        # Lazy initialization, these will be set after __init__
        self.kv_caches: List[torch.Tensor] = []
        self.attn_groups: list[list[AttentionGroup]] = []
        self.encoder_cache: Dict[str, torch.Tensor] = {}
        self.attn_mask = None
        self.attn_state = None
        self.requests: Dict[str, CachedRequestState] = {}
        self.intermediate_tensors: Optional[IntermediateTensors] = None
        self.runner_only_attn_layers: set[str] = set()

        # Ascend-specific configurations
        self.ascend_config = get_ascend_config()
        self.weight_prefetch_method = WeightPrefetchMethod(
            self.ascend_config.weight_prefetch_config)
        # Dump / PrecisionDebugger configuration now comes from AscendConfig
        dump_cfg = self.ascend_config.dump_config
        self.dump_enable = dump_cfg.enable_dump
        self.debugger = None
        if self.dump_enable:
            if self.model_config.enforce_eager:
                from msprobe.pytorch import PrecisionDebugger
                self.debugger = PrecisionDebugger(dump_cfg.config_path)
            else:
                raise RuntimeError(
                    "Dumping/debugging only works in eager mode.")

        if self.cache_config.cache_dtype == "auto":
            self.kv_cache_dtype = self.dtype
        else:
            self.kv_cache_dtype = STR_DTYPE_TO_TORCH_DTYPE[
                self.cache_config.cache_dtype]
        # use_hybrid_blocks: if hybrid blocks is used.
        self.use_hybrid_blocks: bool = False
        self.need_accepted_tokens: bool = False

        self.is_multimodal_model = self.model_config.is_multimodal_model
        self.is_pooling_model = self.model_config.pooler_config is not None
        self.enable_prompt_embeds = self.model_config.enable_prompt_embeds
        if self.is_multimodal_model or self.enable_prompt_embeds:
            self.inputs_embeds = self._make_buffer(
                self.max_num_tokens,
                self.model_config.get_hidden_size(),
                dtype=self.dtype,
                numpy=False)
        self.is_token_ids = self._make_buffer(self.max_num_tokens,
                                              dtype=torch.bool)

        # Set up Attention
        self.use_sparse = hasattr(self.vllm_config.model_config.hf_config,
                                  "index_topk")
        self.attn_backend = get_attn_backend(0,
                                             self.dtype,
                                             None,
                                             self.block_size,
                                             use_mla=self.model_config.use_mla,
                                             use_sparse=self.use_sparse)
        if self.pcp_size > 1:
            self.attn_mask_builder = None
        else:
            self.attn_mask_builder = AttentionMaskBuilder(
                self.scheduler_config.max_num_batched_tokens, self.dtype,
                self.device)

        self._set_up_drafter()

        # kv role
        self.is_kv_producer = False
        self.is_kv_consumer = False
        if vllm_config.kv_transfer_config is not None:
            self.is_kv_producer = vllm_config.kv_transfer_config.is_kv_producer
            self.is_kv_consumer = vllm_config.kv_transfer_config.is_kv_consumer

        self._may_pad_kv_consumer_num_seq()

        # Persistent batch.
        self.input_ids = torch.zeros(self.max_num_tokens,
                                     dtype=torch.int32,
                                     device=self.device)
        self.positions = torch.zeros(self.max_num_tokens,
                                     dtype=torch.int64,
                                     device=self.device)
        self.query_start_loc = torch.zeros(self.max_num_reqs + 1,
                                           dtype=torch.int32,
                                           device=self.device)
        self.seq_lens = torch.zeros(self.max_num_reqs,
                                    dtype=torch.int32,
                                    device=self.device)

        if self.vllm_config.model_config.use_mla and \
            self.compilation_config.cudagraph_mode == CUDAGraphMode.FULL_DECODE_ONLY:
            rope_dim = self.model_config.hf_text_config.qk_rope_head_dim
            self.cos = torch.ones(self.max_num_reqs *
                                  self.decode_token_per_req,
                                  1,
                                  1,
                                  rope_dim,
                                  dtype=self.dtype,
                                  device=self.device)
            self.sin = torch.zeros(self.max_num_reqs *
                                   self.decode_token_per_req,
                                   1,
                                   1,
                                   rope_dim,
                                   dtype=self.dtype,
                                   device=self.device)
        else:
            self.cos = None
            self.sin = None

        self.uses_mrope = self.model_config.uses_mrope
        # Only relevant for models using M-RoPE (e.g, Qwen2-VL)
        if self.uses_mrope:
            # NOTE: `mrope_positions` is implemented with one additional dummy
            # position on purpose to make it non-contiguous so that it can work
            # with torch compile.
            # See detailed explanation in https://github.com/vllm-project/vllm/pull/12128#discussion_r1926431923

            # NOTE: When M-RoPE is enabled, position ids are 3D regardless of
            # the modality of inputs. For text-only inputs, each dimension has
            # identical position IDs, making M-RoPE functionally equivalent to
            # 1D-RoPE.
            # See page 5 of https://arxiv.org/abs/2409.12191
            self.mrope_positions = torch.zeros((3, self.max_num_tokens + 1),
                                               dtype=torch.int64,
                                               device=self.device)
            self.mrope_positions_cpu = torch.zeros(
                (3, self.max_num_tokens + 1),
                dtype=torch.int64,
                device="cpu",
                pin_memory=True)
            self.mrope_positions_np = self.mrope_positions_cpu.numpy()

        # OPTIMIZATION: Cache the tensors rather than creating them every step.
        self.arange_np: npt.NDArray[np.int32] = np.arange(max(
            self.max_num_reqs + 1, self.model_config.max_model_len,
            self.max_num_tokens),
                                                          dtype=np.int32)
        # NOTE(woosuk): These tensors are "stateless", i.e., they are literally
        # a faster version of creating a new tensor every time. Thus, we should
        # not make any assumptions about the values in these tensors.
        self.input_ids_cpu = torch.zeros(self.max_num_tokens,
                                         dtype=torch.int32,
                                         device="cpu",
                                         pin_memory=True)
        self.positions_cpu = torch.zeros(self.max_num_tokens,
                                         dtype=torch.int64,
                                         device="cpu",
                                         pin_memory=True)
        self.positions_np = self.positions_cpu.numpy()

        self.query_start_loc_cpu = torch.zeros(self.max_num_reqs + 1,
                                               dtype=torch.int32,
                                               device="cpu",
                                               pin_memory=True)
        self.query_start_loc_np = self.query_start_loc_cpu.numpy()
        self.seq_lens_cpu = torch.zeros(self.max_num_reqs,
                                        dtype=torch.int32,
                                        device="cpu",
                                        pin_memory=True)
        self.seq_lens_np = self.seq_lens_cpu.numpy()
        self.pcp_allgather_restore_idx = torch.zeros(
            self.max_num_tokens + 2 * self.pcp_size * self.max_num_reqs,
            dtype=torch.int32,
            device=self.device)
        self.cp_kv_recover_idx_for_chunk: List[List[int]] = [
            [] for _ in range(self.pcp_size)
        ]

        self.num_pcp_pads = torch.zeros(self.max_num_reqs, dtype=torch.int32)
        self.pcp_padded_slot_mapping = torch.zeros(
            self.max_num_tokens + 2 * self.pcp_size * self.max_num_reqs,
            dtype=torch.int32,
            device=self.device)
        self.num_actual_tokens_pcp_padded = 0
        if self.speculative_config and self.pcp_size > 1:
            self.input_ids_pcp_full = torch.zeros(self.max_num_tokens,
                                                  dtype=torch.int32,
                                                  device=self.device)
            self.input_ids_pcp_full_cpu = torch.zeros(self.max_num_tokens,
                                                      dtype=torch.int32,
                                                      device="cpu",
                                                      pin_memory=True)
            self.query_start_loc_pcp_full = torch.zeros(self.max_num_reqs + 1,
                                                        dtype=torch.int32,
                                                        device=self.device)
            self.query_start_loc_pcp_full_cpu = \
                torch.zeros(self.max_num_reqs + 1,
                            dtype=torch.int32,
                            device="cpu",
                            pin_memory=True)
            self.query_start_loc_pcp_full_np = \
                self.query_start_loc_pcp_full_cpu.numpy()
            self.positions_pcp_full = torch.zeros(self.max_num_tokens,
                                                  dtype=torch.int64,
                                                  device="cpu",
                                                  pin_memory=True)
            self.positions_pcp_full_np = self.positions_pcp_full.numpy()
        self.decode_threshold = 1 + (
            self.speculative_config.num_speculative_tokens
            if self.speculative_config else 0)

        self.use_aclgraph = self._use_aclgraph()

        # self.aclgraph_batch_sizes sorts in ascending order.
        if (self.compilation_config.cudagraph_capture_sizes and
                self.compilation_config.cudagraph_mode != CUDAGraphMode.NONE):
            self.aclgraph_batch_sizes = sorted(
                self.compilation_config.cudagraph_capture_sizes)

        self.uniform_decode_query_len = 1 if not self.speculative_config else \
            1 + self.speculative_config.num_speculative_tokens
        # aclgraph dispatcher for runtime aclgraph dispatching.
        self.aclgraph_dispatcher = CudagraphDispatcher(self.vllm_config)
        # Cached outputs.
        self._draft_token_ids: Optional[Union[list[list[int]],
                                              torch.Tensor]] = None
        self.transfer_event = torch_npu.npu.Event()
        self.sampled_token_ids_pinned_cpu = torch.empty(
            (self.max_model_len, 1),
            dtype=torch.int64,
            device="cpu",
            pin_memory=True)

        # NOTE: we need to use `in_profile_run` to determine whether `enable_force_load_balance` is True
        self.in_profile_run = False

        self._init_mc2_tokens_capacity()
        if is_moe_model(vllm_config):
            self.reserved_mc2_mask = torch.zeros(
                self.mc2_tokens_capacity,
                dtype=torch.bool,
                device=self.device,
            )
        else:
            self.reserved_mc2_mask = None
        self.dynamic_eplb = self.ascend_config.dynamic_eplb or self.ascend_config.expert_map_record_path
        if self.dynamic_eplb:
            EPLBParamUtils.check_dynamic_eplb(self.ascend_config.dynamic_eplb)
            EPLBParamUtils.check_expert_map_record_path(
                self.ascend_config.expert_map_record_path)
            self.is_eplb_warmuped = False
            self.policy_type = self.ascend_config.eplb_policy_type
            self.eplb_loader = D2DExpertWeightLoader()
            self.manager = Manager()
            self.shared_dict = self.manager.dict({
                "expert_map": None,
                "moe_load": None,
                "expert_maps": None
            })
            self.eplb_process = EplbProcess(shared_dict=self.shared_dict,
                                            policy_type=self.policy_type,
                                            enable_d2d=True)
            self.process = self.eplb_process._launch_process()
            ascend_config = get_ascend_config()
            self.eplb_updator = EplbUpdator(ascend_config, self.eplb_loader,
                                            self.eplb_process, self.process)

        self.use_async_scheduling = self.scheduler_config.async_scheduling
        self.async_output_copy_stream = torch.npu.Stream() if \
            self.use_async_scheduling else None
        self.num_spec_tokens = 0
        if self.speculative_config:
            self.num_spec_tokens = self.speculative_config.num_speculative_tokens  # noqa
        self.valid_sampled_token_count_event: torch.npu.Event | None = None
        self.valid_sampled_token_count_copy_stream: torch.npu.Stream | None = None
        if self.use_async_scheduling and self.num_spec_tokens:
            self.valid_sampled_token_count_event = torch.npu.Event()
            self.valid_sampled_token_count_copy_stream = torch.npu.Stream()
        self.valid_sampled_token_count_cpu = torch.empty(
            self.max_num_reqs,
            dtype=torch.int64,
            device="cpu",
            pin_memory=self.pin_memory,
        )
        # Input Batch
        # NOTE(Chen): Ideally, we should initialize the input batch inside
        # `initialize_kv_cache` based on the kv cache config. However, as in
        # https://github.com/vllm-project/vllm/pull/18298, due to some unknown
        # reasons, we have to initialize the input batch before `load_model`,
        # quantization + weight offloading will fail otherwise. As a temporary
        # solution, we initialize the input batch here, and re-initialize it
        # in `initialize_kv_cache` if the block_sizes here is different from
        # the block_sizes in the kv cache config.
        self.input_batch = InputBatch(
            max_num_reqs=self.max_num_reqs,
            max_model_len=self.model_config.max_model_len,
            max_num_batched_tokens=self.max_num_tokens,
            device=self.device,
            pin_memory=self.pin_memory,
            vocab_size=self.model_config.get_vocab_size(),
            block_sizes=[self.block_size],
            is_spec_decode=bool(self.vllm_config.speculative_config),
            logitsprocs=build_logitsprocs(
                self.vllm_config, self.device, self.pin_memory,
                self.is_pooling_model,
                self.vllm_config.model_config.logits_processors),
            is_pooling_model=self.is_pooling_model,
            num_speculative_tokens=(
                self.vllm_config.speculative_config.num_speculative_tokens
                if self.vllm_config.speculative_config else 0),
            kernel_block_sizes=[[self.vllm_config.cache_config.block_size]],
            cp_kv_cache_interleave_size=self.parallel_config.
            cp_kv_cache_interleave_size,
        )
        self.num_accepted_tokens = self._make_buffer(self.max_num_reqs,
                                                     dtype=torch.int64)
        self.num_draft_tokens = self._make_buffer(self.max_num_reqs,
                                                  dtype=torch.int32)
        # Only relevant for multimodal models
        self.mm_registry = MULTIMODAL_REGISTRY
        self.supports_mm_inputs = self.mm_registry.supports_multimodal_inputs(
            self.model_config)
        if self.supports_mm_inputs:
            self.is_mm_embed = self._make_buffer(self.max_num_tokens,
                                                 dtype=torch.bool)
        # TODO: EVS Support (Video tokens pruning) (see vllm#22980)
        self.is_multimodal_pruning_enabled = False

        # Ephemeral state transferred between execute_model() and sample_tokens().
        self.execute_model_state: ExecuteModelState | None = None

        self.transfer_event = torch.npu.Event()

    def _set_up_drafter(self):
        # Set up speculative decoding.
        self.spec_attn_mask = None
        self.drafter: Optional[Union[NgramProposer, EagleProposer, MtpProposer,
                                     TorchairMtpProposer,
                                     SuffixDecodingProposer]] = None
        self.actual_seq_lengths_q: list[int] = []
        self.decode_token_per_req = 1
        if self.speculative_config:
            spec_token_num = self.speculative_config.num_speculative_tokens
            assert spec_token_num > 0
            self.decode_token_per_req = 1 + spec_token_num
            self.spec_attn_mask = torch.triu(torch.ones(2048,
                                                        2048,
                                                        dtype=torch.bool),
                                             diagonal=1).to(self.device)
            if get_pp_group().is_last_rank:
                self.drafter = self._get_drafter()
                self.rejection_sampler = AscendRejectionSampler(self.sampler)
            self.actual_seq_lengths_q = list(
                range(self.decode_token_per_req, self.max_num_tokens + 1,
                      self.decode_token_per_req))
        self.discard_request_indices = self._make_buffer(self.max_num_reqs,
                                                         dtype=torch.int64)
        self.num_discarded_requests = 0

    def _get_drafter(self):
        return get_spec_decode_method(self.speculative_config.method,
                                      self.vllm_config, self.device, self)

    def _may_pad_kv_consumer_num_seq(self):
        # For Full Graph + MTP in a PD (Prefill/Decode) disaggregation scenario,
        # we may want to pad self.max_num_seqs in kv_consumer nodes to avoid
        # exceeding a sequence length limit (16 tokens) in npu_fused_infer_attention_score operation
        pass

    def _init_mc2_tokens_capacity(self):
        # NOTE: To be clear, we need to make sure that during graph capture, the number of
        # tokens is less than or equal to mc2_tokens_capacity. According to _set_cudagraph_sizes,
        # the max number of tokens in graph is min(max_num_seqs * uniform_decode_query_len, 512).
        if self.compilation_config.cudagraph_capture_sizes:
            max_num_tokens = self.compilation_config.max_cudagraph_capture_size
        else:
            # NOTE: To save memory, we cap the max number of tokens to 512.
            max_num_tokens = min(
                self.max_num_reqs * self.uniform_decode_query_len, 512)
        tp_size = self.parallel_config.tensor_parallel_size
        # Use integer arithmetic for ceiling division.
        num_tokens_per_tp_rank = (max_num_tokens + tp_size - 1) // tp_size
        self.mc2_tokens_capacity: int = num_tokens_per_tp_rank * tp_size

    def _make_buffer(self,
                     *size: Union[int, torch.SymInt],
                     dtype: torch.dtype,
                     numpy: bool = True) -> CpuGpuBuffer:
        # Bfloat16 torch tensors cannot be directly cast to a numpy array, so
        # if a bfloat16 buffer is needed without a corresponding numpy array,
        # don't bother instantiating the numpy array.
        return CpuGpuBuffer(*size,
                            dtype=dtype,
                            device=self.device,
                            pin_memory=self.pin_memory,
                            with_numpy=numpy)

    def _update_states_after_model_execute(
            self, output_token_ids: torch.Tensor) -> None:
        """Update the cached states after model execution.

        This is used for MTP/EAGLE for hybrid models, as in linear attention,
        only the last token's state is kept. In MTP/EAGLE, for draft tokens
        the state are kept util we decide how many tokens are accepted for
        each sequence, and a shifting is done during the next iteration
        based on the number of accepted tokens.
        """
        if not self.model_config.is_hybrid or not self.speculative_config:
            return

        # Find the number of accepted tokens for each sequence.
        num_accepted_tokens = (torch.cat(
            [
                output_token_ids,
                torch.full((output_token_ids.size(0), 1),
                           -1,
                           device=output_token_ids.device),
            ],
            dim=1) == -1).int().argmax(-1).cpu().numpy()
        for i, num_tokens in enumerate(num_accepted_tokens):
            self.input_batch.num_accepted_tokens_cpu[i] = num_tokens

    def _use_aclgraph(self) -> bool:
        return self.compilation_config.cudagraph_mode != CUDAGraphMode.NONE and self.compilation_config.mode == CompilationMode.VLLM_COMPILE and not self.model_config.enforce_eager

    def _update_states(self, scheduler_output: "SchedulerOutput") -> None:
        # Remove finished requests from the cached states.
        for req_id in scheduler_output.finished_req_ids:
            self.requests.pop(req_id, None)

        # Remove the finished requests from the persistent batch.
        # NOTE(woosuk): There could be an edge case where finished_req_ids and
        # scheduled_req_ids overlap. This happens when a request is aborted and
        # then resubmitted with the same ID. In this case, we treat them as two
        # distinct requests - clearing the cached states for the first request
        # and handling the second as a new request.
        for req_id in scheduler_output.finished_req_ids:
            self.input_batch.remove_request(req_id)
        for mm_hash in scheduler_output.free_encoder_mm_hashes:
            self.encoder_cache.pop(mm_hash, None)
        # Remove the unscheduled requests from the persistent batch.
        # NOTE(woosuk): The unscheduled requests are either preempted requests
        # or running requests that are not scheduled in this step. We remove
        # them from the persistent batch but keep their cached states since
        # they will be scheduled again sometime in the future.
        scheduled_req_ids = scheduler_output.num_scheduled_tokens.keys()
        cached_req_ids = self.input_batch.req_id_to_index.keys()
        unscheduled_req_ids = cached_req_ids - scheduled_req_ids
        # NOTE(woosuk): The persistent batch optimization assumes that
        # consecutive batches contain mostly the same requests. If batches
        # have low request overlap (e.g., alternating between two distinct
        # sets of requests), this optimization becomes very inefficient.
        for req_id in unscheduled_req_ids:
            self.input_batch.remove_request(req_id)

        req_ids_to_add: list[str] = []
        # Add new requests to the cached states.
        for new_req_data in scheduler_output.scheduled_new_reqs:
            req_id = new_req_data.req_id
            sampling_params = new_req_data.sampling_params
            pooling_params = new_req_data.pooling_params

            if sampling_params and \
                sampling_params.sampling_type == SamplingType.RANDOM_SEED:
                generator = torch.Generator(device=self.device)
                generator.manual_seed(sampling_params.seed)
            else:
                generator = None

            if pooling_params:
                assert (task := pooling_params.task) is not None, (
                    "You did not set `task` in the API")
                model = cast(VllmModelForPooling, self.get_model())
                to_update = model.pooler.get_pooling_updates(task)
                to_update.apply(pooling_params)

            backward_kwargs = {}
            backward_kwargs["mm_features"] = new_req_data.mm_features

            # Create request state - PCP/DCP tracking will be computed below
            self.requests[req_id] = CachedRequestState(
                req_id=req_id,
                prompt_token_ids=new_req_data.prompt_token_ids,
                prompt_embeds=new_req_data.prompt_embeds,
                sampling_params=sampling_params,
                pooling_params=pooling_params,
                generator=generator,
                block_ids=new_req_data.block_ids,
                num_computed_tokens=new_req_data.num_computed_tokens,
                output_token_ids=[],
                lora_request=new_req_data.lora_request,
                **backward_kwargs,
            )

            # Only relevant for models using M-RoPE (e.g, Qwen2-VL)
            if self.uses_mrope:
                self._init_mrope_positions(self.requests[req_id])

            req_ids_to_add.append(req_id)

        # If this rank is an EC transfer producer,
        # skip updating the states of KV cache blocks.
        if has_ec_transfer() and get_ec_transfer().is_producer:
            return

        # Update the states of the running/resumed requests.
        is_last_rank = get_pp_group().is_last_rank
        req_data = scheduler_output.scheduled_cached_reqs
        # wait until valid_sampled_tokens_count is copied to cpu,
        # then use it to update actual num_computed_tokens of each request.
        valid_sampled_token_count = self._get_valid_sampled_token_count()
        for i, req_id in enumerate(req_data.req_ids):
            req_state = self.requests[req_id]
            num_computed_tokens = req_data.num_computed_tokens[i]
            new_block_ids = req_data.new_block_ids[i]
            resumed_from_preemption = req_id in req_data.resumed_req_ids
            num_output_tokens = req_data.num_output_tokens[i]
            req_index = self.input_batch.req_id_to_index.get(req_id)
            # prev_num_draft_len is used in async scheduling mode with
            # spec decode. it indicates if need to update num_computed_tokens
            # of the request. for example:
            # fist step: num_computed_tokens = 0, spec_tokens = [],
            # prev_num_draft_len = 0.
            # second step: num_computed_tokens = 100(prompt length),
            # spec_tokens = [a,b], prev_num_draft_len = 0.
            # third step: num_computed_tokens = 100 + 2, spec_tokens = [c,d],
            # prev_num_draft_len = 2.
            # num_computed_tokens in first step and second step doesn't contain
            # the spec tokens length, but in third step it contains the
            # spec tokens length. we only need to update num_computed_tokens
            # when prev_num_draft_len > 0.
            if req_state.prev_num_draft_len:
                if req_index is None:
                    req_state.prev_num_draft_len = 0
                else:
                    assert self.input_batch.prev_req_id_to_index is not None
                    prev_req_index = self.input_batch.prev_req_id_to_index[
                        req_id]
                    num_accepted = valid_sampled_token_count[prev_req_index] - 1
                    num_rejected = req_state.prev_num_draft_len - num_accepted
                    num_computed_tokens -= num_rejected
                    req_state.output_token_ids.extend([-1] * num_accepted)
            req_state.num_computed_tokens = num_computed_tokens

            if not is_last_rank:
                # When using PP, the scheduler sends the sampled tokens back,
                # because there's no direct communication between the first-
                # stage worker and the last-stage worker.
                new_token_ids = req_data.new_token_ids[i]
                # Add the sampled token(s) from the previous step (if any).
                # This doesn't include "unverified" tokens like spec tokens.
                num_new_tokens = (num_computed_tokens + len(new_token_ids) -
                                  req_state.num_tokens)
                if num_new_tokens == 1:
                    # Avoid slicing list in most common case.
                    req_state.output_token_ids.append(new_token_ids[-1])
                elif num_new_tokens > 0:
                    req_state.output_token_ids.extend(
                        new_token_ids[-num_new_tokens:])

            # Update the block IDs.
            if not resumed_from_preemption:
                if new_block_ids is not None:
                    # Append the new blocks to the existing block IDs.
                    for block_ids, new_ids in zip(req_state.block_ids,
                                                  new_block_ids):
                        block_ids.extend(new_ids)
            else:
                assert new_block_ids is not None
                # The request is resumed from preemption.
                # Replace the existing block IDs with the new ones.
                req_state.block_ids = new_block_ids
            if req_index is None:
                # The request is not in the persistent batch.
                # The request was either preempted and resumed later, or was
                # not scheduled in the previous step and needs to be added
                # again.

                if self.use_async_scheduling and num_output_tokens > 0:
                    # We must recover the output token ids for resumed requests
                    # in the async scheduling case, so that correct input_ids
                    # are obtained.
                    resumed_token_ids = req_data.all_token_ids[req_id]
                    req_state.output_token_ids = resumed_token_ids[
                        -num_output_tokens:]

                req_ids_to_add.append(req_id)
                continue

            # Update the persistent batch.
            self.input_batch.num_computed_tokens_cpu[req_index] = (
                num_computed_tokens)
            if new_block_ids is not None:
                self.input_batch.block_table.append_row(
                    new_block_ids, req_index)

            # For the last rank, we don't need to update the token_ids_cpu
            # because the sampled tokens are already cached.
            if not is_last_rank:
                # Add new_token_ids to token_ids_cpu.
                start_token_index = num_computed_tokens
                end_token_index = num_computed_tokens + len(new_token_ids)
                self.input_batch.token_ids_cpu[
                    req_index,
                    start_token_index:end_token_index] = new_token_ids
                self.input_batch.num_tokens_no_spec[
                    req_index] = end_token_index
                self.input_batch.num_tokens[req_index] = end_token_index

            # Add spec_token_ids to token_ids_cpu.
            spec_token_ids = (
                scheduler_output.scheduled_spec_decode_tokens.get(req_id, ()))
            num_spec_tokens = len(spec_token_ids)
            if self.use_async_scheduling:
                req_state.prev_num_draft_len = num_spec_tokens
            if num_spec_tokens:
                start_index = self.input_batch.num_tokens_no_spec[req_index]
                end_token_index = start_index + num_spec_tokens
                self.input_batch.token_ids_cpu[
                    req_index, start_index:end_token_index] = spec_token_ids
                # NOTE(woosuk): `num_tokens` here may include spec tokens.
                self.input_batch.num_tokens[req_index] += num_spec_tokens

        # Add the new or resumed requests to the persistent batch.
        # The smaller empty indices are filled first.
        for req_id in req_ids_to_add:
            req_state = self.requests[req_id]
            self.input_batch.add_request(req_state)

        # Condense the batched states if there are gaps left by removed requests
        self.input_batch.condense()
        # Allow attention backend to reorder the batch, potentially
        self._may_reorder_batch(scheduler_output)
        # Refresh batch metadata with any pending updates.
        self.input_batch.refresh_metadata()

    def _get_valid_sampled_token_count(self) -> list[int]:
        # Wait until valid_sampled_tokens_count is copied to cpu,
        prev_sampled_token_ids = self.input_batch.prev_sampled_token_ids
        if (self.valid_sampled_token_count_event is None
                or prev_sampled_token_ids is None):
            return []

        counts_cpu = self.valid_sampled_token_count_cpu
        self.valid_sampled_token_count_event.synchronize()
        return counts_cpu[:prev_sampled_token_ids.shape[0]].tolist()

    def _init_mrope_positions(self, req_state: CachedRequestState):
        assert supports_mrope(self.model), "MROPE is not supported"
        req_state.mrope_positions, req_state.mrope_position_delta = \
            self.model.get_mrope_input_positions(
                req_state.prompt_token_ids,
                req_state.mm_features,
            )

    def _sync_metadata_across_dp(
            self, num_tokens: int,
            with_prefill: bool) -> tuple[int, Optional[torch.Tensor], bool]:
        # TODO: In vLLM, the only thing that needs to be synced is num_tokens, but in
        # our case, we still need to sync the other two flags as well. So we need to
        # include them in the all_reduce operation, and more over, we CANNOT skip it
        # even if we are running in eager mode, which harms performance.
        # FIXME: Restore the `or self.vllm_config.model_config.enforce_eager` here
        # immediately once the other two flags are no longer needed.
        if self.dp_size == 1:
            return num_tokens, None, with_prefill
        # Sync num_tokens, with_prefill across dp ranks
        num_tokens_tensor = torch.tensor([
            num_tokens if i == self.dp_rank else 0 for i in range(self.dp_size)
        ],
                                         dtype=torch.int32,
                                         device="cpu")

        flags_tensor = torch.tensor([int(with_prefill)],
                                    dtype=torch.int32,
                                    device="cpu")

        packed_tensor = torch.cat([num_tokens_tensor, flags_tensor])
        # use cpu_group to avoid cpu synchronization issue.
        # it can be overlapped with main moell execution on npu.
        dist.all_reduce(packed_tensor, group=get_dp_group().cpu_group)

        # Unpack the results
        num_tokens_across_dp = packed_tensor[:-1]
        synced_flags = packed_tensor[-1:]
        max_tokens_across_dp = torch.max(num_tokens_across_dp).item()
        global_with_prefill = bool(synced_flags[0])

        # Create a tensor for num_tokens_after_padding
        num_tokens_after_padding = torch.tensor([max_tokens_across_dp] *
                                                self.dp_size,
                                                device="cpu",
                                                dtype=torch.int32)

        return max_tokens_across_dp, num_tokens_after_padding, global_with_prefill

    def get_model(self) -> nn.Module:
        # get raw model out of the aclgraph wrapper.
        if isinstance(self.model, ACLGraphWrapper):
            return self.model.unwrap()
        return self.model

    def get_supported_generation_tasks(self) -> "list[GenerationTask]":
        model = self.get_model()
        supported_tasks = list[GenerationTask]()

        if is_text_generation_model(model):
            supported_tasks.append("generate")

        if supports_transcription(model):
            if model.supports_transcription_only:
                return ["transcription"]

            supported_tasks.append("transcription")

        return supported_tasks

    def get_supported_tasks(self) -> "tuple[SupportedTask, ...]":
        tasks = list[SupportedTask]()

        if self.model_config.runner_type == "generate":
            tasks.extend(self.get_supported_generation_tasks())
        if self.model_config.runner_type == "pooling":
            tasks.extend(self.get_supported_pooling_tasks())

        return tuple(tasks)

    def _make_attention_mask(self, seq_lens, position,
                             attn_state) -> torch.Tensor:
        # pcp situation.
        if self.pcp_size > 1:
            return None
        if self.attn_mask_builder is None:
            raise ValueError("Attn mask builder is None")
        # dcp situation.
        if self.dcp_size > 1:
            return self.attn_mask_builder.get_splitfuse_attn_mask()
        if self.vllm_config.model_config.use_mla:
            return None
        # Pooling situation.
        if self.model_config.runner_type == "pooling" and self.model_config.pooler_config.pooling_type == "CLS":
            return self.attn_mask_builder.get_pooling_mask(self.device)
        return self.attn_mask_builder.get_splitfuse_attn_mask()

    def _calc_mrope_positions(self, scheduler_output: "SchedulerOutput"):
        mrope_pos_ptr = 0
        for index, req_id in enumerate(self.input_batch.req_ids):
            req = self.requests[req_id]
            assert req.mrope_positions is not None

            num_computed_tokens = \
                self.input_batch.num_computed_tokens_cpu[index]
            num_scheduled_tokens = \
                scheduler_output.num_scheduled_tokens[req_id]
            num_prompt_tokens = length_from_prompt_token_ids_or_embeds(
                req.prompt_token_ids, req.prompt_embeds)

            if num_computed_tokens + num_scheduled_tokens > num_prompt_tokens:
                prompt_part_len = max(0,
                                      num_prompt_tokens - num_computed_tokens)
                completion_part_len = max(
                    0, num_scheduled_tokens - prompt_part_len)
            else:
                prompt_part_len = num_scheduled_tokens
                completion_part_len = 0

            assert num_scheduled_tokens == prompt_part_len + completion_part_len

            if prompt_part_len > 0:
                # prompt's mrope_positions are pre-computed
                dst_start = mrope_pos_ptr
                dst_end = mrope_pos_ptr + prompt_part_len
                src_start = num_computed_tokens
                src_end = num_computed_tokens + prompt_part_len

                self.mrope_positions_cpu[:, dst_start:dst_end] = \
                    req.mrope_positions[:, src_start:src_end]

                mrope_pos_ptr += prompt_part_len

            if completion_part_len > 0:
                # compute completion's mrope_positions on-the-fly
                dst_start = mrope_pos_ptr
                dst_end = mrope_pos_ptr + completion_part_len
                MRotaryEmbedding.get_next_input_positions_tensor(
                    out=self.mrope_positions_np,
                    out_offset=dst_start,
                    mrope_position_delta=req.mrope_position_delta,
                    context_len=num_computed_tokens + prompt_part_len,
                    num_new_tokens=completion_part_len,
                )

                mrope_pos_ptr += completion_part_len

    def _execute_mm_encoder(self, scheduler_output: "SchedulerOutput"):
        scheduled_encoder_inputs = scheduler_output.scheduled_encoder_inputs
        if not scheduled_encoder_inputs:
            return

        # Batch the multi-modal inputs.
        mm_kwargs, mm_hashes_pos = self._batch_mm_kwargs_from_scheduler(
            scheduler_output)
        encoder_outputs = []
        model = cast(SupportsMultiModal, self.model)
        mm_inputs = group_mm_kwargs_by_modality(
            mm_kwargs,
            device=self.device,
            pin_memory=self.pin_memory,
            merge_by_field_config=model.merge_by_field_config,
        )
        for modality, num_items, mm_kwargs_group in mm_inputs:
            # Run the encoder.
            # `curr_group_outputs` is either of the following:
            # 1. A tensor of shape (num_items, feature_size, hidden_size)
            # in case feature_size is fixed across all multimodal items.
            # 2. A list or tuple (length: num_items) of tensors, each of shape
            # (feature_size, hidden_size) in case the feature size is dynamic
            # depending on the input multimodal items.
            curr_group_outputs = self.model.embed_multimodal(**mm_kwargs_group)

            sanity_check_mm_encoder_outputs(
                curr_group_outputs,
                expected_num_items=num_items,
            )

            for output in curr_group_outputs:
                encoder_outputs.append(output)

        for (mm_hash, pos_info), output in zip(mm_hashes_pos, encoder_outputs):
            self.encoder_cache[mm_hash] = scatter_mm_placeholders(
                output,
                is_embed=pos_info.is_embed,
            )
            self.maybe_save_ec_to_connector(self.encoder_cache, mm_hash)

    def _batch_mm_kwargs_from_scheduler(
        self,
        scheduler_output: "SchedulerOutput",
    ) -> tuple[list[MultiModalKwargsItem], list[tuple[str, PlaceholderRange]]]:
        """Batch multimodal kwargs from scheduled encoder inputs.

        Args:
            scheduler_output: The scheduler output containing scheduled encoder
              inputs.

        Returns:
            A tuple of (mm_kwargs, req_ids_pos) where:
            - mm_kwargs: List of multimodal kwargs items to be batched
            - mm_hashes_pos: List of (mm_hash, position_info) tuples
        """
        scheduled_encoder_inputs = scheduler_output.scheduled_encoder_inputs
        if not scheduled_encoder_inputs:
            return [], []
        # Batch the multi-modal inputs.
        mm_kwargs = list[MultiModalKwargsItem]()
        # list of tuple (mm_hash, position_info)
        mm_hashes_pos = list[tuple[str, PlaceholderRange]]()
        for req_id, encoder_input_ids in scheduled_encoder_inputs.items():
            req_state = self.requests[req_id]
            assert req_state.mm_features is not None
            for mm_input_id in encoder_input_ids:
                mm_feature = req_state.mm_features[mm_input_id]
                mm_hash = mm_feature.identifier
                mm_kwargs.append(mm_feature.data)
                mm_hashes_pos.append((mm_hash, mm_feature.mm_position))

        return mm_kwargs, mm_hashes_pos

    def _gather_mm_embeddings(
        self,
        scheduler_output: "SchedulerOutput",
        shift_computed_tokens: int = 0,
    ) -> tuple[list[torch.Tensor], torch.Tensor]:
        total_num_scheduled_tokens = scheduler_output.total_num_scheduled_tokens

        mm_embeds = list[torch.Tensor]()
        is_mm_embed = self.is_mm_embed.cpu
        is_mm_embed[:total_num_scheduled_tokens] = False

        req_start_idx = 0

        for req_id in self.input_batch.req_ids:
            mm_embeds_req: list[torch.Tensor] = []

            num_scheduled_tokens = scheduler_output.num_scheduled_tokens[
                req_id]
            req_state = self.requests[req_id]
            num_computed_tokens = \
                req_state.num_computed_tokens + shift_computed_tokens

            for mm_feature in req_state.mm_features:  # type: ignore
                pos_info = mm_feature.mm_position
                start_pos = pos_info.offset
                num_encoder_tokens = pos_info.length

                # The encoder output is needed if the two ranges overlap:
                # [num_computed_tokens,
                #  num_computed_tokens + num_scheduled_tokens) and
                # [start_pos, start_pos + num_encoder_tokens)
                if start_pos >= num_computed_tokens + num_scheduled_tokens:
                    # The encoder output is not needed in this step.
                    break
                if start_pos + num_encoder_tokens <= num_computed_tokens:
                    # The encoder output is already processed and stored
                    # in the decoder's KV cache.
                    continue

                start_idx = max(num_computed_tokens - start_pos, 0)
                end_idx = min(
                    num_computed_tokens - start_pos + num_scheduled_tokens,
                    num_encoder_tokens,
                )
                assert start_idx < end_idx

                mm_hash = mm_feature.identifier
                encoder_output = self.encoder_cache.get(mm_hash, None)
                assert encoder_output is not None,\
                    f"Encoder cache miss for {mm_hash}."

                if (is_embed := pos_info.is_embed) is not None:
                    is_embed = is_embed[start_idx:end_idx]

                req_start_pos = req_start_idx + start_pos - num_computed_tokens
                is_mm_embed[req_start_pos+start_idx:req_start_pos + end_idx] \
                    = True if is_embed is None else is_embed

                mm_embeds_item = gather_mm_placeholders(
                    encoder_output[start_idx:end_idx],
                    is_embed=is_embed,
                )
                mm_embeds_req.append(mm_embeds_item)

            mm_embeds.extend(mm_embeds_req)
            req_start_idx += num_scheduled_tokens

        is_mm_embed = self.is_mm_embed.copy_to_gpu(total_num_scheduled_tokens)

        return mm_embeds, is_mm_embed

    def _get_cumsum_and_arange(
        self,
        num_tokens: np.ndarray,
        cumsum_dtype: Optional[np.dtype] = None,
    ) -> tuple[np.ndarray, np.ndarray]:
        """Get the cumulative sum and batched arange of the given array.
        # E.g., [2, 5, 3] -> ([2, 7, 10], [0, 1, 0, 1, 2, 3, 4, 0, 1, 2])
        # Equivalent to but faster than:
        # np.concatenate([np.arange(n) for n in num_tokens])
        """
        # Step 1. [2, 5, 3] -> [2, 7, 10]
        cu_num_tokens = np.cumsum(num_tokens, dtype=cumsum_dtype)
        total_num_tokens = cu_num_tokens[-1]
        # Step 2. [2, 7, 10] -> [0, 0, 2, 2, 2, 2, 2, 7, 7, 7]
        cumsums_offsets = np.repeat(cu_num_tokens - num_tokens, num_tokens)
        # Step 3. [0, 1, 0, 1, 2, 3, 4, 0, 1, 2]
        arange = self.arange_np[:total_num_tokens] - cumsums_offsets

        return cu_num_tokens, arange

    def _prepare_input_ids(self, scheduler_output: "SchedulerOutput",
                           total_num_scheduled_tokens: int,
                           cu_num_tokens: np.ndarray) -> None:
        """Prepare the input IDs for the current batch.

        Carefully handles the `prev_sampled_token_ids` which can be cached
        from the previous engine iteration, in which case those tokens on the
        NPU need to be copied into the corresponding slots into input_ids."""

        if self.input_batch.prev_sampled_token_ids is None:
            # Normal scheduling case
            self.input_ids[:total_num_scheduled_tokens].copy_(
                self.input_ids_cpu[:total_num_scheduled_tokens],
                non_blocking=True)
            if self.is_multimodal_model or self.enable_prompt_embeds:
                self.inputs_embeds.copy_to_gpu(total_num_scheduled_tokens)
            self.is_token_ids.copy_to_gpu(total_num_scheduled_tokens)
            return

        # Async scheduling case, where some decode requests from the previous
        # iteration won't have entries in input_ids_cpu and need to be copied
        # on the NPU from prev_sampled_token_ids.
        prev_req_id_to_index = self.input_batch.prev_req_id_to_index
        assert prev_req_id_to_index is not None
        sample_flattened_indices: list[int] = []
        spec_flattened_indices: list[int] = []
        prev_common_req_indices: list[int] = []
        prev_draft_token_indices: list[int] = []
        indices_match = True
        max_flattened_index = -1
        total_num_spec_tokens = 0
        scheduled_spec_tokens = scheduler_output.scheduled_spec_decode_tokens
        for req_id, cur_index in self.input_batch.req_id_to_index.items():
            if (prev_index := prev_req_id_to_index.get(req_id)) is not None:
                prev_common_req_indices.append(prev_index)
                # We need to compute the flattened input_ids index of the
                # last token in each common request.
                draft_len = len(scheduled_spec_tokens.get(req_id, ()))
                total_num_spec_tokens += draft_len
                flattened_index = cu_num_tokens[cur_index].item() - 1
                # example: cu_num_tokens = [2, 5, 8], draft_tokens = [1, 2, 2]
                # sample_flattened_indices = [0, 2, 5]
                # spec_flattened_indices = [1,   3, 4,    6, 7]
                sample_flattened_indices.append(flattened_index - draft_len)
                spec_flattened_indices.extend(
                    range(flattened_index - draft_len + 1,
                          flattened_index + 1))
                start = prev_index * self.num_spec_tokens
                # prev_draft_token_indices is used to find which draft_tokens_id
                # should be copied to input_ids
                # example: prev draft_tokens_id [[1,2], [3,4], [5, 6]]
                # flatten draft_tokens_id [1,2,3,4,5,6]
                # draft_len of each request [1, 2, 1]
                # then prev_draft_token_indices is [0,   2, 3,   4]
                prev_draft_token_indices.extend(range(start,
                                                      start + draft_len))
                indices_match &= prev_index == flattened_index
                max_flattened_index = max(max_flattened_index, flattened_index)
        num_commmon_tokens = len(sample_flattened_indices)
        total_without_spec = (total_num_scheduled_tokens -
                              total_num_spec_tokens)
        if num_commmon_tokens < total_without_spec:
            # If not all requests are decodes from the last iteration,
            # We need to copy the input_ids_cpu to the NPU first.
            self.input_ids[:total_num_scheduled_tokens].copy_(
                self.input_ids_cpu[:total_num_scheduled_tokens],
                non_blocking=True)
            if self.is_multimodal_model or self.enable_prompt_embeds:
                self.inputs_embeds.copy_to_gpu(total_num_scheduled_tokens)
            self.is_token_ids.copy_to_gpu(total_num_scheduled_tokens)
        if num_commmon_tokens == 0:
            # No requests in common with the previous iteration
            # So input_ids_cpu will have all the input ids.
            return
        if indices_match and max_flattened_index == (num_commmon_tokens - 1):
            # Common-case optimization: the batch is unchanged
            # and no reordering happened.
            # The indices are both the same permutation of 0..N-1 so
            # we can copy directly using a single slice.
            self.input_ids[:num_commmon_tokens].copy_(
                self.input_batch.prev_sampled_token_ids[:num_commmon_tokens,
                                                        0],
                non_blocking=True)
            self.is_token_ids.gpu[:num_commmon_tokens] = True
            return
        # Upload the index tensors asynchronously so the scatter can be non-blocking.
        sampled_tokens_index_tensor = torch.tensor(
            sample_flattened_indices,
            dtype=torch.int64,
            pin_memory=self.pin_memory).to(self.device, non_blocking=True)
        prev_common_req_indices_tensor = torch.tensor(
            prev_common_req_indices,
            dtype=torch.int64,
            pin_memory=self.pin_memory).to(self.device, non_blocking=True)
        self.input_ids.scatter_(
            dim=0,
            index=sampled_tokens_index_tensor,
            src=self.input_batch.prev_sampled_token_ids[
                prev_common_req_indices_tensor, 0],
        )

        # scatter the draft tokens after the sampled tokens are scattered.
        if self._draft_token_ids is None or not spec_flattened_indices:
            return

        assert isinstance(self._draft_token_ids, torch.Tensor)
        draft_tokens_index_tensor = torch.tensor(
            spec_flattened_indices,
            dtype=torch.int64,
            pin_memory=self.pin_memory).to(self.device, non_blocking=True)
        prev_draft_token_indices_tensor = torch.tensor(
            prev_draft_token_indices,
            dtype=torch.int64,
            pin_memory=self.pin_memory).to(self.device, non_blocking=True)

        # because input_ids dtype is torch.int32,
        # so convert draft_token_ids to torch.int32 here.
        draft_token_ids = self._draft_token_ids.to(dtype=torch.int32)
        self._draft_token_ids = None
        self.input_ids.scatter_(
            dim=0,
            index=draft_tokens_index_tensor,
            src=draft_token_ids.flatten()[prev_draft_token_indices_tensor],
        )

    def _may_reorder_batch(self, scheduler_output: "SchedulerOutput") -> None:
        """
        Update the order of requests in the batch based on the attention
        backend's needs. For example, some attention backends (namely MLA) may
        want to separate requests based on if the attention computation will be
        compute-bound or memory-bound.

        Args:
            scheduler_output: The scheduler output.
        """
        # Attention free models have zero kv_cache_goups, however models
        # like Mamba are also attention free but use the kv_cache for
        # keeping its internal state. This is why we check the number
        # of kv_cache groups instead of solely checking
        # for self.model_config.is_attention_free.
        if len(self.kv_cache_config.kv_cache_groups) == 0:
            return

        if self.reorder_batch_threshold is not None:
            reorder_batch_to_split_decodes_and_prefills(
                self.input_batch,
                scheduler_output,
                decode_threshold=self.reorder_batch_threshold)

    def generate_kv_idx(self, scheduler_output):
        if not self.pcp_size > 1:
            return
        self.cp_kv_recover_idx_for_chunk = [[] for _ in range(self.pcp_size)]

        for i, req_id in enumerate(self.input_batch.req_ids):
            num_scheduled_tokens = scheduler_output.num_scheduled_tokens[
                req_id]
            is_prefill = self.input_batch.num_computed_tokens_cpu[
                i] < self.input_batch.num_prompt_tokens[i]
            if is_prefill:
                num_cp_padded_scheduled_tokens = cdiv(
                    num_scheduled_tokens,
                    2 * self.pcp_size) * (2 * self.pcp_size)
                full_indices = list(
                    range(self.max_num_tokens * self.pcp_size * self.dcp_size +
                          self.pcp_size * self.dcp_size * self.max_num_reqs))
                chunk_size = num_cp_padded_scheduled_tokens // (2 *
                                                                self.pcp_size)
                num_added_recover_tokens = len(
                    self.cp_kv_recover_idx_for_chunk[0]) * self.pcp_size
                for rank in range(self.pcp_size):
                    self.cp_kv_recover_idx_for_chunk[rank].extend(
                        full_indices[rank * chunk_size +
                                     num_added_recover_tokens:(rank + 1) *
                                     chunk_size + num_added_recover_tokens])
                    self.cp_kv_recover_idx_for_chunk[rank].extend(
                        full_indices[num_cp_padded_scheduled_tokens -
                                     (rank + 1) * chunk_size +
                                     num_added_recover_tokens:
                                     num_cp_padded_scheduled_tokens -
                                     rank * chunk_size +
                                     num_added_recover_tokens])

        cp_kv_recover_idx_for_chunk = torch.from_numpy(
            np.concatenate(
                self.cp_kv_recover_idx_for_chunk)).to(device=self.device)
        cp_kv_recover_idx_for_chunk.copy_(torch.tensor(
            np.array(self.cp_kv_recover_idx_for_chunk).flatten().tolist()),
                                          non_blocking=True)
        self.cp_kv_recover_idx_for_chunk = cp_kv_recover_idx_for_chunk.to(
            torch.float32).argsort().to(torch.int32)

    def _prepare_inputs(
        self,
        scheduler_output: "SchedulerOutput",
        intermediate_tensors: Optional[IntermediateTensors] = None,
    ) -> tuple[dict[str, Any], torch.Tensor, np.ndarray, int, torch.Tensor,
               int, torch.Tensor, SpecDecodeMetadata, Optional[torch.Tensor],
               Optional[torch.Tensor], Optional[torch.Tensor], int]:
        total_num_scheduled_tokens = scheduler_output.total_num_scheduled_tokens
        assert total_num_scheduled_tokens > 0
        num_reqs = self.input_batch.num_reqs
        assert num_reqs > 0

        # OPTIMIZATION: Start copying the block table first.
        # This way, we can overlap the copy with the following CPU operations.
        self.input_batch.block_table.commit_block_table(num_reqs)

        # Get the number of scheduled tokens for each request.
        req_ids = self.input_batch.req_ids
        tokens = [scheduler_output.num_scheduled_tokens[i] for i in req_ids]
        num_scheduled_tokens = np.array(tokens, dtype=np.int32)

        req_indices = np.repeat(self.arange_np[:num_reqs],
                                num_scheduled_tokens)
        _, arange = self._get_cumsum_and_arange(num_scheduled_tokens)
        positions_np = np.add(
            self.input_batch.num_computed_tokens_cpu[req_indices],
            arange,
        )

        self.input_batch.block_table.compute_slot_mapping(
            req_indices, positions_np)
        self.input_batch.block_table.commit_slot_mapping(
            total_num_scheduled_tokens)
        if self.pcp_size > 1:
            if not self.vllm_config.model_config.use_mla:
                self.generate_kv_idx(scheduler_output)
            tokens, position_pcp, pcp_unpad_mask = self._update_tokens_for_pcp(
                tokens)
            num_scheduled_tokens = np.array(tokens, dtype=np.int32)
            total_num_scheduled_tokens = sum(num_scheduled_tokens[:num_reqs])
        else:
            position_pcp, pcp_unpad_mask = None, None
            self.num_pcp_pads = self.num_pcp_pads[:num_reqs]

        total_num_pcp_pads = sum(self.num_pcp_pads)
        max_num_scheduled_tokens = max(tokens)
        num_valid_tokens = np.array([
            num_tokens -
            len(scheduler_output.scheduled_spec_decode_tokens.get(i, []))
            for num_tokens, i in zip(tokens, req_ids)
        ],
                                    dtype=np.int32)

        if (self.use_aclgraph and total_num_scheduled_tokens
                <= self.aclgraph_batch_sizes[-1]):
            # Add padding to the batch size.
            num_input_tokens = self.vllm_config.pad_for_cudagraph(
                total_num_scheduled_tokens)
        elif self.use_aclgraph and enable_sp(self.vllm_config):
            # When using aclgraph, if total_num_scheduled_tokens exceeds the maximum graph size,
            # the model will fall back to running its FX graph in eager mode.
            # In this case, when sequence parallelism is enabled, we need to pad tokens to align
            # with tp_size because pad_size cannot be captured by the FX graph
            tp_size = self.vllm_config.parallel_config.tensor_parallel_size
            num_input_tokens = math.ceil(
                total_num_scheduled_tokens / tp_size) * tp_size
        else:
            # Eager mode.
            num_input_tokens = total_num_scheduled_tokens

        # Get the attention state.
        attn_state = self._build_attn_state(num_reqs, num_scheduled_tokens,
                                            num_valid_tokens)
        self.attn_state = attn_state  # type: ignore

        # Determine if it's a splitfuse batch
        with_prefill = attn_state not in [
            AscendAttentionState.DecodeOnly, AscendAttentionState.SpecDecoding
        ]

        self.query_lens = torch.from_numpy(num_scheduled_tokens)

        # Get info across DP ranks.
        # NOTE: maybe_padded_num_tokens is only used when using TorchAir with DP,
        # Otherwise, it's just max_tokens_across_dp_cpu
        (maybe_padded_num_tokens, num_tokens_across_dp,
         with_prefill) = self._sync_metadata_across_dp(num_input_tokens,
                                                       with_prefill)

        # TODO: Now that num_input_tokens is basically identical with maybe_padded_num_tokens
        # We should consider removing maybe_padded_num_tokens later
        num_input_tokens = maybe_padded_num_tokens

        # Hot-Swap lora model
        if self.lora_config:
            self.set_active_loras(self.input_batch, num_scheduled_tokens)

        # Get request indices.
        # E.g., [2, 5, 3] -> [0, 0, 1, 1, 1, 1, 1, 2, 2, 2]
        req_indices = np.repeat(self.arange_np[:num_reqs],
                                num_scheduled_tokens)

        # cu_num_tokens: [2, 5, 3] -> [2, 7, 10]
        # arange: [0, 1, 0, 1, 2, 3, 4, 0, 1, 2]
        cu_num_tokens, arange = self._get_cumsum_and_arange(
            num_scheduled_tokens)

        if self.pcp_size > 1:
            positions_np = self.positions_np[:total_num_scheduled_tokens]
            np.add(self.input_batch.num_computed_tokens_cpu[req_indices],
                   position_pcp[:total_num_scheduled_tokens],
                   out=positions_np)
        else:
            self.positions_np[:total_num_scheduled_tokens] = positions_np

        # Calculate M-RoPE positions.
        # Only relevant for models using M-RoPE (e.g, Qwen2-VL)
        if self.uses_mrope:
            self._calc_mrope_positions(scheduler_output)

            # Only relevant for models using M-RoPE (e.g, Qwen2-VL)
            self.mrope_positions[:, :total_num_scheduled_tokens].copy_(
                self.mrope_positions_cpu[:, :total_num_scheduled_tokens],
                non_blocking=True)

        # Get token indices.
        # E.g., [0, 1, 0, 1, 2, 3, 4, 0, 1, 2]
        # -> [0, 1, M, M + 1, M + 2, M + 3, M + 4, 2 * M, 2 * M + 1, 2 * M + 2]
        # where M is the max_model_len.
        token_indices = (positions_np +
                         req_indices * self.input_batch.token_ids_cpu.shape[1])
        token_indices_tensor = torch.from_numpy(token_indices)
        # Prepare input_ids.
        # NOTE(woosuk): We use torch.index_select instead of np.take here
        # because torch.index_select is much faster than np.take for large
        # tensors.
        torch.index_select(self.input_batch.token_ids_cpu_tensor.flatten(),
                           0,
                           token_indices_tensor,
                           out=self.input_ids_cpu[:total_num_scheduled_tokens])
        is_token_ids = self.input_batch.is_token_ids.flatten()
        torch.index_select(
            is_token_ids,
            0,
            token_indices_tensor,
            out=self.is_token_ids.cpu[:total_num_scheduled_tokens])

        # Because we did not pre-allocate a massive prompt_embeds CPU tensor on
        # the InputBatch, we need to fill in the prompt embeds into the expected
        # spots in the GpuModelRunner's pre-allocated prompt_embeds tensor.
        if self.input_batch.req_prompt_embeds and (self.is_multimodal_model or
                                                   self.enable_prompt_embeds):
            output_idx = 0
            for req_idx in range(num_reqs):
                num_sched = num_scheduled_tokens[req_idx]

                # Skip if this request doesn't have embeddings
                if req_idx not in self.input_batch.req_prompt_embeds:
                    output_idx += num_sched
                    continue

                # Skip if no tokens scheduled
                if num_sched <= 0:
                    output_idx += num_sched
                    continue

                req_embeds = self.input_batch.req_prompt_embeds[req_idx]
                start_pos = self.input_batch.num_computed_tokens_cpu[req_idx]

                # Skip if trying to read beyond available embeddings
                if start_pos >= req_embeds.shape[0]:
                    output_idx += num_sched
                    continue

                # Copy available embeddings
                end_pos = start_pos + num_sched
                actual_end = min(end_pos, req_embeds.shape[0])
                actual_num_sched = actual_end - start_pos

                if actual_num_sched > 0:
                    self.inputs_embeds.cpu[output_idx:output_idx +
                                           actual_num_sched].copy_(
                                               req_embeds[start_pos:actual_end]
                                           )

                output_idx += num_sched

        self.query_start_loc_np[0] = 0
        self.query_start_loc_np[1:num_reqs + 1] = cu_num_tokens
        self.query_start_loc[:num_reqs + 1].copy_(
            self.query_start_loc_cpu[:num_reqs + 1], non_blocking=True)

        self.seq_lens_np[:num_reqs] = (
            self.input_batch.num_computed_tokens_cpu[:num_reqs] +
            num_scheduled_tokens)
        self.seq_lens[:num_reqs].copy_(self.seq_lens_cpu[:num_reqs],
                                       non_blocking=True)

        # Fill unused with -1. Needed for reshape_and_cache
        self.query_start_loc[num_reqs + 1:].fill_(-1)
        self.seq_lens[num_reqs:].fill_(0)

        self.query_lens = torch.from_numpy(num_scheduled_tokens)

        # Copy the tensors to the NPU.
        self._prepare_input_ids(scheduler_output, total_num_scheduled_tokens,
                                cu_num_tokens)
        self.positions_cpu[total_num_scheduled_tokens:num_input_tokens].zero_()
        self.positions[:num_input_tokens].copy_(
            self.positions_cpu[:num_input_tokens], non_blocking=True)

        # Make Attention metadata
        positions_cpu = self.positions_cpu[:num_input_tokens]
        positions = self.positions[:num_input_tokens]
        seq_lens_cpu = self.seq_lens_cpu[:num_reqs]

        attn_state = self._build_attn_state(num_reqs, num_scheduled_tokens,
                                            num_valid_tokens)
        self.attn_mask = self._make_attention_mask(seq_lens=seq_lens_cpu,
                                                   position=positions_cpu,
                                                   attn_state=attn_state)
        self.attn_state = attn_state  # type: ignore

        self.with_prefill = with_prefill
        self.num_tokens_across_dp = num_tokens_across_dp
        self._update_graph_pad_size(with_prefill, maybe_padded_num_tokens)
        attn_metadata: dict[str, Any] = {}

        # Record the index of requests that should not be sampled,
        # so that we could clear the sampled tokens before returning
        num_tokens = [
            self.requests[r].num_tokens for r in self.input_batch.req_ids
        ]
        num_tokens_np = np.array(num_tokens, dtype=np.int32)
        num_reqs = self.input_batch.num_reqs
        if self.pcp_size > 1:
            # while pcp > 1, we need the original num_scheduled_tokens before split
            # to calculate discard_requests_mask
            tokens_original = [
                scheduler_output.num_scheduled_tokens[i] for i in req_ids
            ]
            original_seq_lens_np = (
                self.input_batch.num_computed_tokens_cpu[:num_reqs] +
                np.array(tokens_original, dtype=np.int32))
            discard_requests_mask = original_seq_lens_np < num_tokens_np
        else:
            discard_requests_mask = self.seq_lens_np[:num_reqs] < num_tokens_np

        discard_request_indices = np.nonzero(discard_requests_mask)[0]
        self.num_discarded_requests = len(discard_request_indices)
        self.discard_request_indices.np[:self.num_discarded_requests] = (
            discard_request_indices)
        self.discard_request_indices.copy_to_gpu(self.num_discarded_requests)

        # _prepare_inputs may reorder the batch, so we must gather
        # multi-modal outputs after that to ensure the correct order
        if self.is_multimodal_model:
            with self.maybe_get_ec_connector_output(
                    scheduler_output,
                    encoder_cache=self.encoder_cache,
            ):
                # Run the multimodal encoder if any.
                self._execute_mm_encoder(scheduler_output)

                # NOTE(woosuk): To unify token ids and soft tokens (vision
                # embeddings), we always use embeddings (rather than token ids)
                # as input to the multimodal model, even when the input is text.
                input_ids = self.input_ids[:total_num_scheduled_tokens]
                mm_embeds, is_mm_embed = self._gather_mm_embeddings(
                    scheduler_output)

            inputs_embeds = self.model.embed_input_ids(
                input_ids,
                multimodal_embeddings=mm_embeds,
                is_multimodal=is_mm_embed,
            )

            # TODO(woosuk): Avoid the copy. Optimize.
            self.inputs_embeds.gpu[:total_num_scheduled_tokens].copy_(
                inputs_embeds)
            inputs_embeds = self.inputs_embeds.gpu[:num_input_tokens]
            input_ids = None
        elif self.enable_prompt_embeds and get_pp_group().is_first_rank:
            # Get the input embeddings for the tokens that are not input embeds,
            # then put them into the appropriate positions.
            # TODO(qthequartermasterman): Since even when prompt embeds are
            # enabled, (a) not all requests will use prompt embeds, and (b)
            # after the initial prompt is processed, the rest of the generated
            # tokens will be token ids, it is not desirable to have the
            # embedding layer outside of the acl graph all the time. The v0
            # engine avoids this by "double compiling" the acl graph, once
            # with input_ids and again with inputs_embeds, for all num_tokens.
            # If a batch only has token ids, then including the embedding layer
            # in the acl graph will be more performant (like in the else case
            # below).
            token_ids_idx = self.is_token_ids.gpu[:total_num_scheduled_tokens] \
                .nonzero(as_tuple=False) \
                .squeeze(1)
            # Some tokens ids may need to become embeds
            if token_ids_idx.numel() > 0:
                token_ids = self.input_ids[token_ids_idx]
                tokens_to_embeds = self.model.embed_input_ids(
                    input_ids=token_ids)
                self.inputs_embeds.gpu[token_ids_idx] = tokens_to_embeds

            inputs_embeds = self.inputs_embeds.gpu[:num_input_tokens]
            input_ids = None
        else:
            # For text-only models, we use token ids as input.
            # While it is possible to use embeddings as input just like the
            # multimodal models, it is not desirable for performance since
            # then the embedding layer is not included in the ACL graph.
            input_ids = self.input_ids[:num_input_tokens]
            inputs_embeds = None
        positions = self.positions[:num_input_tokens]
        input_ids, positions = self._update_input_ids_and_positions(
            input_ids, positions, num_input_tokens, with_prefill,
            maybe_padded_num_tokens)

        if get_pp_group().is_first_rank:
            intermediate_tensors = None
        else:
            assert intermediate_tensors is not None
            assert self.intermediate_tensors is not None
            for k, v in intermediate_tensors.items():
                self.intermediate_tensors[k][:num_input_tokens].copy_(
                    v[:num_input_tokens], non_blocking=True)
            intermediate_tensors = IntermediateTensors({
                k: v[:num_input_tokens]
                for k, v in self.intermediate_tensors.items()
            })

        use_spec_decode = len(
            scheduler_output.scheduled_spec_decode_tokens) > 0
        if not use_spec_decode:
            # NOTE(woosuk): Due to chunked prefills, the batch may contain
            # partial requests. While we should not sample any token
            # from these partial requests, we do so for simplicity.
            # We will ignore the sampled tokens from the partial requests.
            # TODO: Support prompt logprobs.
            spec_decode_metadata = None
            if self.pcp_size * self.dcp_size > 1:
                logits_indices = torch.from_numpy(
                    cu_num_tokens
                ) * self.pcp_size - self.num_pcp_pads[:num_reqs] - 1
                logits_indices = logits_indices.pin_memory().to(
                    self.device, non_blocking=True)
            else:
                logits_indices = self.query_start_loc[1:num_reqs + 1] - 1
        else:
            # Get the number of draft tokens for each request.
            # Iterate over the dictionary rather than all requests since not all
            # requests have draft tokens.
            num_draft_tokens = np.zeros(num_reqs, dtype=np.int32)
            for req_id, draft_token_ids in (
                    scheduler_output.scheduled_spec_decode_tokens.items()):
                req_idx = self.input_batch.req_id_to_index[req_id]
                num_draft_tokens[req_idx] = len(draft_token_ids)

            spec_decode_metadata = self._calc_spec_decode_metadata(
                num_draft_tokens, cu_num_tokens, self.num_pcp_pads[:num_reqs])
            logits_indices = spec_decode_metadata.logits_indices
            self.num_draft_tokens.np[:num_reqs] = num_draft_tokens
            self.num_draft_tokens.np[num_reqs:].fill(0)
            self.num_draft_tokens.copy_to_gpu()
        # save logits_indices for pcp spec decode usage
        self.logits_indices = logits_indices

        # Used in the below loop.
        # query_start_loc_cpu = self.query_start_loc.cpu[:num_reqs + 1]
        num_computed_tokens_cpu = (
            self.input_batch.num_computed_tokens_cpu_tensor[:num_reqs])
        self.spec_decode_common_attn_metadata = None
        if use_spec_decode and self.need_accepted_tokens:
            self.num_accepted_tokens.np[:num_reqs] = (
                self.input_batch.num_accepted_tokens_cpu[:num_reqs])
            self.num_accepted_tokens.np[num_reqs:].fill(1)
            self.num_accepted_tokens.copy_to_gpu()

        if self.speculative_config and self.pcp_size > 1:
            self._generate_pcp_mtp_input(
                num_reqs, scheduler_output.total_num_scheduled_tokens,
                scheduler_output.num_scheduled_tokens)

        long_seq_metadata = self._generate_pcp_metadata(
            total_num_scheduled_tokens)
        # Prepare the attention metadata for each KV cache group and make layers
        # in the same group share the same metadata.
        for kv_cache_group_id, kv_cache_group_spec in enumerate(
                self.kv_cache_config.kv_cache_groups):
            slot_mapping_size = (total_num_scheduled_tokens
                                 if self.pcp_size == 1 else
                                 total_num_scheduled_tokens * self.pcp_size -
                                 total_num_pcp_pads)
            if isinstance(kv_cache_group_spec.kv_cache_spec,
                          EncoderOnlyAttentionSpec):
                # Encoder-only layers do not have KV cache, so we need to
                # create a dummy block table and slot mapping for them.
                blk_table_tensor = torch.zeros(
                    (num_reqs, 1),
                    dtype=torch.int32,
                    device=self.device,
                )
                slot_mapping = torch.zeros(
                    (total_num_scheduled_tokens, ),
                    dtype=torch.int64,
                    device=self.device,
                )
            else:
                blk_table = self.input_batch.block_table[kv_cache_group_id]
                blk_table_tensor = blk_table.get_device_tensor()
                slot_mapping = blk_table.slot_mapping[:slot_mapping_size]
                blk_table.slot_mapping[slot_mapping_size:].fill_(0)
                if self.pcp_size > 1:
                    slot_mapping_for_pcp = blk_table.slot_mapping[:
                                                                  long_seq_metadata
                                                                  .
                                                                  num_actual_tokens_pcp_padded]
                    slot_mapping_for_pcp[slot_mapping_size:].fill_(-1)
                    assert pcp_unpad_mask is not None
                    pcp_padded_slot_mapping = self.pcp_padded_slot_mapping[:
                                                                           pcp_unpad_mask
                                                                           .
                                                                           shape[
                                                                               0]]
                    pcp_padded_slot_mapping.fill_(-1)
                    pcp_padded_slot_mapping[
                        pcp_unpad_mask] = slot_mapping_for_pcp[:
                                                               slot_mapping_size]
                    slot_mapping_for_pcp[:long_seq_metadata.
                                         num_actual_tokens_pcp_padded] = pcp_padded_slot_mapping
                    slot_mapping = slot_mapping_for_pcp

            # Make AscendCommonAttentionMetadata
            common_attn_metadata = AscendCommonAttentionMetadata(
                query_start_loc=self.query_start_loc[:num_reqs + 1],
                query_start_loc_cpu=self.query_start_loc_cpu[:num_reqs + 1],
                seq_lens_cpu=self.seq_lens_cpu[:num_reqs],
                seq_lens=self.seq_lens_cpu[:num_reqs],
                num_reqs=num_reqs,
                num_actual_tokens=slot_mapping_size,
                num_input_tokens=num_input_tokens,
                actual_seq_lengths_q=self.actual_seq_lengths_q,
                # TODO: change this to the right block table for linear attn
                block_table_tensor=blk_table_tensor[:num_reqs],
                slot_mapping=slot_mapping,
                num_computed_tokens_cpu=num_computed_tokens_cpu,
                positions=self.positions,
                attn_mask=self.attn_mask,
                spec_attn_mask=self.spec_attn_mask,
                attn_state=self.attn_state,
                is_only_prefill=bool(np.all(num_valid_tokens != 1)),
                max_query_len=max_num_scheduled_tokens,
                graph_pad_size=self.graph_pad_size,
                decode_token_per_req=self.decode_token_per_req,
                cos=self.cos,
                sin=self.sin,
                prefill_context_parallel_metadata=long_seq_metadata,
            )

            if self.speculative_config and self.pcp_size > 1:
                # For pcp + spec decode, we flatten block_table
                # to avoid irregular spec_attn_mask shape, e.g.,
                # num_decode_req=2, num_prefill_req=3, num_speculative_tokens=1,
                # ori block_table: # [d0, d1, p0, p1, p2]
                # (num_reqs_d + num_reqs_p, max_num_blocks),
                # flattened block_table: [d0, d0, d1, d1, p0, p1, p2]
                # (num_reqs_d * decode_threshold + num_reqs_p, max_num_blocks),
                ori_query_lens = self.query_start_loc_pcp_full_cpu[1:num_reqs+1] - \
                    self.query_start_loc_pcp_full_cpu[:num_reqs]
                num_prefill_reqs = (ori_query_lens
                                    > self.decode_threshold).sum().item()
                num_decode_reqs = num_reqs - num_prefill_reqs
                num_decode_reqs_flatten = num_decode_reqs * self.decode_threshold
                blk_table_tensor[
                    num_decode_reqs_flatten:num_decode_reqs_flatten +
                    num_prefill_reqs].copy_(
                        blk_table_tensor[num_decode_reqs:num_decode_reqs +
                                         num_prefill_reqs].clone())
                blk_table_tensor[:num_decode_reqs_flatten].copy_(
                    blk_table_tensor[:num_decode_reqs].repeat_interleave(
                        self.decode_threshold, dim=0))
                common_attn_metadata.block_table_tensor = \
                    blk_table_tensor[:num_decode_reqs_flatten + num_prefill_reqs]

            if self.speculative_config and \
                self.spec_decode_common_attn_metadata is None:
                self.spec_decode_common_attn_metadata = common_attn_metadata

            for attn_group in self.attn_groups[kv_cache_group_id]:
                common_prefix_len = 0
                extra_attn_metadata_args = {}
                builder = attn_group.get_metadata_builder()
                if isinstance(builder, GDNAttentionMetadataBuilder
                              ) or self.model_config.runner_type == "pooling":
                    if use_spec_decode:
                        extra_attn_metadata_args = dict(
                            num_accepted_tokens=self.num_accepted_tokens.
                            gpu[:num_reqs],
                            num_decode_draft_tokens_cpu=self.num_draft_tokens.
                            gpu[:num_reqs],
                        )
                    attn_metadata_i = builder.build(
                        common_prefix_len=common_prefix_len,
                        common_attn_metadata=common_attn_metadata,
                        **extra_attn_metadata_args)
                else:
                    attn_metadata_i = builder.build(
                        common_prefix_len=common_prefix_len,
                        common_attn_metadata=common_attn_metadata,
                        model=self.get_model(),
                        **extra_attn_metadata_args)

                for layer_name in attn_group.layer_names:
                    attn_metadata[layer_name] = attn_metadata_i

        if lmhead_tp_enable():
            max_num_reqs_across_dp = maybe_padded_num_tokens if not with_prefill else self.max_num_reqs
            logits_indices = nn.functional.pad(
                logits_indices,
                (0, max_num_reqs_across_dp - logits_indices.shape[0]))

        return (attn_metadata, positions, num_scheduled_tokens,
                num_input_tokens, num_tokens_across_dp,
                maybe_padded_num_tokens, logits_indices, spec_decode_metadata,
                input_ids, inputs_embeds, intermediate_tensors,
                max_num_scheduled_tokens)

    def _generate_process_reqs_hidden_states(self, attn_metadata, with_prefill,
                                             maybe_padded_num_tokens,
                                             input_ids, positions,
                                             intermediate_tensors,
                                             inputs_embeds):
        assert self.model is not None
        hidden_states = self.model(
            input_ids=input_ids,
            positions=positions,
            intermediate_tensors=intermediate_tensors,
            inputs_embeds=inputs_embeds,
        )

        forward_context = get_forward_context()
        if forward_context.cudagraph_runtime_mode == CUDAGraphMode.FULL \
            and not self.use_sparse:
            # TODO: maybe_padded_num_tokens will be removed, use num_input_tokens instead
            if self.vllm_config.model_config.use_mla:
                if self.pcp_size * self.dcp_size > 1:
                    # FIXME: Try using `auto_dispatch_capture=True`
                    update_mla_attn_dcp_pcp_params(self.update_stream,
                                                   forward_context,
                                                   maybe_padded_num_tokens)
                else:
                    # FIXME: Try using `auto_dispatch_capture=True`
                    update_mla_attn_params(self.update_stream, forward_context,
                                           maybe_padded_num_tokens,
                                           self.speculative_config)
            else:
                if self.pcp_size * self.dcp_size > 1:
                    update_attn_dcp_pcp_params(self.update_stream,
                                               forward_context,
                                               maybe_padded_num_tokens)
                else:
                    update_attn_params(self.update_stream, forward_context,
                                       maybe_padded_num_tokens)

        if get_forward_context().sp_enabled:
            hidden_states = tensor_model_parallel_all_gather(hidden_states, 0)
            pad_size = get_forward_context().pad_size
            if pad_size > 0:
                hidden_states = hidden_states[:-pad_size, :]

        if self.pcp_size > 1:
            hidden_states = get_pcp_group().all_gather(
                hidden_states[:self.num_actual_tokens_pcp_padded //
                              self.pcp_size], 0)
            hidden_states = torch.index_select(
                hidden_states, 0,
                self.pcp_allgather_restore_idx[:hidden_states.shape[0]])
        return hidden_states

    def _build_attn_state(self, num_reqs, num_scheduled_tokens,
                          num_valid_tokens):
        if np.array_equal(self.seq_lens_np[:num_reqs], num_scheduled_tokens):
            attn_state = AscendAttentionState.PrefillNoCache
        # We assume it is the decode stage, where prefill occurs but only one token is not hit in cache.
        elif np.all(num_scheduled_tokens == 1):
            attn_state = AscendAttentionState.DecodeOnly
            if self.speculative_config and self.speculative_config.method == 'deepseek_mtp':
                # SpecDecoding now supports seq_len=1 and seq_len=2
                # In Prefilling Decoding Disaggregation scenario, SpecDecoding need to supports seq_len=1
                attn_state = AscendAttentionState.SpecDecoding
        # Speculative decoding.
        elif np.all(num_valid_tokens == 1):
            if self.speculative_config and self.speculative_config.method == 'deepseek_mtp':
                attn_state = AscendAttentionState.SpecDecoding
            else:
                attn_state = AscendAttentionState.ChunkedPrefill
        # splitfuse
        elif self.scheduler_config.enable_chunked_prefill:
            attn_state = AscendAttentionState.ChunkedPrefill
        else:
            attn_state = AscendAttentionState.PrefillCacheHit
        return attn_state

    def _update_graph_pad_size(self, with_prefill, graph_pad_size):
        self.graph_pad_size = -1

    def _update_input_ids_and_positions(self, input_ids, positions,
                                        num_input_tokens, with_prefill,
                                        maybe_padded_num_tokens):
        if self.uses_mrope:
            positions = self.mrope_positions[:, :num_input_tokens]
        return input_ids, positions

    def _calc_spec_decode_metadata(
        self,
        num_draft_tokens: np.ndarray,
        cu_num_scheduled_tokens: np.ndarray,
        num_pcp_pads: np.ndarray,
    ) -> SpecDecodeMetadata:
        # Inputs:
        # cu_num_scheduled_tokens:  [  4, 104, 107, 207, 209]
        # num_draft_tokens:         [  3,   0,   2,   0,   1]
        # Outputs:
        # cu_num_draft_tokens:      [  3,   3,   5,   5,   6]
        # logits_indices:           [  0,   1,   2,   3, 103, 104, 105, 106,
        #                            206, 207, 208]
        # target_logits_indices:    [  0,   1,   2,   5,   6,   9]
        # bonus_logits_indices:     [  3,   4,   7,   8,  10]

        # Compute the logits indices.
        # [4, 1, 3, 1, 2]
        num_sampled_tokens = num_draft_tokens + 1
        # Step 1. [4, 5, 8, 9, 11]
        cu_num_sampled_tokens = np.cumsum(num_sampled_tokens, dtype=np.int32)
        total_num_sampled_tokens = cu_num_sampled_tokens[-1]
        # Step 2. [0, 0, 0, 0, 4, 5, 5, 5, 8, 9, 9]
        cumsums_offsets = np.repeat(cu_num_sampled_tokens - num_sampled_tokens,
                                    num_sampled_tokens)
        # Step 3. [0, 1, 2, 3, 0, 0, 1, 2, 0, 0, 1]
        arange = self.arange_np[:total_num_sampled_tokens] - cumsums_offsets
        # Step 4. [0, 0, 0, 0, 103, 104, 104, 104, 206, 207, 207]
        logits_indices = np.repeat(
            cu_num_scheduled_tokens - num_sampled_tokens, num_sampled_tokens)
        # Step 5. [0, 1, 2, 3, 103, 104, 105, 106, 206, 207, 208]
        logits_indices += arange

        # while pcp > 1, decode results may contain padding (from pcp all-gather),
        # update logits_indices after getting draft_token_ids from ori logits_indices
        if self.pcp_size > 1:
            cu_num_scheduled_tokens = cu_num_scheduled_tokens * self.pcp_size - num_pcp_pads
            logits_indices_pcp = np.repeat(
                cu_num_scheduled_tokens - num_sampled_tokens,
                num_sampled_tokens)
            logits_indices_pcp += arange
            logits_indices_pcp = torch.from_numpy(
                logits_indices_pcp).pin_memory().to(self.device,
                                                    non_blocking=True)

        # Compute the bonus logits indices.
        bonus_logits_indices = cu_num_sampled_tokens - 1

        # Compute the draft logits indices.
        # [3, 3, 5, 5, 6]
        cu_num_draft_tokens = np.cumsum(num_draft_tokens, dtype=np.int32)
        total_num_draft_tokens = cu_num_draft_tokens[-1]
        # [0, 0, 0, 3, 3, 5]
        cumsums_offsets = np.repeat(cu_num_draft_tokens - num_draft_tokens,
                                    num_draft_tokens)
        # [0, 1, 2, 0, 1, 0]
        arange = self.arange_np[:total_num_draft_tokens] - cumsums_offsets
        # [0, 0, 0, 5, 5, 9]
        target_logits_indices = np.repeat(
            cu_num_sampled_tokens - num_sampled_tokens, num_draft_tokens)
        # [0, 1, 2, 5, 6, 9]
        target_logits_indices += arange

        # TODO: Optimize the CPU -> NPU copy.
        cu_num_draft_tokens = (
            torch.from_numpy(cu_num_draft_tokens).pin_memory().to(
                self.device, non_blocking=True))
        cu_num_sampled_tokens = (
            torch.from_numpy(cu_num_sampled_tokens).pin_memory().to(
                self.device, non_blocking=True))
        logits_indices = (torch.from_numpy(logits_indices).pin_memory().to(
            self.device, non_blocking=True))
        target_logits_indices = (
            torch.from_numpy(target_logits_indices).pin_memory().to(
                self.device, non_blocking=True))
        bonus_logits_indices = torch.from_numpy(
            bonus_logits_indices).pin_memory().to(self.device,
                                                  non_blocking=True)

        # Compute the draft token ids.
        # draft_token_indices:      [  1,   2,   3, 105, 106, 208]
        draft_token_ids = self.input_ids[logits_indices]
        draft_token_ids = draft_token_ids[target_logits_indices + 1]
        if self.pcp_size > 1:
            logits_indices = logits_indices_pcp
        metadata = SpecDecodeMetadata(
            draft_token_ids=draft_token_ids,
            num_draft_tokens=num_draft_tokens.tolist(),
            cu_num_draft_tokens=cu_num_draft_tokens,
            cu_num_sampled_tokens=cu_num_sampled_tokens,
            target_logits_indices=target_logits_indices,
            bonus_logits_indices=bonus_logits_indices,
            logits_indices=logits_indices,
        )
        return metadata

    def apply_grammar_bitmask(
        self,
        scheduler_output: "SchedulerOutput",
        grammar_output: "GrammarOutput",
        logits: torch.Tensor,
    ) -> torch.Tensor:
        grammar_bitmask = grammar_output.grammar_bitmask

        # We receive the structured output bitmask from the scheduler,
        # compacted to contain bitmasks only for structured output requests.
        # The order of the requests in the bitmask is not guaranteed to be the
        # same as the order of the requests in the gpu runner's batch. We need
        # to sort the bitmask to match the order of the requests used here.

        # Get the batch indices of the structured output requests.
        # Keep track of the number of speculative tokens scheduled for every
        # request in the batch, as the logit indices are offset by this amount.
        struct_out_req_batch_indices: dict[str, int] = {}
        cumulative_offset = 0
        seq = sorted(self.input_batch.req_id_to_index.items(),
                     key=lambda x: x[1])
        for req_id, batch_index in seq:
            logit_index = batch_index + cumulative_offset
            cumulative_offset += len(
                scheduler_output.scheduled_spec_decode_tokens.get(req_id, []))
            if req_id in grammar_output.structured_output_request_ids:
                struct_out_req_batch_indices[req_id] = logit_index

        out_indices = []

        # Reorder the bitmask to match the order of the requests in the batch.
        sorted_bitmask = np.zeros_like(grammar_bitmask,
                                       shape=(logits.shape[0],
                                              grammar_bitmask.shape[1]))
        cumulative_index = 0
        for req_id in grammar_output.structured_output_request_ids:
            num_spec_tokens = len(
                scheduler_output.scheduled_spec_decode_tokens.get(req_id, []))
            if req_id in struct_out_req_batch_indices:
                logit_index = struct_out_req_batch_indices[req_id]
                for i in range(1 + num_spec_tokens):
                    sorted_bitmask[logit_index +
                                   i] = grammar_bitmask[cumulative_index + i]
                    out_indices.append(logit_index + i)
            cumulative_index += 1 + num_spec_tokens
        grammar_bitmask = sorted_bitmask

        # Serialization of np.ndarray is much more efficient than a tensor,
        # so we receive it in that format.
        grammar_bitmask = torch.from_numpy(grammar_bitmask)

        # NOTE:
        # 1. XGrammar bitmask applying only supports CPU and GPU.
        # 2. The logits and bitmask should be on the same device.
        # 3. XGrammar logits on CPU only supports float32 dtype.
        logits_dtype = logits.dtype
        logits = logits.to("cpu").float()
        xgr.apply_token_bitmask_inplace(
            logits,
            grammar_bitmask,
            indices=out_indices,
        )
        return logits.to(self.device).to(logits_dtype)

    def propose_draft_token_ids(
        self,
        valid_sampled_token_ids: torch.Tensor | list[list[int]],
        sampling_metadata: SamplingMetadata,
        scheduler_output: "SchedulerOutput",
        spec_decode_metadata: SpecDecodeMetadata,
        positions: torch.Tensor,
        num_scheduled_tokens: int,
        hidden_states: torch.Tensor,
        attn_metadata: dict[str, Any],
        aux_hidden_states: torch.Tensor = None,
    ) -> Optional[list[list[int]]]:
        if not self.drafter:
            # Speculative decoding is not enabled.
            draft_token_ids = None
        else:
            draft_token_ids = self.drafter.generate_token_ids(
                valid_sampled_token_ids, sampling_metadata, scheduler_output,
                spec_decode_metadata, positions, num_scheduled_tokens,
                hidden_states, attn_metadata, aux_hidden_states)
        return draft_token_ids

    def _pool(
        self,
        hidden_states: torch.Tensor,
        num_scheduled_tokens: int,
        num_scheduled_tokens_np: np.ndarray,
        finished_sending: Optional[set[str]] = None,
        finished_recving: Optional[set[str]] = None,
        kv_connector_output: Optional["KVConnectorOutput"] = None,
    ) -> ModelRunnerOutput:
        assert self.input_batch.num_reqs ==\
            len(self.input_batch.pooling_params), \
        "Either all or none of the requests in" \
        " a batch must be pooling request"

        hidden_states = hidden_states[:num_scheduled_tokens]
        pooling_metadata = self.input_batch.pooling_metadata
        pooling_metadata.build_pooling_cursor(num_scheduled_tokens_np.tolist(),
                                              device=hidden_states.device)
        seq_lens_cpu = self.seq_lens_cpu[:self.input_batch.num_reqs]

        model = cast(VllmModelForPooling, self.model)
        raw_pooler_output = model.pooler(
            hidden_states=hidden_states,
            pooling_metadata=pooling_metadata,
        )
        raw_pooler_output = json_map_leaves(
            lambda x: x.to("cpu", non_blocking=True),
            raw_pooler_output,
        )
        torch.npu.synchronize()

        pooler_output: list[Optional[torch.Tensor]] = []
        for raw_output, seq_len, prompt_len in zip(
                raw_pooler_output, seq_lens_cpu, pooling_metadata.prompt_lens):
            output = raw_output if seq_len == prompt_len else None
            pooler_output.append(output)

        return ModelRunnerOutput(
            req_ids=self.input_batch.req_ids,
            req_id_to_index=self.input_batch.req_id_to_index,
            sampled_token_ids=[],
            logprobs=None,
            prompt_logprobs_dict={},
            pooler_output=pooler_output,
            kv_connector_output=kv_connector_output,
        )

    def _select_moe_comm_method(self,
                                num_tokens: int) -> Optional[MoECommType]:
        """1. If expert parallel is not enabled, we use all-gather since MC2 and all-to-all
        are designed for expert parallelism.
        2. If expert parallel is enabled, we need to consider the soc version and the
        number of tokens. This is based on the observation that all-gather is more
        efficient than all-to-all when running on A2.

            a. For A2, we choose from MC2 and all-gather.

            b. For A3, we choose from MC2 and all-to-all.

            In both cases, we use MC2 when the number of tokens is smaller than
            a its capacity threshold.

        Args:
            num_tokens (int): The number of tokens in the current batch.

        Raises:
            ValueError: If the soc version is unsupported.

        Returns:
            MoECommType: The selected MoE communication method.
        """
        if not is_moe_model(self.vllm_config):
            return None

        soc_version = get_ascend_device_type()
        quant_type = getattr(
            self.vllm_config.model_config.hf_config, 'moe_quantize',
            getattr(self.vllm_config.model_config.hf_config, 'quantize', None))
        model_type = self.vllm_config.model_config.hf_config.model_type

        if not self.parallel_config.enable_expert_parallel:
            moe_comm_type = MoECommType.ALLGATHER
        elif soc_version in {AscendDeviceType._910B}:
            if (num_tokens <= self.mc2_tokens_capacity
                    and self.parallel_config.world_size_across_dp >= 16):
                moe_comm_type = MoECommType.MC2
            else:
                # Currently, w4a8_dynamic does not support allgatherep
                if quant_type == "w4a8_dynamic":
                    moe_comm_type = MoECommType.ALLTOALL
                else:
                    moe_comm_type = MoECommType.ALLGATHER

        elif soc_version in {AscendDeviceType._910_93}:
            moe_comm_type = (MoECommType.MC2
                             if num_tokens <= self.mc2_tokens_capacity else
                             MoECommType.FUSED_ALLTOALL if quant_type
                             == "w8a8_dynamic" else MoECommType.ALLTOALL)
        else:
            raise ValueError(f"Unsupported soc_version: {soc_version}")

        # PanguProMoE only supports allgather
        if model_type == "PanguProMoE":
            moe_comm_type = MoECommType.ALLGATHER

        if is_global_first_rank():
            logger.debug(f"num_tokens: {num_tokens}, "
                         f"moe_comm_type: {moe_comm_type}")
        return moe_comm_type

    @torch.inference_mode()
    def execute_model(
        self,
        scheduler_output: "SchedulerOutput",
        intermediate_tensors: Optional[IntermediateTensors] = None,
    ) -> Union[ModelRunnerOutput, IntermediateTensors] | None:
        if self.execute_model_state is not None:
            raise RuntimeError("State error: sample_tokens() must be called "
                               "after execute_model() returns None.")

        with ProfileExecuteDuration().capture_async("prepare input"):
            self._update_states(scheduler_output)
            if has_ec_transfer() and get_ec_transfer().is_producer:
                with self.maybe_get_ec_connector_output(
                        scheduler_output,
                        encoder_cache=self.encoder_cache,
                ):
                    self._execute_mm_encoder(scheduler_output)
                    return make_empty_encoder_model_runner_output(
                        scheduler_output)

            if not scheduler_output.total_num_scheduled_tokens:
                if not has_kv_transfer_group():
                    logger.debug(
                        "skip this step for we receive the data from remote disaggregate prefill node"
                    )
                    # Return empty ModelRunnerOuptut if there's no work to do.
                    return EMPTY_MODEL_RUNNER_OUTPUT
                return self.kv_connector_no_forward(scheduler_output)

            if self.dynamic_eplb:
                self.eplb_updator.forward_before()

            (attn_metadata, positions, num_scheduled_tokens_np,
             num_input_tokens, num_tokens_across_dp, maybe_padded_num_tokens,
             logits_indices, spec_decode_metadata, input_ids, inputs_embeds,
             intermediate_tensors,
             max_query_len) = (self._prepare_inputs(scheduler_output,
                                                    intermediate_tensors))

            if self.dynamic_eplb:
                self.eplb_updator.take_update_info_from_eplb_process()

        moe_comm_type = self._select_moe_comm_method(num_input_tokens)
        # prevent debugger is None
        need_dump = self.dump_enable and self.debugger is not None
        if need_dump:
            assert self.debugger is not None
            dbg_cfg = getattr(self.debugger, "config", None)
            dump_level = str(
                getattr(dbg_cfg, "level",
                        "L1")).upper() if dbg_cfg is not None else "L1"
            if dump_level in ("L0", "MIX"):
                self.debugger.start(model=self.model)
            else:
                self.debugger.start()

        uniform_decode = (max_query_len == self.uniform_decode_query_len) and (
            scheduler_output.total_num_scheduled_tokens
            == self.input_batch.num_reqs * max_query_len)
        has_lora = len(self.input_batch.lora_id_to_lora_request) > 0
        aclgraph_runtime_mode, batch_descriptor = \
            self.aclgraph_dispatcher.dispatch(num_tokens=num_input_tokens, uniform_decode=uniform_decode, has_lora=has_lora)

        # Run forward pass
        with ProfileExecuteDuration().capture_async("forward"):
            with set_ascend_forward_context(
                    attn_metadata,
                    self.vllm_config,
                    num_tokens=num_input_tokens,
                    num_tokens_across_dp=num_tokens_across_dp,
                    with_prefill=self.with_prefill,
                    reserved_mc2_mask=self.reserved_mc2_mask,
                    moe_comm_type=moe_comm_type,
                    aclgraph_runtime_mode=aclgraph_runtime_mode,
                    batch_descriptor=batch_descriptor,
                    num_actual_tokens=scheduler_output.
                    total_num_scheduled_tokens,
                    prefetch_stream=self.prefetch_stream,
                    model_instance=self.model,
                    weight_prefetch_method=self.weight_prefetch_method):
                self.maybe_setup_kv_connector(scheduler_output)

                hidden_states = self._generate_process_reqs_hidden_states(
                    attn_metadata, self.with_prefill, maybe_padded_num_tokens,
                    input_ids, positions, intermediate_tensors, inputs_embeds)

            finished_sending, finished_recving = self.get_finished_kv_transfer(
                scheduler_output)

            aux_hidden_states = None
            if self.drafter and self.drafter.name == SpecDcodeType.EAGLE3:
                hidden_states, aux_hidden_states = hidden_states

        kv_connector_output = KVConnectorOutput(
            finished_sending=finished_sending,
            finished_recving=finished_recving)
        finished_sending = None
        finished_recving = None
        with ProfileExecuteDuration().capture_async("post process"):
            # Broadcast PP output for external_launcher (torchrun)
            # to make sure we are synced across pp ranks
            # TODO: Support overlapping mirco-batches
            # https://github.com/vllm-project/vllm/issues/18019
            broadcast_pp_output = \
                self.parallel_config.distributed_executor_backend \
                == "external_launcher" and len(get_pp_group().ranks) > 0
            if not get_pp_group().is_last_rank:
                # For mid-pipeline stages, return the hidden states.
                if not broadcast_pp_output:
                    hidden_states.kv_connector_output = kv_connector_output
                    if need_dump:
                        assert self.debugger is not None
                        self.debugger.stop()
                        self.debugger.step()
                    return hidden_states
                assert isinstance(hidden_states, IntermediateTensors)
                get_pp_group().send_tensor_dict(
                    hidden_states.tensors, all_gather_group=get_tp_group())
                logits = None
            else:
                if self.input_batch.pooling_params:
                    pool_output = self._pool(
                        hidden_states,
                        scheduler_output.total_num_scheduled_tokens,
                        num_scheduled_tokens_np, finished_sending,
                        finished_recving, kv_connector_output)
                    if need_dump:
                        assert self.debugger is not None
                        self.debugger.stop()
                        self.debugger.step()
                    return pool_output
                sample_hidden_states = hidden_states[logits_indices]
                logits = self.model.compute_logits(sample_hidden_states)
            if broadcast_pp_output:
                model_output_broadcast_data = {
                    "logits": logits.contiguous(),
                } if logits is not None else {}
                model_output_broadcast_data = get_pp_group(
                ).broadcast_tensor_dict(model_output_broadcast_data,
                                        src=len(get_pp_group().ranks) - 1)
                assert model_output_broadcast_data is not None
                logits = model_output_broadcast_data["logits"]

            # Apply structured output bitmasks if present
            self.execute_model_state = ExecuteModelState(
                scheduler_output,
                logits,
                spec_decode_metadata,
                hidden_states,
                sample_hidden_states,
                aux_hidden_states,
                kv_connector_output,
                attn_metadata,
                positions,
            )
        return None

    @torch.inference_mode
    def sample_tokens(
        self, grammar_output: "GrammarOutput | None"
    ) -> ModelRunnerOutput | AsyncModelRunnerOutput | IntermediateTensors:
        if self.execute_model_state is None:
            # Nothing to do (PP non-final rank case), output isn't used.
            return None  # noqa
        need_dump = self.dump_enable and self.debugger is not None
        # Unpack ephemeral state.
        (
            scheduler_output,
            logits,
            spec_decode_metadata,
            hidden_states,
            sample_hidden_states,
            aux_hidden_states,
            kv_connector_output,
            attn_metadata,
            positions,
        ) = self.execute_model_state
        # Clear ephemeral state.
        self.execute_model_state = None

        # Apply structured output bitmasks if present.
        if grammar_output is not None:
            logits = self.apply_grammar_bitmask(scheduler_output,
                                                grammar_output, logits)

        with ProfileExecuteDuration().capture_async("Sample"):
            # Sample the next token and get logprobs if needed.
            sampling_metadata = self.input_batch.sampling_metadata
            if spec_decode_metadata is None:
                if lmhead_tp_enable() and logits is not None:
                    logits = logits[:self.input_batch.num_reqs]
                sampler_output = self.sampler(
                    logits=logits,
                    sampling_metadata=sampling_metadata,
                )
            else:
                if lmhead_tp_enable() and logits is not None:
                    logits = logits[:len(spec_decode_metadata.logits_indices)]
                # When indexing with a tensor (bonus_logits_indices), PyTorch
                # creates a new tensor with separate storage from the original
                # logits tensor. This means any in-place operations on bonus_logits
                # won't affect the original logits tensor.
                assert logits is not None
                bonus_logits = logits[
                    spec_decode_metadata.bonus_logits_indices]
                sampler_output = self.sampler(
                    logits=bonus_logits,
                    sampling_metadata=sampling_metadata,
                )
                bonus_token_ids = sampler_output.sampled_token_ids

                # Just like `bonus_logits`, `target_logits` is a new tensor with
                # separate storage from the original `logits` tensor. Therefore,
                # it is safe to update `target_logits` in place.
                target_logits = logits[
                    spec_decode_metadata.target_logits_indices]
                output_token_ids = self.rejection_sampler(
                    spec_decode_metadata,
                    None,  # draft_probs
                    target_logits,
                    bonus_token_ids,
                    sampling_metadata,
                )
                sampler_output.sampled_token_ids = output_token_ids
                if self.need_accepted_tokens:
                    self._update_states_after_model_execute(output_token_ids)
            discard_sampled_tokens_req_indices = \
                self.discard_request_indices.np[:self.num_discarded_requests]
            for i in discard_sampled_tokens_req_indices:
                generator = self.input_batch.generators.get(int(i))
                if generator is not None:
                    generator.set_offset(generator.get_offset() - 4)

            # Copy some objects so they don't get modified after returning.
            # This is important when using async scheduling.
            req_ids_output_copy = self.input_batch.req_ids.copy()
            req_id_to_index_output_copy = \
                self.input_batch.req_id_to_index.copy()

            # NOTE: NPU -> CPU Sync happens here.
            # Move as many CPU operations as possible before this sync point.
            logprobs_tensors = sampler_output.logprobs_tensors
            logprobs_lists = logprobs_tensors.tolists() \
                if logprobs_tensors is not None else None

            # Compute prompt logprobs if needed.
            prompt_logprobs_dict = self._get_prompt_logprobs_dict(
                hidden_states[:scheduler_output.total_num_scheduled_tokens],
                scheduler_output,
            )

            num_sampled_tokens = sampler_output.sampled_token_ids.shape[0]
            sampled_token_ids = sampler_output.sampled_token_ids

            if not self.use_async_scheduling:
                # Get the valid generated tokens.
                max_gen_len = sampled_token_ids.shape[-1]
                if max_gen_len == 1:
<<<<<<< HEAD
                    # No spec decode tokens.
                    valid_sampled_token_ids = self._to_list(sampled_token_ids)
=======
                    # No spec decode tokens. It's a tensor.
                    valid_sampled_token_ids = sampled_token_ids.tolist()
>>>>>>> 2be0fe26
                else:
                    # Includes spec decode tokens. It's a numpy array
                    valid_sampled_token_ids, _ = self.rejection_sampler.parse_output(
                        sampled_token_ids,
                        self.input_batch.vocab_size,
                    )
                # Mask out the sampled tokens that should not be sampled.
                for i in discard_sampled_tokens_req_indices:
                    valid_sampled_token_ids[int(i)].clear()
            else:
                valid_sampled_token_ids = []
                invalid_req_indices = discard_sampled_tokens_req_indices.tolist(
                )
                invalid_req_indices_set = set(invalid_req_indices)
                if self.num_spec_tokens <= 0:
                    assert sampled_token_ids.shape[-1] == 1
                    # Cache the sampled tokens on the NPU and avoid CPU sync.
                    # These will be copied into input_ids in the next step
                    # when preparing inputs.
                    self.input_batch.prev_sampled_token_ids = sampled_token_ids


                self.input_batch.prev_sampled_token_ids_invalid_indices = \
                    invalid_req_indices_set
                self.input_batch.prev_req_id_to_index = {
                    req_id: i
                    for i, req_id in enumerate(self.input_batch.req_ids)
                    if i not in invalid_req_indices_set
                }
            # Cache the sampled tokens in the model runner, so that the scheduler
            # doesn't need to send them back.
            # NOTE(woosuk): As an exception, when using PP, the scheduler sends
            # the sampled tokens back, because there's no direct communication
            # between the first-stage worker and the last-stage worker.
            for req_idx in range(num_sampled_tokens):
                if self.use_async_scheduling:
                    sampled_ids = [-1] * 1 if \
                        req_idx not in invalid_req_indices_set else None
                else:
                    sampled_ids = valid_sampled_token_ids[req_idx]
                if not sampled_ids:
                    continue

                start_idx = self.input_batch.num_tokens_no_spec[req_idx]
                end_idx = start_idx + len(sampled_ids)
                assert end_idx <= self.model_config.max_model_len, (
                    "Sampled token IDs exceed the max model length. "
                    f"Total number of tokens: {end_idx} > max_model_len: "
                    f"{self.model_config.max_model_len}")

                self.input_batch.token_ids_cpu[req_idx,
                                               start_idx:end_idx] = sampled_ids
                self.input_batch.is_token_ids[req_idx,
                                              start_idx:end_idx] = True
                self.input_batch.num_tokens_no_spec[req_idx] = end_idx
                self.input_batch.num_tokens[req_idx] = end_idx
                req_id = self.input_batch.req_ids[req_idx]
                req_state = self.requests[req_id]
                req_state.output_token_ids.extend(sampled_ids)

        def propose_draft_token_ids(sampled_token_ids):
            assert self.spec_decode_common_attn_metadata is not None
            self._draft_token_ids = self.propose_draft_token_ids(
                sampled_token_ids,
                sampling_metadata,
                scheduler_output,
                spec_decode_metadata,
                positions,
                scheduler_output.total_num_scheduled_tokens,
                hidden_states,
                attn_metadata,
                aux_hidden_states,
            )

        with ProfileExecuteDuration().capture_async("Draft"):
            if self.speculative_config:
                use_padded_batch_for_eagle = self.speculative_config and \
                    self.speculative_config.method in ("deepseek_mtp", "qwen3_next_mtp") and \
                    not self.speculative_config.disable_padded_drafter_batch
                if use_padded_batch_for_eagle:
                    # EAGLE speculative decoding can use the GPU sampled tokens
                    # as inputs, and does not need to wait for bookkeeping to finish.
                    propose_draft_token_ids(sampler_output.sampled_token_ids)
                if self.speculative_config and not use_padded_batch_for_eagle:
                    # ngram and other speculative decoding methods use the sampled
                    # tokens on the CPU, so they are run after bookkeeping.
                    propose_draft_token_ids(valid_sampled_token_ids)
            self.maybe_wait_for_kv_save()
            if has_kv_transfer_group():
                get_kv_transfer_group().clear_connector_metadata()

        extra_args = ({"kv_connector_output": kv_connector_output})

        model_runner_output = ModelRunnerOutput(
            req_ids=req_ids_output_copy,
            req_id_to_index=req_id_to_index_output_copy,
            sampled_token_ids=valid_sampled_token_ids,
            logprobs=logprobs_lists,
            prompt_logprobs_dict=prompt_logprobs_dict,
            pooler_output=[],
            **extra_args,
        )

        durations = ProfileExecuteDuration().pop_captured_sync()
        if durations:
            dr_str = [
                f"[{tag}]:{duration:.2f}ms"
                for tag, duration in durations.items()
            ]
            captured_name = "Decode" if self.attn_state == AscendAttentionState.DecodeOnly else "Prefill"
            logger.info("Profile execute duration [%s]:%s", captured_name,
                        " ".join(dr_str))
        if self.dynamic_eplb:
            self.eplb_updator.forward_end()
        if not self.use_async_scheduling:
            if need_dump:
                assert self.debugger is not None
                self.debugger.stop()
                self.debugger.step()
            return model_runner_output

        if need_dump:
            assert self.debugger is not None
            self.debugger.stop()
            self.debugger.step()
        return AsyncNPUModelRunnerOutput(
            model_runner_output=model_runner_output,
            sampled_token_ids=sampled_token_ids,
            invalid_req_indices=invalid_req_indices,
            async_output_copy_stream=self.async_output_copy_stream,
            vocab_size=self.input_batch.vocab_size,
        )

    def take_draft_token_ids(self) -> Optional[DraftTokenIds]:
        if self._draft_token_ids is None:
            return None
        req_ids = self.input_batch.req_ids
        if isinstance(self._draft_token_ids, torch.Tensor):
            draft_token_ids = self._draft_token_ids.tolist()
        else:
            draft_token_ids = self._draft_token_ids
        self._draft_token_ids = None
        return DraftTokenIds(req_ids, draft_token_ids)

    def kv_connector_no_forward(
            self, scheduler_output: "SchedulerOutput") -> ModelRunnerOutput:
        with set_ascend_forward_context(None, self.vllm_config):
            self.maybe_setup_kv_connector(scheduler_output)
            finished_sending, finished_recving = (
                self.get_finished_kv_transfer(scheduler_output))
            # For the case of no forward caused by receiving remote kv,
            # one round of dummy inference is necessary
            # to prevent hang over the collective calls.

        output = copy.copy(EMPTY_MODEL_RUNNER_OUTPUT)
        output.kv_connector_output = KVConnectorOutput(
            finished_sending=finished_sending,
            finished_recving=finished_recving)
        return output

    @staticmethod
    def maybe_setup_kv_connector(scheduler_output: "SchedulerOutput"):
        # Update KVConnector with the KVConnector metadata forward().
        if has_kv_transfer_group():
            kv_connector = get_kv_transfer_group()
            assert isinstance(kv_connector, KVConnectorBase_V1)
            assert scheduler_output.kv_connector_metadata is not None
            kv_connector.bind_connector_metadata(
                scheduler_output.kv_connector_metadata)

            kv_connector.start_load_kv(get_forward_context())

    @staticmethod
    def maybe_wait_for_kv_save() -> None:
        if has_kv_transfer_group():
            get_kv_transfer_group().wait_for_save()

    @staticmethod
    def get_finished_kv_transfer(
        scheduler_output: "SchedulerOutput",
    ) -> tuple[Optional[set[str]], Optional[set[str]]]:
        if has_kv_transfer_group():
            return get_kv_transfer_group().get_finished(
                scheduler_output.finished_req_ids)
        return None, None

    def _build_dummy_attn_metadata(
        self,
        with_prefill: bool,
        num_reqs: int,
        num_tokens: int,
        max_query_len: int,
        num_scheduled_tokens: np.ndarray,
        aclgraph_runtime_mode: Optional[CUDAGraphMode] = None,
        force_attention: bool = False,
    ) -> Optional[dict[str, Any]]:
        attn_metadata: Optional[dict[str, Any]] = None

        if force_attention or aclgraph_runtime_mode == CUDAGraphMode.FULL:
            assert with_prefill is False, \
                "Full decode graph only supports uniform batch now."

            attn_metadata = {}

            seq_lens = max_query_len
            self.seq_lens_np[:num_reqs] = seq_lens
            self.seq_lens_np[num_reqs:] = 0

            cu_num_tokens, arange = self._get_cumsum_and_arange(
                num_scheduled_tokens)

            self.query_start_loc[1:num_reqs + 1] = torch.Tensor(cu_num_tokens)
            self.query_start_loc_cpu[1:num_reqs +
                                     1] = torch.Tensor(cu_num_tokens)
            self.query_lens = torch.from_numpy(num_scheduled_tokens)

            assigned_mask_dim = 2048
            self.attn_mask = torch.triu(torch.ones(assigned_mask_dim,
                                                   assigned_mask_dim),
                                        diagonal=1).to(torch.int8).to(
                                            self.device)

            num_computed_tokens_cpu = (
                self.input_batch.num_computed_tokens_cpu_tensor[:num_reqs])

            for kv_cache_group_id, kv_cache_group_spec in enumerate(
                    self.kv_cache_config.kv_cache_groups):
                block_table_tensor = self.input_batch.block_table[
                    kv_cache_group_id].get_device_tensor()
                slot_mapping = self.input_batch.block_table[
                    kv_cache_group_id].slot_mapping
                self.cp_kv_recover_idx = torch.zeros(self.max_num_tokens,
                                                     dtype=torch.int32,
                                                     device=self.device)
                long_seq_metadata = self._generate_pcp_metadata(num_tokens)
                if long_seq_metadata is not None:
                    pcp_world_size = get_pcp_group().world_size
                    dcp_world_size = get_dcp_group().world_size
                    num_computed_tokens_of_pcp_dcp = [[
                        [0] * dcp_world_size for _ in range(pcp_world_size)
                    ] for _ in range(num_tokens)]
                    long_seq_metadata.num_computed_tokens_of_pcp_dcp = num_computed_tokens_of_pcp_dcp
                if self.speculative_config:
                    query_start_loc = torch.tensor(
                        [0] + self.actual_seq_lengths_q[:num_reqs],
                        device=self.device,
                        dtype=torch.int32)
                else:
                    query_start_loc = self.query_start_loc[:num_reqs + 1]
                common_attn_metadata = AscendCommonAttentionMetadata(
                    query_start_loc=query_start_loc,
                    query_start_loc_cpu=self.query_start_loc_cpu[:num_reqs +
                                                                 1],
                    seq_lens_cpu=self.seq_lens_cpu,
                    seq_lens=self.seq_lens_cpu[:num_reqs],
                    num_reqs=num_reqs,
                    num_actual_tokens=num_tokens,
                    actual_seq_lengths_q=self.actual_seq_lengths_q,
                    block_table_tensor=block_table_tensor[:num_reqs],
                    slot_mapping=slot_mapping,
                    num_computed_tokens_cpu=num_computed_tokens_cpu,
                    positions=self.positions,
                    attn_mask=self.attn_mask,
                    spec_attn_mask=self.spec_attn_mask,
                    attn_state=self.attn_state,
                    max_query_len=max_query_len,
                    decode_token_per_req=self.decode_token_per_req,
                    cos=self.cos,
                    sin=self.sin,
                    prefill_context_parallel_metadata=long_seq_metadata,
                )
                if self.pcp_size > 1:
                    common_attn_metadata.block_table_tensor = \
                        block_table_tensor[:num_reqs * self.decode_threshold]
                attn_state = AscendAttentionState.DecodeOnly
                if self.speculative_config and \
                        self.speculative_config.method == "deepseek_mtp":
                    attn_state = AscendAttentionState.SpecDecoding

                common_metadata = CommonAttentionMetadata(
                    query_start_loc=self.query_start_loc[:num_reqs + 1],
                    query_start_loc_cpu=self.query_start_loc_cpu[:num_reqs +
                                                                 1],
                    seq_lens_cpu=self.seq_lens_cpu[:num_reqs],
                    seq_lens=self.seq_lens_cpu[:num_reqs],
                    num_reqs=num_reqs,
                    num_actual_tokens=num_tokens,
                    block_table_tensor=block_table_tensor[:num_reqs],
                    slot_mapping=slot_mapping,
                    num_computed_tokens_cpu=num_computed_tokens_cpu,
                    max_query_len=max_query_len,
                    max_seq_len=seq_lens)

                for attn_group in self.attn_groups[kv_cache_group_id]:
                    builder = attn_group.get_metadata_builder()
                    if isinstance(builder, GDNAttentionMetadataBuilder):
                        attn_metadata_gdn_attention = builder.build_for_cudagraph_capture(
                            common_metadata)
                    else:
                        attn_metadata_full_attention = builder.build_for_graph_capture(
                            common_attn_metadata, attn_state, self.get_model())
                    for layer_name in kv_cache_group_spec.layer_names:
                        if "linear_attn" in layer_name:
                            attn_metadata[
                                layer_name] = attn_metadata_gdn_attention
                        else:
                            attn_metadata[
                                layer_name] = attn_metadata_full_attention

        return attn_metadata

    def _generate_dummy_run_hidden_states(self, with_prefill,
                                          is_torchair_compile, input_ids,
                                          positions, attn_metadata, num_tokens,
                                          intermediate_tensors, inputs_embeds):
        hidden_states = self.model(input_ids=input_ids,
                                   positions=positions,
                                   intermediate_tensors=intermediate_tensors,
                                   inputs_embeds=inputs_embeds)
        forward_context = get_forward_context()
        assert forward_context is not None
        if forward_context.cudagraph_runtime_mode == CUDAGraphMode.FULL and \
            not forward_context.capturing and not self.use_sparse:
            if self.vllm_config.model_config.use_mla:
                # FIXME: Try using `auto_dispatch_capture=True`
                if self.pcp_size * self.dcp_size > 1:
                    # FIXME: Try using `auto_dispatch_capture=True`
                    update_mla_attn_dcp_pcp_params(self.update_stream,
                                                   forward_context,
                                                   positions.shape[0])
                else:
                    # FIXME: Try using `auto_dispatch_capture=True`
                    update_mla_attn_params(self.update_stream, forward_context,
                                           num_tokens, self.speculative_config)
            else:
                if self.pcp_size * self.dcp_size > 1:
                    update_attn_dcp_pcp_params(self.update_stream,
                                               forward_context,
                                               positions.shape[0])
                else:
                    update_attn_params(self.update_stream, forward_context,
                                       num_tokens)

        if self.drafter and self.drafter.name == SpecDcodeType.EAGLE3:
            hidden_states, _ = hidden_states
        else:
            hidden_states = hidden_states
        return hidden_states

    @torch.inference_mode()
    def _dummy_run(
        self,
        num_tokens: int,
        with_prefill: bool = False,
        is_torchair_compile: bool = False,
        aclgraph_runtime_mode: Optional[CUDAGraphMode] = None,
        force_attention: bool = False,
        uniform_decode: bool = False,
    ) -> torch.Tensor:
        # only support eager mode and piecewise graph now
        assert aclgraph_runtime_mode is None or aclgraph_runtime_mode in {
            CUDAGraphMode.NONE, CUDAGraphMode.PIECEWISE, CUDAGraphMode.FULL
        }
        # In multi-DP scenarios, there may be situations where all DP groups are executing dummy runs.
        # If sequence parallelism is enabled, it is essential to ensure that num_tokens is divisible by tp_size.
        if self.use_aclgraph and enable_sp(self.vllm_config):
            tp_size = self.vllm_config.parallel_config.tensor_parallel_size
            num_tokens = math.ceil(num_tokens / tp_size) * tp_size

        # Force dummy run on prefill stage when this node is deemed as kv producer.
        if self.is_kv_producer and not self.is_kv_consumer:
            with_prefill = True

        # Padding for DP
        (num_tokens, num_tokens_across_dp,
         with_prefill) = self._sync_metadata_across_dp(num_tokens,
                                                       with_prefill)

        moe_comm_type = self._select_moe_comm_method(num_tokens)

        # If cudagraph_mode.decode_mode() == FULL and
        # cudagraph_mode.seperate_routine(). This means that we are using
        # different graphs and/or modes for mixed prefill-decode batches vs.
        # uniform decode batches. A uniform decode batch means that all
        # requests have identical query length, except a potential virtual
        # request (shorter) in the batch account for padding.
        # Uniform decode batch could either be common pure decode, where
        # max_query_len == 1, or speculative decode, where
        # max_query_len == 1 + num_spec_decode_tokens.

        # When setting max_query_len = 1, we switch to and capture the optimized
        # routine of FA2 for pure decode, i.e., Flashdecode + an optimization
        # for GQA/MQA.
        max_query_len = self.uniform_decode_query_len if uniform_decode else \
                                                                num_tokens

        # Set num_scheduled_tokens based on num_tokens and max_num_seqs
        # for dummy run with LoRA so that the num_reqs collectively
        # has num_tokens in total.
        assert num_tokens <= self.scheduler_config.max_num_batched_tokens
        max_num_reqs = self.max_num_reqs
        if uniform_decode:
            num_reqs = cdiv(num_tokens, max_query_len)
            num_scheduled_tokens_list = [max_query_len] * num_reqs
            if num_tokens % max_query_len != 0:
                num_scheduled_tokens_list[-1] = num_tokens % max_query_len
        else:
            if with_prefill:
                num_reqs = num_tokens
            else:
                num_reqs = (num_tokens + self.decode_token_per_req -
                            1) // self.decode_token_per_req
            num_reqs = min(num_reqs, max_num_reqs)
            min_tokens_per_req = num_tokens // num_reqs
            num_scheduled_tokens_list = [min_tokens_per_req] * num_reqs
            num_scheduled_tokens_list[-1] += num_tokens % num_reqs
        assert sum(num_scheduled_tokens_list) == num_tokens
        assert len(num_scheduled_tokens_list) == num_reqs
        num_scheduled_tokens = np.array(num_scheduled_tokens_list,
                                        dtype=np.int32)
        num_sampled_tokens = np.ones(num_reqs, dtype=np.int32)

        if not self.in_profile_run and self.dynamic_eplb:
            self.eplb_updator.forward_before()

        with self.maybe_dummy_run_with_lora(self.lora_config,
                                            num_scheduled_tokens,
                                            num_sampled_tokens):
            if self.is_multimodal_model:
                input_ids = None
                inputs_embeds = self.inputs_embeds.gpu[:num_tokens]
            elif self.enable_prompt_embeds:
                input_ids = None
                inputs_embeds = self.inputs_embeds.gpu[:num_tokens]
            else:
                input_ids = self.input_ids[:num_tokens]
                inputs_embeds = None

            if self.uses_mrope:
                positions = self.mrope_positions[:, :num_tokens]
            else:
                positions = self.positions[:num_tokens]

            if get_pp_group().is_first_rank:
                intermediate_tensors = None
            else:
                if self.intermediate_tensors is None:
                    self.intermediate_tensors = (
                        self.model.make_empty_intermediate_tensors(
                            batch_size=num_tokens,
                            dtype=self.dtype,
                            device=self.device))
                intermediate_tensors = IntermediateTensors({
                    k: v[:num_tokens]
                    for k, v in self.intermediate_tensors.items()
                })
            has_lora = True if self.lora_config and self.compilation_config.cudagraph_specialize_lora else False
            # filter out the valid batch descriptor
            _ag_mode, batch_descriptor = \
                self.aclgraph_dispatcher.dispatch(num_tokens=num_tokens, uniform_decode=uniform_decode, has_lora=has_lora)
            if aclgraph_runtime_mode is not None:
                # we allow forcing NONE when the dispatcher disagrees to support
                # warm ups for aclgraph capture
                if aclgraph_runtime_mode != CUDAGraphMode.NONE and aclgraph_runtime_mode != _ag_mode:
                    raise ValueError(
                        f"Aclgraph runtime mode mismatch at dummy_run. "
                        f"Expected {_ag_mode}, but got {aclgraph_runtime_mode}."
                    )
            else:
                aclgraph_runtime_mode = _ag_mode

            # TODO(Mengqing): Set create_mixed_batch to False since it's only used in FI warmup
            # and not supported in ASCEND now. We could remove it in the future.
            attn_metadata = self._build_dummy_attn_metadata(
                False,
                num_reqs=num_reqs,
                num_tokens=num_tokens,
                max_query_len=max_query_len,
                aclgraph_runtime_mode=aclgraph_runtime_mode,
                force_attention=force_attention,
                num_scheduled_tokens=num_scheduled_tokens,
            )

            need_dummy_logits = (not self.in_profile_run
                                 and lmhead_tp_enable())
            max_num_reqs_across_dp = num_tokens if not with_prefill else max_num_reqs
            dummy_indices = torch.zeros(max_num_reqs_across_dp,
                                        dtype=torch.int32)

            def dummy_compute_logits(hidden_states):
                if not need_dummy_logits:
                    return None
                return self.model.compute_logits(hidden_states[dummy_indices])

            def dummy_drafter_compute_logits(hidden_states):
                if not need_dummy_logits or self.drafter is None:
                    return
                if hasattr(self.drafter, "model") and hasattr(
                        self.drafter.model, "compute_logits"):
                    return self.drafter.model.compute_logits(
                        hidden_states[dummy_indices])

            with set_ascend_forward_context(
                    attn_metadata,
                    self.vllm_config,
                    num_tokens=num_tokens,
                    num_tokens_across_dp=num_tokens_across_dp,
                    with_prefill=with_prefill,
                    in_profile_run=self.in_profile_run,
                    reserved_mc2_mask=self.reserved_mc2_mask,
                    moe_comm_type=moe_comm_type,
                    num_actual_tokens=0,
                    aclgraph_runtime_mode=aclgraph_runtime_mode,
                    batch_descriptor=batch_descriptor,
                    prefetch_stream=self.prefetch_stream,
                    model_instance=self.model,
                    weight_prefetch_method=self.weight_prefetch_method):
                hidden_states = self._generate_dummy_run_hidden_states(
                    with_prefill, is_torchair_compile, input_ids, positions,
                    attn_metadata, num_tokens, intermediate_tensors,
                    inputs_embeds)
                dummy_compute_logits(hidden_states)

            if self.drafter:
                self.drafter.dummy_run(
                    num_tokens=num_tokens,
                    with_prefill=with_prefill,
                    num_reqs=num_reqs,
                    num_tokens_across_dp=num_tokens_across_dp,
                    aclgraph_runtime_mode=aclgraph_runtime_mode,
                    batch_descriptor=batch_descriptor,
                    dummy_compute_logits=dummy_drafter_compute_logits)
            if self.in_profile_run and self.dynamic_eplb:
                self.model.clear_all_moe_loads()
            if not self.in_profile_run and self.dynamic_eplb:
                self.eplb_updator.take_update_info_from_eplb_process()
                self.eplb_updator.forward_end()
            return hidden_states

    @contextmanager
    def set_in_profile_run(self):
        self.in_profile_run = True
        try:
            yield
        finally:
            self.in_profile_run = False

    def profile_run(self) -> None:
        # Trigger compilation for general shape.
        with self.set_in_profile_run():
            hidden_states = self._dummy_run(
                self.max_num_tokens //
                self.pcp_size if self.pcp_size > 1 else self.max_num_tokens,
                with_prefill=True)
            # MC2 will consume additional NPU memory.
            # Therefore, we need to run the MC2 path once here to complete its initialization,
            # allowing vLLM to correctly estimate the maximum memory required.
            if self.max_num_tokens > self.mc2_tokens_capacity and \
                self._select_moe_comm_method(
                    self.mc2_tokens_capacity) == MoECommType.MC2:
                self._dummy_run(self.mc2_tokens_capacity, with_prefill=True)

        output = None
        if get_pp_group().is_last_rank:
            if self.is_pooling_model:
                output = self._dummy_pooler_run(hidden_states)
            else:
                # For profile, have maximum num_reqs and that collectively have
                # maximum num_tokens.
                min_tokens_per_req = self.max_num_tokens // self.max_num_reqs
                num_scheduled_tokens_list = [min_tokens_per_req
                                             ] * self.max_num_reqs
                num_scheduled_tokens_list[
                    -1] += self.max_num_tokens % self.max_num_reqs
                num_scheduled_tokens = np.array(num_scheduled_tokens_list,
                                                dtype=np.int32)
                logit_indices = np.cumsum(num_scheduled_tokens) - 1
                # TODO: need to rum a dummy sampler for generate task
                hidden_states = hidden_states[logit_indices]
                output = self.model.compute_logits(hidden_states)

        NPUPlatform.synchronize()
        del hidden_states, output
        self.encoder_cache.clear()
        gc.collect()

    def _dummy_pooler_run_task(
        self,
        hidden_states: torch.Tensor,
        task: PoolingTask,
    ) -> PoolerOutput:
        num_tokens = hidden_states.shape[0]
        max_num_reqs = self.scheduler_config.max_num_seqs
        num_reqs = min(num_tokens, max_num_reqs)
        min_tokens_per_req = num_tokens // num_reqs
        num_scheduled_tokens_list = [min_tokens_per_req] * num_reqs
        num_scheduled_tokens_list[-1] += num_tokens % num_reqs
        assert sum(num_scheduled_tokens_list) == num_tokens
        assert len(num_scheduled_tokens_list) == num_reqs

        req_num_tokens = num_tokens // num_reqs

        dummy_token_ids = torch.zeros((num_reqs, req_num_tokens),
                                      dtype=torch.int32,
                                      device=self.device)

        model = cast(VllmModelForPooling, self.get_model())
        dummy_pooling_params = PoolingParams(task=task)
        to_update = model.pooler.get_pooling_updates(task)
        to_update.apply(dummy_pooling_params)

        dummy_prompt_lens = torch.tensor(
            num_scheduled_tokens_list,
            device="cpu",
        )
        dummy_metadata = PoolingMetadata(
            prompt_lens=dummy_prompt_lens,
            prompt_token_ids=dummy_token_ids,
            pooling_params=[dummy_pooling_params] * num_reqs,
        )

        dummy_metadata.build_pooling_cursor(num_scheduled_tokens_list,
                                            device=hidden_states.device)

        try:
            return model.pooler(hidden_states=hidden_states,
                                pooling_metadata=dummy_metadata)
        except RuntimeError as e:
            if 'out of memory' in str(e):
                raise RuntimeError(
                    "CUDA out of memory occurred when warming up pooler "
                    f"({task=}) with {num_reqs} dummy requests. Please try "
                    "lowering `max_num_seqs` or `gpu_memory_utilization` when "
                    "initializing the engine.") from e
            else:
                raise e

    @torch.inference_mode()
    def _dummy_pooler_run(
        self,
        hidden_states: torch.Tensor,
    ) -> PoolerOutput:
        # Find the task that has the largest output for subsequent steps
        output_size = dict[PoolingTask, float]()
        for task in self.get_supported_pooling_tasks():
            # Run a full batch with each task to ensure none of them OOMs
            output = self._dummy_pooler_run_task(hidden_states, task)
            output_size[task] = sum(o.nbytes for o in output)
            del output  # Allow GC

        max_task = max(output_size.items(), key=lambda x: x[1])[0]
        return self._dummy_pooler_run_task(hidden_states, max_task)

    def eplb_warmup(self):
        if self.dynamic_eplb and not self.is_eplb_warmuped:
            self.is_eplb_warmuped = True
            self.eplb_adaptor = VllmEplbAdaptor(model=self.model)
            self.eplb_loader.set_adator(self.eplb_adaptor)
            self.eplb_updator.set_adaptor(self.eplb_adaptor)
            self.eplb_updator.warm_up_eplb()

    def load_model(self) -> None:
        logger.info("Starting to load model %s...", self.model_config.model)

        with DeviceMemoryProfiler() as m:  # noqa: SIM117
            self.model = get_model(vllm_config=self.vllm_config)
            if self.dynamic_eplb:
                model_register(self.model, self.model_config)
            if get_ascend_device_type() == AscendDeviceType._310P:
                from vllm.model_executor.layers.linear import (
                    MergedColumnParallelLinear, QKVParallelLinear,
                    RowParallelLinear)
                for module in self.model.modules():
                    if isinstance(module,
                                  (MergedColumnParallelLinear,
                                   QKVParallelLinear, RowParallelLinear)):
                        module.weight.data = self._convert_torch_format(
                            module.weight.data)
            if self.drafter:
                logger.info("Loading drafter model...")
                self.drafter.load_model(self.model)
                if self.drafter.name == SpecDcodeType.EAGLE3:
                    self.model.set_aux_hidden_state_layers(
                        self.model.get_eagle3_aux_hidden_state_layers())

            if self.lora_config:
                self.model = self.load_lora_model(self.model, self.vllm_config,
                                                  self.device)
        logger.info("Loading model weights took %.4f GB",
                    m.consumed_memory / float(2**30))

        # wrap the model with full graph wrapper if needed.
        if self.compilation_config.cudagraph_mode.has_full_cudagraphs():
            self.update_stream: torch.npu.Stream = torch.npu.Stream()
            set_graph_params(self.compilation_config.cudagraph_capture_sizes)
            self.model = ACLGraphWrapper(self.model,
                                         self.vllm_config,
                                         runtime_mode=CUDAGraphMode.FULL)

    def _convert_torch_format(self, tensor):
        if ACL_FORMAT == ACL_FORMAT_FRACTAL_NZ \
                and not is_enable_nz():
            return tensor
        tensor = torch_npu.npu_format_cast(tensor, ACL_FORMAT)
        return tensor

    def initialize_kv_cache(self, kv_cache_config: KVCacheConfig) -> None:
        """
        Initialize KV cache based on `kv_cache_config`.
        Args:
            kv_cache_config: Configuration for the KV cache, including the KV
            cache size of each layer
        """
        kv_cache_config = deepcopy(kv_cache_config)
        self.kv_cache_config = kv_cache_config
        self.may_add_encoder_only_layers_to_kv_cache_config()
        # NOTE(cmq): initialize_attn_backend must before using self.attn_groups
        self.initialize_attn_backend(kv_cache_config)
        self.use_hybrid_blocks = (len(self.attn_groups) > 1)
        # NOTE: Currently, we determine whether we need `num_accepted_tokens` through `MambaSpec`.
        self.need_accepted_tokens = any([
            isinstance(attn_group[0].kv_cache_spec, MambaSpec)
            for attn_group in self.attn_groups
        ])

        self.may_reinitialize_input_batch(kv_cache_config)
        kv_caches = self.initialize_kv_cache_tensors(kv_cache_config)

        if has_kv_transfer_group():
            get_kv_transfer_group().register_kv_caches(kv_caches)

    def _align_memory(self, tensor: torch.Tensor,
                      alignment: int) -> torch.Tensor:
        data_ptr = tensor.data_ptr()
        aligned_addr = (data_ptr + alignment - 1) // alignment * alignment
        offset = (aligned_addr - data_ptr) // tensor.element_size()
        return tensor[int(offset):]

    def initialize_kv_cache_tensors(
            self, kv_cache_config: KVCacheConfig) -> dict[str, torch.Tensor]:
        """
        Initialize the memory buffer for KV cache.

        Args:
            kv_cache_config: The KV cache config
        Returns:
            Dict[str, torch.Tensor]: A map between layer names to their
            corresponding memory buffer for KV cache.
        """
        # Initialize the memory buffer for KV cache
        kv_cache_raw_tensors = self._allocate_kv_cache_tensors(kv_cache_config)
        # Change the memory buffer to the desired shape
        kv_caches = self._reshape_kv_cache_tensors(kv_cache_config,
                                                   kv_cache_raw_tensors)

        bind_kv_cache(kv_caches,
                      self.compilation_config.static_forward_context,
                      self.kv_caches)
        return kv_caches

    def _allocate_kv_cache_tensors(
            self, kv_cache_config: KVCacheConfig) -> dict[str, torch.Tensor]:
        """
        Initializes the KV cache buffer with the correct size. The buffer needs
        to be reshaped to the desired shape before being used by the models.

        NOTE: To support prefill disaggregation, we need to split kvcache tensor into
        k_cahce and v cache, and the addr of both are aligned by 2M

        Args:
            kv_cache_config: The KV cache config
        Returns:
            dict[str, torch.Tensor]: A map between layer names to their
            corresponding memory buffer for KV cache.
            dict[str, tuple(torch.Tensor, torch.Tensor)] A map between layer names
            to their corresponding memory buffer for K cache and V cache.
         """
        # init kv cache tensors
        kv_cache_raw_tensors: dict[str, Union[torch.Tensor,
                                              Optional[torch.Tensor]]] = {}
        # llmdatadist need the addr of cache tensor be aligned with 2M
        alignment = 2 * 1024 * 1024
        for kv_cache_tensor in kv_cache_config.kv_cache_tensors:
            # TODO: REFACTOR ME to sharing hybrid cache
            for idx in range(len(kv_cache_tensor.shared_by)):
                layer_name = kv_cache_tensor.shared_by[idx]
                if "linear_attn" in layer_name and layer_name not in kv_cache_raw_tensors.keys(
                ):
                    # for mamba linear attention
                    if self.vllm_config.kv_transfer_config is None:
                        tensor = torch.zeros(kv_cache_tensor.size,
                                             dtype=torch.int8,
                                             device=self.device)
                    else:
                        cache_size_aligned = kv_cache_tensor.size + alignment
                        tensor = torch.zeros(cache_size_aligned,
                                             dtype=torch.int8,
                                             device=self.device)
                        tensor = self._align_memory(
                            tensor, alignment)[:kv_cache_tensor.size]

                    for layer_name_inner in kv_cache_tensor.shared_by:
                        # shared the kvcache between the self_attn specs in the same group
                        if "linear_attn" in layer_name_inner:
                            kv_cache_raw_tensors[layer_name_inner] = tensor
                elif "attn" in layer_name and layer_name not in kv_cache_raw_tensors.keys(
                ):
                    # NOTE: We need to init k cache tensor (nope cache tensor in mla) and
                    # v cache tensor (rope cache tensor in mla) separately to support llmdatadist,
                    # as it only support the 0-dim of kv_cache is `num_blocks`.
                    # For deepseek mla, we need to spilt cache tensor accrodding to the nope head dim
                    # and rope head dim.
                    if self.model_config.is_deepseek_mla:
                        head_size = self.model_config.hf_text_config.qk_rope_head_dim + \
                            self.model_config.hf_text_config.kv_lora_rank

                    dsa_k_cache_factor = None
                    dsa_k_cache_size = None
                    if not self.model_config.is_deepseek_mla:
                        # for non-mla model, use FullAttentionSpec
                        k_tensor_split_factor = 2
                        v_tensor_split_factor = 2
                    elif self.use_sparse:
                        # for deepseek v3.2, DSA use FullAttentionSpec
                        # FullAttentionSpec allocate 2 * mla page size bytes,
                        # and we use half of that for k cache in DSA
                        dsa_k_cache_factor = 2
                        k_tensor_split_factor = 2 * head_size / self.model_config.hf_text_config.kv_lora_rank
                        v_tensor_split_factor = 2 * head_size / self.model_config.hf_text_config.qk_rope_head_dim
                        dsa_k_cache_size = int(kv_cache_tensor.size //
                                               dsa_k_cache_factor)
                    else:
                        # for other deepseek models, use MLAAttentionSpec
                        k_tensor_split_factor = head_size / self.model_config.hf_text_config.kv_lora_rank
                        v_tensor_split_factor = head_size / self.model_config.hf_text_config.qk_rope_head_dim

                    k_tensor_size = int(kv_cache_tensor.size //
                                        k_tensor_split_factor)
                    v_tensor_size = int(kv_cache_tensor.size //
                                        v_tensor_split_factor)

                    # for other attentions, e.g., self_attn, sliding window attn
                    if self.vllm_config.kv_transfer_config is None:
                        k_tensor = torch.zeros(k_tensor_size,
                                               dtype=torch.int8,
                                               device=self.device)
                        v_tensor = torch.zeros(v_tensor_size,
                                               dtype=torch.int8,
                                               device=self.device)
                        #### k cache: for deepseek sparse attention
                        if dsa_k_cache_factor is not None:
                            dsa_k_cache_tensor = torch.zeros(
                                dsa_k_cache_size,
                                dtype=torch.int8,
                                device=self.device)
                    else:
                        k_tensor = torch.zeros(k_tensor_size + alignment,
                                               dtype=torch.int8,
                                               device=self.device)
                        v_tensor = torch.zeros(v_tensor_size + alignment,
                                               dtype=torch.int8,
                                               device=self.device)
                        k_tensor = self._align_memory(
                            k_tensor, alignment)[:k_tensor_size]
                        v_tensor = self._align_memory(
                            v_tensor, alignment)[:v_tensor_size]
                        #### k cache: for deepseek sparse attention
                        if dsa_k_cache_factor is not None and dsa_k_cache_size is not None:
                            dsa_k_cache_tensor = torch.zeros(
                                dsa_k_cache_size + alignment,
                                dtype=torch.int8,
                                device=self.device)
                            dsa_k_cache_tensor = self._align_memory(
                                dsa_k_cache_tensor,
                                alignment)[:dsa_k_cache_size]

                    for layer_name_inner in kv_cache_tensor.shared_by:
                        # shared the kvcache between the self_attn specs in the same group
                        if ("attn" in layer_name_inner
                                and "linear_attn" not in layer_name_inner):
                            kv_cache_raw_tensors[layer_name_inner] = (k_tensor, v_tensor) if \
                                not self.use_sparse else (k_tensor, v_tensor, dsa_k_cache_tensor)

        layer_names = set()
        for group in kv_cache_config.kv_cache_groups:
            for layer_name in group.layer_names:
                if layer_name in self.runner_only_attn_layers:
                    continue
                layer_names.add(layer_name)
        assert layer_names == set(kv_cache_raw_tensors.keys(
        )), "Some layers are not correctly initialized"

        return kv_cache_raw_tensors

    def _reshape_kv_cache_tensors(
        self,
        kv_cache_config: KVCacheConfig,
        kv_cache_raw_tensors: dict[str, torch.Tensor],
    ) -> dict[str, torch.Tensor]:
        """
        Reshape the KV cache tensors to the desired shape and dtype.

        Args:
            kv_cache_config: The KV cache config
            kv_cache_raw_tensors: The KV cache buffer of each layer, with
                correct size but uninitialized shape.
        Returns:
            Dict[str, torch.Tensor]: A map between layer names to their
            corresponding memory buffer for KV cache.
        """
        kv_caches: Dict[str, torch.Tensor] = {}
        for group in self._kv_cache_spec_attn_group_iterator():
            kv_cache_spec = group.kv_cache_spec
            attn_backend = group.backend
            for layer_name in group.layer_names:
                if layer_name in self.runner_only_attn_layers:
                    continue

                # TODO: remove this after the OOM issue is located and fixed, otherwise, some model may
                # encounter OOM issue
                if isinstance(kv_cache_spec, FullAttentionSpec):
                    raw_dsa_k_tensor = None
                    if self.use_sparse:
                        raw_k_tensor, raw_v_tensor, raw_dsa_k_tensor = kv_cache_raw_tensors[  # type: ignore
                            layer_name]
                        assert raw_dsa_k_tensor is not None
                        sum_page_size_bytes = raw_k_tensor.numel(
                        ) + raw_v_tensor.numel() + raw_dsa_k_tensor.numel()
                    else:
                        raw_k_tensor, raw_v_tensor = kv_cache_raw_tensors[  # type: ignore
                            layer_name]
                        sum_page_size_bytes = raw_k_tensor.numel(
                        ) + raw_v_tensor.numel()
                    assert raw_k_tensor is not None
                    assert raw_v_tensor is not None
                    assert sum_page_size_bytes % kv_cache_spec.page_size_bytes == 0
                    num_blocks = sum_page_size_bytes // kv_cache_spec.page_size_bytes

                    # `num_blocks` is the number of blocks the model runner can use.
                    # `kv_cache_config.num_blocks` is the number of blocks that
                    # KVCacheManager may allocate.
                    # Since different GPUs may have different number of layers and
                    # different memory capacities, `num_blocks` can be different on
                    # different GPUs, and `kv_cache_config.num_blocks` is set to
                    # the min of all `num_blocks`. Verify it here.
                    assert num_blocks >= kv_cache_config.num_blocks

                    if self.vllm_config.additional_config.get(
                            "kv_cache_dtype", None) == 'int8':
                        kv_cache_shape = attn_backend.get_bsh_kv_cache_shape(
                            num_blocks, kv_cache_spec.block_size,
                            kv_cache_spec.num_kv_heads,
                            kv_cache_spec.head_size)
                    elif hasattr(attn_backend, "get_supported_block_size"
                                 ) and self.use_hybrid_blocks:
                        block_size = attn_backend.get_supported_block_size()[0]

                        block_size_chunk = kv_cache_spec.block_size // block_size
                        kv_cache_shape = attn_backend.get_kv_cache_shape(
                            num_blocks * block_size_chunk, block_size,
                            kv_cache_spec.num_kv_heads,
                            kv_cache_spec.head_size)
                    else:
                        kv_cache_shape = self.attn_backend.get_kv_cache_shape(
                            num_blocks, kv_cache_spec.block_size,
                            kv_cache_spec.num_kv_heads,
                            kv_cache_spec.head_size)
                    dtype = kv_cache_spec.dtype
                    if not self.model_config.is_deepseek_mla:
                        k_shape = kv_cache_shape[1:]
                        v_shape = k_shape
                    else:
                        # k_cache: nope_cache    v_cache: rope_cache
                        mla_num_blocks, mla_block_size, num_kv_heads, _ = kv_cache_shape
                        k_shape = [
                            mla_num_blocks, mla_block_size, num_kv_heads,
                            self.model_config.hf_text_config.kv_lora_rank
                        ]
                        v_shape = [
                            mla_num_blocks, mla_block_size, num_kv_heads,
                            self.model_config.hf_text_config.qk_rope_head_dim
                        ]
                    k_cache = raw_k_tensor.view(dtype).view(k_shape)
                    k_cache = self._convert_torch_format(k_cache)
                    v_cache = raw_v_tensor.view(dtype).view(v_shape)
                    v_cache = self._convert_torch_format(v_cache)
                    if self.use_sparse and raw_dsa_k_tensor is not None:
                        dsa_k_cache_shape = (num_blocks,
                                             kv_cache_spec.block_size, 1, 128)
                        dsa_k_cache_size = (
                            num_blocks
                        ) * kv_cache_spec.block_size * 128 * dtype.itemsize
                        dsa_k_cache = raw_dsa_k_tensor[:dsa_k_cache_size].view(
                            dtype).view(dsa_k_cache_shape)
                        kv_caches[layer_name] = (k_cache, v_cache, dsa_k_cache)
                    else:
                        kv_caches[layer_name] = (k_cache, v_cache)
                elif isinstance(kv_cache_spec, MambaSpec):
                    raw_tensor = kv_cache_raw_tensors[layer_name]
                    assert raw_tensor is not None
                    assert raw_tensor.numel(
                    ) % kv_cache_spec.page_size_bytes == 0
                    num_blocks = raw_tensor.numel(
                    ) // kv_cache_spec.page_size_bytes

                    # `num_blocks` is the number of blocks the model runner can use.
                    # `kv_cache_config.num_blocks` is the number of blocks that
                    # KVCacheManager may allocate.
                    # Since different GPUs may have different number of layers and
                    # different memory capacities, `num_blocks` can be different on
                    # different GPUs, and `kv_cache_config.num_blocks` is set to
                    # the min of all `num_blocks`. Verify it here.
                    assert num_blocks >= kv_cache_config.num_blocks

                    state_tensors = []
                    storage_offset_bytes = 0
                    for (shape, dtype) in zip(kv_cache_spec.shapes,
                                              kv_cache_spec.dtypes):
                        dtype_size = get_dtype_size(dtype)
                        num_element_per_page = (
                            kv_cache_spec.page_size_bytes // dtype_size)
                        target_shape = (num_blocks, *shape)
                        stride = torch.empty(target_shape).stride()
                        target_stride = (num_element_per_page, *stride[1:])
                        assert storage_offset_bytes % dtype_size == 0
                        tensor = torch.as_strided(
                            raw_tensor.view(dtype),
                            size=target_shape,
                            stride=target_stride,
                            storage_offset=storage_offset_bytes // dtype_size,
                        )
                        state_tensors.append(tensor)
                        storage_offset_bytes += stride[0] * dtype_size
                    kv_caches[layer_name] = state_tensors
                else:
                    raise ValueError("Unknown KV cache spec type.")

        return kv_caches

    def may_reinitialize_input_batch(self,
                                     kv_cache_config: KVCacheConfig) -> None:
        """
        Re-initialize the input batch if the block sizes are different from
        `[self.cache_config.block_size]`. This usually happens when there
        are multiple KV cache groups.

        Args:
            kv_cache_config: The KV cache configuration.
        """
        block_sizes = [
            kv_cache_group.kv_cache_spec.block_size
            for kv_cache_group in kv_cache_config.kv_cache_groups
            if not isinstance(kv_cache_group.kv_cache_spec,
                              EncoderOnlyAttentionSpec)
        ]

        # Generate kernel_block_sizes that matches each block_size
        # For attention backends that support virtual block splitting,
        # use the supported block sizes from the backend
        # For other backends (like Mamba), use [0] (no splitting)
        kernel_block_sizes = []
        for kv_cache_group_id, kv_cache_group in enumerate(
                kv_cache_config.kv_cache_groups):

            if isinstance(kv_cache_group.kv_cache_spec,
                          EncoderOnlyAttentionSpec):
                continue
            elif isinstance(kv_cache_group.kv_cache_spec, AttentionSpec):
                # This is an attention backend that supports virtual
                # block splitting. Get the supported block sizes from
                # the backend.
                try:
                    attn_groups = self.attn_groups[kv_cache_group_id]
                except IndexError:
                    attn_groups = None
                if attn_groups and self.use_hybrid_blocks:
                    # Use the backend's supported block size list
                    backend = attn_groups[0].backend
                    supported_sizes = backend.get_supported_block_size()
                    # If no specific sizes supported, use cache config
                    # block_size
                    kernel_block_size_list = (supported_sizes
                                              if supported_sizes else
                                              [self.cache_config.block_size])
                else:
                    # Fallback to cache config block_size if no backend found
                    kernel_block_size_list = [self.cache_config.block_size]
                kernel_block_sizes.append(kernel_block_size_list)
            else:
                # This is likely Mamba or other non-attention cache,
                # no splitting.
                # NOTE: set kernel_block_sizes to 0 to disable slotmapping computation
                # of mamba block. In this case, BlockTable.block_size will never equal
                # to kernel_block_sizes[0]
                kernel_block_sizes.append([0])

        if block_sizes != [
                self.cache_config.block_size
        ] or kernel_block_sizes != [[self.cache_config.block_size]]:
            assert self.cache_config.cpu_offload_gb == 0, (
                "Cannot re-initialize the input batch when CPU weight "
                "offloading is enabled. See https://github.com/vllm-project/vllm/pull/18298 "  # noqa: E501
                "for more details.")
            self.input_batch = InputBatch(
                max_num_reqs=self.max_num_reqs,
                max_model_len=self.model_config.max_model_len,
                max_num_batched_tokens=self.max_num_tokens,
                device=self.device,
                pin_memory=self.pin_memory,
                vocab_size=self.model_config.get_vocab_size(),
                block_sizes=block_sizes,
                is_spec_decode=bool(self.vllm_config.speculative_config),
                logitsprocs=self.input_batch.logitsprocs,
                is_pooling_model=self.is_pooling_model,
                num_speculative_tokens=(
                    self.vllm_config.speculative_config.num_speculative_tokens
                    if self.vllm_config.speculative_config else 0),
                kernel_block_sizes=kernel_block_sizes,
            )

    def may_add_encoder_only_layers_to_kv_cache_config(self) -> None:
        """
        Add encoder-only layers to the KV cache config.
        """
        block_size = self.vllm_config.cache_config.block_size
        encoder_only_attn_specs: dict[AttentionSpec,
                                      list[str]] = defaultdict(list)
        attn_layers = get_layers_from_vllm_config(self.vllm_config, Attention)
        for layer_name, attn_module in attn_layers.items():
            if attn_module.attn_type == AttentionType.ENCODER_ONLY:
                attn_spec: AttentionSpec = EncoderOnlyAttentionSpec(
                    block_size=block_size,
                    num_kv_heads=attn_module.num_kv_heads,
                    head_size=attn_module.head_size,
                    dtype=self.kv_cache_dtype)
                encoder_only_attn_specs[attn_spec].append(layer_name)
                self.runner_only_attn_layers.add(layer_name)
        if len(encoder_only_attn_specs) > 0:
            assert len(
                encoder_only_attn_specs
            ) == 1, "Only support one encoder-only attention spec now"
            spec, layer_names = encoder_only_attn_specs.popitem()
            self.kv_cache_config.kv_cache_groups.append(
                KVCacheGroupSpec(layer_names=layer_names, kv_cache_spec=spec))

    def initialize_attn_backend(self, kv_cache_config: KVCacheConfig) -> None:
        """
        Initialize the attention backends and attention metadata builders.
        """
        assert len(self.attn_groups) == 0, \
            "Attention backends are already initialized"

        class AttentionGroupKey(NamedTuple):
            attn_backend: type[AttentionBackend]
            kv_cache_spec: KVCacheSpec

        def get_attn_backends_for_group(
            kv_cache_group_spec: KVCacheGroupSpec,
        ) -> dict[AttentionGroupKey, list[str]]:
            layers = get_layers_from_vllm_config(
                self.vllm_config, AttentionLayerBase,
                kv_cache_group_spec.layer_names)
            attn_backends = {}
            attn_backend_layers = defaultdict(list)
            # Dedupe based on full class name; this is a bit safer than
            # using the class itself as the key because when we create dynamic
            # attention backend subclasses (e.g. ChunkedLocalAttention) unless
            # they are cached correctly, there will be different objects per
            # layer.
            for layer_name in kv_cache_group_spec.layer_names:
                attn_backend = layers[layer_name].get_attn_backend()
                full_cls_name = attn_backend.full_cls_name()
                layer_kv_cache_spec = kv_cache_group_spec.kv_cache_spec
                if isinstance(layer_kv_cache_spec, UniformTypeKVCacheSpecs):
                    layer_kv_cache_spec = layer_kv_cache_spec.kv_cache_specs[
                        layer_name]
                key = (full_cls_name, layer_kv_cache_spec)
                attn_backends[key] = AttentionGroupKey(attn_backend,
                                                       layer_kv_cache_spec)
                attn_backend_layers[key].append(layer_name)
            return {
                attn_backends[k]: v
                for k, v in attn_backend_layers.items()
            }

        def create_attn_groups(attn_backends_map: dict[AttentionBackend,
                                                       list[str]],
                               kv_cache_group_id: int) -> list[AttentionGroup]:
            attn_groups: list[AttentionGroup] = []
            for (attn_backend,
                 kv_cache_spec), layer_names in attn_backends_map.items():
                attn_metadata_builders = []
                attn_metadata_builders.append(attn_backend.get_builder_cls()(
                    kv_cache_spec,
                    layer_names,
                    self.vllm_config,
                    self.device,
                ))
                attn_group = AttentionGroup(attn_backend, layer_names,
                                            kv_cache_spec, kv_cache_group_id,
                                            attn_metadata_builders)
                attn_groups.append(attn_group)
            return attn_groups

        for i, kv_cache_group_spec in enumerate(
                kv_cache_config.kv_cache_groups):
            attn_backends = get_attn_backends_for_group(  # type: ignore
                kv_cache_group_spec)
            self.attn_groups.append(create_attn_groups(attn_backends, i))

        # Calculate reorder batch threshold (if needed)
        self.calculate_reorder_batch_threshold()

    def _attn_group_iterator(self) -> Iterator[AttentionGroup]:
        return itertools.chain.from_iterable(self.attn_groups)

    def _kv_cache_spec_attn_group_iterator(self) -> Iterator[AttentionGroup]:
        if not self.kv_cache_config.kv_cache_groups:
            return
        for attn_groups in self.attn_groups:
            yield from attn_groups

    def calculate_reorder_batch_threshold(self) -> None:
        """
        Check that if any backends reorder batches; that the reordering
        is compatible (e.g., decode threshold is the same)
        """
        for group in self._attn_group_iterator():
            attn_metadata_builder_i = group.get_metadata_builder()
            if hasattr(attn_metadata_builder_i, "reorder_batch_threshold"):
                # check that if any backends reorder batches; that the reordering
                # is compatible (e.g., decode threshold is the same)
                reorder_batch_threshold_i = (
                    attn_metadata_builder_i.reorder_batch_threshold)
                if reorder_batch_threshold_i is not None:
                    if self.reorder_batch_threshold is not None:
                        if reorder_batch_threshold_i != \
                            self.reorder_batch_threshold:
                            raise ValueError(
                                f"Attention backend reorders decodes with "
                                f"threshold {reorder_batch_threshold_i} but other "
                                f"backend uses threshold "
                                f"{self.reorder_batch_threshold}")
                    else:
                        self.reorder_batch_threshold = reorder_batch_threshold_i

    def get_kv_cache_spec(self) -> dict[str, KVCacheSpec]:
        """
        Generates the KVCacheSpec by parsing the kv cache format from each
        Attention module in the static forward context.
        Returns:
            KVCacheSpec: A dictionary mapping layer names to their KV cache
            format. Layers that do not need KV cache are not included.
        """

        if has_ec_transfer() and get_ec_transfer().is_producer:
            return {}

        block_size = self.vllm_config.cache_config.block_size
        use_mla = self.vllm_config.model_config.use_mla
        kv_cache_spec: dict[str, KVCacheSpec] = {}
        attn_layers = get_layers_from_vllm_config(self.vllm_config,
                                                  AttentionLayerBase)
        for layer_name, attn_module in attn_layers.items():
            if isinstance(attn_module, Attention):
                if (kv_tgt_layer :=
                        attn_module.kv_sharing_target_layer_name) is not None:
                    # The layer doesn't need its own KV cache and will use that of
                    # the target layer. We skip creating a KVCacheSpec for it, so
                    # that KV cache management logic will act as this layer does
                    # not exist, and doesn't allocate KV cache for the layer. This
                    # enables the memory saving of cross-layer kv sharing, allowing
                    # a given amount of memory to accommodate longer context lengths
                    # or enable more requests to be processed simultaneously.
                    self.shared_kv_cache_layers[layer_name] = kv_tgt_layer
                    continue

                # TODO: Support other attention modules, e.g., cross-attention
                # TODO(lucas): move the attention specs into the model layers like
                # the attention backends
                if attn_module.attn_type == AttentionType.DECODER:
                    kv_cache_spec[layer_name] = FullAttentionSpec(
                        block_size=block_size,
                        num_kv_heads=attn_module.num_kv_heads,
                        head_size=attn_module.head_size,
                        dtype=self.kv_cache_dtype)
                elif attn_module.attn_type in (AttentionType.ENCODER,
                                               AttentionType.ENCODER_ONLY):
                    # encoder-only attention does not need KV cache.
                    continue
                elif attn_module.attn_type == AttentionType.ENCODER_DECODER:
                    raise NotImplementedError
                else:
                    raise ValueError(
                        f"Unknown attention type: {attn_module.attn_type}")

            elif isinstance(attn_module, MLAAttention):
                if use_mla and not self.use_sparse:
                    kv_cache_spec[layer_name] = MLAAttentionSpec(
                        block_size=block_size,
                        num_kv_heads=1,
                        head_size=attn_module.head_size,
                        dtype=self.kv_cache_dtype,
                        cache_dtype_str=self.cache_config.cache_dtype)
                else:
                    # TODO(cmq): This is a hack way to fix deepseek kvcache when
                    # using DSA. Fix the spec in vLLM is a finnal way.
                    kv_cache_spec[layer_name] = FullAttentionSpec(
                        block_size=block_size,
                        num_kv_heads=1,
                        head_size=attn_module.head_size,
                        dtype=self.kv_cache_dtype)

        mamba_layers = get_layers_from_vllm_config(self.vllm_config, MambaBase)
        if len(mamba_layers) > 0:
            if (self.vllm_config.speculative_config is not None
                    and self.vllm_config.model_config.hf_config.model_type
                    not in ["qwen3_next"]):
                raise NotImplementedError(
                    "Mamba with speculative decoding is not supported yet.")
            if self.vllm_config.cache_config.enable_prefix_caching:
                raise NotImplementedError(
                    "Prefix caching is not supported for Mamba yet.")
            max_model_len = self.vllm_config.model_config.max_model_len

            page_size_padded = (
                self.vllm_config.cache_config.mamba_page_size_padded)

            # Set block_size to max_model_len, so that mamba model will always
            # have only one block in the KV cache.
            for layer_name, mamba_module in mamba_layers.items():
                kv_cache_spec[layer_name] = MambaSpec(
                    shapes=mamba_module.get_state_shape(),
                    dtypes=mamba_module.get_state_dtype(),
                    block_size=max_model_len,
                    page_size_padded=page_size_padded,
                    mamba_type=mamba_module.mamba_type,
                    num_speculative_blocks=(
                        self.speculative_config.num_speculative_tokens
                        if self.speculative_config else 0),
                )

        return kv_cache_spec

    def initialize_aclgraph_capture(self) -> None:
        min_ag_support = AttentionCGSupport.ALWAYS
        min_ag_builder_name = None

        for attn_group in self._attn_group_iterator():
            builder = attn_group.get_metadata_builder()
            graph_support = None
            if hasattr(builder, 'aclgraph_support'):
                graph_support = builder.aclgraph_support.value
                builder_aclgraph = builder.aclgraph_support
            else:
                graph_support = builder._cudagraph_support.value
                builder_aclgraph = builder._cudagraph_support
            if graph_support < min_ag_support.value:
                min_ag_support = builder_aclgraph
                min_ag_builder_name = builder.__class__.__name__

        # This is an imitation of compilation_config.splitting_ops_contain_attention()
        splitting_ops_contain_attention = (
            self.compilation_config.splitting_ops is not None
            and all(op in self.compilation_config.splitting_ops for op in [
                "vllm.mla_forward",
            ]))

        # Flexible resolve the aclgraph mode
        aclgraph_mode = self.compilation_config.cudagraph_mode
        # check graph for mixed batch is supported
        if aclgraph_mode.mixed_mode() == CUDAGraphMode.FULL \
            and min_ag_support != AttentionCGSupport.ALWAYS:
            msg = (f"ACLGraphMode.{aclgraph_mode.name} is not supported "
                   f"with {min_ag_builder_name} backend (support: "
                   f"{min_ag_support})")
            if min_ag_support == AttentionCGSupport.NEVER:
                # if not supported any full graphs, just raise it.
                msg += "; please try cudagraph_mode=PIECEWISE, and "\
                    "make sure compilation level is piecewise"
                raise ValueError(msg)

            # attempt to resolve the full graph related mode
            if splitting_ops_contain_attention:
                msg += "; setting cudagraph_mode=FULL_AND_PIECEWISE"
                aclgraph_mode = self.compilation_config.cudagraph_mode = (
                    CUDAGraphMode.FULL_AND_PIECEWISE)
            else:
                msg += "; setting cudagraph_mode=FULL_DECODE_ONLY"
                aclgraph_mode = self.compilation_config.cudagraph_mode = (
                    CUDAGraphMode.FULL_DECODE_ONLY)
            logger.warning(msg)

        # double check that we can support full graph if they are requested
        # even after automatic downgrades
        if aclgraph_mode.has_full_cudagraphs() \
            and min_ag_support == AttentionCGSupport.NEVER:
            raise ValueError(f"CUDAGraphMode.{aclgraph_mode.name} is not "
                             f"supported with {min_ag_builder_name} backend ("
                             f"support:{min_ag_support}) "
                             "; please try cudagraph_mode=PIECEWISE, "
                             "and make sure compilation level is piecewise")

        if (aclgraph_mode.decode_mode() == CUDAGraphMode.FULL
                and aclgraph_mode.separate_routine()
                and self.uniform_decode_query_len > 1):
            self.compilation_config.adjust_cudagraph_sizes_for_spec_decode(
                self.uniform_decode_query_len,
                self.parallel_config.tensor_parallel_size)
            capture_sizes = self.compilation_config.cudagraph_capture_sizes
            self.aclgraph_batch_sizes = (capture_sizes
                                         if capture_sizes is not None else [])

        self.aclgraph_dispatcher.initialize_cudagraph_keys(
            self.compilation_config.cudagraph_mode,
            self.uniform_decode_query_len)

    def _capture_aclgraphs(self, compilation_cases: list[int],
                           aclgraph_runtime_mode: CUDAGraphMode,
                           uniform_decode: bool):
        assert aclgraph_runtime_mode != CUDAGraphMode.NONE and \
            aclgraph_runtime_mode in [CUDAGraphMode.FULL,
                                      CUDAGraphMode.PIECEWISE]

        # Only rank 0 should print progress bar during capture
        if is_global_first_rank():
            logger.info(
                "Starting to capture ACL graphs for cases: %s, "
                "mode: %s, uniform_decode: %s", compilation_cases,
                aclgraph_runtime_mode.name, uniform_decode)
            compilation_cases = tqdm(
                compilation_cases,
                disable=not self.load_config.use_tqdm_on_load,
                desc="Capturing ACL graphs ({}, {})".format(
                    "decode" if uniform_decode else "mixed prefill-decode",
                    aclgraph_runtime_mode.name))
        # We skip EPLB here since we don't want to record dummy metrics
        for num_tokens in compilation_cases:
            for _ in range(self.compilation_config.cudagraph_num_of_warmups):
                # Use CUDAGraphRuntimeStyle.NONE (default) for warmup.
                # But be careful, warm up with `NONE`is orthogonal to
                # if we want to warm up attention or not. This is
                # different from the case where `FULL` implies capture
                # attention while `PIECEWISE` implies no attention.
                force_attention = (aclgraph_runtime_mode == CUDAGraphMode.FULL)
                self._dummy_run(num_tokens,
                                aclgraph_runtime_mode=CUDAGraphMode.NONE,
                                force_attention=force_attention,
                                uniform_decode=uniform_decode)
            self._dummy_run(num_tokens,
                            aclgraph_runtime_mode=aclgraph_runtime_mode,
                            force_attention=force_attention,
                            uniform_decode=uniform_decode)

    def _capture_model(self):
        if not self.use_aclgraph:
            logger.warning(
                "Skipping ACL graph capture. To turn on ACL graph capture, "
                "ensure `aclraph_mode` was not manually set to `NONE`")
            return
        else:
            self.initialize_aclgraph_capture()

        set_cudagraph_capturing_enabled(True)
        # Trigger ACL graph capture for specific shapes.
        # Capture the large shapes first so that the smaller shapes
        # can reuse the memory pool allocated for the large shapes.
        with graph_capture(device=self.device):
            aclgraph_mode = self.compilation_config.cudagraph_mode
            if aclgraph_mode.mixed_mode() != CUDAGraphMode.NONE:
                aclgraph_runtime_mode = aclgraph_mode.mixed_mode()

                # make sure we capture the largest batch size first
                compilation_cases = list(reversed(self.aclgraph_batch_sizes))

                try:
                    self._capture_aclgraphs(
                        compilation_cases,
                        aclgraph_runtime_mode=aclgraph_runtime_mode,
                        uniform_decode=False)
                except Exception as e:
                    error_msg = str(e)
                    error_code = '0x7020023'
                    pattern = r'retCode=([^,\s\.]+)'
                    match = re.search(pattern, error_msg)
                    if match:
                        retCode = match.group(1)
                    # Determine whether the error message is caused by stream capture failure.
                    if match and retCode == error_code:
                        logger.error(
                            f"ACLgraph sizes capture fail: {type(e).__name__}:\n"
                            "ACLgraph has insufficient available streams to capture the configured number of sizes. "
                            "Please verify both the availability of adequate streams and the appropriateness of the configured size count.\n\n"
                            "Recommended solutions:\n"
                            "1. Manually configure the compilation_config parameter "
                            "with a reduced set of sizes: '{\"cudagraph_capture_sizes\":[size1, size2, size3, ...]}'.\n"
                            "2. Utilize ACLgraph's full graph mode as an alternative to the piece-wise approach.\n\n"
                            f"{str(e)}")
                    raise

            if aclgraph_mode.decode_mode() == CUDAGraphMode.FULL and \
                aclgraph_mode.separate_routine():
                max_num_tokens = self.scheduler_config.max_num_seqs * \
                        self.uniform_decode_query_len
                decode_cudagraph_batch_sizes = [
                    x for x in self.aclgraph_batch_sizes if x <= max_num_tokens
                    and x >= self.uniform_decode_query_len
                ]
                compilation_cases_decode = list(
                    reversed(decode_cudagraph_batch_sizes))
                self._capture_aclgraphs(
                    compilation_cases=compilation_cases_decode,
                    aclgraph_runtime_mode=CUDAGraphMode.FULL,
                    uniform_decode=True)

        # Disable aclgraph capturing globally, so any unexpected aclgraph
        # capturing will be detected and raise an error after here.
        # Note: We don't put it into graph_capture context manager because
        # we may doing lazy capturing in future that still allows capturing
        # after here.
        set_cudagraph_capturing_enabled(False)

    def capture_model(self) -> None:

        compilation_counter.num_gpu_runner_capture_triggers += 1

        start_time = time.perf_counter()
        start_free_npu_memory = torch.npu.mem_get_info()[0]

        self._capture_model()

        end_time = time.perf_counter()
        end_free_npu_memory = torch.npu.mem_get_info()[0]
        elapsed_time = end_time - start_time
        npu_graph_size = start_free_npu_memory - end_free_npu_memory
        # This usually takes 5~20 seconds.
        logger.info("Graph capturing finished in %.0f secs, took %.2f GiB",
                    elapsed_time, npu_graph_size / (1 << 30))

    def _get_prompt_logprobs_dict(
        self,
        hidden_states: torch.Tensor,
        scheduler_output: "SchedulerOutput",
    ) -> dict[str, Optional[LogprobsTensors]]:
        num_prompt_logprobs_dict = self.input_batch.num_prompt_logprobs
        if not num_prompt_logprobs_dict:
            return {}

        in_progress_dict = self.input_batch.in_progress_prompt_logprobs_cpu
        prompt_logprobs_dict: dict[str, Optional[LogprobsTensors]] = {}

        # Since prompt logprobs are a rare feature, prioritize simple,
        # maintainable loop over optimal performance.
        completed_prefill_reqs = []
        for req_id, num_prompt_logprobs in num_prompt_logprobs_dict.items():

            num_tokens = scheduler_output.num_scheduled_tokens[req_id]

            # Get metadata for this request.
            request = self.requests[req_id]
            if request.prompt_token_ids is None:
                # Prompt logprobs is incompatible with prompt embeddings
                continue
            num_prompt_tokens = len(request.prompt_token_ids)
            prompt_token_ids = torch.tensor(request.prompt_token_ids).to(
                self.device, non_blocking=True)

            # Set up target LogprobsTensors object.
            logprobs_tensors = in_progress_dict.get(req_id)
            if not logprobs_tensors:
                # Create empty logprobs CPU tensors for the entire prompt.
                # If chunked, we'll copy in slice by slice.
                logprobs_tensors = LogprobsTensors.empty_cpu(
                    num_prompt_tokens - 1, num_prompt_logprobs + 1)
                in_progress_dict[req_id] = logprobs_tensors

            # Determine number of logits to retrieve.
            start_idx = request.num_computed_tokens
            start_tok = start_idx + 1
            num_remaining_tokens = num_prompt_tokens - start_tok
            if num_tokens <= num_remaining_tokens:
                # This is a chunk, more tokens remain.
                # In the == case, there are no more prompt logprobs to produce
                # but we want to defer returning them to the next step where we
                # have new generated tokens to return.
                num_logits = num_tokens
            else:
                # This is the last chunk of prompt tokens to return.
                num_logits = num_remaining_tokens
                completed_prefill_reqs.append(req_id)
                prompt_logprobs_dict[req_id] = logprobs_tensors

            if num_logits <= 0:
                # This can happen for the final chunk if we prefilled exactly
                # (num_prompt_tokens - 1) tokens for this request in the prior
                # step. There are no more prompt logprobs to produce.
                continue

            # Get the logits corresponding to this req's prompt tokens.
            # If this is a partial request (i.e. chunked prefill),
            # then there is prompt logprob generated for each index.
            req_idx = self.input_batch.req_id_to_index[req_id]
            offset = self.query_start_loc_np[req_idx].item()
            prompt_hidden_states = hidden_states[offset:offset + num_logits]
            logits = self.model.compute_logits(prompt_hidden_states)

            # Get the "target" tokens for each index. For prompt at index i,
            # the token at prompt index i+1 is the "sampled" token we want
            # to gather the logprob for.
            tgt_token_ids = prompt_token_ids[start_tok:start_tok + num_logits]

            # Compute prompt logprobs.
            logprobs = self.sampler.compute_logprobs(logits)
            token_ids, logprobs, ranks = self.sampler.gather_logprobs(
                logprobs, num_prompt_logprobs, tgt_token_ids)

            # Transfer NPU->CPU async.
            chunk_slice = slice(start_idx, start_idx + num_logits)
            logprobs_tensors.logprob_token_ids[chunk_slice].copy_(
                token_ids, non_blocking=True)
            logprobs_tensors.logprobs[chunk_slice].copy_(logprobs,
                                                         non_blocking=True)
            logprobs_tensors.selected_token_ranks[chunk_slice].copy_(
                ranks, non_blocking=True)

        # Remove requests that have completed prefill from the batch
        # num_prompt_logprobs_dict.
        for req_id in completed_prefill_reqs:
            del num_prompt_logprobs_dict[req_id]
            del in_progress_dict[req_id]

        # Must synchronize the non-blocking NPU->CPU transfers.
        if prompt_logprobs_dict:
            torch.npu.synchronize()

        return prompt_logprobs_dict

    def get_supported_pooling_tasks(self):
        model = self.get_model()
        if not is_pooling_model(model):
            return []

        return list(model.pooler.get_supported_tasks())

    def _build_drafter_prepare_inputs_torchair_param(self):
        return False

    def _update_tokens_for_pcp(self, tokens):
        num_reqs = self.input_batch.num_reqs
        self.num_pcp_pads = self.num_pcp_pads[:num_reqs]
        tokens = np.array(tokens, dtype=np.int32)
        num_decode_reqs = sum(
            self.input_batch.num_computed_tokens_cpu[:num_reqs] >=
            self.input_batch.num_prompt_tokens[:num_reqs])
        num_decode_tokens = sum(tokens[:num_decode_reqs])
        num_padded_scheduled_tokens = np.ceil(
            tokens /
            (2 * self.pcp_size)).astype(np.int32) * (2 * self.pcp_size)
        num_padded_scheduled_tokens[:num_decode_reqs] = (
            tokens[:num_decode_reqs] * self.pcp_size)
        self.num_pcp_pads = num_padded_scheduled_tokens - tokens
        cu_padded_tokens, pcp_padded_arange = \
            self._get_cumsum_and_arange(num_padded_scheduled_tokens)
        unpad_mask = torch.from_numpy(
            pcp_padded_arange < np.repeat(tokens, num_padded_scheduled_tokens))
        unpad_mask_decode = unpad_mask[:num_decode_tokens * self.pcp_size]
        unpad_mask_decode = unpad_mask_decode.reshape([-1, self.pcp_size])
        unpad_mask_decode[:, 0] = True
        unpad_mask_decode[:, 1:] = False

        pcp_tokens = num_padded_scheduled_tokens // self.pcp_size
        pcp_chunk_sizes = (pcp_tokens // 2).clip(min=1)
        pcp_chunk_sizes[:num_decode_reqs] = pcp_tokens[:num_decode_reqs]
        _, pcp_arange = self._get_cumsum_and_arange(pcp_tokens)
        _, pcp_chunk_arange = self._get_cumsum_and_arange(pcp_chunk_sizes)
        pcp_head_chunk_mask = pcp_arange < np.repeat(pcp_chunk_sizes,
                                                     pcp_tokens)

        def get_current_rank_positions(cu_tokens, rank):
            positions_start_loc = np.zeros_like(cu_tokens)
            positions_start_loc[1:] = cu_tokens[:-1]
            positions = np.zeros(len(pcp_head_chunk_mask), dtype=np.int32)
            head_start_loc = positions_start_loc + rank * pcp_chunk_sizes
            tail_start_loc = positions_start_loc + \
                (2 * self.pcp_size - rank - 1) * pcp_chunk_sizes
            positions[pcp_head_chunk_mask] = pcp_chunk_arange + \
                np.repeat(head_start_loc, pcp_chunk_sizes)
            # Decode reqs do not have tail chunks.
            positions[~pcp_head_chunk_mask] = \
                pcp_chunk_arange[num_decode_tokens:] + \
                np.repeat(tail_start_loc, pcp_chunk_sizes)[num_decode_tokens:]
            return positions

        positions = get_current_rank_positions(
            np.zeros(num_reqs, dtype=np.int32), self.pcp_rank)
        # Decode tokens are duplicate and their positions always be 0.
        if num_decode_reqs > 0:
            positions[:num_decode_tokens] = self._get_cumsum_and_arange(
                tokens[:num_decode_reqs])[1]

        all_positions = [
            get_current_rank_positions(cu_padded_tokens, rank_i)
            for rank_i in range(self.pcp_size)
        ]
        all_positions_tensor = torch.from_numpy(np.concatenate(all_positions))
        self.pcp_allgather_restore_idx[:all_positions_tensor.shape[0]].copy_(
            all_positions_tensor.float().argsort().long(), non_blocking=True)
        return pcp_tokens, positions, unpad_mask

    def _get_cp_local_seq_lens(
        self,
        seq_lens: torch.Tensor,
        pcp_world_size: int = 1,
        dcp_world_size: int = 1,
        cp_kv_cache_interleave_size: int = 1,
    ) -> torch.Tensor:
        """While using pcp or dcp, kv_cache size stored on each rank may be different,
        use this function to calculate split decode seq_lens of each (p/d)cp rank.
        """
        num_requests = seq_lens.size(0)
        total_world_size = pcp_world_size * dcp_world_size
        seq_lens_tiled = seq_lens.unsqueeze(-1).repeat(1, total_world_size)
        rank_offsets = (torch.arange(total_world_size,
                                     dtype=torch.int32).unsqueeze(0).repeat(
                                         num_requests, 1))
        base = (seq_lens_tiled // cp_kv_cache_interleave_size //
                total_world_size * cp_kv_cache_interleave_size)
        remainder = seq_lens_tiled - base * total_world_size
        remainder = torch.clip(
            remainder - rank_offsets * cp_kv_cache_interleave_size,
            0,
            cp_kv_cache_interleave_size,
        )
        dcp_local_seq_lens = (base + remainder).reshape(
            [-1, pcp_world_size, dcp_world_size])
        return dcp_local_seq_lens

    def _generate_pcp_metadata(self, total_num_scheduled_tokens):
        # In dummy run num_reqs == 0, update it from seq_lens
        num_reqs = self.input_batch.num_reqs or self.query_lens.size(0)
        num_decodes = sum(self.input_batch.num_computed_tokens_cpu[:num_reqs]
                          >= self.input_batch.num_prompt_tokens[:num_reqs])
        num_actual_tokens_pcp_padded = total_num_scheduled_tokens * self.pcp_size
        self.num_actual_tokens_pcp_padded = num_actual_tokens_pcp_padded
        long_seq_metadata = None
        if self.pcp_size * self.dcp_size > 1:
            decode_context_lens = self.input_batch.num_tokens[:num_decodes]
            prefill_context_lens = self.input_batch.num_computed_tokens_cpu[
                num_decodes:num_reqs]
            context_lens = np.concatenate(
                [decode_context_lens, prefill_context_lens])
            num_computed_tokens_of_pcp_dcp = torch.zeros(
                [
                    num_reqs * self.decode_threshold, self.pcp_size,
                    self.dcp_size
                ],
                dtype=torch.int32,
            )
            # For pcp + spec decode, we flatten seq_lens
            # to avoid irregular spec_attn_mask shape
            for decode_idx in range(self.decode_threshold):
                num_computed_tokens_of_pcp_dcp[
                    self.decode_threshold - 1 - decode_idx::self.decode_threshold] = \
                    self._get_cp_local_seq_lens(
                        torch.tensor(context_lens),
                        self.pcp_size,
                        self.dcp_size,
                        self.parallel_config.cp_kv_cache_interleave_size,
                    )
            long_seq_metadata = AscendPrefillContextParallelMetadata(
                num_actual_tokens_pcp_padded=num_actual_tokens_pcp_padded,
                num_computed_tokens_of_pcp_dcp=num_computed_tokens_of_pcp_dcp.
                numpy())
            if self.pcp_size > 1:
                q_head_idx, q_tail_idx = [], []
                kv_with_q_head_nomask_idx, kv_with_q_head_mask_idx = [], []
                kv_with_q_tail_nomask_idx, kv_with_q_tail_mask_idx = [], []
                chunk_seqlens = []
                kv_with_q_head_nomask_seqlens, kv_with_q_tail_nomask_seqlens = [], []
                q_req_offset = 0
                kv_req_offset = 0
                q_head_chunk_id = self.pcp_rank
                q_tail_chunk_id = self.pcp_size * 2 - 1 - self.pcp_rank
                for i, seq_len in enumerate(self.query_lens):
                    if i < num_decodes:
                        continue
                    chunk_len = seq_len // 2
                    chunk_seqlens.append(chunk_len)
                    q_head_idx.extend(
                        list(range(q_req_offset, q_req_offset + chunk_len)))
                    kv_with_q_head_nomask_idx.extend(
                        list(
                            range(kv_req_offset, kv_req_offset +
                                  chunk_len * q_head_chunk_id)))
                    kv_with_q_head_mask_idx.extend(
                        list(
                            range(
                                kv_req_offset + chunk_len * q_head_chunk_id,
                                kv_req_offset + chunk_len *
                                (q_head_chunk_id + 1))))
                    kv_with_q_head_nomask_seqlens.append(chunk_len *
                                                         q_head_chunk_id)

                    q_tail_idx.extend(
                        list(
                            range(q_req_offset + chunk_len,
                                  q_req_offset + chunk_len * 2)))
                    kv_with_q_tail_nomask_idx.extend(
                        list(
                            range(kv_req_offset, kv_req_offset +
                                  chunk_len * q_tail_chunk_id)))
                    kv_with_q_tail_mask_idx.extend(
                        list(
                            range(
                                kv_req_offset + chunk_len * q_tail_chunk_id,
                                kv_req_offset + chunk_len *
                                (q_tail_chunk_id + 1))))
                    kv_with_q_tail_nomask_seqlens.append(chunk_len *
                                                         q_tail_chunk_id)

                    q_req_offset += seq_len
                    kv_req_offset += seq_len * self.pcp_size

                # Convert lists to tensors and move to device
                def _list_to_tensor(lst, device, dtype=torch.int32):
                    tensor_npu = torch.zeros(len(lst),
                                             dtype=dtype,
                                             device=device)
                    tensor_npu.copy_(torch.tensor(lst, dtype=dtype),
                                     non_blocking=True)
                    return tensor_npu

                q_head_idx_tensor = _list_to_tensor(q_head_idx, self.device)
                q_tail_idx_tensor = _list_to_tensor(q_tail_idx, self.device)
                self.q_head_idx_tensor = q_head_idx_tensor
                self.q_tail_idx_tensor = q_tail_idx_tensor

                q_full_idx = torch.cat([q_head_idx_tensor, q_tail_idx_tensor])
                q_full_idx = q_full_idx.to(torch.float32).argsort().to(
                    torch.int32)
                self.q_full_idx = q_full_idx

                self.kv_idx_names = {
                    'kv_with_q_head_nomask_idx_tensor':
                    kv_with_q_head_nomask_idx,
                    'kv_with_q_head_mask_idx_tensor': kv_with_q_head_mask_idx,
                    'kv_with_q_tail_nomask_idx_tensor':
                    kv_with_q_tail_nomask_idx,
                    'kv_with_q_tail_mask_idx_tensor': kv_with_q_tail_mask_idx
                }
                for key, value in self.kv_idx_names.items():
                    tensor_npu = _list_to_tensor(value, self.device)
                    self.kv_idx_names[key] = tensor_npu

                attn_mask_seqlens = torch.tensor(
                    [chunk_seqlens, chunk_seqlens], dtype=torch.int32)
                head_attn_nomask_seqlens = torch.tensor(
                    [chunk_seqlens, kv_with_q_head_nomask_seqlens],
                    dtype=torch.int32)
                tail_attn_nomask_seqlens = torch.tensor(
                    [chunk_seqlens, kv_with_q_tail_nomask_seqlens],
                    dtype=torch.int32)
                if self.vllm_config.model_config.use_mla:
                    pcp_prefill_mask = torch.triu(
                        torch.ones(512,
                                   512,
                                   device=self.device,
                                   dtype=self.dtype), 1)
                else:
                    pcp_prefill_mask = torch.triu(
                        torch.full((2048, 2048),
                                   True,
                                   device=self.device,
                                   dtype=torch.bool), 1)

                self.extra_long_seq_kwargs = {
                    'attn_mask_seqlens': attn_mask_seqlens,
                    'head_attn_nomask_seqlens': head_attn_nomask_seqlens,
                    'tail_attn_nomask_seqlens': tail_attn_nomask_seqlens,
                    'pcp_prefill_mask': pcp_prefill_mask
                }
                long_seq_metadata.pcp_allgather_restore_idx = self.pcp_allgather_restore_idx[:
                                                                                             num_actual_tokens_pcp_padded]
                long_seq_metadata.cp_kv_recover_idx_for_chunk = self.cp_kv_recover_idx_for_chunk
                long_seq_metadata.q_head_idx_tensor = self.q_head_idx_tensor
                long_seq_metadata.q_tail_idx_tensor = self.q_tail_idx_tensor
                long_seq_metadata.q_full_idx = self.q_full_idx
                long_seq_metadata.kv_with_q_head_nomask_idx_tensor = self.kv_idx_names[
                    'kv_with_q_head_nomask_idx_tensor']
                long_seq_metadata.kv_with_q_head_mask_idx_tensor = self.kv_idx_names[
                    'kv_with_q_head_mask_idx_tensor']
                long_seq_metadata.kv_with_q_tail_nomask_idx_tensor = self.kv_idx_names[
                    'kv_with_q_tail_nomask_idx_tensor']
                long_seq_metadata.kv_with_q_tail_mask_idx_tensor = self.kv_idx_names[
                    'kv_with_q_tail_mask_idx_tensor']
                long_seq_metadata.attn_mask_seqlens = self.extra_long_seq_kwargs[
                    'attn_mask_seqlens']
                long_seq_metadata.head_attn_nomask_seqlens = self.extra_long_seq_kwargs[
                    'head_attn_nomask_seqlens']
                long_seq_metadata.tail_attn_nomask_seqlens = self.extra_long_seq_kwargs[
                    'tail_attn_nomask_seqlens']
                long_seq_metadata.pcp_prefill_mask = self.extra_long_seq_kwargs[
                    'pcp_prefill_mask']
            self.long_seq_metadata = long_seq_metadata
        return long_seq_metadata

    def _generate_pcp_mtp_input(
        self,
        num_reqs: int,
        total_num_scheduled_tokens: int,
        num_scheduled_tokens: dict[str, int],
    ):
        """
        While pcp > 1, model inputs (input_ids, position, etc.) are split across pcp group,
        but mtp need to shift original input_ids before pcp splitting,
        so we record original input_ids here.
        """
        total_num_scheduled_tokens_pcp_full = total_num_scheduled_tokens
        num_scheduled_tokens_pcp_full = np.empty(num_reqs, dtype=np.int32)
        for i, req_id in enumerate(self.input_batch.req_ids):
            num_scheduled_tokens_pcp_full[i] = num_scheduled_tokens[req_id]
        req_indices_pcp_full = np.repeat(self.arange_np[:num_reqs],
                                         num_scheduled_tokens_pcp_full)
        cu_num_tokens_pcp_full = np.cumsum(num_scheduled_tokens_pcp_full)
        self.query_start_loc_pcp_full_np[0] = 0
        self.query_start_loc_pcp_full_np[1:num_reqs +
                                         1] = cu_num_tokens_pcp_full
        self.query_start_loc_pcp_full_np[num_reqs + 1:].fill(-1)
        cumsums_offsets_pcp_full = np.repeat(
            cu_num_tokens_pcp_full - num_scheduled_tokens_pcp_full,
            num_scheduled_tokens_pcp_full)
        arange_pcp_full = self.arange_np[:
                                         total_num_scheduled_tokens_pcp_full] - cumsums_offsets_pcp_full
        positions_pcp_full_np = self.positions_pcp_full_np[:
                                                           total_num_scheduled_tokens_pcp_full]
        np.add(self.input_batch.num_computed_tokens_cpu[req_indices_pcp_full],
               arange_pcp_full,
               out=positions_pcp_full_np)
        token_indices_pcp_full = (
            positions_pcp_full_np +
            req_indices_pcp_full * self.input_batch.token_ids_cpu.shape[1])
        torch.index_select(
            self.input_batch.token_ids_cpu_tensor.flatten(),
            0,
            torch.from_numpy(token_indices_pcp_full),
            out=self.
            input_ids_pcp_full_cpu[:total_num_scheduled_tokens_pcp_full])
        self.query_start_loc_pcp_full[:num_reqs + 1].copy_(
            self.query_start_loc_pcp_full_cpu[:num_reqs + 1],
            non_blocking=True,
        )
        self.input_ids_pcp_full[:total_num_scheduled_tokens_pcp_full].copy_(
            self.input_ids_pcp_full_cpu[:total_num_scheduled_tokens_pcp_full],
            non_blocking=True,
        )

    def _to_list(self, sampled_token_ids: torch.Tensor) -> list[list[int]]:
        # This is a short term mitigation for issue mentioned in
        # https://github.com/vllm-project/vllm/issues/22754.
        # `tolist` would trigger a npu wise stream sync, which
        # would block other copy ops from other npu streams.
        # A npu event sync would avoid such a situation. Since
        # this is in the critical path of every single model
        # forward loop, this has caused perf issue for a disagg
        # setup.
        pinned = self.sampled_token_ids_pinned_cpu[:sampled_token_ids.shape[0]]
        pinned.copy_(sampled_token_ids, non_blocking=True)
        self.transfer_event.record()
        self.transfer_event.synchronize()
        return pinned.tolist()<|MERGE_RESOLUTION|>--- conflicted
+++ resolved
@@ -289,17 +289,10 @@
         self.scheduler_config = vllm_config.scheduler_config
         self.speculative_config = vllm_config.speculative_config
         self.block_size = vllm_config.cache_config.block_size
-<<<<<<< HEAD
         self.max_num_blocks_per_req = cdiv(self.model_config.max_model_len,
                                            self.block_size)
         self.max_model_len = self.model_config.max_model_len
         self.max_num_tokens = self.scheduler_config.max_num_batched_tokens
-        decode_max_num_seqs = getattr(self.scheduler_config,
-                                      'decode_max_num_seqs', 0)
-        self.max_num_reqs = max(self.scheduler_config.max_num_seqs,
-                                decode_max_num_seqs)
-=======
->>>>>>> 2be0fe26
         self.dp_size = vllm_config.parallel_config.data_parallel_size
         self.dp_rank = vllm_config.parallel_config.data_parallel_rank
         self.dcp_size = get_dcp_group().world_size
@@ -2639,13 +2632,8 @@
                 # Get the valid generated tokens.
                 max_gen_len = sampled_token_ids.shape[-1]
                 if max_gen_len == 1:
-<<<<<<< HEAD
                     # No spec decode tokens.
                     valid_sampled_token_ids = self._to_list(sampled_token_ids)
-=======
-                    # No spec decode tokens. It's a tensor.
-                    valid_sampled_token_ids = sampled_token_ids.tolist()
->>>>>>> 2be0fe26
                 else:
                     # Includes spec decode tokens. It's a numpy array
                     valid_sampled_token_ids, _ = self.rejection_sampler.parse_output(
