--- conflicted
+++ resolved
@@ -2209,8 +2209,7 @@
     def eplb_warmup(self):
         if self.dynamic_eplb and not self.is_eplb_warmuped:
             self.is_eplb_warmuped = True
-            self.eplb_adaptor = EplbAdaptorFactory.get_eplb_adapator(
-                vllm_config=self.vllm_config)(self.model)
+            self.eplb_adaptor = self.eplb_adaptor_cls(self.model)
             self.eplb_loader.set_adator(self.eplb_adaptor)
             self.eplb_updator.set_adaptor(self.eplb_adaptor)
             self.eplb_updator.warm_up_eplb()
@@ -2221,21 +2220,10 @@
         with DeviceMemoryProfiler() as m:  # noqa: SIM117
             self.model = get_model(vllm_config=self.vllm_config)
             if self.dynamic_eplb:
-<<<<<<< HEAD
-                VllmEplbAdaptor.model_register(self.model)
-            if get_ascend_device_type() == AscendDeviceType._310P:
-                from vllm.model_executor.layers.linear import (
-                    MergedColumnParallelLinear, QKVParallelLinear,
-                    RowParallelLinear)
-                for module in self.model.modules():
-                    if isinstance(module,
-                                  (MergedColumnParallelLinear,
-                                   QKVParallelLinear, RowParallelLinear)):
-                        module.weight.data = self._convert_torch_format(
-                            module.weight.data)
-=======
-                model_register(self.model, self.model_config)
->>>>>>> 17f2eead
+                self.eplb_adaptor_cls = EplbAdaptorFactory.get_eplb_adapator(
+                    vllm_config=self.vllm_config
+                )
+                self.eplb_adaptor_cls.model_register(self.model, self.model_config)
             if self.drafter:
                 logger.info("Loading drafter model...")
                 self.drafter.load_model(self.model)
