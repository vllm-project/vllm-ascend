--- conflicted
+++ resolved
@@ -1804,7 +1804,6 @@
                     update_mla_attn_params(self.update_stream, forward_context,
                                            maybe_padded_num_tokens, self.speculative_config)
             else:
-<<<<<<< HEAD
                 if self.pcp_size * self.dcp_size > 1:
                     update_attn_dcp_pcp_params(self.update_stream,
                                                forward_context,
@@ -1812,11 +1811,9 @@
                 else:
                     update_attn_params(self.update_stream, forward_context,
                                        maybe_padded_num_tokens)
-=======
                 update_attn_params(self.update_stream, forward_context,
                                    maybe_padded_num_tokens,
                                    self.vllm_config.kv_transfer_config)
->>>>>>> ceadc278
 
         if get_forward_context().sp_enabled:
             hidden_states = tensor_model_parallel_all_gather(hidden_states, 0)
@@ -2628,7 +2625,6 @@
             not forward_context.capturing:
             if self.vllm_config.model_config.use_mla:
                 # FIXME: Try using `auto_dispatch_capture=True`
-<<<<<<< HEAD
                 if self.pcp_size * self.dcp_size > 1:
                     # FIXME: Try using `auto_dispatch_capture=True`
                     update_mla_attn_dcp_pcp_params(self.update_stream,
@@ -2645,14 +2641,12 @@
                 else:
                     update_attn_params(self.update_stream, forward_context,
                                        num_tokens)
-=======
                 update_mla_attn_params(self.update_stream, forward_context,
                                        num_tokens, self.speculative_config)
             else:
                 update_attn_params(self.update_stream, forward_context,
                                    num_tokens,
                                    self.vllm_config.kv_transfer_config)
->>>>>>> ceadc278
 
         if self.drafter and self.drafter.name == SpecDcodeType.EAGLE3:
             hidden_states, _ = hidden_states
