--- conflicted
+++ resolved
@@ -4465,18 +4465,7 @@
             self.input_ids_pcp_full_cpu[:total_num_scheduled_tokens_pcp_full],
             non_blocking=True,
         )
-
-<<<<<<< HEAD
-    def update_config(self, overrides: dict[str, Any]) -> None:
-        allowed_config_names = {"load_config", "model_config"}
-        for config_name, config_overrides in overrides.items():
-            assert config_name in allowed_config_names, \
-                f"Config `{config_name}` not supported. " \
-                f"Allowed configs: {allowed_config_names}"
-            config = getattr(self, config_name)
-            new_config = update_config(config, config_overrides)
-            setattr(self, config_name, new_config)
-=======
+          
     def _to_list(self, sampled_token_ids: torch.Tensor) -> list[np.ndarray]:
         # This is a short term mitigation for issue mentioned in
         # https://github.com/vllm-project/vllm/issues/22754.
@@ -4491,4 +4480,14 @@
         self.transfer_event.record()
         self.transfer_event.synchronize()
         return [row for row in pinned.numpy()]
->>>>>>> 136ea9ff
+      
+                
+    def update_config(self, overrides: dict[str, Any]) -> None:
+        allowed_config_names = {"load_config", "model_config"}
+        for config_name, config_overrides in overrides.items():
+            assert config_name in allowed_config_names, \
+                f"Config `{config_name}` not supported. " \
+                f"Allowed configs: {allowed_config_names}"
+            config = getattr(self, config_name)
+            new_config = update_config(config, config_overrides)
+            setattr(self, config_name, new_config)  