#
# Copyright (c) 2025 Huawei Technologies Co., Ltd. All Rights Reserved.
# Copyright 2023 The vLLM team.
#
# Licensed under the Apache License, Version 2.0 (the "License");
# you may not use this file except in compliance with the License.
# You may obtain a copy of the License at
#
#     http://www.apache.org/licenses/LICENSE-2.0
#
# Unless required by applicable law or agreed to in writing, software
# distributed under the License is distributed on an "AS IS" BASIS,
# WITHOUT WARRANTIES OR CONDITIONS OF ANY KIND, either express or implied.
# See the License for the specific language governing permissions and
# limitations under the License.
# This file is a part of the vllm-ascend project.
# Adapted from vllm-project/vllm/vllm/worker/gpu_model_runner.py
#

import copy
import gc
import itertools
import math
import time
from collections import defaultdict
from collections.abc import Iterator
from contextlib import contextmanager, nullcontext
from copy import deepcopy
from dataclasses import dataclass
from multiprocessing import Manager
from typing import (TYPE_CHECKING, Any, Dict, List, NamedTuple, Optional,
                    Union, cast)

import numpy as np
import numpy.typing as npt
import regex as re
import torch
import torch._dynamo.cache_size
import torch.distributed as dist
import torch.nn as nn
from tqdm import tqdm  # type: ignore
from vllm.attention.backends.abstract import AttentionBackend, AttentionType
from vllm.attention.layer import Attention, MLAAttention
from vllm.attention.selector import get_attn_backend
from vllm.compilation.counter import compilation_counter
from vllm.compilation.monitor import set_cudagraph_capturing_enabled
from vllm.config import (CompilationMode, CUDAGraphMode, VllmConfig,
                         get_layers_from_vllm_config)
from vllm.distributed import tensor_model_parallel_all_gather
from vllm.distributed.ec_transfer import get_ec_transfer, has_ec_transfer
from vllm.distributed.kv_transfer import (get_kv_transfer_group,
                                          has_kv_transfer_group)
from vllm.distributed.kv_transfer.kv_connector.v1 import KVConnectorBase_V1
from vllm.distributed.parallel_state import (get_dcp_group, get_dp_group,
                                             get_pcp_group, get_pp_group,
                                             get_tp_group,
                                             is_global_first_rank)
from vllm.forward_context import get_forward_context
from vllm.logger import logger
from vllm.model_executor.layers.attention_layer_base import AttentionLayerBase
from vllm.model_executor.layers.mamba.abstract import MambaBase
from vllm.model_executor.layers.rotary_embedding import MRotaryEmbedding
from vllm.model_executor.model_loader import get_model
from vllm.model_executor.models.interfaces import (SupportsMultiModal,
                                                   supports_mrope,
                                                   supports_transcription)
from vllm.model_executor.models.interfaces_base import (
    VllmModelForPooling, is_pooling_model, is_text_generation_model)
from vllm.multimodal import MULTIMODAL_REGISTRY
from vllm.multimodal.inputs import MultiModalKwargsItem, PlaceholderRange
from vllm.multimodal.utils import group_mm_kwargs_by_modality
from vllm.pooling_params import PoolingParams
from vllm.sampling_params import SamplingType
from vllm.sequence import IntermediateTensors
from vllm.tasks import GenerationTask, PoolingTask, SupportedTask
from vllm.utils import length_from_prompt_token_ids_or_embeds
from vllm.utils.import_utils import LazyLoader
from vllm.utils.jsontree import json_map_leaves
from vllm.utils.math_utils import cdiv
from vllm.utils.mem_utils import DeviceMemoryProfiler
from vllm.utils.platform_utils import is_pin_memory_available
from vllm.utils.torch_utils import STR_DTYPE_TO_TORCH_DTYPE, get_dtype_size
from vllm.v1.attention.backends.gdn_attn import GDNAttentionMetadataBuilder
from vllm.v1.attention.backends.utils import (
    AttentionCGSupport, CommonAttentionMetadata,
    reorder_batch_to_split_decodes_and_prefills)
from vllm.v1.cudagraph_dispatcher import CudagraphDispatcher
from vllm.v1.kv_cache_interface import (AttentionSpec,
                                        EncoderOnlyAttentionSpec,
                                        FullAttentionSpec, KVCacheConfig,
                                        KVCacheGroupSpec, KVCacheSpec,
                                        MambaSpec, MLAAttentionSpec,
                                        UniformTypeKVCacheSpecs)
from vllm.v1.outputs import (EMPTY_MODEL_RUNNER_OUTPUT, AsyncModelRunnerOutput,
                             DraftTokenIds, LogprobsTensors, ModelRunnerOutput,
                             PoolerOutput,
                             make_empty_encoder_model_runner_output)
from vllm.v1.pool.metadata import PoolingMetadata
from vllm.v1.sample.metadata import SamplingMetadata
from vllm.v1.sample.rejection_sampler import RejectionSampler
from vllm.v1.spec_decode.metadata import SpecDecodeMetadata
from vllm.v1.spec_decode.ngram_proposer import NgramProposer
from vllm.v1.spec_decode.suffix_decoding import SuffixDecodingProposer
from vllm.v1.utils import CpuGpuBuffer
from vllm.v1.worker.ec_connector_model_runner_mixin import \
    ECConnectorModelRunnerMixin
from vllm.v1.worker.kv_connector_model_runner_mixin import KVConnectorOutput
from vllm.v1.worker.lora_model_runner_mixin import LoRAModelRunnerMixin
from vllm.v1.worker.utils import (AttentionGroup, bind_kv_cache,
                                  gather_mm_placeholders,
                                  sanity_check_mm_encoder_outputs,
                                  scatter_mm_placeholders)

import vllm_ascend.envs as envs_ascend
from vllm_ascend.ascend_config import get_ascend_config
from vllm_ascend.ascend_forward_context import (MoECommType,
                                                set_ascend_forward_context)
from vllm_ascend.attention.attention_mask import AttentionMaskBuilder
from vllm_ascend.attention.attention_v1 import AscendAttentionState
from vllm_ascend.attention.utils import (AscendCommonAttentionMetadata,
                                         AscendPrefillContextParallelMetadata)
# yapf conflicts with isort for this block
# yapf: disable
from vllm_ascend.compilation.acl_graph import (ACLGraphWrapper,
                                               set_graph_params,
                                               update_attn_dcp_pcp_params,
                                               update_attn_params,
                                               update_mla_attn_dcp_pcp_params,
                                               update_mla_attn_params)
# yapf: enable
from vllm_ascend.eplb.adaptor.vllm_adaptor import VllmEplbAdaptor
from vllm_ascend.eplb.core.eplb_device_transfer_loader import \
    D2DExpertWeightLoader
from vllm_ascend.eplb.core.eplb_utils import EPLBParamUtils
from vllm_ascend.eplb.core.eplb_worker import EplbProcess
from vllm_ascend.eplb.eplb_updator import EplbUpdator
from vllm_ascend.eplb.utils import model_register
from vllm_ascend.ops.weight_prefetch import WeightPrefetchMethod
from vllm_ascend.platform import NPUPlatform
from vllm_ascend.sample.logits_processor import build_logitsprocs
from vllm_ascend.sample.rejection_sampler import AscendRejectionSampler
from vllm_ascend.spec_decode import get_spec_decode_method
from vllm_ascend.spec_decode.eagle_proposer import EagleProposer
from vllm_ascend.spec_decode.interface import SpecDcodeType
from vllm_ascend.spec_decode.mtp_proposer import MtpProposer
from vllm_ascend.torchair.torchair_mtp_proposer import TorchairMtpProposer
from vllm_ascend.utils import (ACL_FORMAT_FRACTAL_ND, ACL_FORMAT_FRACTAL_NZ,
                               AscendDeviceType, ProfileExecuteDuration,
                               enable_sp, get_ascend_device_type, is_enable_nz,
                               is_moe_model, lmhead_tp_enable)
from vllm_ascend.worker.npu_input_batch import CachedRequestState, InputBatch

if TYPE_CHECKING:
    import xgrammar as xgr  # type: ignore[import-untyped]
    from vllm.v1.core.sched.output import GrammarOutput, SchedulerOutput
else:
    xgr = LazyLoader("xgr", globals(), "xgrammar")

import torch_npu

# if true, allow tensor initialization and casting with internal format (e.g., NZ)
torch.npu.config.allow_internal_format = True

if get_ascend_device_type() == AscendDeviceType._310P:
    torch_npu.npu.set_compile_mode(jit_compile=False)
    ACL_FORMAT = ACL_FORMAT_FRACTAL_NZ
else:
    ACL_FORMAT = ACL_FORMAT_FRACTAL_ND


@dataclass
class GraphCaptureContext:
    stream: torch.npu.Stream


@contextmanager
def graph_capture(device: torch.device):
    """
    `graph_capture` is a context manager which should surround the code that
    is capturing the NPU graph. Its main purpose is to ensure that the
    some operations will be run after the graph is captured, before the graph
    is replayed. It returns a `GraphCaptureContext` object which contains the
    necessary data for the graph capture. Currently, it only contains the
    stream that the graph capture is running on. This stream is set to the
    current NPU stream when the context manager is entered and reset to the
    default stream when the context manager is exited. This is to ensure that
    the graph capture is running on a separate stream from the default stream,
    in order to explicitly distinguish the kernels to capture
    from other kernels possibly launched on background in the default stream.
    """
    graph_capture_context = GraphCaptureContext(
        torch.npu.Stream(device=device))
    stream = graph_capture_context.stream

    # we use nullcontext now
    maybe_ca_context = nullcontext()

    # ensure all initialization operations complete before attempting to
    # capture the graph on another stream
    curr_stream = torch.npu.current_stream()
    if curr_stream != stream:
        stream.wait_stream(curr_stream)

    with torch.npu.stream(stream), maybe_ca_context:
        yield graph_capture_context


# Wrapper for ModelRunnerOutput to support overlapped execution.
class AsyncNPUModelRunnerOutput(AsyncModelRunnerOutput):

    def __init__(
        self,
        model_runner_output: ModelRunnerOutput,
        sampled_token_ids: torch.Tensor,
        invalid_req_indices: list[int],
        async_output_copy_stream: torch.npu.Stream,
        vocab_size: int,
    ):
        self._model_runner_output = model_runner_output
        self._invalid_req_indices = invalid_req_indices

        # Event on the copy stream so we can synchronize the non-blocking copy.
        self._async_copy_ready_event = torch.npu.Event()

        # Keep a reference to the device tensor to avoid it being
        # deallocated until we finish copying it to the host.
        self._sampled_token_ids = sampled_token_ids
        self.vocab_size = vocab_size
        # Initiate the copy on a separate stream, but do not synchronize it.
        default_stream = torch.npu.current_stream()
        with torch.npu.stream(async_output_copy_stream):
            async_output_copy_stream.wait_stream(default_stream)
            self._sampled_token_ids_cpu = self._sampled_token_ids.to(
                'cpu', non_blocking=True)
            self._async_copy_ready_event.record()

    def get_output(self) -> ModelRunnerOutput:
        """Copy the device tensors to the host and return a ModelRunnerOutput.

        This function blocks until the copy is finished.
        """
        self._async_copy_ready_event.synchronize()

        # Release the device tensor once the copy has completed
        del self._sampled_token_ids

        max_gen_len = self._sampled_token_ids_cpu.shape[-1]
        if max_gen_len == 1:
            valid_sampled_token_ids = self._sampled_token_ids_cpu.tolist()
            for i in self._invalid_req_indices:
                valid_sampled_token_ids[i].clear()
        else:
            valid_sampled_token_ids, _ = RejectionSampler.parse_output(
                self._sampled_token_ids_cpu,
                self.vocab_size,
                self._invalid_req_indices,
                return_cu_num_tokens=False)
        output = self._model_runner_output
        output.sampled_token_ids = valid_sampled_token_ids
        return output


class ExecuteModelState(NamedTuple):
    """Ephemeral cached state transferred between execute_model() and
    sample_tokens(), after execute_model() returns None."""

    scheduler_output: "SchedulerOutput"
    logits: torch.Tensor
    spec_decode_metadata: SpecDecodeMetadata | None
    hidden_states: torch.Tensor
    sample_hidden_states: torch.Tensor
    aux_hidden_states: list[torch.Tensor] | None
    kv_connector_output: KVConnectorOutput | None
    attn_metadata: dict[str, Any]
    positions: torch.Tensor


class NPUModelRunner(LoRAModelRunnerMixin, ECConnectorModelRunnerMixin):

    def __init__(self, vllm_config: VllmConfig, device: torch.device):
        self.vllm_config = vllm_config
        self.model_config = vllm_config.model_config
        self.cache_config = vllm_config.cache_config
        self.compilation_config = vllm_config.compilation_config
        self.load_config = vllm_config.load_config
        self.lora_config = vllm_config.lora_config
        self.parallel_config = vllm_config.parallel_config
        self.pin_memory = is_pin_memory_available()
        self.scheduler_config = vllm_config.scheduler_config
        self.speculative_config = vllm_config.speculative_config
        self.block_size = vllm_config.cache_config.block_size
        self.dp_size = vllm_config.parallel_config.data_parallel_size
        self.dp_rank = vllm_config.parallel_config.data_parallel_rank
        self.dcp_size = get_dcp_group().world_size
        self.dcp_rank = get_dcp_group().rank_in_group
        self.pcp_size = get_pcp_group().world_size
        self.pcp_rank = get_pcp_group(
        ).rank_in_group if self.pcp_size > 1 else 0
        decode_max_num_seqs = getattr(self.scheduler_config,
                                      'decode_max_num_seqs', 0)
        self.max_num_reqs = max(self.scheduler_config.max_num_seqs,
                                decode_max_num_seqs)
        if self.pcp_size > 1:
            self.model_config.max_model_len += 2 * self.pcp_size * self.max_num_reqs
        self.max_num_blocks_per_req = cdiv(self.model_config.max_model_len,
                                           self.block_size)
        self.max_num_tokens = self.scheduler_config.max_num_batched_tokens
        self.device = device
        if envs_ascend.VLLM_ASCEND_ENABLE_PREFETCH_MLP:
            self.prefetch_stream = torch.npu.Stream(device=device)
        else:
            self.prefetch_stream = None
        self.dtype = self.model_config.dtype
        if envs_ascend.VLLM_ASCEND_ENABLE_TOPK_TOPP_OPTIMIZATION:
            # TODO: drop the env config to use ascend sampler by default
            from vllm_ascend.sample.sampler import AscendSampler

            self.sampler = AscendSampler()
        else:
            from vllm.v1.sample.sampler import Sampler

            self.sampler = Sampler()
        self.reorder_batch_threshold: Optional[int] = None

        # Lazy initialization, these will be set after __init__
        self.kv_caches: List[torch.Tensor] = []
        self.attn_groups: list[list[AttentionGroup]] = []
        self.encoder_cache: Dict[str, torch.Tensor] = {}
        self.attn_mask = None
        self.attn_state = None
        self.requests: Dict[str, CachedRequestState] = {}
        self.intermediate_tensors: Optional[IntermediateTensors] = None
        self.runner_only_attn_layers: set[str] = set()

        # Ascend-specific configurations
        self.ascend_config = get_ascend_config()
        self.weight_prefetch_method = WeightPrefetchMethod(
            self.ascend_config.weight_prefetch_config)
        # Dump / PrecisionDebugger configuration now comes from AscendConfig
        dump_cfg = self.ascend_config.dump_config
        self.dump_enable = dump_cfg.enable_dump
        self.debugger = None
        if self.dump_enable:
            if self.model_config.enforce_eager:
                from msprobe.pytorch import PrecisionDebugger
                self.debugger = PrecisionDebugger(dump_cfg.config_path)
            else:
                raise RuntimeError(
                    "Dumping/debugging only works in eager mode.")

        if self.cache_config.cache_dtype == "auto":
            self.kv_cache_dtype = self.dtype
        else:
            self.kv_cache_dtype = STR_DTYPE_TO_TORCH_DTYPE[
                self.cache_config.cache_dtype]
        # use_hybrid_blocks: if hybrid blocks is used.
        self.use_hybrid_blocks: bool = False
        self.need_accepted_tokens: bool = False

        self.is_multimodal_model = self.model_config.is_multimodal_model
        self.is_pooling_model = self.model_config.pooler_config is not None
        self.enable_prompt_embeds = self.model_config.enable_prompt_embeds
        if self.is_multimodal_model or self.enable_prompt_embeds:
            self.inputs_embeds = self._make_buffer(
                self.max_num_tokens,
                self.model_config.get_hidden_size(),
                dtype=self.dtype,
                numpy=False)
        self.is_token_ids = self._make_buffer(self.max_num_tokens,
                                              dtype=torch.bool)

        # Set up Attention
        self.use_sparse = hasattr(self.vllm_config.model_config.hf_config,
                                  "index_topk")
        self.attn_backend = get_attn_backend(0,
                                             self.dtype,
                                             None,
                                             self.block_size,
                                             use_mla=self.model_config.use_mla,
                                             use_sparse=self.use_sparse)
        self.attn_mask_builder = AttentionMaskBuilder(self.device)

        self._set_up_drafter()

        # kv role
        self.is_kv_producer = False
        self.is_kv_consumer = False
        if vllm_config.kv_transfer_config is not None:
            self.is_kv_producer = vllm_config.kv_transfer_config.is_kv_producer
            self.is_kv_consumer = vllm_config.kv_transfer_config.is_kv_consumer

        self._may_pad_kv_consumer_num_seq()

        # Persistent batch.
        self.input_ids = torch.zeros(self.max_num_tokens,
                                     dtype=torch.int32,
                                     device=self.device)
        self.positions = torch.zeros(self.max_num_tokens,
                                     dtype=torch.int64,
                                     device=self.device)
        self.query_start_loc = torch.zeros(self.max_num_reqs + 1,
                                           dtype=torch.int32,
                                           device=self.device)
        self.seq_lens = torch.zeros(self.max_num_reqs,
                                    dtype=torch.int32,
                                    device=self.device)

        if self.vllm_config.model_config.use_mla and \
            self.compilation_config.cudagraph_mode == CUDAGraphMode.FULL_DECODE_ONLY:
            rope_dim = self.model_config.hf_text_config.qk_rope_head_dim
            self.cos = torch.ones(self.max_num_reqs *
                                  self.decode_token_per_req,
                                  1,
                                  1,
                                  rope_dim,
                                  dtype=self.dtype,
                                  device=self.device)
            self.sin = torch.zeros(self.max_num_reqs *
                                   self.decode_token_per_req,
                                   1,
                                   1,
                                   rope_dim,
                                   dtype=self.dtype,
                                   device=self.device)
        else:
            self.cos = None
            self.sin = None

        self.uses_mrope = self.model_config.uses_mrope
        # Only relevant for models using M-RoPE (e.g, Qwen2-VL)
        if self.uses_mrope:
            # NOTE: `mrope_positions` is implemented with one additional dummy
            # position on purpose to make it non-contiguous so that it can work
            # with torch compile.
            # See detailed explanation in https://github.com/vllm-project/vllm/pull/12128#discussion_r1926431923

            # NOTE: When M-RoPE is enabled, position ids are 3D regardless of
            # the modality of inputs. For text-only inputs, each dimension has
            # identical position IDs, making M-RoPE functionally equivalent to
            # 1D-RoPE.
            # See page 5 of https://arxiv.org/abs/2409.12191
            self.mrope_positions = torch.zeros((3, self.max_num_tokens + 1),
                                               dtype=torch.int64,
                                               device=self.device)
            self.mrope_positions_cpu = torch.zeros(
                (3, self.max_num_tokens + 1),
                dtype=torch.int64,
                device="cpu",
                pin_memory=True)
            self.mrope_positions_np = self.mrope_positions_cpu.numpy()

        # OPTIMIZATION: Cache the tensors rather than creating them every step.
        self.arange_np: npt.NDArray[np.int32] = np.arange(max(
            self.max_num_reqs + 1, self.model_config.max_model_len,
            self.max_num_tokens),
                                                          dtype=np.int32)
        # NOTE(woosuk): These tensors are "stateless", i.e., they are literally
        # a faster version of creating a new tensor every time. Thus, we should
        # not make any assumptions about the values in these tensors.
        self.input_ids_cpu = torch.zeros(self.max_num_tokens,
                                         dtype=torch.int32,
                                         device="cpu",
                                         pin_memory=True)
        self.positions_cpu = torch.zeros(self.max_num_tokens,
                                         dtype=torch.int64,
                                         device="cpu",
                                         pin_memory=True)
        self.positions_np = self.positions_cpu.numpy()

        self.query_start_loc_cpu = torch.zeros(self.max_num_reqs + 1,
                                               dtype=torch.int32,
                                               device="cpu",
                                               pin_memory=True)
        self.query_start_loc_np = self.query_start_loc_cpu.numpy()
        self.seq_lens_cpu = torch.zeros(self.max_num_reqs,
                                        dtype=torch.int32,
                                        device="cpu",
                                        pin_memory=True)
        self.seq_lens_np = self.seq_lens_cpu.numpy()
        self.pcp_allgather_restore_idx = torch.zeros(
            self.max_num_tokens + 2 * self.pcp_size * self.max_num_reqs,
            dtype=torch.int32,
            device=self.device)
        self.cp_kv_recover_idx_for_chunk: List[List[int]] = [
            [] for _ in range(self.pcp_size)
        ]

        self.num_pcp_pads = torch.zeros(self.max_num_reqs, dtype=torch.int32)
        self.pcp_padded_slot_mapping = torch.zeros(
            self.max_num_tokens + 2 * self.pcp_size * self.max_num_reqs,
            dtype=torch.int32,
            device=self.device)
        self.num_actual_tokens_pcp_padded = 0
        if self.speculative_config and self.pcp_size > 1:
            self.input_ids_pcp_full = torch.zeros(self.max_num_tokens,
                                                  dtype=torch.int32,
                                                  device=self.device)
            self.input_ids_pcp_full_cpu = torch.zeros(self.max_num_tokens,
                                                      dtype=torch.int32,
                                                      device="cpu",
                                                      pin_memory=True)
            self.query_start_loc_pcp_full = torch.zeros(self.max_num_reqs + 1,
                                                        dtype=torch.int32,
                                                        device=self.device)
            self.query_start_loc_pcp_full_cpu = \
                torch.zeros(self.max_num_reqs + 1,
                            dtype=torch.int32,
                            device="cpu",
                            pin_memory=True)
            self.query_start_loc_pcp_full_np = \
                self.query_start_loc_pcp_full_cpu.numpy()
            self.positions_pcp_full = torch.zeros(self.max_num_tokens,
                                                  dtype=torch.int64,
                                                  device="cpu",
                                                  pin_memory=True)
            self.positions_pcp_full_np = self.positions_pcp_full.numpy()
        self.decode_threshold = 1 + (
            self.speculative_config.num_speculative_tokens
            if self.speculative_config else 0)

        self.use_aclgraph = self._use_aclgraph()

        # self.aclgraph_batch_sizes sorts in ascending order.
        if (self.compilation_config.cudagraph_capture_sizes and
                self.compilation_config.cudagraph_mode != CUDAGraphMode.NONE):
            self.aclgraph_batch_sizes = sorted(
                self.compilation_config.cudagraph_capture_sizes)

        self.uniform_decode_query_len = 1 if not self.speculative_config else \
            1 + self.speculative_config.num_speculative_tokens
        # aclgraph dispatcher for runtime aclgraph dispatching.
        self.aclgraph_dispatcher = CudagraphDispatcher(self.vllm_config)
        # Cached outputs.
        self._draft_token_ids: Optional[Union[list[list[int]],
                                              torch.Tensor]] = None

        # NOTE: we need to use `in_profile_run` to determine whether `enable_force_load_balance` is True
        self.in_profile_run = False

        self._init_mc2_tokens_capacity()
        if is_moe_model(vllm_config):
            self.reserved_mc2_mask = torch.zeros(
                self.mc2_tokens_capacity,
                dtype=torch.bool,
                device=self.device,
            )
        else:
            self.reserved_mc2_mask = None
        self.dynamic_eplb = self.ascend_config.dynamic_eplb or self.ascend_config.expert_map_record_path
        if self.dynamic_eplb:
            EPLBParamUtils.check_dynamic_eplb(self.ascend_config.dynamic_eplb)
            EPLBParamUtils.check_expert_map_record_path(
                self.ascend_config.expert_map_record_path)
            self.is_eplb_warmuped = False
            self.policy_type = self.ascend_config.eplb_policy_type
            self.eplb_loader = D2DExpertWeightLoader()
            self.manager = Manager()
            self.shared_dict = self.manager.dict({
                "expert_map": None,
                "moe_load": None,
                "expert_maps": None
            })
            self.eplb_process = EplbProcess(shared_dict=self.shared_dict,
                                            policy_type=self.policy_type,
                                            enable_d2d=True)
            self.process = self.eplb_process._launch_process()
            ascend_config = get_ascend_config()
            self.eplb_updator = EplbUpdator(ascend_config, self.eplb_loader,
                                            self.eplb_process, self.process)

        self.use_async_scheduling = self.scheduler_config.async_scheduling
        self.async_output_copy_stream = torch.npu.Stream() if \
            self.use_async_scheduling else None
        self.num_spec_tokens = 0
        if self.speculative_config:
            self.num_spec_tokens = self.speculative_config.num_speculative_tokens  # noqa
        self.valid_sampled_token_count_event: torch.npu.Event | None = None
        self.valid_sampled_token_count_copy_stream: torch.npu.Stream | None = None
        if self.use_async_scheduling and self.num_spec_tokens:
            self.valid_sampled_token_count_event = torch.npu.Event()
            self.valid_sampled_token_count_copy_stream = torch.npu.Stream()
        self.valid_sampled_token_count_cpu = torch.empty(
            self.max_num_reqs,
            dtype=torch.int64,
            device="cpu",
            pin_memory=self.pin_memory,
        )
        # Input Batch
        # NOTE(Chen): Ideally, we should initialize the input batch inside
        # `initialize_kv_cache` based on the kv cache config. However, as in
        # https://github.com/vllm-project/vllm/pull/18298, due to some unknown
        # reasons, we have to initialize the input batch before `load_model`,
        # quantization + weight offloading will fail otherwise. As a temporary
        # solution, we initialize the input batch here, and re-initialize it
        # in `initialize_kv_cache` if the block_sizes here is different from
        # the block_sizes in the kv cache config.
        self.input_batch = InputBatch(
            max_num_reqs=self.max_num_reqs,
            max_model_len=self.model_config.max_model_len,
            max_num_batched_tokens=self.max_num_tokens,
            device=self.device,
            pin_memory=self.pin_memory,
            vocab_size=self.model_config.get_vocab_size(),
            block_sizes=[self.block_size],
            is_spec_decode=bool(self.vllm_config.speculative_config),
            logitsprocs=build_logitsprocs(
                self.vllm_config, self.device, self.pin_memory,
                self.is_pooling_model,
                self.vllm_config.model_config.logits_processors),
            is_pooling_model=self.is_pooling_model,
            num_speculative_tokens=(
                self.vllm_config.speculative_config.num_speculative_tokens
                if self.vllm_config.speculative_config else 0),
            kernel_block_sizes=[[self.vllm_config.cache_config.block_size]],
            cp_kv_cache_interleave_size=self.parallel_config.
            cp_kv_cache_interleave_size,
        )
        self.num_accepted_tokens = self._make_buffer(self.max_num_reqs,
                                                     dtype=torch.int64)
        self.num_draft_tokens = self._make_buffer(self.max_num_reqs,
                                                  dtype=torch.int32)
        # Only relevant for multimodal models
        self.mm_registry = MULTIMODAL_REGISTRY
        self.supports_mm_inputs = self.mm_registry.supports_multimodal_inputs(
            self.model_config)
        if self.supports_mm_inputs:
            self.is_mm_embed = self._make_buffer(self.max_num_tokens,
                                                 dtype=torch.bool)
        # TODO: EVS Support (Video tokens pruning) (see vllm#22980)
        self.is_multimodal_pruning_enabled = False

        # Ephemeral state transferred between execute_model() and sample_tokens().
        self.execute_model_state: ExecuteModelState | None = None

        self.transfer_event = torch.npu.Event()

        if envs_ascend.TRAIN_INFER_CONSISTENCY:
            logger.info(
                "Train-Inference consistency is ENABLED, this might cause performance drop!"
            )

    def _set_up_drafter(self):
        # Set up speculative decoding.
        self.spec_attn_mask = None
        self.drafter: Optional[Union[NgramProposer, EagleProposer, MtpProposer,
                                     TorchairMtpProposer,
                                     SuffixDecodingProposer]] = None
        self.actual_seq_lengths_q: list[int] = []
        self.decode_token_per_req = 1
        if self.speculative_config:
            spec_token_num = self.speculative_config.num_speculative_tokens
            assert spec_token_num > 0
            self.decode_token_per_req = 1 + spec_token_num
            self.spec_attn_mask = self.attn_mask_builder.get_splitfuse_attn_mask(
            )
            if get_pp_group().is_last_rank:
                self.drafter = self._get_drafter()
                self.rejection_sampler = AscendRejectionSampler(self.sampler)
            self.actual_seq_lengths_q = list(
                range(self.decode_token_per_req, self.max_num_tokens + 1,
                      self.decode_token_per_req))
        self.discard_request_indices = self._make_buffer(self.max_num_reqs,
                                                         dtype=torch.int64)
        self.num_discarded_requests = 0

    def _get_drafter(self):
        return get_spec_decode_method(self.speculative_config.method,
                                      self.vllm_config, self.device, self)

    def _may_pad_kv_consumer_num_seq(self):
        # For Full Graph + MTP in a PD (Prefill/Decode) disaggregation scenario,
        # we may want to pad self.max_num_seqs in kv_consumer nodes to avoid
        # exceeding a sequence length limit (16 tokens) in npu_fused_infer_attention_score operation
        pass

    def _init_mc2_tokens_capacity(self):
        # NOTE: To be clear, we need to make sure that during graph capture, the number of
        # tokens is less than or equal to mc2_tokens_capacity. According to _set_cudagraph_sizes,
        # the max number of tokens in graph is min(max_num_seqs * uniform_decode_query_len, 512).
        if self.compilation_config.cudagraph_capture_sizes:
            max_num_tokens = self.compilation_config.max_cudagraph_capture_size
        else:
            # NOTE: To save memory, we cap the max number of tokens to 512.
            max_num_tokens = min(
                self.max_num_reqs * self.uniform_decode_query_len, 512)
        tp_size = self.parallel_config.tensor_parallel_size
        # Use integer arithmetic for ceiling division.
        num_tokens_per_tp_rank = (max_num_tokens + tp_size - 1) // tp_size
        self.mc2_tokens_capacity: int = num_tokens_per_tp_rank * tp_size

    def _make_buffer(self,
                     *size: Union[int, torch.SymInt],
                     dtype: torch.dtype,
                     numpy: bool = True) -> CpuGpuBuffer:
        # Bfloat16 torch tensors cannot be directly cast to a numpy array, so
        # if a bfloat16 buffer is needed without a corresponding numpy array,
        # don't bother instantiating the numpy array.
        return CpuGpuBuffer(*size,
                            dtype=dtype,
                            device=self.device,
                            pin_memory=self.pin_memory,
                            with_numpy=numpy)

    def _update_states_after_model_execute(
            self, output_token_ids: torch.Tensor) -> None:
        """Update the cached states after model execution.

        This is used for MTP/EAGLE for hybrid models, as in linear attention,
        only the last token's state is kept. In MTP/EAGLE, for draft tokens
        the state are kept util we decide how many tokens are accepted for
        each sequence, and a shifting is done during the next iteration
        based on the number of accepted tokens.
        """
        if not self.model_config.is_hybrid or not self.speculative_config:
            return

        # Find the number of accepted tokens for each sequence.
        num_accepted_tokens = (torch.cat(
            [
                output_token_ids,
                torch.full((output_token_ids.size(0), 1),
                           -1,
                           device=output_token_ids.device),
            ],
            dim=1) == -1).int().argmax(-1).cpu().numpy()
        for i, num_tokens in enumerate(num_accepted_tokens):
            self.input_batch.num_accepted_tokens_cpu[i] = num_tokens

    def _use_aclgraph(self) -> bool:
        return self.compilation_config.cudagraph_mode != CUDAGraphMode.NONE and self.compilation_config.mode == CompilationMode.VLLM_COMPILE and not self.model_config.enforce_eager

    def _update_states(self, scheduler_output: "SchedulerOutput") -> None:
        # Remove finished requests from the cached states.
        for req_id in scheduler_output.finished_req_ids:
            self.requests.pop(req_id, None)

        # Remove the finished requests from the persistent batch.
        # NOTE(woosuk): There could be an edge case where finished_req_ids and
        # scheduled_req_ids overlap. This happens when a request is aborted and
        # then resubmitted with the same ID. In this case, we treat them as two
        # distinct requests - clearing the cached states for the first request
        # and handling the second as a new request.
        for req_id in scheduler_output.finished_req_ids:
            self.input_batch.remove_request(req_id)
        for mm_hash in scheduler_output.free_encoder_mm_hashes:
            self.encoder_cache.pop(mm_hash, None)
        # Remove the unscheduled requests from the persistent batch.
        # NOTE(woosuk): The unscheduled requests are either preempted requests
        # or running requests that are not scheduled in this step. We remove
        # them from the persistent batch but keep their cached states since
        # they will be scheduled again sometime in the future.
        scheduled_req_ids = scheduler_output.num_scheduled_tokens.keys()
        cached_req_ids = self.input_batch.req_id_to_index.keys()
        unscheduled_req_ids = cached_req_ids - scheduled_req_ids
        # NOTE(woosuk): The persistent batch optimization assumes that
        # consecutive batches contain mostly the same requests. If batches
        # have low request overlap (e.g., alternating between two distinct
        # sets of requests), this optimization becomes very inefficient.
        for req_id in unscheduled_req_ids:
            self.input_batch.remove_request(req_id)

        req_ids_to_add: list[str] = []
        # Add new requests to the cached states.
        for new_req_data in scheduler_output.scheduled_new_reqs:
            req_id = new_req_data.req_id
            sampling_params = new_req_data.sampling_params
            pooling_params = new_req_data.pooling_params

            if sampling_params and \
                sampling_params.sampling_type == SamplingType.RANDOM_SEED:
                generator = torch.Generator(device=self.device)
                generator.manual_seed(sampling_params.seed)
            else:
                generator = None

            if pooling_params:
                assert (task := pooling_params.task) is not None, (
                    "You did not set `task` in the API")
                model = cast(VllmModelForPooling, self.get_model())
                to_update = model.pooler.get_pooling_updates(task)
                to_update.apply(pooling_params)

            backward_kwargs = {}
            backward_kwargs["mm_features"] = new_req_data.mm_features

            # Create request state - PCP/DCP tracking will be computed below
            self.requests[req_id] = CachedRequestState(
                req_id=req_id,
                prompt_token_ids=new_req_data.prompt_token_ids,
                prompt_embeds=new_req_data.prompt_embeds,
                sampling_params=sampling_params,
                pooling_params=pooling_params,
                generator=generator,
                block_ids=new_req_data.block_ids,
                num_computed_tokens=new_req_data.num_computed_tokens,
                output_token_ids=[],
                lora_request=new_req_data.lora_request,
                **backward_kwargs,
            )

            # Only relevant for models using M-RoPE (e.g, Qwen2-VL)
            if self.uses_mrope:
                self._init_mrope_positions(self.requests[req_id])

            req_ids_to_add.append(req_id)

        # If this rank is an EC transfer producer,
        # skip updating the states of KV cache blocks.
        if has_ec_transfer() and get_ec_transfer().is_producer:
            return

        # Update the states of the running/resumed requests.
        is_last_rank = get_pp_group().is_last_rank
        req_data = scheduler_output.scheduled_cached_reqs
        # wait until valid_sampled_tokens_count is copied to cpu,
        # then use it to update actual num_computed_tokens of each request.
        valid_sampled_token_count = self._get_valid_sampled_token_count()
        for i, req_id in enumerate(req_data.req_ids):
            req_state = self.requests[req_id]
            num_computed_tokens = req_data.num_computed_tokens[i]
            new_block_ids = req_data.new_block_ids[i]
            resumed_from_preemption = req_id in req_data.resumed_req_ids
            num_output_tokens = req_data.num_output_tokens[i]
            req_index = self.input_batch.req_id_to_index.get(req_id)
            # prev_num_draft_len is used in async scheduling mode with
            # spec decode. it indicates if need to update num_computed_tokens
            # of the request. for example:
            # fist step: num_computed_tokens = 0, spec_tokens = [],
            # prev_num_draft_len = 0.
            # second step: num_computed_tokens = 100(prompt length),
            # spec_tokens = [a,b], prev_num_draft_len = 0.
            # third step: num_computed_tokens = 100 + 2, spec_tokens = [c,d],
            # prev_num_draft_len = 2.
            # num_computed_tokens in first step and second step doesn't contain
            # the spec tokens length, but in third step it contains the
            # spec tokens length. we only need to update num_computed_tokens
            # when prev_num_draft_len > 0.
            if req_state.prev_num_draft_len:
                if req_index is None:
                    req_state.prev_num_draft_len = 0
                else:
                    assert self.input_batch.prev_req_id_to_index is not None
                    prev_req_index = self.input_batch.prev_req_id_to_index[
                        req_id]
                    num_accepted = valid_sampled_token_count[prev_req_index] - 1
                    num_rejected = req_state.prev_num_draft_len - num_accepted
                    num_computed_tokens -= num_rejected
                    req_state.output_token_ids.extend([-1] * num_accepted)
            req_state.num_computed_tokens = num_computed_tokens

            if not is_last_rank:
                # When using PP, the scheduler sends the sampled tokens back,
                # because there's no direct communication between the first-
                # stage worker and the last-stage worker.
                new_token_ids = req_data.new_token_ids[i]
                # Add the sampled token(s) from the previous step (if any).
                # This doesn't include "unverified" tokens like spec tokens.
                num_new_tokens = (num_computed_tokens + len(new_token_ids) -
                                  req_state.num_tokens)
                if num_new_tokens == 1:
                    # Avoid slicing list in most common case.
                    req_state.output_token_ids.append(new_token_ids[-1])
                elif num_new_tokens > 0:
                    req_state.output_token_ids.extend(
                        new_token_ids[-num_new_tokens:])

            # Update the block IDs.
            if not resumed_from_preemption:
                if new_block_ids is not None:
                    # Append the new blocks to the existing block IDs.
                    for block_ids, new_ids in zip(req_state.block_ids,
                                                  new_block_ids):
                        block_ids.extend(new_ids)
            else:
                assert new_block_ids is not None
                # The request is resumed from preemption.
                # Replace the existing block IDs with the new ones.
                req_state.block_ids = new_block_ids
            if req_index is None:
                # The request is not in the persistent batch.
                # The request was either preempted and resumed later, or was
                # not scheduled in the previous step and needs to be added
                # again.

                if self.use_async_scheduling and num_output_tokens > 0:
                    # We must recover the output token ids for resumed requests
                    # in the async scheduling case, so that correct input_ids
                    # are obtained.
                    resumed_token_ids = req_data.all_token_ids[req_id]
                    req_state.output_token_ids = resumed_token_ids[
                        -num_output_tokens:]

                req_ids_to_add.append(req_id)
                continue

            # Update the persistent batch.
            self.input_batch.num_computed_tokens_cpu[req_index] = (
                num_computed_tokens)
            if new_block_ids is not None:
                self.input_batch.block_table.append_row(
                    new_block_ids, req_index)

            # For the last rank, we don't need to update the token_ids_cpu
            # because the sampled tokens are already cached.
            if not is_last_rank:
                # Add new_token_ids to token_ids_cpu.
                start_token_index = num_computed_tokens
                end_token_index = num_computed_tokens + len(new_token_ids)
                self.input_batch.token_ids_cpu[
                    req_index,
                    start_token_index:end_token_index] = new_token_ids
                self.input_batch.num_tokens_no_spec[
                    req_index] = end_token_index
                self.input_batch.num_tokens[req_index] = end_token_index

            # Add spec_token_ids to token_ids_cpu.
            spec_token_ids = (
                scheduler_output.scheduled_spec_decode_tokens.get(req_id, ()))
            num_spec_tokens = len(spec_token_ids)
            if self.use_async_scheduling:
                req_state.prev_num_draft_len = num_spec_tokens
            if num_spec_tokens:
                start_index = self.input_batch.num_tokens_no_spec[req_index]
                end_token_index = start_index + num_spec_tokens
                self.input_batch.token_ids_cpu[
                    req_index, start_index:end_token_index] = spec_token_ids
                # NOTE(woosuk): `num_tokens` here may include spec tokens.
                self.input_batch.num_tokens[req_index] += num_spec_tokens

        # Add the new or resumed requests to the persistent batch.
        # The smaller empty indices are filled first.
        for req_id in req_ids_to_add:
            req_state = self.requests[req_id]
            self.input_batch.add_request(req_state)

        # Condense the batched states if there are gaps left by removed requests
        self.input_batch.condense()
        # Allow attention backend to reorder the batch, potentially
        self._may_reorder_batch(scheduler_output)
        # Refresh batch metadata with any pending updates.
        self.input_batch.refresh_metadata()

    def _get_valid_sampled_token_count(self) -> list[int]:
        # Wait until valid_sampled_tokens_count is copied to cpu,
        prev_sampled_token_ids = self.input_batch.prev_sampled_token_ids
        if (self.valid_sampled_token_count_event is None
                or prev_sampled_token_ids is None):
            return []

        counts_cpu = self.valid_sampled_token_count_cpu
        self.valid_sampled_token_count_event.synchronize()
        return counts_cpu[:prev_sampled_token_ids.shape[0]].tolist()

    def _init_mrope_positions(self, req_state: CachedRequestState):
        assert supports_mrope(self.model), "MROPE is not supported"
        req_state.mrope_positions, req_state.mrope_position_delta = \
            self.model.get_mrope_input_positions(
                req_state.prompt_token_ids,
                req_state.mm_features,
            )

    def _sync_metadata_across_dp(
            self, num_tokens: int,
            with_prefill: bool) -> tuple[int, Optional[torch.Tensor], bool]:
        # TODO: In vLLM, the only thing that needs to be synced is num_tokens, but in
        # our case, we still need to sync the other two flags as well. So we need to
        # include them in the all_reduce operation, and more over, we CANNOT skip it
        # even if we are running in eager mode, which harms performance.
        # FIXME: Restore the `or self.vllm_config.model_config.enforce_eager` here
        # immediately once the other two flags are no longer needed.
        if self.dp_size == 1:
            return num_tokens, None, with_prefill
        # Sync num_tokens, with_prefill across dp ranks
        num_tokens_tensor = torch.tensor([
            num_tokens if i == self.dp_rank else 0 for i in range(self.dp_size)
        ],
                                         dtype=torch.int32,
                                         device="cpu")

        flags_tensor = torch.tensor([int(with_prefill)],
                                    dtype=torch.int32,
                                    device="cpu")

        packed_tensor = torch.cat([num_tokens_tensor, flags_tensor])
        # use cpu_group to avoid cpu synchronization issue.
        # it can be overlapped with main moell execution on npu.
        dist.all_reduce(packed_tensor, group=get_dp_group().cpu_group)

        # Unpack the results
        num_tokens_across_dp = packed_tensor[:-1]
        synced_flags = packed_tensor[-1:]
        max_tokens_across_dp = torch.max(num_tokens_across_dp).item()
        global_with_prefill = bool(synced_flags[0])

        # Create a tensor for num_tokens_after_padding
        num_tokens_after_padding = torch.tensor([max_tokens_across_dp] *
                                                self.dp_size,
                                                device="cpu",
                                                dtype=torch.int32)

        return max_tokens_across_dp, num_tokens_after_padding, global_with_prefill

    def get_model(self) -> nn.Module:
        # get raw model out of the aclgraph wrapper.
        if isinstance(self.model, ACLGraphWrapper):
            return self.model.unwrap()
        return self.model

    def get_supported_generation_tasks(self) -> "list[GenerationTask]":
        model = self.get_model()
        supported_tasks = list[GenerationTask]()

        if is_text_generation_model(model):
            supported_tasks.append("generate")

        if supports_transcription(model):
            if model.supports_transcription_only:
                return ["transcription"]

            supported_tasks.append("transcription")

        return supported_tasks

    def get_supported_tasks(self) -> "tuple[SupportedTask, ...]":
        tasks = list[SupportedTask]()

        if self.model_config.runner_type == "generate":
            tasks.extend(self.get_supported_generation_tasks())
        if self.model_config.runner_type == "pooling":
            tasks.extend(self.get_supported_pooling_tasks())

        return tuple(tasks)

    def _make_attention_mask(self, attn_state) -> torch.Tensor:
        # pcp situation.
        if self.attn_mask_builder is None:
            raise ValueError("Attn mask builder is None")
<<<<<<< HEAD
        # dcp situation.
        if self.dcp_size > 1:
            return self.attn_mask_builder.get_splitfuse_attn_mask()
        if self.vllm_config.model_config.use_mla:
            return None
        # Only calls in PrefillNoCache situation
        # and when TI-consistency switch is ON.
        if attn_state == AscendAttentionState.PrefillNoCache and \
                envs_ascend.TRAIN_INFER_CONSISTENCY:
            max_seq_len = max(seq_lens.max().item(), 0)
            return self.attn_mask_builder.get_attn_mask(
                max_seq_len=max_seq_len, dtype=self.dtype, device=self.device)
=======
>>>>>>> c3315036
        # Pooling situation.
        if self.model_config.runner_type == "pooling" and self.model_config.pooler_config.pooling_type == "CLS":
            return self.attn_mask_builder.get_pooling_mask()

        if self.vllm_config.model_config.use_mla:
            if self.pcp_size > 1:
                return self.attn_mask_builder.get_pcp_mla_mask(self.dtype)
            # mla prefill
            if attn_state != AscendAttentionState.DecodeOnly:
                return self.attn_mask_builder.get_mla_mask(self.dtype)
        return self.attn_mask_builder.get_splitfuse_attn_mask()

    def _calc_mrope_positions(self, scheduler_output: "SchedulerOutput"):
        mrope_pos_ptr = 0
        for index, req_id in enumerate(self.input_batch.req_ids):
            req = self.requests[req_id]
            assert req.mrope_positions is not None

            num_computed_tokens = \
                self.input_batch.num_computed_tokens_cpu[index]
            num_scheduled_tokens = \
                scheduler_output.num_scheduled_tokens[req_id]
            num_prompt_tokens = length_from_prompt_token_ids_or_embeds(
                req.prompt_token_ids, req.prompt_embeds)

            if num_computed_tokens + num_scheduled_tokens > num_prompt_tokens:
                prompt_part_len = max(0,
                                      num_prompt_tokens - num_computed_tokens)
                completion_part_len = max(
                    0, num_scheduled_tokens - prompt_part_len)
            else:
                prompt_part_len = num_scheduled_tokens
                completion_part_len = 0

            assert num_scheduled_tokens == prompt_part_len + completion_part_len

            if prompt_part_len > 0:
                # prompt's mrope_positions are pre-computed
                dst_start = mrope_pos_ptr
                dst_end = mrope_pos_ptr + prompt_part_len
                src_start = num_computed_tokens
                src_end = num_computed_tokens + prompt_part_len

                self.mrope_positions_cpu[:, dst_start:dst_end] = \
                    req.mrope_positions[:, src_start:src_end]

                mrope_pos_ptr += prompt_part_len

            if completion_part_len > 0:
                # compute completion's mrope_positions on-the-fly
                dst_start = mrope_pos_ptr
                dst_end = mrope_pos_ptr + completion_part_len
                MRotaryEmbedding.get_next_input_positions_tensor(
                    out=self.mrope_positions_np,
                    out_offset=dst_start,
                    mrope_position_delta=req.mrope_position_delta,
                    context_len=num_computed_tokens + prompt_part_len,
                    num_new_tokens=completion_part_len,
                )

                mrope_pos_ptr += completion_part_len

    def _execute_mm_encoder(self, scheduler_output: "SchedulerOutput"):
        scheduled_encoder_inputs = scheduler_output.scheduled_encoder_inputs
        if not scheduled_encoder_inputs:
            return

        # Batch the multi-modal inputs.
        mm_kwargs, mm_hashes_pos = self._batch_mm_kwargs_from_scheduler(
            scheduler_output)
        encoder_outputs = []
        model = cast(SupportsMultiModal, self.model)
        mm_inputs = group_mm_kwargs_by_modality(
            mm_kwargs,
            device=self.device,
            pin_memory=self.pin_memory,
            merge_by_field_config=model.merge_by_field_config,
        )
        for modality, num_items, mm_kwargs_group in mm_inputs:
            # Run the encoder.
            # `curr_group_outputs` is either of the following:
            # 1. A tensor of shape (num_items, feature_size, hidden_size)
            # in case feature_size is fixed across all multimodal items.
            # 2. A list or tuple (length: num_items) of tensors, each of shape
            # (feature_size, hidden_size) in case the feature size is dynamic
            # depending on the input multimodal items.
            curr_group_outputs = self.model.embed_multimodal(**mm_kwargs_group)

            sanity_check_mm_encoder_outputs(
                curr_group_outputs,
                expected_num_items=num_items,
            )

            for output in curr_group_outputs:
                encoder_outputs.append(output)

        for (mm_hash, pos_info), output in zip(mm_hashes_pos, encoder_outputs):
            self.encoder_cache[mm_hash] = scatter_mm_placeholders(
                output,
                is_embed=pos_info.is_embed,
            )
            self.maybe_save_ec_to_connector(self.encoder_cache, mm_hash)

    def _batch_mm_kwargs_from_scheduler(
        self,
        scheduler_output: "SchedulerOutput",
    ) -> tuple[list[MultiModalKwargsItem], list[tuple[str, PlaceholderRange]]]:
        """Batch multimodal kwargs from scheduled encoder inputs.

        Args:
            scheduler_output: The scheduler output containing scheduled encoder
              inputs.

        Returns:
            A tuple of (mm_kwargs, req_ids_pos) where:
            - mm_kwargs: List of multimodal kwargs items to be batched
            - mm_hashes_pos: List of (mm_hash, position_info) tuples
        """
        scheduled_encoder_inputs = scheduler_output.scheduled_encoder_inputs
        if not scheduled_encoder_inputs:
            return [], []
        # Batch the multi-modal inputs.
        mm_kwargs = list[MultiModalKwargsItem]()
        # list of tuple (mm_hash, position_info)
        mm_hashes_pos = list[tuple[str, PlaceholderRange]]()
        for req_id, encoder_input_ids in scheduled_encoder_inputs.items():
            req_state = self.requests[req_id]
            assert req_state.mm_features is not None
            for mm_input_id in encoder_input_ids:
                mm_feature = req_state.mm_features[mm_input_id]
                mm_hash = mm_feature.identifier
                mm_kwargs.append(mm_feature.data)
                mm_hashes_pos.append((mm_hash, mm_feature.mm_position))

        return mm_kwargs, mm_hashes_pos

    def _gather_mm_embeddings(
        self,
        scheduler_output: "SchedulerOutput",
        shift_computed_tokens: int = 0,
    ) -> tuple[list[torch.Tensor], torch.Tensor]:
        total_num_scheduled_tokens = scheduler_output.total_num_scheduled_tokens

        mm_embeds = list[torch.Tensor]()
        is_mm_embed = self.is_mm_embed.cpu
        is_mm_embed[:total_num_scheduled_tokens] = False

        req_start_idx = 0

        for req_id in self.input_batch.req_ids:
            mm_embeds_req: list[torch.Tensor] = []

            num_scheduled_tokens = scheduler_output.num_scheduled_tokens[
                req_id]
            req_state = self.requests[req_id]
            num_computed_tokens = \
                req_state.num_computed_tokens + shift_computed_tokens

            for mm_feature in req_state.mm_features:  # type: ignore
                pos_info = mm_feature.mm_position
                start_pos = pos_info.offset
                num_encoder_tokens = pos_info.length

                # The encoder output is needed if the two ranges overlap:
                # [num_computed_tokens,
                #  num_computed_tokens + num_scheduled_tokens) and
                # [start_pos, start_pos + num_encoder_tokens)
                if start_pos >= num_computed_tokens + num_scheduled_tokens:
                    # The encoder output is not needed in this step.
                    break
                if start_pos + num_encoder_tokens <= num_computed_tokens:
                    # The encoder output is already processed and stored
                    # in the decoder's KV cache.
                    continue

                start_idx = max(num_computed_tokens - start_pos, 0)
                end_idx = min(
                    num_computed_tokens - start_pos + num_scheduled_tokens,
                    num_encoder_tokens,
                )
                assert start_idx < end_idx

                mm_hash = mm_feature.identifier
                encoder_output = self.encoder_cache.get(mm_hash, None)
                assert encoder_output is not None,\
                    f"Encoder cache miss for {mm_hash}."

                if (is_embed := pos_info.is_embed) is not None:
                    is_embed = is_embed[start_idx:end_idx]

                req_start_pos = req_start_idx + start_pos - num_computed_tokens
                is_mm_embed[req_start_pos+start_idx:req_start_pos + end_idx] \
                    = True if is_embed is None else is_embed

                mm_embeds_item = gather_mm_placeholders(
                    encoder_output[start_idx:end_idx],
                    is_embed=is_embed,
                )
                mm_embeds_req.append(mm_embeds_item)

            mm_embeds.extend(mm_embeds_req)
            req_start_idx += num_scheduled_tokens

        is_mm_embed = self.is_mm_embed.copy_to_gpu(total_num_scheduled_tokens)

        return mm_embeds, is_mm_embed

    def _get_cumsum_and_arange(
        self,
        num_tokens: np.ndarray,
        cumsum_dtype: Optional[np.dtype] = None,
    ) -> tuple[np.ndarray, np.ndarray]:
        """Get the cumulative sum and batched arange of the given array.
        # E.g., [2, 5, 3] -> ([2, 7, 10], [0, 1, 0, 1, 2, 3, 4, 0, 1, 2])
        # Equivalent to but faster than:
        # np.concatenate([np.arange(n) for n in num_tokens])
        """
        # Step 1. [2, 5, 3] -> [2, 7, 10]
        cu_num_tokens = np.cumsum(num_tokens, dtype=cumsum_dtype)
        total_num_tokens = cu_num_tokens[-1]
        # Step 2. [2, 7, 10] -> [0, 0, 2, 2, 2, 2, 2, 7, 7, 7]
        cumsums_offsets = np.repeat(cu_num_tokens - num_tokens, num_tokens)
        # Step 3. [0, 1, 0, 1, 2, 3, 4, 0, 1, 2]
        arange = self.arange_np[:total_num_tokens] - cumsums_offsets

        return cu_num_tokens, arange

    def _prepare_input_ids(self, scheduler_output: "SchedulerOutput",
                           total_num_scheduled_tokens: int,
                           cu_num_tokens: np.ndarray) -> None:
        """Prepare the input IDs for the current batch.

        Carefully handles the `prev_sampled_token_ids` which can be cached
        from the previous engine iteration, in which case those tokens on the
        NPU need to be copied into the corresponding slots into input_ids."""

        if self.input_batch.prev_sampled_token_ids is None:
            # Normal scheduling case
            self.input_ids[:total_num_scheduled_tokens].copy_(
                self.input_ids_cpu[:total_num_scheduled_tokens],
                non_blocking=True)
            if self.is_multimodal_model or self.enable_prompt_embeds:
                self.inputs_embeds.copy_to_gpu(total_num_scheduled_tokens)
            self.is_token_ids.copy_to_gpu(total_num_scheduled_tokens)
            return

        # Async scheduling case, where some decode requests from the previous
        # iteration won't have entries in input_ids_cpu and need to be copied
        # on the NPU from prev_sampled_token_ids.
        prev_req_id_to_index = self.input_batch.prev_req_id_to_index
        assert prev_req_id_to_index is not None
        sample_flattened_indices: list[int] = []
        spec_flattened_indices: list[int] = []
        prev_common_req_indices: list[int] = []
        prev_draft_token_indices: list[int] = []
        indices_match = True
        max_flattened_index = -1
        total_num_spec_tokens = 0
        scheduled_spec_tokens = scheduler_output.scheduled_spec_decode_tokens
        for req_id, cur_index in self.input_batch.req_id_to_index.items():
            if (prev_index := prev_req_id_to_index.get(req_id)) is not None:
                prev_common_req_indices.append(prev_index)
                # We need to compute the flattened input_ids index of the
                # last token in each common request.
                draft_len = len(scheduled_spec_tokens.get(req_id, ()))
                total_num_spec_tokens += draft_len
                flattened_index = cu_num_tokens[cur_index].item() - 1
                # example: cu_num_tokens = [2, 5, 8], draft_tokens = [1, 2, 2]
                # sample_flattened_indices = [0, 2, 5]
                # spec_flattened_indices = [1,   3, 4,    6, 7]
                sample_flattened_indices.append(flattened_index - draft_len)
                spec_flattened_indices.extend(
                    range(flattened_index - draft_len + 1,
                          flattened_index + 1))
                start = prev_index * self.num_spec_tokens
                # prev_draft_token_indices is used to find which draft_tokens_id
                # should be copied to input_ids
                # example: prev draft_tokens_id [[1,2], [3,4], [5, 6]]
                # flatten draft_tokens_id [1,2,3,4,5,6]
                # draft_len of each request [1, 2, 1]
                # then prev_draft_token_indices is [0,   2, 3,   4]
                prev_draft_token_indices.extend(range(start,
                                                      start + draft_len))
                indices_match &= prev_index == flattened_index
                max_flattened_index = max(max_flattened_index, flattened_index)
        num_commmon_tokens = len(sample_flattened_indices)
        total_without_spec = (total_num_scheduled_tokens -
                              total_num_spec_tokens)
        if num_commmon_tokens < total_without_spec:
            # If not all requests are decodes from the last iteration,
            # We need to copy the input_ids_cpu to the NPU first.
            self.input_ids[:total_num_scheduled_tokens].copy_(
                self.input_ids_cpu[:total_num_scheduled_tokens],
                non_blocking=True)
            if self.is_multimodal_model or self.enable_prompt_embeds:
                self.inputs_embeds.copy_to_gpu(total_num_scheduled_tokens)
            self.is_token_ids.copy_to_gpu(total_num_scheduled_tokens)
        if num_commmon_tokens == 0:
            # No requests in common with the previous iteration
            # So input_ids_cpu will have all the input ids.
            return
        if indices_match and max_flattened_index == (num_commmon_tokens - 1):
            # Common-case optimization: the batch is unchanged
            # and no reordering happened.
            # The indices are both the same permutation of 0..N-1 so
            # we can copy directly using a single slice.
            self.input_ids[:num_commmon_tokens].copy_(
                self.input_batch.prev_sampled_token_ids[:num_commmon_tokens,
                                                        0],
                non_blocking=True)
            self.is_token_ids.gpu[:num_commmon_tokens] = True
            return
        # Upload the index tensors asynchronously so the scatter can be non-blocking.
        sampled_tokens_index_tensor = torch.tensor(
            sample_flattened_indices,
            dtype=torch.int64,
            pin_memory=self.pin_memory).to(self.device, non_blocking=True)
        prev_common_req_indices_tensor = torch.tensor(
            prev_common_req_indices,
            dtype=torch.int64,
            pin_memory=self.pin_memory).to(self.device, non_blocking=True)
        self.input_ids.scatter_(
            dim=0,
            index=sampled_tokens_index_tensor,
            src=self.input_batch.prev_sampled_token_ids[
                prev_common_req_indices_tensor, 0],
        )

        # scatter the draft tokens after the sampled tokens are scattered.
        if self._draft_token_ids is None or not spec_flattened_indices:
            return

        assert isinstance(self._draft_token_ids, torch.Tensor)
        draft_tokens_index_tensor = torch.tensor(
            spec_flattened_indices,
            dtype=torch.int64,
            pin_memory=self.pin_memory).to(self.device, non_blocking=True)
        prev_draft_token_indices_tensor = torch.tensor(
            prev_draft_token_indices,
            dtype=torch.int64,
            pin_memory=self.pin_memory).to(self.device, non_blocking=True)

        # because input_ids dtype is torch.int32,
        # so convert draft_token_ids to torch.int32 here.
        draft_token_ids = self._draft_token_ids.to(dtype=torch.int32)
        self._draft_token_ids = None
        self.input_ids.scatter_(
            dim=0,
            index=draft_tokens_index_tensor,
            src=draft_token_ids.flatten()[prev_draft_token_indices_tensor],
        )

    def _may_reorder_batch(self, scheduler_output: "SchedulerOutput") -> None:
        """
        Update the order of requests in the batch based on the attention
        backend's needs. For example, some attention backends (namely MLA) may
        want to separate requests based on if the attention computation will be
        compute-bound or memory-bound.

        Args:
            scheduler_output: The scheduler output.
        """
        # Attention free models have zero kv_cache_goups, however models
        # like Mamba are also attention free but use the kv_cache for
        # keeping its internal state. This is why we check the number
        # of kv_cache groups instead of solely checking
        # for self.model_config.is_attention_free.
        if len(self.kv_cache_config.kv_cache_groups) == 0:
            return

        if self.reorder_batch_threshold is not None:
            reorder_batch_to_split_decodes_and_prefills(
                self.input_batch,
                scheduler_output,
                decode_threshold=self.reorder_batch_threshold)

    def generate_kv_idx(self, scheduler_output):
        if not self.pcp_size > 1:
            return
        self.cp_kv_recover_idx_for_chunk = [[] for _ in range(self.pcp_size)]

        for i, req_id in enumerate(self.input_batch.req_ids):
            num_scheduled_tokens = scheduler_output.num_scheduled_tokens[
                req_id]
            is_prefill = self.input_batch.num_computed_tokens_cpu[
                i] < self.input_batch.num_prompt_tokens[i]
            if is_prefill:
                num_cp_padded_scheduled_tokens = cdiv(
                    num_scheduled_tokens,
                    2 * self.pcp_size) * (2 * self.pcp_size)
                full_indices = list(
                    range(self.max_num_tokens * self.pcp_size * self.dcp_size +
                          self.pcp_size * self.dcp_size * self.max_num_reqs))
                chunk_size = num_cp_padded_scheduled_tokens // (2 *
                                                                self.pcp_size)
                num_added_recover_tokens = len(
                    self.cp_kv_recover_idx_for_chunk[0]) * self.pcp_size
                for rank in range(self.pcp_size):
                    self.cp_kv_recover_idx_for_chunk[rank].extend(
                        full_indices[rank * chunk_size +
                                     num_added_recover_tokens:(rank + 1) *
                                     chunk_size + num_added_recover_tokens])
                    self.cp_kv_recover_idx_for_chunk[rank].extend(
                        full_indices[num_cp_padded_scheduled_tokens -
                                     (rank + 1) * chunk_size +
                                     num_added_recover_tokens:
                                     num_cp_padded_scheduled_tokens -
                                     rank * chunk_size +
                                     num_added_recover_tokens])

        cp_kv_recover_idx_for_chunk = torch.from_numpy(
            np.concatenate(
                self.cp_kv_recover_idx_for_chunk)).to(device=self.device)
        cp_kv_recover_idx_for_chunk.copy_(torch.tensor(
            np.array(self.cp_kv_recover_idx_for_chunk).flatten().tolist()),
                                          non_blocking=True)
        self.cp_kv_recover_idx_for_chunk = cp_kv_recover_idx_for_chunk.to(
            torch.float32).argsort().to(torch.int32)

    def _prepare_inputs(
        self,
        scheduler_output: "SchedulerOutput",
        intermediate_tensors: Optional[IntermediateTensors] = None,
    ) -> tuple[dict[str, Any], torch.Tensor, np.ndarray, int, torch.Tensor,
               int, torch.Tensor, SpecDecodeMetadata, Optional[torch.Tensor],
               Optional[torch.Tensor], Optional[torch.Tensor], int]:
        total_num_scheduled_tokens = scheduler_output.total_num_scheduled_tokens
        assert total_num_scheduled_tokens > 0
        num_reqs = self.input_batch.num_reqs
        assert num_reqs > 0

        # OPTIMIZATION: Start copying the block table first.
        # This way, we can overlap the copy with the following CPU operations.
        self.input_batch.block_table.commit_block_table(num_reqs)

        # Get the number of scheduled tokens for each request.
        req_ids = self.input_batch.req_ids
        tokens = [scheduler_output.num_scheduled_tokens[i] for i in req_ids]
        num_scheduled_tokens = np.array(tokens, dtype=np.int32)

        req_indices = np.repeat(self.arange_np[:num_reqs],
                                num_scheduled_tokens)
        _, arange = self._get_cumsum_and_arange(num_scheduled_tokens)
        positions_np = np.add(
            self.input_batch.num_computed_tokens_cpu[req_indices],
            arange,
        )

        self.input_batch.block_table.compute_slot_mapping(
            req_indices, positions_np)
        self.input_batch.block_table.commit_slot_mapping(
            total_num_scheduled_tokens)
        if self.pcp_size > 1:
            if not self.vllm_config.model_config.use_mla:
                self.generate_kv_idx(scheduler_output)
            tokens, position_pcp, pcp_unpad_mask = self._update_tokens_for_pcp(
                tokens)
            num_scheduled_tokens = np.array(tokens, dtype=np.int32)
            total_num_scheduled_tokens = sum(num_scheduled_tokens[:num_reqs])
        else:
            position_pcp, pcp_unpad_mask = None, None
            self.num_pcp_pads = self.num_pcp_pads[:num_reqs]

        total_num_pcp_pads = sum(self.num_pcp_pads)
        max_num_scheduled_tokens = max(tokens)
        num_valid_tokens = np.array([
            num_tokens -
            len(scheduler_output.scheduled_spec_decode_tokens.get(i, []))
            for num_tokens, i in zip(tokens, req_ids)
        ],
                                    dtype=np.int32)

        if (self.use_aclgraph and total_num_scheduled_tokens
                <= self.aclgraph_batch_sizes[-1]):
            # Add padding to the batch size.
            num_input_tokens = self.vllm_config.pad_for_cudagraph(
                total_num_scheduled_tokens)
        elif self.use_aclgraph and enable_sp(self.vllm_config):
            # When using aclgraph, if total_num_scheduled_tokens exceeds the maximum graph size,
            # the model will fall back to running its FX graph in eager mode.
            # In this case, when sequence parallelism is enabled, we need to pad tokens to align
            # with tp_size because pad_size cannot be captured by the FX graph
            tp_size = self.vllm_config.parallel_config.tensor_parallel_size
            num_input_tokens = math.ceil(
                total_num_scheduled_tokens / tp_size) * tp_size
        else:
            # Eager mode.
            num_input_tokens = total_num_scheduled_tokens

        # Get the attention state.
        attn_state = self._build_attn_state(num_reqs, num_scheduled_tokens,
                                            num_valid_tokens)
        self.attn_state = attn_state  # type: ignore

        # Determine if it's a splitfuse batch
        with_prefill = attn_state not in [
            AscendAttentionState.DecodeOnly, AscendAttentionState.SpecDecoding
        ]

        self.query_lens = torch.from_numpy(num_scheduled_tokens)

        # Get info across DP ranks.
        # NOTE: maybe_padded_num_tokens is only used when using TorchAir with DP,
        # Otherwise, it's just max_tokens_across_dp_cpu
        (maybe_padded_num_tokens, num_tokens_across_dp,
         with_prefill) = self._sync_metadata_across_dp(num_input_tokens,
                                                       with_prefill)

        # TODO: Now that num_input_tokens is basically identical with maybe_padded_num_tokens
        # We should consider removing maybe_padded_num_tokens later
        num_input_tokens = maybe_padded_num_tokens

        # Hot-Swap lora model
        if self.lora_config:
            self.set_active_loras(self.input_batch, num_scheduled_tokens)

        # Get request indices.
        # E.g., [2, 5, 3] -> [0, 0, 1, 1, 1, 1, 1, 2, 2, 2]
        req_indices = np.repeat(self.arange_np[:num_reqs],
                                num_scheduled_tokens)

        # cu_num_tokens: [2, 5, 3] -> [2, 7, 10]
        # arange: [0, 1, 0, 1, 2, 3, 4, 0, 1, 2]
        cu_num_tokens, arange = self._get_cumsum_and_arange(
            num_scheduled_tokens)

        if self.pcp_size > 1:
            positions_np = self.positions_np[:total_num_scheduled_tokens]
            np.add(self.input_batch.num_computed_tokens_cpu[req_indices],
                   position_pcp[:total_num_scheduled_tokens],
                   out=positions_np)
        else:
            self.positions_np[:total_num_scheduled_tokens] = positions_np

        # Calculate M-RoPE positions.
        # Only relevant for models using M-RoPE (e.g, Qwen2-VL)
        if self.uses_mrope:
            self._calc_mrope_positions(scheduler_output)

            # Only relevant for models using M-RoPE (e.g, Qwen2-VL)
            self.mrope_positions[:, :total_num_scheduled_tokens].copy_(
                self.mrope_positions_cpu[:, :total_num_scheduled_tokens],
                non_blocking=True)

        # Get token indices.
        # E.g., [0, 1, 0, 1, 2, 3, 4, 0, 1, 2]
        # -> [0, 1, M, M + 1, M + 2, M + 3, M + 4, 2 * M, 2 * M + 1, 2 * M + 2]
        # where M is the max_model_len.
        token_indices = (positions_np +
                         req_indices * self.input_batch.token_ids_cpu.shape[1])
        token_indices_tensor = torch.from_numpy(token_indices)
        # Prepare input_ids.
        # NOTE(woosuk): We use torch.index_select instead of np.take here
        # because torch.index_select is much faster than np.take for large
        # tensors.
        torch.index_select(self.input_batch.token_ids_cpu_tensor.flatten(),
                           0,
                           token_indices_tensor,
                           out=self.input_ids_cpu[:total_num_scheduled_tokens])
        is_token_ids = self.input_batch.is_token_ids.flatten()
        torch.index_select(
            is_token_ids,
            0,
            token_indices_tensor,
            out=self.is_token_ids.cpu[:total_num_scheduled_tokens])

        # Because we did not pre-allocate a massive prompt_embeds CPU tensor on
        # the InputBatch, we need to fill in the prompt embeds into the expected
        # spots in the GpuModelRunner's pre-allocated prompt_embeds tensor.
        if self.input_batch.req_prompt_embeds and (self.is_multimodal_model or
                                                   self.enable_prompt_embeds):
            output_idx = 0
            for req_idx in range(num_reqs):
                num_sched = num_scheduled_tokens[req_idx]

                # Skip if this request doesn't have embeddings
                if req_idx not in self.input_batch.req_prompt_embeds:
                    output_idx += num_sched
                    continue

                # Skip if no tokens scheduled
                if num_sched <= 0:
                    output_idx += num_sched
                    continue

                req_embeds = self.input_batch.req_prompt_embeds[req_idx]
                start_pos = self.input_batch.num_computed_tokens_cpu[req_idx]

                # Skip if trying to read beyond available embeddings
                if start_pos >= req_embeds.shape[0]:
                    output_idx += num_sched
                    continue

                # Copy available embeddings
                end_pos = start_pos + num_sched
                actual_end = min(end_pos, req_embeds.shape[0])
                actual_num_sched = actual_end - start_pos

                if actual_num_sched > 0:
                    self.inputs_embeds.cpu[output_idx:output_idx +
                                           actual_num_sched].copy_(
                                               req_embeds[start_pos:actual_end]
                                           )

                output_idx += num_sched

        self.query_start_loc_np[0] = 0
        self.query_start_loc_np[1:num_reqs + 1] = cu_num_tokens
        self.query_start_loc[:num_reqs + 1].copy_(
            self.query_start_loc_cpu[:num_reqs + 1], non_blocking=True)

        self.seq_lens_np[:num_reqs] = (
            self.input_batch.num_computed_tokens_cpu[:num_reqs] +
            num_scheduled_tokens)
        self.seq_lens[:num_reqs].copy_(self.seq_lens_cpu[:num_reqs],
                                       non_blocking=True)

        # Fill unused with -1. Needed for reshape_and_cache
        self.query_start_loc[num_reqs + 1:].fill_(-1)
        self.seq_lens[num_reqs:].fill_(0)

        self.query_lens = torch.from_numpy(num_scheduled_tokens)

        # Copy the tensors to the NPU.
        self._prepare_input_ids(scheduler_output, total_num_scheduled_tokens,
                                cu_num_tokens)
        self.positions_cpu[total_num_scheduled_tokens:num_input_tokens].zero_()
        self.positions[:num_input_tokens].copy_(
            self.positions_cpu[:num_input_tokens], non_blocking=True)

        attn_state = self._build_attn_state(num_reqs, num_scheduled_tokens,
                                            num_valid_tokens)
        self.attn_mask = self._make_attention_mask(attn_state)
        self.attn_state = attn_state  # type: ignore

        self.with_prefill = with_prefill
        self.num_tokens_across_dp = num_tokens_across_dp
        self._update_graph_pad_size(with_prefill, maybe_padded_num_tokens)
        attn_metadata: dict[str, Any] = {}

        # Record the index of requests that should not be sampled,
        # so that we could clear the sampled tokens before returning
        num_tokens = [
            self.requests[r].num_tokens for r in self.input_batch.req_ids
        ]
        num_tokens_np = np.array(num_tokens, dtype=np.int32)
        num_reqs = self.input_batch.num_reqs
        if self.pcp_size > 1:
            # while pcp > 1, we need the original num_scheduled_tokens before split
            # to calculate discard_requests_mask
            tokens_original = [
                scheduler_output.num_scheduled_tokens[i] for i in req_ids
            ]
            original_seq_lens_np = (
                self.input_batch.num_computed_tokens_cpu[:num_reqs] +
                np.array(tokens_original, dtype=np.int32))
            discard_requests_mask = original_seq_lens_np < num_tokens_np
        else:
            discard_requests_mask = self.seq_lens_np[:num_reqs] < num_tokens_np

        discard_request_indices = np.nonzero(discard_requests_mask)[0]
        self.num_discarded_requests = len(discard_request_indices)
        self.discard_request_indices.np[:self.num_discarded_requests] = (
            discard_request_indices)
        self.discard_request_indices.copy_to_gpu(self.num_discarded_requests)

        # _prepare_inputs may reorder the batch, so we must gather
        # multi-modal outputs after that to ensure the correct order
        if self.is_multimodal_model:
            with self.maybe_get_ec_connector_output(
                    scheduler_output,
                    encoder_cache=self.encoder_cache,
            ):
                # Run the multimodal encoder if any.
                self._execute_mm_encoder(scheduler_output)

                # NOTE(woosuk): To unify token ids and soft tokens (vision
                # embeddings), we always use embeddings (rather than token ids)
                # as input to the multimodal model, even when the input is text.
                input_ids = self.input_ids[:total_num_scheduled_tokens]
                mm_embeds, is_mm_embed = self._gather_mm_embeddings(
                    scheduler_output)

            inputs_embeds = self.model.embed_input_ids(
                input_ids,
                multimodal_embeddings=mm_embeds,
                is_multimodal=is_mm_embed,
            )

            # TODO(woosuk): Avoid the copy. Optimize.
            self.inputs_embeds.gpu[:total_num_scheduled_tokens].copy_(
                inputs_embeds)
            inputs_embeds = self.inputs_embeds.gpu[:num_input_tokens]
            input_ids = None
        elif self.enable_prompt_embeds and get_pp_group().is_first_rank:
            # Get the input embeddings for the tokens that are not input embeds,
            # then put them into the appropriate positions.
            # TODO(qthequartermasterman): Since even when prompt embeds are
            # enabled, (a) not all requests will use prompt embeds, and (b)
            # after the initial prompt is processed, the rest of the generated
            # tokens will be token ids, it is not desirable to have the
            # embedding layer outside of the acl graph all the time. The v0
            # engine avoids this by "double compiling" the acl graph, once
            # with input_ids and again with inputs_embeds, for all num_tokens.
            # If a batch only has token ids, then including the embedding layer
            # in the acl graph will be more performant (like in the else case
            # below).
            token_ids_idx = self.is_token_ids.gpu[:total_num_scheduled_tokens] \
                .nonzero(as_tuple=False) \
                .squeeze(1)
            # Some tokens ids may need to become embeds
            if token_ids_idx.numel() > 0:
                token_ids = self.input_ids[token_ids_idx]
                tokens_to_embeds = self.model.embed_input_ids(
                    input_ids=token_ids)
                self.inputs_embeds.gpu[token_ids_idx] = tokens_to_embeds

            inputs_embeds = self.inputs_embeds.gpu[:num_input_tokens]
            input_ids = None
        else:
            # For text-only models, we use token ids as input.
            # While it is possible to use embeddings as input just like the
            # multimodal models, it is not desirable for performance since
            # then the embedding layer is not included in the ACL graph.
            input_ids = self.input_ids[:num_input_tokens]
            inputs_embeds = None
        positions = self.positions[:num_input_tokens]
        input_ids, positions = self._update_input_ids_and_positions(
            input_ids, positions, num_input_tokens, with_prefill,
            maybe_padded_num_tokens)

        if get_pp_group().is_first_rank:
            intermediate_tensors = None
        else:
            assert intermediate_tensors is not None
            assert self.intermediate_tensors is not None
            for k, v in intermediate_tensors.items():
                self.intermediate_tensors[k][:num_input_tokens].copy_(
                    v[:num_input_tokens], non_blocking=True)
            intermediate_tensors = IntermediateTensors({
                k: v[:num_input_tokens]
                for k, v in self.intermediate_tensors.items()
            })

        use_spec_decode = len(
            scheduler_output.scheduled_spec_decode_tokens) > 0
        if not use_spec_decode:
            # NOTE(woosuk): Due to chunked prefills, the batch may contain
            # partial requests. While we should not sample any token
            # from these partial requests, we do so for simplicity.
            # We will ignore the sampled tokens from the partial requests.
            # TODO: Support prompt logprobs.
            spec_decode_metadata = None
            if self.pcp_size * self.dcp_size > 1:
                logits_indices = torch.from_numpy(
                    cu_num_tokens
                ) * self.pcp_size - self.num_pcp_pads[:num_reqs] - 1
                logits_indices = logits_indices.pin_memory().to(
                    self.device, non_blocking=True)
            else:
                logits_indices = self.query_start_loc[1:num_reqs + 1] - 1
        else:
            # Get the number of draft tokens for each request.
            # Iterate over the dictionary rather than all requests since not all
            # requests have draft tokens.
            num_draft_tokens = np.zeros(num_reqs, dtype=np.int32)
            for req_id, draft_token_ids in (
                    scheduler_output.scheduled_spec_decode_tokens.items()):
                req_idx = self.input_batch.req_id_to_index[req_id]
                num_draft_tokens[req_idx] = len(draft_token_ids)

            spec_decode_metadata = self._calc_spec_decode_metadata(
                num_draft_tokens, cu_num_tokens, self.num_pcp_pads[:num_reqs])
            logits_indices = spec_decode_metadata.logits_indices
            self.num_draft_tokens.np[:num_reqs] = num_draft_tokens
            self.num_draft_tokens.np[num_reqs:].fill(0)
            self.num_draft_tokens.copy_to_gpu()
        # save logits_indices for pcp spec decode usage
        self.logits_indices = logits_indices

        # Used in the below loop.
        # query_start_loc_cpu = self.query_start_loc.cpu[:num_reqs + 1]
        num_computed_tokens_cpu = (
            self.input_batch.num_computed_tokens_cpu_tensor[:num_reqs])
        self.spec_decode_common_attn_metadata = None
        if use_spec_decode and self.need_accepted_tokens:
            self.num_accepted_tokens.np[:num_reqs] = (
                self.input_batch.num_accepted_tokens_cpu[:num_reqs])
            self.num_accepted_tokens.np[num_reqs:].fill(1)
            self.num_accepted_tokens.copy_to_gpu()

        if self.speculative_config and self.pcp_size > 1:
            self._generate_pcp_mtp_input(
                num_reqs, scheduler_output.total_num_scheduled_tokens,
                scheduler_output.num_scheduled_tokens)

        long_seq_metadata = self._generate_pcp_metadata(
            total_num_scheduled_tokens)
        # Prepare the attention metadata for each KV cache group and make layers
        # in the same group share the same metadata.
        for kv_cache_group_id, kv_cache_group_spec in enumerate(
                self.kv_cache_config.kv_cache_groups):
            slot_mapping_size = (total_num_scheduled_tokens
                                 if self.pcp_size == 1 else
                                 total_num_scheduled_tokens * self.pcp_size -
                                 total_num_pcp_pads)
            if isinstance(kv_cache_group_spec.kv_cache_spec,
                          EncoderOnlyAttentionSpec):
                # Encoder-only layers do not have KV cache, so we need to
                # create a dummy block table and slot mapping for them.
                blk_table_tensor = torch.zeros(
                    (num_reqs, 1),
                    dtype=torch.int32,
                    device=self.device,
                )
                slot_mapping = torch.zeros(
                    (total_num_scheduled_tokens, ),
                    dtype=torch.int64,
                    device=self.device,
                )
            else:
                blk_table = self.input_batch.block_table[kv_cache_group_id]
                blk_table_tensor = blk_table.get_device_tensor()
                slot_mapping = blk_table.slot_mapping[:slot_mapping_size]
                blk_table.slot_mapping[slot_mapping_size:].fill_(0)
                if self.pcp_size > 1:
                    slot_mapping_for_pcp = blk_table.slot_mapping[:
                                                                  long_seq_metadata
                                                                  .
                                                                  num_actual_tokens_pcp_padded]
                    slot_mapping_for_pcp[slot_mapping_size:].fill_(-1)
                    assert pcp_unpad_mask is not None
                    pcp_padded_slot_mapping = self.pcp_padded_slot_mapping[:
                                                                           pcp_unpad_mask
                                                                           .
                                                                           shape[
                                                                               0]]
                    pcp_padded_slot_mapping.fill_(-1)
                    pcp_padded_slot_mapping[
                        pcp_unpad_mask] = slot_mapping_for_pcp[:
                                                               slot_mapping_size]
                    slot_mapping_for_pcp[:long_seq_metadata.
                                         num_actual_tokens_pcp_padded] = pcp_padded_slot_mapping
                    slot_mapping = slot_mapping_for_pcp

            # Make AscendCommonAttentionMetadata
            common_attn_metadata = AscendCommonAttentionMetadata(
                query_start_loc=self.query_start_loc[:num_reqs + 1],
                query_start_loc_cpu=self.query_start_loc_cpu[:num_reqs + 1],
                seq_lens_cpu=self.seq_lens_cpu[:num_reqs],
                seq_lens=self.seq_lens_cpu[:num_reqs],
                num_reqs=num_reqs,
                num_actual_tokens=slot_mapping_size,
                num_input_tokens=num_input_tokens,
                actual_seq_lengths_q=self.actual_seq_lengths_q,
                # TODO: change this to the right block table for linear attn
                block_table_tensor=blk_table_tensor[:num_reqs],
                slot_mapping=slot_mapping,
                num_computed_tokens_cpu=num_computed_tokens_cpu,
                positions=self.positions,
                attn_mask=self.attn_mask,
                spec_attn_mask=self.spec_attn_mask,
                attn_state=self.attn_state,
                is_only_prefill=bool(np.all(num_valid_tokens != 1)),
                max_query_len=max_num_scheduled_tokens,
                graph_pad_size=self.graph_pad_size,
                decode_token_per_req=self.decode_token_per_req,
                cos=self.cos,
                sin=self.sin,
                prefill_context_parallel_metadata=long_seq_metadata,
            )

            if self.speculative_config and self.pcp_size > 1:
                # For pcp + spec decode, we flatten block_table
                # to avoid irregular spec_attn_mask shape, e.g.,
                # num_decode_req=2, num_prefill_req=3, num_speculative_tokens=1,
                # ori block_table: # [d0, d1, p0, p1, p2]
                # (num_reqs_d + num_reqs_p, max_num_blocks),
                # flattened block_table: [d0, d0, d1, d1, p0, p1, p2]
                # (num_reqs_d * decode_threshold + num_reqs_p, max_num_blocks),
                ori_query_lens = self.query_start_loc_pcp_full_cpu[1:num_reqs+1] - \
                    self.query_start_loc_pcp_full_cpu[:num_reqs]
                num_prefill_reqs = (ori_query_lens
                                    > self.decode_threshold).sum().item()
                num_decode_reqs = num_reqs - num_prefill_reqs
                num_decode_reqs_flatten = num_decode_reqs * self.decode_threshold
                blk_table_tensor[
                    num_decode_reqs_flatten:num_decode_reqs_flatten +
                    num_prefill_reqs].copy_(
                        blk_table_tensor[num_decode_reqs:num_decode_reqs +
                                         num_prefill_reqs].clone())
                blk_table_tensor[:num_decode_reqs_flatten].copy_(
                    blk_table_tensor[:num_decode_reqs].repeat_interleave(
                        self.decode_threshold, dim=0))
                common_attn_metadata.block_table_tensor = \
                    blk_table_tensor[:num_decode_reqs_flatten + num_prefill_reqs]

            if self.speculative_config and \
                self.spec_decode_common_attn_metadata is None:
                self.spec_decode_common_attn_metadata = common_attn_metadata

            for attn_group in self.attn_groups[kv_cache_group_id]:
                common_prefix_len = 0
                extra_attn_metadata_args = {}
                builder = attn_group.get_metadata_builder()
                if isinstance(builder, GDNAttentionMetadataBuilder
                              ) or self.model_config.runner_type == "pooling":
                    if use_spec_decode:
                        extra_attn_metadata_args = dict(
                            num_accepted_tokens=self.num_accepted_tokens.
                            gpu[:num_reqs],
                            num_decode_draft_tokens_cpu=self.num_draft_tokens.
                            gpu[:num_reqs],
                        )
                    attn_metadata_i = builder.build(
                        common_prefix_len=common_prefix_len,
                        common_attn_metadata=common_attn_metadata,
                        **extra_attn_metadata_args)
                else:
                    attn_metadata_i = builder.build(
                        common_prefix_len=common_prefix_len,
                        common_attn_metadata=common_attn_metadata,
                        model=self.get_model(),
                        **extra_attn_metadata_args)

                for layer_name in attn_group.layer_names:
                    attn_metadata[layer_name] = attn_metadata_i

        if lmhead_tp_enable():
            max_num_reqs_across_dp = maybe_padded_num_tokens if not with_prefill else self.max_num_reqs
            logits_indices = nn.functional.pad(
                logits_indices,
                (0, max_num_reqs_across_dp - logits_indices.shape[0]))

        return (attn_metadata, positions, num_scheduled_tokens,
                num_input_tokens, num_tokens_across_dp,
                maybe_padded_num_tokens, logits_indices, spec_decode_metadata,
                input_ids, inputs_embeds, intermediate_tensors,
                max_num_scheduled_tokens)

    def _generate_process_reqs_hidden_states(self, attn_metadata, with_prefill,
                                             maybe_padded_num_tokens,
                                             input_ids, positions,
                                             intermediate_tensors,
                                             inputs_embeds):
        assert self.model is not None
        hidden_states = self.model(
            input_ids=input_ids,
            positions=positions,
            intermediate_tensors=intermediate_tensors,
            inputs_embeds=inputs_embeds,
        )

        forward_context = get_forward_context()
        if forward_context.cudagraph_runtime_mode == CUDAGraphMode.FULL \
            and not self.use_sparse:
            # TODO: maybe_padded_num_tokens will be removed, use num_input_tokens instead
            if self.vllm_config.model_config.use_mla:
                if self.pcp_size * self.dcp_size > 1:
                    # FIXME: Try using `auto_dispatch_capture=True`
                    update_mla_attn_dcp_pcp_params(self.update_stream,
                                                   forward_context,
                                                   maybe_padded_num_tokens)
                else:
                    # FIXME: Try using `auto_dispatch_capture=True`
                    update_mla_attn_params(self.update_stream, forward_context,
                                           maybe_padded_num_tokens,
                                           self.speculative_config)
            else:
                if self.pcp_size * self.dcp_size > 1:
                    update_attn_dcp_pcp_params(self.update_stream,
                                               forward_context,
                                               maybe_padded_num_tokens)
                else:
                    update_attn_params(self.update_stream, forward_context,
                                       maybe_padded_num_tokens)

        if get_forward_context().sp_enabled:
            hidden_states = tensor_model_parallel_all_gather(hidden_states, 0)
            pad_size = get_forward_context().pad_size
            if pad_size > 0:
                hidden_states = hidden_states[:-pad_size, :]

        if self.pcp_size > 1:
            hidden_states = get_pcp_group().all_gather(
                hidden_states[:self.num_actual_tokens_pcp_padded //
                              self.pcp_size], 0)
            hidden_states = torch.index_select(
                hidden_states, 0,
                self.pcp_allgather_restore_idx[:hidden_states.shape[0]])
        return hidden_states

    def _build_attn_state(self, num_reqs, num_scheduled_tokens,
                          num_valid_tokens):
        if np.array_equal(self.seq_lens_np[:num_reqs], num_scheduled_tokens):
            attn_state = AscendAttentionState.PrefillNoCache
        # We assume it is the decode stage, where prefill occurs but only one token is not hit in cache.
        elif np.all(num_scheduled_tokens == 1):
            attn_state = AscendAttentionState.DecodeOnly
            if self.speculative_config and self.speculative_config.method == 'mtp':
                # SpecDecoding now supports seq_len=1 and seq_len=2
                # In Prefilling Decoding Disaggregation scenario, SpecDecoding need to supports seq_len=1
                attn_state = AscendAttentionState.SpecDecoding
        # Speculative decoding.
        elif np.all(num_valid_tokens == 1):
            if self.speculative_config and self.speculative_config.method == 'mtp':
                attn_state = AscendAttentionState.SpecDecoding
            else:
                attn_state = AscendAttentionState.ChunkedPrefill
        # splitfuse
        elif self.scheduler_config.enable_chunked_prefill:
            attn_state = AscendAttentionState.ChunkedPrefill
        else:
            attn_state = AscendAttentionState.PrefillCacheHit
        return attn_state

    def _update_graph_pad_size(self, with_prefill, graph_pad_size):
        self.graph_pad_size = -1

    def _update_input_ids_and_positions(self, input_ids, positions,
                                        num_input_tokens, with_prefill,
                                        maybe_padded_num_tokens):
        if self.uses_mrope:
            positions = self.mrope_positions[:, :num_input_tokens]
        return input_ids, positions

    def _calc_spec_decode_metadata(
        self,
        num_draft_tokens: np.ndarray,
        cu_num_scheduled_tokens: np.ndarray,
        num_pcp_pads: np.ndarray,
    ) -> SpecDecodeMetadata:
        # Inputs:
        # cu_num_scheduled_tokens:  [  4, 104, 107, 207, 209]
        # num_draft_tokens:         [  3,   0,   2,   0,   1]
        # Outputs:
        # cu_num_draft_tokens:      [  3,   3,   5,   5,   6]
        # logits_indices:           [  0,   1,   2,   3, 103, 104, 105, 106,
        #                            206, 207, 208]
        # target_logits_indices:    [  0,   1,   2,   5,   6,   9]
        # bonus_logits_indices:     [  3,   4,   7,   8,  10]

        # Compute the logits indices.
        # [4, 1, 3, 1, 2]
        num_sampled_tokens = num_draft_tokens + 1
        # Step 1. [4, 5, 8, 9, 11]
        cu_num_sampled_tokens = np.cumsum(num_sampled_tokens, dtype=np.int32)
        total_num_sampled_tokens = cu_num_sampled_tokens[-1]
        # Step 2. [0, 0, 0, 0, 4, 5, 5, 5, 8, 9, 9]
        cumsums_offsets = np.repeat(cu_num_sampled_tokens - num_sampled_tokens,
                                    num_sampled_tokens)
        # Step 3. [0, 1, 2, 3, 0, 0, 1, 2, 0, 0, 1]
        arange = self.arange_np[:total_num_sampled_tokens] - cumsums_offsets
        # Step 4. [0, 0, 0, 0, 103, 104, 104, 104, 206, 207, 207]
        logits_indices = np.repeat(
            cu_num_scheduled_tokens - num_sampled_tokens, num_sampled_tokens)
        # Step 5. [0, 1, 2, 3, 103, 104, 105, 106, 206, 207, 208]
        logits_indices += arange

        # while pcp > 1, decode results may contain padding (from pcp all-gather),
        # update logits_indices after getting draft_token_ids from ori logits_indices
        if self.pcp_size > 1:
            cu_num_scheduled_tokens = cu_num_scheduled_tokens * self.pcp_size - num_pcp_pads
            logits_indices_pcp = np.repeat(
                cu_num_scheduled_tokens - num_sampled_tokens,
                num_sampled_tokens)
            logits_indices_pcp += arange
            logits_indices_pcp = torch.from_numpy(
                logits_indices_pcp).pin_memory().to(self.device,
                                                    non_blocking=True)

        # Compute the bonus logits indices.
        bonus_logits_indices = cu_num_sampled_tokens - 1

        # Compute the draft logits indices.
        # [3, 3, 5, 5, 6]
        cu_num_draft_tokens = np.cumsum(num_draft_tokens, dtype=np.int32)
        total_num_draft_tokens = cu_num_draft_tokens[-1]
        # [0, 0, 0, 3, 3, 5]
        cumsums_offsets = np.repeat(cu_num_draft_tokens - num_draft_tokens,
                                    num_draft_tokens)
        # [0, 1, 2, 0, 1, 0]
        arange = self.arange_np[:total_num_draft_tokens] - cumsums_offsets
        # [0, 0, 0, 5, 5, 9]
        target_logits_indices = np.repeat(
            cu_num_sampled_tokens - num_sampled_tokens, num_draft_tokens)
        # [0, 1, 2, 5, 6, 9]
        target_logits_indices += arange

        # TODO: Optimize the CPU -> NPU copy.
        cu_num_draft_tokens = (
            torch.from_numpy(cu_num_draft_tokens).pin_memory().to(
                self.device, non_blocking=True))
        cu_num_sampled_tokens = (
            torch.from_numpy(cu_num_sampled_tokens).pin_memory().to(
                self.device, non_blocking=True))
        logits_indices = (torch.from_numpy(logits_indices).pin_memory().to(
            self.device, non_blocking=True))
        target_logits_indices = (
            torch.from_numpy(target_logits_indices).pin_memory().to(
                self.device, non_blocking=True))
        bonus_logits_indices = torch.from_numpy(
            bonus_logits_indices).pin_memory().to(self.device,
                                                  non_blocking=True)

        # Compute the draft token ids.
        # draft_token_indices:      [  1,   2,   3, 105, 106, 208]
        draft_token_ids = self.input_ids[logits_indices]
        draft_token_ids = draft_token_ids[target_logits_indices + 1]
        if self.pcp_size > 1:
            logits_indices = logits_indices_pcp
        metadata = SpecDecodeMetadata(
            draft_token_ids=draft_token_ids,
            num_draft_tokens=num_draft_tokens.tolist(),
            cu_num_draft_tokens=cu_num_draft_tokens,
            cu_num_sampled_tokens=cu_num_sampled_tokens,
            target_logits_indices=target_logits_indices,
            bonus_logits_indices=bonus_logits_indices,
            logits_indices=logits_indices,
        )
        return metadata

    def apply_grammar_bitmask(
        self,
        scheduler_output: "SchedulerOutput",
        grammar_output: "GrammarOutput",
        logits: torch.Tensor,
    ) -> torch.Tensor:
        grammar_bitmask = grammar_output.grammar_bitmask

        # We receive the structured output bitmask from the scheduler,
        # compacted to contain bitmasks only for structured output requests.
        # The order of the requests in the bitmask is not guaranteed to be the
        # same as the order of the requests in the gpu runner's batch. We need
        # to sort the bitmask to match the order of the requests used here.

        # Get the batch indices of the structured output requests.
        # Keep track of the number of speculative tokens scheduled for every
        # request in the batch, as the logit indices are offset by this amount.
        struct_out_req_batch_indices: dict[str, int] = {}
        cumulative_offset = 0
        seq = sorted(self.input_batch.req_id_to_index.items(),
                     key=lambda x: x[1])
        for req_id, batch_index in seq:
            logit_index = batch_index + cumulative_offset
            cumulative_offset += len(
                scheduler_output.scheduled_spec_decode_tokens.get(req_id, []))
            if req_id in grammar_output.structured_output_request_ids:
                struct_out_req_batch_indices[req_id] = logit_index

        out_indices = []

        # Reorder the bitmask to match the order of the requests in the batch.
        sorted_bitmask = np.zeros_like(grammar_bitmask,
                                       shape=(logits.shape[0],
                                              grammar_bitmask.shape[1]))
        cumulative_index = 0
        for req_id in grammar_output.structured_output_request_ids:
            num_spec_tokens = len(
                scheduler_output.scheduled_spec_decode_tokens.get(req_id, []))
            if req_id in struct_out_req_batch_indices:
                logit_index = struct_out_req_batch_indices[req_id]
                for i in range(1 + num_spec_tokens):
                    sorted_bitmask[logit_index +
                                   i] = grammar_bitmask[cumulative_index + i]
                    out_indices.append(logit_index + i)
            cumulative_index += 1 + num_spec_tokens
        grammar_bitmask = sorted_bitmask

        # Serialization of np.ndarray is much more efficient than a tensor,
        # so we receive it in that format.
        grammar_bitmask = torch.from_numpy(grammar_bitmask)

        # NOTE:
        # 1. XGrammar bitmask applying only supports CPU and GPU.
        # 2. The logits and bitmask should be on the same device.
        # 3. XGrammar logits on CPU only supports float32 dtype.
        logits_dtype = logits.dtype
        logits = logits.to("cpu").float()
        xgr.apply_token_bitmask_inplace(
            logits,
            grammar_bitmask,
            indices=out_indices,
        )
        return logits.to(self.device).to(logits_dtype)

    def propose_draft_token_ids(
        self,
        valid_sampled_token_ids: torch.Tensor | list[list[int]],
        sampling_metadata: SamplingMetadata,
        scheduler_output: "SchedulerOutput",
        spec_decode_metadata: SpecDecodeMetadata,
        positions: torch.Tensor,
        num_scheduled_tokens: int,
        hidden_states: torch.Tensor,
        attn_metadata: dict[str, Any],
        aux_hidden_states: torch.Tensor = None,
    ) -> Optional[list[list[int]]]:
        if not self.drafter:
            # Speculative decoding is not enabled.
            draft_token_ids = None
        else:
            draft_token_ids = self.drafter.generate_token_ids(
                valid_sampled_token_ids, sampling_metadata, scheduler_output,
                spec_decode_metadata, positions, num_scheduled_tokens,
                hidden_states, attn_metadata, aux_hidden_states)
        return draft_token_ids

    def _pool(
        self,
        hidden_states: torch.Tensor,
        num_scheduled_tokens: int,
        num_scheduled_tokens_np: np.ndarray,
        finished_sending: Optional[set[str]] = None,
        finished_recving: Optional[set[str]] = None,
        kv_connector_output: Optional["KVConnectorOutput"] = None,
    ) -> ModelRunnerOutput:
        assert self.input_batch.num_reqs ==\
            len(self.input_batch.pooling_params), \
        "Either all or none of the requests in" \
        " a batch must be pooling request"

        hidden_states = hidden_states[:num_scheduled_tokens]
        pooling_metadata = self.input_batch.pooling_metadata
        pooling_metadata.build_pooling_cursor(num_scheduled_tokens_np.tolist(),
                                              device=hidden_states.device)
        seq_lens_cpu = self.seq_lens_cpu[:self.input_batch.num_reqs]

        model = cast(VllmModelForPooling, self.model)
        raw_pooler_output = model.pooler(
            hidden_states=hidden_states,
            pooling_metadata=pooling_metadata,
        )
        raw_pooler_output = json_map_leaves(
            lambda x: x.to("cpu", non_blocking=True),
            raw_pooler_output,
        )
        torch.npu.synchronize()

        pooler_output: list[Optional[torch.Tensor]] = []
        for raw_output, seq_len, prompt_len in zip(
                raw_pooler_output, seq_lens_cpu, pooling_metadata.prompt_lens):
            output = raw_output if seq_len == prompt_len else None
            pooler_output.append(output)

        return ModelRunnerOutput(
            req_ids=self.input_batch.req_ids,
            req_id_to_index=self.input_batch.req_id_to_index,
            sampled_token_ids=[],
            logprobs=None,
            prompt_logprobs_dict={},
            pooler_output=pooler_output,
            kv_connector_output=kv_connector_output,
        )

    def _select_moe_comm_method(self,
                                num_tokens: int) -> Optional[MoECommType]:
        """1. If expert parallel is not enabled, we use all-gather since MC2 and all-to-all
        are designed for expert parallelism.
        2. If expert parallel is enabled, we need to consider the soc version and the
        number of tokens. This is based on the observation that all-gather is more
        efficient than all-to-all when running on A2.

            a. For A2, we choose from MC2 and all-gather.

            b. For A3, we choose from MC2 and all-to-all.

            In both cases, we use MC2 when the number of tokens is smaller than
            a its capacity threshold.

        Args:
            num_tokens (int): The number of tokens in the current batch.

        Raises:
            ValueError: If the soc version is unsupported.

        Returns:
            MoECommType: The selected MoE communication method.
        """
        if not is_moe_model(self.vllm_config):
            return None

        soc_version = get_ascend_device_type()
        quant_type = getattr(
            self.vllm_config.model_config.hf_config, 'moe_quantize',
            getattr(self.vllm_config.model_config.hf_config, 'quantize', None))
        model_type = self.vllm_config.model_config.hf_config.model_type

        if not self.parallel_config.enable_expert_parallel:
            moe_comm_type = MoECommType.ALLGATHER
        elif soc_version in {AscendDeviceType._910B}:
            if (num_tokens <= self.mc2_tokens_capacity
                    and self.parallel_config.world_size_across_dp >= 16):
                moe_comm_type = MoECommType.MC2
            else:
                # Currently, w4a8_dynamic does not support allgatherep
                if quant_type == "w4a8_dynamic":
                    moe_comm_type = MoECommType.ALLTOALL
                else:
                    moe_comm_type = MoECommType.ALLGATHER

        elif soc_version in {AscendDeviceType._910_93}:
            moe_comm_type = (MoECommType.MC2
                             if num_tokens <= self.mc2_tokens_capacity else
                             MoECommType.FUSED_ALLTOALL if quant_type
                             == "w8a8_dynamic" else MoECommType.ALLTOALL)
        else:
            raise ValueError(f"Unsupported soc_version: {soc_version}")

        # PanguProMoE only supports allgather
        if model_type == "PanguProMoE":
            moe_comm_type = MoECommType.ALLGATHER

        if is_global_first_rank():
            logger.debug(f"num_tokens: {num_tokens}, "
                         f"moe_comm_type: {moe_comm_type}")
        return moe_comm_type

    @torch.inference_mode()
    def execute_model(
        self,
        scheduler_output: "SchedulerOutput",
        intermediate_tensors: Optional[IntermediateTensors] = None,
    ) -> Union[ModelRunnerOutput, IntermediateTensors] | None:
        if self.execute_model_state is not None:
            raise RuntimeError("State error: sample_tokens() must be called "
                               "after execute_model() returns None.")

        with ProfileExecuteDuration().capture_async("prepare input"):
            self._update_states(scheduler_output)
            if has_ec_transfer() and get_ec_transfer().is_producer:
                with self.maybe_get_ec_connector_output(
                        scheduler_output,
                        encoder_cache=self.encoder_cache,
                ):
                    self._execute_mm_encoder(scheduler_output)
                    return make_empty_encoder_model_runner_output(
                        scheduler_output)

            if not scheduler_output.total_num_scheduled_tokens:
                if not has_kv_transfer_group():
                    logger.debug(
                        "skip this step for we receive the data from remote disaggregate prefill node"
                    )
                    # Return empty ModelRunnerOuptut if there's no work to do.
                    return EMPTY_MODEL_RUNNER_OUTPUT
                return self.kv_connector_no_forward(scheduler_output)

            if self.dynamic_eplb:
                self.eplb_updator.forward_before()

            (attn_metadata, positions, num_scheduled_tokens_np,
             num_input_tokens, num_tokens_across_dp, maybe_padded_num_tokens,
             logits_indices, spec_decode_metadata, input_ids, inputs_embeds,
             intermediate_tensors,
             max_query_len) = (self._prepare_inputs(scheduler_output,
                                                    intermediate_tensors))

            if self.dynamic_eplb:
                self.eplb_updator.take_update_info_from_eplb_process()

        moe_comm_type = self._select_moe_comm_method(num_input_tokens)
        # prevent debugger is None
        need_dump = self.dump_enable and self.debugger is not None
        if need_dump:
            assert self.debugger is not None
            dbg_cfg = getattr(self.debugger, "config", None)
            dump_level = str(
                getattr(dbg_cfg, "level",
                        "L1")).upper() if dbg_cfg is not None else "L1"
            if dump_level in ("L0", "MIX"):
                self.debugger.start(model=self.model)
            else:
                self.debugger.start()

        uniform_decode = (max_query_len == self.uniform_decode_query_len) and (
            scheduler_output.total_num_scheduled_tokens
            == self.input_batch.num_reqs * max_query_len)
        has_lora = len(self.input_batch.lora_id_to_lora_request) > 0
        aclgraph_runtime_mode, batch_descriptor = \
            self.aclgraph_dispatcher.dispatch(num_tokens=num_input_tokens, uniform_decode=uniform_decode, has_lora=has_lora)

        # Run forward pass
        with ProfileExecuteDuration().capture_async("forward"):
            with set_ascend_forward_context(
                    attn_metadata,
                    self.vllm_config,
                    num_tokens=num_input_tokens,
                    num_tokens_across_dp=num_tokens_across_dp,
                    with_prefill=self.with_prefill,
                    reserved_mc2_mask=self.reserved_mc2_mask,
                    moe_comm_type=moe_comm_type,
                    aclgraph_runtime_mode=aclgraph_runtime_mode,
                    batch_descriptor=batch_descriptor,
                    num_actual_tokens=scheduler_output.
                    total_num_scheduled_tokens,
                    prefetch_stream=self.prefetch_stream,
                    model_instance=self.model,
                    weight_prefetch_method=self.weight_prefetch_method):
                self.maybe_setup_kv_connector(scheduler_output)

                hidden_states = self._generate_process_reqs_hidden_states(
                    attn_metadata, self.with_prefill, maybe_padded_num_tokens,
                    input_ids, positions, intermediate_tensors, inputs_embeds)

            self.maybe_wait_for_kv_save()
            finished_sending, finished_recving = self.get_finished_kv_transfer(
                scheduler_output)

            aux_hidden_states = None
            if self.drafter and self.drafter.name == SpecDcodeType.EAGLE3:
                hidden_states, aux_hidden_states = hidden_states

        kv_connector_output = KVConnectorOutput(
            finished_sending=finished_sending,
            finished_recving=finished_recving)
        finished_sending = None
        finished_recving = None
        with ProfileExecuteDuration().capture_async("post process"):
            # Broadcast PP output for external_launcher (torchrun)
            # to make sure we are synced across pp ranks
            # TODO: Support overlapping mirco-batches
            # https://github.com/vllm-project/vllm/issues/18019
            broadcast_pp_output = \
                self.parallel_config.distributed_executor_backend \
                == "external_launcher" and len(get_pp_group().ranks) > 0
            if not get_pp_group().is_last_rank:
                # For mid-pipeline stages, return the hidden states.
                if not broadcast_pp_output:
                    hidden_states.kv_connector_output = kv_connector_output
                    if need_dump:
                        assert self.debugger is not None
                        self.debugger.stop()
                        self.debugger.step()
                    return hidden_states
                assert isinstance(hidden_states, IntermediateTensors)
                get_pp_group().send_tensor_dict(
                    hidden_states.tensors, all_gather_group=get_tp_group())
                logits = None
            else:
                if self.input_batch.pooling_params:
                    pool_output = self._pool(
                        hidden_states,
                        scheduler_output.total_num_scheduled_tokens,
                        num_scheduled_tokens_np, finished_sending,
                        finished_recving, kv_connector_output)
                    if need_dump:
                        assert self.debugger is not None
                        self.debugger.stop()
                        self.debugger.step()
                    return pool_output
                sample_hidden_states = hidden_states[logits_indices]
                logits = self.model.compute_logits(sample_hidden_states)
            if broadcast_pp_output:
                model_output_broadcast_data = {
                    "logits": logits.contiguous(),
                } if logits is not None else {}
                model_output_broadcast_data = get_pp_group(
                ).broadcast_tensor_dict(model_output_broadcast_data,
                                        src=len(get_pp_group().ranks) - 1)
                assert model_output_broadcast_data is not None
                logits = model_output_broadcast_data["logits"]

            # Apply structured output bitmasks if present
            self.execute_model_state = ExecuteModelState(
                scheduler_output,
                logits,
                spec_decode_metadata,
                hidden_states,
                sample_hidden_states,
                aux_hidden_states,
                kv_connector_output,
                attn_metadata,
                positions,
            )
        return None

    @torch.inference_mode
    def sample_tokens(
        self, grammar_output: "GrammarOutput | None"
    ) -> ModelRunnerOutput | AsyncModelRunnerOutput | IntermediateTensors:
        if self.execute_model_state is None:
            # Nothing to do (PP non-final rank case), output isn't used.
            return None  # noqa
        need_dump = self.dump_enable and self.debugger is not None
        # Unpack ephemeral state.
        (
            scheduler_output,
            logits,
            spec_decode_metadata,
            hidden_states,
            sample_hidden_states,
            aux_hidden_states,
            kv_connector_output,
            attn_metadata,
            positions,
        ) = self.execute_model_state
        # Clear ephemeral state.
        self.execute_model_state = None

        # Apply structured output bitmasks if present.
        if grammar_output is not None:
            logits = self.apply_grammar_bitmask(scheduler_output,
                                                grammar_output, logits)

        with ProfileExecuteDuration().capture_async("Sample"):
            # Sample the next token and get logprobs if needed.
            sampling_metadata = self.input_batch.sampling_metadata
            if spec_decode_metadata is None:
                if lmhead_tp_enable() and logits is not None:
                    logits = logits[:self.input_batch.num_reqs]
                sampler_output = self.sampler(
                    logits=logits,
                    sampling_metadata=sampling_metadata,
                )
            else:
                if lmhead_tp_enable() and logits is not None:
                    logits = logits[:len(spec_decode_metadata.logits_indices)]
                # When indexing with a tensor (bonus_logits_indices), PyTorch
                # creates a new tensor with separate storage from the original
                # logits tensor. This means any in-place operations on bonus_logits
                # won't affect the original logits tensor.
                assert logits is not None
                bonus_logits = logits[
                    spec_decode_metadata.bonus_logits_indices]
                sampler_output = self.sampler(
                    logits=bonus_logits,
                    sampling_metadata=sampling_metadata,
                )
                bonus_token_ids = sampler_output.sampled_token_ids

                # Just like `bonus_logits`, `target_logits` is a new tensor with
                # separate storage from the original `logits` tensor. Therefore,
                # it is safe to update `target_logits` in place.
                target_logits = logits[
                    spec_decode_metadata.target_logits_indices]
                output_token_ids = self.rejection_sampler(
                    spec_decode_metadata,
                    None,  # draft_probs
                    target_logits,
                    bonus_token_ids,
                    sampling_metadata,
                )
                sampler_output.sampled_token_ids = output_token_ids
                if self.need_accepted_tokens:
                    self._update_states_after_model_execute(output_token_ids)
            discard_sampled_tokens_req_indices = \
                self.discard_request_indices.np[:self.num_discarded_requests]
            for i in discard_sampled_tokens_req_indices:
                generator = self.input_batch.generators.get(int(i))
                if generator is not None:
                    generator.set_offset(generator.get_offset() - 4)

            # Copy some objects so they don't get modified after returning.
            # This is important when using async scheduling.
            req_ids_output_copy = self.input_batch.req_ids.copy()
            req_id_to_index_output_copy = \
                self.input_batch.req_id_to_index.copy()

            # NOTE: NPU -> CPU Sync happens here.
            # Move as many CPU operations as possible before this sync point.
            logprobs_tensors = sampler_output.logprobs_tensors
            logprobs_lists = logprobs_tensors.tolists() \
                if logprobs_tensors is not None else None

            # Compute prompt logprobs if needed.
            prompt_logprobs_dict = self._get_prompt_logprobs_dict(
                hidden_states[:scheduler_output.total_num_scheduled_tokens],
                scheduler_output,
            )

            num_sampled_tokens = sampler_output.sampled_token_ids.shape[0]
            sampled_token_ids = sampler_output.sampled_token_ids

            if not self.use_async_scheduling:
                # Get the valid generated tokens.
                max_gen_len = sampled_token_ids.shape[-1]
                if max_gen_len == 1:
                    # No spec decode tokens. It's a tensor.
                    valid_sampled_token_ids = sampled_token_ids.tolist()
                else:
                    # Includes spec decode tokens. It's a numpy array
                    valid_sampled_token_ids, _ = self.rejection_sampler.parse_output(
                        sampled_token_ids,
                        self.input_batch.vocab_size,
                    )
                # Mask out the sampled tokens that should not be sampled.
                for i in discard_sampled_tokens_req_indices:
                    valid_sampled_token_ids[int(i)].clear()
            else:
                valid_sampled_token_ids = []
                invalid_req_indices = discard_sampled_tokens_req_indices.tolist(
                )
                invalid_req_indices_set = set(invalid_req_indices)
                if self.num_spec_tokens <= 0:
                    assert sampled_token_ids.shape[-1] == 1
                    # Cache the sampled tokens on the NPU and avoid CPU sync.
                    # These will be copied into input_ids in the next step
                    # when preparing inputs.
                    self.input_batch.prev_sampled_token_ids = sampled_token_ids


                self.input_batch.prev_sampled_token_ids_invalid_indices = \
                    invalid_req_indices_set
                self.input_batch.prev_req_id_to_index = {
                    req_id: i
                    for i, req_id in enumerate(self.input_batch.req_ids)
                    if i not in invalid_req_indices_set
                }
            # Cache the sampled tokens in the model runner, so that the scheduler
            # doesn't need to send them back.
            # NOTE(woosuk): As an exception, when using PP, the scheduler sends
            # the sampled tokens back, because there's no direct communication
            # between the first-stage worker and the last-stage worker.
            for req_idx in range(num_sampled_tokens):
                if self.use_async_scheduling:
                    sampled_ids = [-1] * 1 if \
                        req_idx not in invalid_req_indices_set else None
                else:
                    sampled_ids = valid_sampled_token_ids[req_idx]
                if not sampled_ids:
                    continue

                start_idx = self.input_batch.num_tokens_no_spec[req_idx]
                end_idx = start_idx + len(sampled_ids)
                assert end_idx <= self.model_config.max_model_len, (
                    "Sampled token IDs exceed the max model length. "
                    f"Total number of tokens: {end_idx} > max_model_len: "
                    f"{self.model_config.max_model_len}")

                self.input_batch.token_ids_cpu[req_idx,
                                               start_idx:end_idx] = sampled_ids
                self.input_batch.is_token_ids[req_idx,
                                              start_idx:end_idx] = True
                self.input_batch.num_tokens_no_spec[req_idx] = end_idx
                self.input_batch.num_tokens[req_idx] = end_idx
                req_id = self.input_batch.req_ids[req_idx]
                req_state = self.requests[req_id]
                req_state.output_token_ids.extend(sampled_ids)

        def propose_draft_token_ids(sampled_token_ids):
            assert self.spec_decode_common_attn_metadata is not None
            self._draft_token_ids = self.propose_draft_token_ids(
                sampled_token_ids,
                sampling_metadata,
                scheduler_output,
                spec_decode_metadata,
                positions,
                scheduler_output.total_num_scheduled_tokens,
                hidden_states,
                attn_metadata,
                aux_hidden_states,
            )

        with ProfileExecuteDuration().capture_async("Draft"):
            if self.speculative_config:
                use_padded_batch_for_eagle = self.speculative_config and \
                    self.speculative_config.method == "mtp" and \
                    not self.speculative_config.disable_padded_drafter_batch
                if use_padded_batch_for_eagle:
                    # EAGLE speculative decoding can use the GPU sampled tokens
                    # as inputs, and does not need to wait for bookkeeping to finish.
                    propose_draft_token_ids(sampler_output.sampled_token_ids)
                if self.speculative_config and not use_padded_batch_for_eagle:
                    # ngram and other speculative decoding methods use the sampled
                    # tokens on the CPU, so they are run after bookkeeping.
                    propose_draft_token_ids(valid_sampled_token_ids)

            if has_kv_transfer_group():
                get_kv_transfer_group().clear_connector_metadata()

        extra_args = ({"kv_connector_output": kv_connector_output})

        model_runner_output = ModelRunnerOutput(
            req_ids=req_ids_output_copy,
            req_id_to_index=req_id_to_index_output_copy,
            sampled_token_ids=valid_sampled_token_ids,
            logprobs=logprobs_lists,
            prompt_logprobs_dict=prompt_logprobs_dict,
            pooler_output=[],
            **extra_args,
        )

        durations = ProfileExecuteDuration().pop_captured_sync()
        if durations:
            dr_str = [
                f"[{tag}]:{duration:.2f}ms"
                for tag, duration in durations.items()
            ]
            captured_name = "Decode" if self.attn_state == AscendAttentionState.DecodeOnly else "Prefill"
            logger.info("Profile execute duration [%s]:%s", captured_name,
                        " ".join(dr_str))
        if self.dynamic_eplb:
            self.eplb_updator.forward_end()
        if not self.use_async_scheduling:
            if need_dump:
                assert self.debugger is not None
                self.debugger.stop()
                self.debugger.step()
            return model_runner_output

        if need_dump:
            assert self.debugger is not None
            self.debugger.stop()
            self.debugger.step()
        return AsyncNPUModelRunnerOutput(
            model_runner_output=model_runner_output,
            sampled_token_ids=sampled_token_ids,
            invalid_req_indices=invalid_req_indices,
            async_output_copy_stream=self.async_output_copy_stream,
            vocab_size=self.input_batch.vocab_size,
        )

    def take_draft_token_ids(self) -> Optional[DraftTokenIds]:
        if self._draft_token_ids is None:
            return None
        req_ids = self.input_batch.req_ids
        if isinstance(self._draft_token_ids, torch.Tensor):
            draft_token_ids = self._draft_token_ids.tolist()
        else:
            draft_token_ids = self._draft_token_ids
        self._draft_token_ids = None
        return DraftTokenIds(req_ids, draft_token_ids)

    def kv_connector_no_forward(
            self, scheduler_output: "SchedulerOutput") -> ModelRunnerOutput:
        with set_ascend_forward_context(None, self.vllm_config):
            self.maybe_setup_kv_connector(scheduler_output)
            finished_sending, finished_recving = (
                self.get_finished_kv_transfer(scheduler_output))
            # For the case of no forward caused by receiving remote kv,
            # one round of dummy inference is necessary
            # to prevent hang over the collective calls.

        output = copy.copy(EMPTY_MODEL_RUNNER_OUTPUT)
        output.kv_connector_output = KVConnectorOutput(
            finished_sending=finished_sending,
            finished_recving=finished_recving)
        return output

    @staticmethod
    def maybe_setup_kv_connector(scheduler_output: "SchedulerOutput"):
        # Update KVConnector with the KVConnector metadata forward().
        if has_kv_transfer_group():
            kv_connector = get_kv_transfer_group()
            assert isinstance(kv_connector, KVConnectorBase_V1)
            assert scheduler_output.kv_connector_metadata is not None
            kv_connector.bind_connector_metadata(
                scheduler_output.kv_connector_metadata)

            kv_connector.start_load_kv(get_forward_context())

    @staticmethod
    def maybe_wait_for_kv_save() -> None:
        if has_kv_transfer_group():
            get_kv_transfer_group().wait_for_save()

    @staticmethod
    def get_finished_kv_transfer(
        scheduler_output: "SchedulerOutput",
    ) -> tuple[Optional[set[str]], Optional[set[str]]]:
        if has_kv_transfer_group():
            return get_kv_transfer_group().get_finished(
                scheduler_output.finished_req_ids)
        return None, None

    def _build_dummy_attn_metadata(
        self,
        with_prefill: bool,
        num_reqs: int,
        num_tokens: int,
        max_query_len: int,
        num_scheduled_tokens: np.ndarray,
        aclgraph_runtime_mode: Optional[CUDAGraphMode] = None,
        force_attention: bool = False,
    ) -> Optional[dict[str, Any]]:
        attn_metadata: Optional[dict[str, Any]] = None

        if force_attention or aclgraph_runtime_mode == CUDAGraphMode.FULL:
            assert with_prefill is False, \
                "Full decode graph only supports uniform batch now."

            attn_metadata = {}

            seq_lens = max_query_len
            self.seq_lens_np[:num_reqs] = seq_lens
            self.seq_lens_np[num_reqs:] = 0

            cu_num_tokens, arange = self._get_cumsum_and_arange(
                num_scheduled_tokens)

            self.query_start_loc[1:num_reqs + 1] = torch.Tensor(cu_num_tokens)
            self.query_start_loc_cpu[1:num_reqs +
                                     1] = torch.Tensor(cu_num_tokens)
            self.query_lens = torch.from_numpy(num_scheduled_tokens)
            self.attn_mask = self.attn_mask_builder.get_splitfuse_attn_mask()

            num_computed_tokens_cpu = (
                self.input_batch.num_computed_tokens_cpu_tensor[:num_reqs])

            for kv_cache_group_id, kv_cache_group_spec in enumerate(
                    self.kv_cache_config.kv_cache_groups):
                block_table_tensor = self.input_batch.block_table[
                    kv_cache_group_id].get_device_tensor()
                slot_mapping = self.input_batch.block_table[
                    kv_cache_group_id].slot_mapping
                self.cp_kv_recover_idx = torch.zeros(self.max_num_tokens,
                                                     dtype=torch.int32,
                                                     device=self.device)
                long_seq_metadata = self._generate_pcp_metadata(num_tokens)
                if long_seq_metadata is not None:
                    pcp_world_size = get_pcp_group().world_size
                    dcp_world_size = get_dcp_group().world_size
                    num_computed_tokens_of_pcp_dcp = [[
                        [0] * dcp_world_size for _ in range(pcp_world_size)
                    ] for _ in range(num_tokens)]
                    long_seq_metadata.num_computed_tokens_of_pcp_dcp = num_computed_tokens_of_pcp_dcp
                if self.speculative_config:
                    query_start_loc = torch.tensor(
                        [0] + self.actual_seq_lengths_q[:num_reqs],
                        device=self.device,
                        dtype=torch.int32)
                else:
                    query_start_loc = self.query_start_loc[:num_reqs + 1]
                common_attn_metadata = AscendCommonAttentionMetadata(
                    query_start_loc=query_start_loc,
                    query_start_loc_cpu=self.query_start_loc_cpu[:num_reqs +
                                                                 1],
                    seq_lens_cpu=self.seq_lens_cpu,
                    seq_lens=self.seq_lens_cpu[:num_reqs],
                    num_reqs=num_reqs,
                    num_actual_tokens=num_tokens,
                    actual_seq_lengths_q=self.actual_seq_lengths_q,
                    block_table_tensor=block_table_tensor[:num_reqs],
                    slot_mapping=slot_mapping,
                    num_computed_tokens_cpu=num_computed_tokens_cpu,
                    positions=self.positions,
                    attn_mask=self.attn_mask,
                    spec_attn_mask=self.spec_attn_mask,
                    attn_state=self.attn_state,
                    max_query_len=max_query_len,
                    decode_token_per_req=self.decode_token_per_req,
                    cos=self.cos,
                    sin=self.sin,
                    prefill_context_parallel_metadata=long_seq_metadata,
                )
                if self.pcp_size > 1:
                    common_attn_metadata.block_table_tensor = \
                        block_table_tensor[:num_reqs * self.decode_threshold]
                attn_state = AscendAttentionState.DecodeOnly
                if self.speculative_config and \
                        self.speculative_config.method == "mtp":
                    attn_state = AscendAttentionState.SpecDecoding

                common_metadata = CommonAttentionMetadata(
                    query_start_loc=self.query_start_loc[:num_reqs + 1],
                    query_start_loc_cpu=self.query_start_loc_cpu[:num_reqs +
                                                                 1],
                    seq_lens_cpu=self.seq_lens_cpu[:num_reqs],
                    seq_lens=self.seq_lens_cpu[:num_reqs],
                    num_reqs=num_reqs,
                    num_actual_tokens=num_tokens,
                    block_table_tensor=block_table_tensor[:num_reqs],
                    slot_mapping=slot_mapping,
                    num_computed_tokens_cpu=num_computed_tokens_cpu,
                    max_query_len=max_query_len,
                    max_seq_len=seq_lens)

                for attn_group in self.attn_groups[kv_cache_group_id]:
                    builder = attn_group.get_metadata_builder()
                    if isinstance(builder, GDNAttentionMetadataBuilder):
                        attn_metadata_gdn_attention = builder.build_for_cudagraph_capture(
                            common_metadata)
                    else:
                        attn_metadata_full_attention = builder.build_for_graph_capture(
                            common_attn_metadata, attn_state, self.get_model())
                    for layer_name in kv_cache_group_spec.layer_names:
                        if "linear_attn" in layer_name:
                            attn_metadata[
                                layer_name] = attn_metadata_gdn_attention
                        else:
                            attn_metadata[
                                layer_name] = attn_metadata_full_attention

        return attn_metadata

    def _generate_dummy_run_hidden_states(self, with_prefill,
                                          is_torchair_compile, input_ids,
                                          positions, attn_metadata, num_tokens,
                                          intermediate_tensors, inputs_embeds):
        hidden_states = self.model(input_ids=input_ids,
                                   positions=positions,
                                   intermediate_tensors=intermediate_tensors,
                                   inputs_embeds=inputs_embeds)
        forward_context = get_forward_context()
        assert forward_context is not None
        if forward_context.cudagraph_runtime_mode == CUDAGraphMode.FULL and \
            not forward_context.capturing and not self.use_sparse:
            if self.vllm_config.model_config.use_mla:
                # FIXME: Try using `auto_dispatch_capture=True`
                if self.pcp_size * self.dcp_size > 1:
                    # FIXME: Try using `auto_dispatch_capture=True`
                    update_mla_attn_dcp_pcp_params(self.update_stream,
                                                   forward_context,
                                                   positions.shape[0])
                else:
                    # FIXME: Try using `auto_dispatch_capture=True`
                    update_mla_attn_params(self.update_stream, forward_context,
                                           num_tokens, self.speculative_config)
            else:
                if self.pcp_size * self.dcp_size > 1:
                    update_attn_dcp_pcp_params(self.update_stream,
                                               forward_context,
                                               positions.shape[0])
                else:
                    update_attn_params(self.update_stream, forward_context,
                                       num_tokens)

        if self.drafter and self.drafter.name == SpecDcodeType.EAGLE3:
            hidden_states, _ = hidden_states
        else:
            hidden_states = hidden_states
        return hidden_states

    @torch.inference_mode()
    def _dummy_run(
        self,
        num_tokens: int,
        with_prefill: bool = False,
        is_torchair_compile: bool = False,
        aclgraph_runtime_mode: Optional[CUDAGraphMode] = None,
        force_attention: bool = False,
        uniform_decode: bool = False,
    ) -> torch.Tensor:
        # only support eager mode and piecewise graph now
        assert aclgraph_runtime_mode is None or aclgraph_runtime_mode in {
            CUDAGraphMode.NONE, CUDAGraphMode.PIECEWISE, CUDAGraphMode.FULL
        }
        # In multi-DP scenarios, there may be situations where all DP groups are executing dummy runs.
        # If sequence parallelism is enabled, it is essential to ensure that num_tokens is divisible by tp_size.
        if self.use_aclgraph and enable_sp(self.vllm_config):
            tp_size = self.vllm_config.parallel_config.tensor_parallel_size
            num_tokens = math.ceil(num_tokens / tp_size) * tp_size

        # Force dummy run on prefill stage when this node is deemed as kv producer.
        if self.is_kv_producer and not self.is_kv_consumer:
            with_prefill = True

        # Padding for DP
        (num_tokens, num_tokens_across_dp,
         with_prefill) = self._sync_metadata_across_dp(num_tokens,
                                                       with_prefill)

        # If cudagraph_mode.decode_mode() == FULL and
        # cudagraph_mode.seperate_routine(). This means that we are using
        # different graphs and/or modes for mixed prefill-decode batches vs.
        # uniform decode batches. A uniform decode batch means that all
        # requests have identical query length, except a potential virtual
        # request (shorter) in the batch account for padding.
        # Uniform decode batch could either be common pure decode, where
        # max_query_len == 1, or speculative decode, where
        # max_query_len == 1 + num_spec_decode_tokens.

        # When setting max_query_len = 1, we switch to and capture the optimized
        # routine of FA2 for pure decode, i.e., Flashdecode + an optimization
        # for GQA/MQA.
        max_query_len = self.uniform_decode_query_len if uniform_decode else \
                                                                num_tokens

        # Set num_scheduled_tokens based on num_tokens and max_num_seqs
        # for dummy run with LoRA so that the num_reqs collectively
        # has num_tokens in total.
        assert num_tokens <= self.scheduler_config.max_num_batched_tokens
        max_num_reqs = self.max_num_reqs
        if uniform_decode:
            num_reqs = cdiv(num_tokens, max_query_len)
            num_scheduled_tokens_list = [max_query_len] * num_reqs
            if num_tokens % max_query_len != 0:
                num_scheduled_tokens_list[-1] = num_tokens % max_query_len
        else:
            if with_prefill:
                num_reqs = num_tokens
            else:
                num_reqs = (num_tokens + self.decode_token_per_req -
                            1) // self.decode_token_per_req
            num_reqs = min(num_reqs, max_num_reqs)
            min_tokens_per_req = num_tokens // num_reqs
            num_scheduled_tokens_list = [min_tokens_per_req] * num_reqs
            num_scheduled_tokens_list[-1] += num_tokens % num_reqs
        assert sum(num_scheduled_tokens_list) == num_tokens
        assert len(num_scheduled_tokens_list) == num_reqs
        num_scheduled_tokens = np.array(num_scheduled_tokens_list,
                                        dtype=np.int32)
        num_sampled_tokens = np.ones(num_reqs, dtype=np.int32)

        if not self.in_profile_run and self.dynamic_eplb:
            self.eplb_updator.forward_before()

        has_lora = True if self.lora_config and self.compilation_config.cudagraph_specialize_lora else False
        _ag_mode, batch_descriptor = \
            self.aclgraph_dispatcher.dispatch(num_tokens=num_tokens, uniform_decode=uniform_decode, has_lora=has_lora)

        num_tokens_padded = batch_descriptor.num_tokens
        num_reqs_padded = (batch_descriptor.num_reqs if
                           batch_descriptor.num_reqs is not None else num_reqs)
        if num_tokens_across_dp is not None and num_tokens_padded != num_tokens:
            # pad is needed if the pad of `num_tokens` is triggered inside CudagraphDispatcher
            num_tokens_across_dp[:] = num_tokens_padded
            num_scheduled_tokens = num_scheduled_tokens.repeat(num_reqs_padded)

        moe_comm_type = self._select_moe_comm_method(num_tokens_padded)

        # filter out the valid batch descriptor
        if aclgraph_runtime_mode is not None:
            # we allow forcing NONE when the dispatcher disagrees to support
            # warm ups for aclgraph capture
            if aclgraph_runtime_mode != CUDAGraphMode.NONE and aclgraph_runtime_mode != _ag_mode:
                raise ValueError(
                    f"Aclgraph runtime mode mismatch at dummy_run. "
                    f"Expected {_ag_mode}, but got {aclgraph_runtime_mode}.")
        else:
            aclgraph_runtime_mode = _ag_mode

        # TODO(Mengqing): Set create_mixed_batch to False since it's only used in FI warmup
        # and not supported in ASCEND now. We could remove it in the future.
        attn_metadata = self._build_dummy_attn_metadata(
            False,
            num_reqs=num_reqs_padded,
            num_tokens=num_tokens_padded,
            max_query_len=max_query_len,
            aclgraph_runtime_mode=aclgraph_runtime_mode,
            force_attention=force_attention,
            num_scheduled_tokens=num_scheduled_tokens,
        )

        with self.maybe_dummy_run_with_lora(self.lora_config,
                                            num_scheduled_tokens,
                                            num_sampled_tokens):
            # Make sure padding doesn't exceed max_num_tokens
            assert num_tokens_padded <= self.max_num_tokens
            if self.is_multimodal_model:
                input_ids = None
                inputs_embeds = self.inputs_embeds.gpu[:num_tokens_padded]
            elif self.enable_prompt_embeds:
                input_ids = None
                inputs_embeds = self.inputs_embeds.gpu[:num_tokens_padded]
            else:
                input_ids = self.input_ids[:num_tokens_padded]
                inputs_embeds = None

            if self.uses_mrope:
                positions = self.mrope_positions[:, :num_tokens_padded]
            else:
                positions = self.positions[:num_tokens_padded]

            if get_pp_group().is_first_rank:
                intermediate_tensors = None
            else:
                if self.intermediate_tensors is None:
                    self.intermediate_tensors = (
                        self.model.make_empty_intermediate_tensors(
                            batch_size=num_tokens,
                            dtype=self.dtype,
                            device=self.device))
                intermediate_tensors = IntermediateTensors({
                    k:
                    v[:num_tokens_padded]
                    for k, v in self.intermediate_tensors.items()
                })

            need_dummy_logits = (not self.in_profile_run
                                 and lmhead_tp_enable())
            max_num_reqs_across_dp = num_tokens_padded if not with_prefill else max_num_reqs
            dummy_indices = torch.zeros(max_num_reqs_across_dp,
                                        dtype=torch.int32)

            def dummy_compute_logits(hidden_states):
                if not need_dummy_logits:
                    return None
                return self.model.compute_logits(hidden_states[dummy_indices])

            def dummy_drafter_compute_logits(hidden_states):
                if not need_dummy_logits or self.drafter is None:
                    return
                if hasattr(self.drafter, "model") and hasattr(
                        self.drafter.model, "compute_logits"):
                    return self.drafter.model.compute_logits(
                        hidden_states[dummy_indices])

            with set_ascend_forward_context(
                    attn_metadata,
                    self.vllm_config,
                    num_tokens=num_tokens_padded,
                    num_tokens_across_dp=num_tokens_across_dp,
                    with_prefill=with_prefill,
                    in_profile_run=self.in_profile_run,
                    reserved_mc2_mask=self.reserved_mc2_mask,
                    moe_comm_type=moe_comm_type,
                    num_actual_tokens=0,
                    aclgraph_runtime_mode=aclgraph_runtime_mode,
                    batch_descriptor=batch_descriptor,
                    prefetch_stream=self.prefetch_stream,
                    model_instance=self.model,
                    weight_prefetch_method=self.weight_prefetch_method):
                hidden_states = self._generate_dummy_run_hidden_states(
                    with_prefill, is_torchair_compile, input_ids, positions,
                    attn_metadata, num_tokens_padded, intermediate_tensors,
                    inputs_embeds)
                dummy_compute_logits(hidden_states)

            if self.drafter:
                self.drafter.dummy_run(
                    num_tokens=num_tokens_padded,
                    with_prefill=with_prefill,
                    num_reqs=num_reqs_padded,
                    num_tokens_across_dp=num_tokens_across_dp,
                    aclgraph_runtime_mode=aclgraph_runtime_mode,
                    batch_descriptor=batch_descriptor,
                    dummy_compute_logits=dummy_drafter_compute_logits)
            if self.in_profile_run and self.dynamic_eplb:
                self.model.clear_all_moe_loads()
            if not self.in_profile_run and self.dynamic_eplb:
                self.eplb_updator.take_update_info_from_eplb_process()
                self.eplb_updator.forward_end()
            return hidden_states

    @contextmanager
    def set_in_profile_run(self):
        self.in_profile_run = True
        try:
            yield
        finally:
            self.in_profile_run = False

    def profile_run(self) -> None:
        # Trigger compilation for general shape.
        with self.set_in_profile_run():
            hidden_states = self._dummy_run(
                self.max_num_tokens //
                self.pcp_size if self.pcp_size > 1 else self.max_num_tokens,
                with_prefill=True)
            # MC2 will consume additional NPU memory.
            # Therefore, we need to run the MC2 path once here to complete its initialization,
            # allowing vLLM to correctly estimate the maximum memory required.
            if self.max_num_tokens > self.mc2_tokens_capacity and \
                self._select_moe_comm_method(
                    self.mc2_tokens_capacity) == MoECommType.MC2:
                self._dummy_run(self.mc2_tokens_capacity, with_prefill=True)

        output = None
        if get_pp_group().is_last_rank:
            if self.is_pooling_model:
                output = self._dummy_pooler_run(hidden_states)
            else:
                # For profile, have maximum num_reqs and that collectively have
                # maximum num_tokens.
                min_tokens_per_req = self.max_num_tokens // self.max_num_reqs
                num_scheduled_tokens_list = [min_tokens_per_req
                                             ] * self.max_num_reqs
                num_scheduled_tokens_list[
                    -1] += self.max_num_tokens % self.max_num_reqs
                num_scheduled_tokens = np.array(num_scheduled_tokens_list,
                                                dtype=np.int32)
                logit_indices = np.cumsum(num_scheduled_tokens) - 1
                # TODO: need to rum a dummy sampler for generate task
                hidden_states = hidden_states[logit_indices]
                output = self.model.compute_logits(hidden_states)

        NPUPlatform.synchronize()
        del hidden_states, output
        self.encoder_cache.clear()
        gc.collect()

    def _dummy_pooler_run_task(
        self,
        hidden_states: torch.Tensor,
        task: PoolingTask,
    ) -> PoolerOutput:
        num_tokens = hidden_states.shape[0]
        max_num_reqs = self.scheduler_config.max_num_seqs
        num_reqs = min(num_tokens, max_num_reqs)
        min_tokens_per_req = num_tokens // num_reqs
        num_scheduled_tokens_list = [min_tokens_per_req] * num_reqs
        num_scheduled_tokens_list[-1] += num_tokens % num_reqs
        assert sum(num_scheduled_tokens_list) == num_tokens
        assert len(num_scheduled_tokens_list) == num_reqs

        req_num_tokens = num_tokens // num_reqs

        dummy_token_ids = torch.zeros((num_reqs, req_num_tokens),
                                      dtype=torch.int32,
                                      device=self.device)

        model = cast(VllmModelForPooling, self.get_model())
        dummy_pooling_params = PoolingParams(task=task)
        to_update = model.pooler.get_pooling_updates(task)
        to_update.apply(dummy_pooling_params)

        dummy_prompt_lens = torch.tensor(
            num_scheduled_tokens_list,
            device="cpu",
        )
        dummy_metadata = PoolingMetadata(
            prompt_lens=dummy_prompt_lens,
            prompt_token_ids=dummy_token_ids,
            pooling_params=[dummy_pooling_params] * num_reqs,
        )

        dummy_metadata.build_pooling_cursor(num_scheduled_tokens_list,
                                            device=hidden_states.device)

        try:
            return model.pooler(hidden_states=hidden_states,
                                pooling_metadata=dummy_metadata)
        except RuntimeError as e:
            if 'out of memory' in str(e):
                raise RuntimeError(
                    "CUDA out of memory occurred when warming up pooler "
                    f"({task=}) with {num_reqs} dummy requests. Please try "
                    "lowering `max_num_seqs` or `gpu_memory_utilization` when "
                    "initializing the engine.") from e
            else:
                raise e

    @torch.inference_mode()
    def _dummy_pooler_run(
        self,
        hidden_states: torch.Tensor,
    ) -> PoolerOutput:
        # Find the task that has the largest output for subsequent steps
        output_size = dict[PoolingTask, float]()
        for task in self.get_supported_pooling_tasks():
            # Run a full batch with each task to ensure none of them OOMs
            output = self._dummy_pooler_run_task(hidden_states, task)
            output_size[task] = sum(o.nbytes for o in output)
            del output  # Allow GC

        max_task = max(output_size.items(), key=lambda x: x[1])[0]
        return self._dummy_pooler_run_task(hidden_states, max_task)

    def eplb_warmup(self):
        if self.dynamic_eplb and not self.is_eplb_warmuped:
            self.is_eplb_warmuped = True
            self.eplb_adaptor = VllmEplbAdaptor(model=self.model)
            self.eplb_loader.set_adator(self.eplb_adaptor)
            self.eplb_updator.set_adaptor(self.eplb_adaptor)
            self.eplb_updator.warm_up_eplb()

    def load_model(self) -> None:
        logger.info("Starting to load model %s...", self.model_config.model)

        with DeviceMemoryProfiler() as m:  # noqa: SIM117
            self.model = get_model(vllm_config=self.vllm_config)
            if self.dynamic_eplb:
                model_register(self.model, self.model_config)
            if get_ascend_device_type() == AscendDeviceType._310P:
                from vllm.model_executor.layers.linear import (
                    MergedColumnParallelLinear, QKVParallelLinear,
                    RowParallelLinear)
                for module in self.model.modules():
                    if isinstance(module,
                                  (MergedColumnParallelLinear,
                                   QKVParallelLinear, RowParallelLinear)):
                        module.weight.data = self._convert_torch_format(
                            module.weight.data)
            if self.drafter:
                logger.info("Loading drafter model...")
                self.drafter.load_model(self.model)
                if self.drafter.name == SpecDcodeType.EAGLE3:
                    self.model.set_aux_hidden_state_layers(
                        self.model.get_eagle3_aux_hidden_state_layers())

            if self.lora_config:
                self.model = self.load_lora_model(self.model, self.vllm_config,
                                                  self.device)
        logger.info("Loading model weights took %.4f GB",
                    m.consumed_memory / float(2**30))

        # wrap the model with full graph wrapper if needed.
        if self.compilation_config.cudagraph_mode.has_full_cudagraphs():
            self.update_stream: torch.npu.Stream = torch.npu.Stream()
            set_graph_params(self.compilation_config.cudagraph_capture_sizes)
            self.model = ACLGraphWrapper(self.model,
                                         self.vllm_config,
                                         runtime_mode=CUDAGraphMode.FULL)

    def _convert_torch_format(self, tensor):
        if ACL_FORMAT == ACL_FORMAT_FRACTAL_NZ \
                and not is_enable_nz():
            return tensor
        tensor = torch_npu.npu_format_cast(tensor, ACL_FORMAT)
        return tensor

    def initialize_kv_cache(self, kv_cache_config: KVCacheConfig) -> None:
        """
        Initialize KV cache based on `kv_cache_config`.
        Args:
            kv_cache_config: Configuration for the KV cache, including the KV
            cache size of each layer
        """
        kv_cache_config = deepcopy(kv_cache_config)
        self.kv_cache_config = kv_cache_config
        self.may_add_encoder_only_layers_to_kv_cache_config()
        # NOTE(cmq): initialize_attn_backend must before using self.attn_groups
        self.initialize_attn_backend(kv_cache_config)
        self.use_hybrid_blocks = (len(self.attn_groups) > 1)
        # NOTE: Currently, we determine whether we need `num_accepted_tokens` through `MambaSpec`.
        self.need_accepted_tokens = any([
            isinstance(attn_group[0].kv_cache_spec, MambaSpec)
            for attn_group in self.attn_groups
        ])

        self.may_reinitialize_input_batch(kv_cache_config)
        kv_caches = self.initialize_kv_cache_tensors(kv_cache_config)

        if has_kv_transfer_group():
            get_kv_transfer_group().register_kv_caches(kv_caches)

    def _align_memory(self, tensor: torch.Tensor,
                      alignment: int) -> torch.Tensor:
        data_ptr = tensor.data_ptr()
        aligned_addr = (data_ptr + alignment - 1) // alignment * alignment
        offset = (aligned_addr - data_ptr) // tensor.element_size()
        return tensor[int(offset):]

    def initialize_kv_cache_tensors(
            self, kv_cache_config: KVCacheConfig) -> dict[str, torch.Tensor]:
        """
        Initialize the memory buffer for KV cache.

        Args:
            kv_cache_config: The KV cache config
        Returns:
            Dict[str, torch.Tensor]: A map between layer names to their
            corresponding memory buffer for KV cache.
        """
        # Initialize the memory buffer for KV cache
        kv_cache_raw_tensors = self._allocate_kv_cache_tensors(kv_cache_config)
        # Change the memory buffer to the desired shape
        kv_caches = self._reshape_kv_cache_tensors(kv_cache_config,
                                                   kv_cache_raw_tensors)

        bind_kv_cache(kv_caches,
                      self.compilation_config.static_forward_context,
                      self.kv_caches)
        return kv_caches

    def _allocate_kv_cache_tensors(
            self, kv_cache_config: KVCacheConfig) -> dict[str, torch.Tensor]:
        """
        Initializes the KV cache buffer with the correct size. The buffer needs
        to be reshaped to the desired shape before being used by the models.

        NOTE: To support prefill disaggregation, we need to split kvcache tensor into
        k_cahce and v cache, and the addr of both are aligned by 2M

        Args:
            kv_cache_config: The KV cache config
        Returns:
            dict[str, torch.Tensor]: A map between layer names to their
            corresponding memory buffer for KV cache.
            dict[str, tuple(torch.Tensor, torch.Tensor)] A map between layer names
            to their corresponding memory buffer for K cache and V cache.
         """
        # init kv cache tensors
        kv_cache_raw_tensors: dict[str, Union[torch.Tensor,
                                              Optional[torch.Tensor]]] = {}
        # llmdatadist need the addr of cache tensor be aligned with 2M
        alignment = 2 * 1024 * 1024
        for kv_cache_tensor in kv_cache_config.kv_cache_tensors:
            # TODO: REFACTOR ME to sharing hybrid cache
            for idx in range(len(kv_cache_tensor.shared_by)):
                layer_name = kv_cache_tensor.shared_by[idx]
                if "linear_attn" in layer_name and layer_name not in kv_cache_raw_tensors.keys(
                ):
                    # for mamba linear attention
                    if self.vllm_config.kv_transfer_config is None:
                        tensor = torch.zeros(kv_cache_tensor.size,
                                             dtype=torch.int8,
                                             device=self.device)
                    else:
                        cache_size_aligned = kv_cache_tensor.size + alignment
                        tensor = torch.zeros(cache_size_aligned,
                                             dtype=torch.int8,
                                             device=self.device)
                        tensor = self._align_memory(
                            tensor, alignment)[:kv_cache_tensor.size]

                    for layer_name_inner in kv_cache_tensor.shared_by:
                        # shared the kvcache between the self_attn specs in the same group
                        if "linear_attn" in layer_name_inner:
                            kv_cache_raw_tensors[layer_name_inner] = tensor
                elif "attn" in layer_name and layer_name not in kv_cache_raw_tensors.keys(
                ):
                    # NOTE: We need to init k cache tensor (nope cache tensor in mla) and
                    # v cache tensor (rope cache tensor in mla) separately to support llmdatadist,
                    # as it only support the 0-dim of kv_cache is `num_blocks`.
                    # For deepseek mla, we need to spilt cache tensor accrodding to the nope head dim
                    # and rope head dim.
                    if self.model_config.is_deepseek_mla:
                        head_size = self.model_config.hf_text_config.qk_rope_head_dim + \
                            self.model_config.hf_text_config.kv_lora_rank

                    dsa_k_cache_factor = None
                    dsa_k_cache_size = None
                    if not self.model_config.is_deepseek_mla:
                        # for non-mla model, use FullAttentionSpec
                        k_tensor_split_factor = 2
                        v_tensor_split_factor = 2
                    elif self.use_sparse:
                        # for deepseek v3.2, DSA use FullAttentionSpec
                        # FullAttentionSpec allocate 2 * mla page size bytes,
                        # and we use half of that for k cache in DSA
                        dsa_k_cache_factor = 2
                        k_tensor_split_factor = 2 * head_size / self.model_config.hf_text_config.kv_lora_rank
                        v_tensor_split_factor = 2 * head_size / self.model_config.hf_text_config.qk_rope_head_dim
                        dsa_k_cache_size = int(kv_cache_tensor.size //
                                               dsa_k_cache_factor)
                    else:
                        # for other deepseek models, use MLAAttentionSpec
                        k_tensor_split_factor = head_size / self.model_config.hf_text_config.kv_lora_rank
                        v_tensor_split_factor = head_size / self.model_config.hf_text_config.qk_rope_head_dim

                    k_tensor_size = int(kv_cache_tensor.size //
                                        k_tensor_split_factor)
                    v_tensor_size = int(kv_cache_tensor.size //
                                        v_tensor_split_factor)

                    # for other attentions, e.g., self_attn, sliding window attn
                    if self.vllm_config.kv_transfer_config is None:
                        k_tensor = torch.zeros(k_tensor_size,
                                               dtype=torch.int8,
                                               device=self.device)
                        v_tensor = torch.zeros(v_tensor_size,
                                               dtype=torch.int8,
                                               device=self.device)
                        #### k cache: for deepseek sparse attention
                        if dsa_k_cache_factor is not None:
                            dsa_k_cache_tensor = torch.zeros(
                                dsa_k_cache_size,
                                dtype=torch.int8,
                                device=self.device)
                    else:
                        k_tensor = torch.zeros(k_tensor_size + alignment,
                                               dtype=torch.int8,
                                               device=self.device)
                        v_tensor = torch.zeros(v_tensor_size + alignment,
                                               dtype=torch.int8,
                                               device=self.device)
                        k_tensor = self._align_memory(
                            k_tensor, alignment)[:k_tensor_size]
                        v_tensor = self._align_memory(
                            v_tensor, alignment)[:v_tensor_size]
                        #### k cache: for deepseek sparse attention
                        if dsa_k_cache_factor is not None and dsa_k_cache_size is not None:
                            dsa_k_cache_tensor = torch.zeros(
                                dsa_k_cache_size + alignment,
                                dtype=torch.int8,
                                device=self.device)
                            dsa_k_cache_tensor = self._align_memory(
                                dsa_k_cache_tensor,
                                alignment)[:dsa_k_cache_size]

                    for layer_name_inner in kv_cache_tensor.shared_by:
                        # shared the kvcache between the self_attn specs in the same group
                        if ("attn" in layer_name_inner
                                and "linear_attn" not in layer_name_inner):
                            kv_cache_raw_tensors[layer_name_inner] = (k_tensor, v_tensor) if \
                                not self.use_sparse else (k_tensor, v_tensor, dsa_k_cache_tensor)

        layer_names = set()
        for group in kv_cache_config.kv_cache_groups:
            for layer_name in group.layer_names:
                if layer_name in self.runner_only_attn_layers:
                    continue
                layer_names.add(layer_name)
        assert layer_names == set(kv_cache_raw_tensors.keys(
        )), "Some layers are not correctly initialized"

        return kv_cache_raw_tensors

    def _reshape_kv_cache_tensors(
        self,
        kv_cache_config: KVCacheConfig,
        kv_cache_raw_tensors: dict[str, torch.Tensor],
    ) -> dict[str, torch.Tensor]:
        """
        Reshape the KV cache tensors to the desired shape and dtype.

        Args:
            kv_cache_config: The KV cache config
            kv_cache_raw_tensors: The KV cache buffer of each layer, with
                correct size but uninitialized shape.
        Returns:
            Dict[str, torch.Tensor]: A map between layer names to their
            corresponding memory buffer for KV cache.
        """
        kv_caches: Dict[str, torch.Tensor] = {}
        for group in self._kv_cache_spec_attn_group_iterator():
            kv_cache_spec = group.kv_cache_spec
            attn_backend = group.backend
            for layer_name in group.layer_names:
                if layer_name in self.runner_only_attn_layers:
                    continue

                # TODO: remove this after the OOM issue is located and fixed, otherwise, some model may
                # encounter OOM issue
                if isinstance(kv_cache_spec, FullAttentionSpec):
                    raw_dsa_k_tensor = None
                    if self.use_sparse:
                        raw_k_tensor, raw_v_tensor, raw_dsa_k_tensor = kv_cache_raw_tensors[  # type: ignore
                            layer_name]
                        assert raw_dsa_k_tensor is not None
                        sum_page_size_bytes = raw_k_tensor.numel(
                        ) + raw_v_tensor.numel() + raw_dsa_k_tensor.numel()
                    else:
                        raw_k_tensor, raw_v_tensor = kv_cache_raw_tensors[  # type: ignore
                            layer_name]
                        sum_page_size_bytes = raw_k_tensor.numel(
                        ) + raw_v_tensor.numel()
                    assert raw_k_tensor is not None
                    assert raw_v_tensor is not None
                    assert sum_page_size_bytes % kv_cache_spec.page_size_bytes == 0
                    num_blocks = sum_page_size_bytes // kv_cache_spec.page_size_bytes

                    # `num_blocks` is the number of blocks the model runner can use.
                    # `kv_cache_config.num_blocks` is the number of blocks that
                    # KVCacheManager may allocate.
                    # Since different GPUs may have different number of layers and
                    # different memory capacities, `num_blocks` can be different on
                    # different GPUs, and `kv_cache_config.num_blocks` is set to
                    # the min of all `num_blocks`. Verify it here.
                    assert num_blocks >= kv_cache_config.num_blocks

                    if self.vllm_config.additional_config.get(
                            "kv_cache_dtype", None) == 'int8':
                        kv_cache_shape = attn_backend.get_bsh_kv_cache_shape(
                            num_blocks, kv_cache_spec.block_size,
                            kv_cache_spec.num_kv_heads,
                            kv_cache_spec.head_size)
                    elif hasattr(attn_backend, "get_supported_block_size"
                                 ) and self.use_hybrid_blocks:
                        block_size = attn_backend.get_supported_block_size()[0]

                        block_size_chunk = kv_cache_spec.block_size // block_size
                        kv_cache_shape = attn_backend.get_kv_cache_shape(
                            num_blocks * block_size_chunk, block_size,
                            kv_cache_spec.num_kv_heads,
                            kv_cache_spec.head_size)
                    else:
                        kv_cache_shape = self.attn_backend.get_kv_cache_shape(
                            num_blocks, kv_cache_spec.block_size,
                            kv_cache_spec.num_kv_heads,
                            kv_cache_spec.head_size)
                    dtype = kv_cache_spec.dtype
                    if not self.model_config.is_deepseek_mla:
                        k_shape = kv_cache_shape[1:]
                        v_shape = k_shape
                    else:
                        # k_cache: nope_cache    v_cache: rope_cache
                        mla_num_blocks, mla_block_size, num_kv_heads, _ = kv_cache_shape
                        k_shape = [
                            mla_num_blocks, mla_block_size, num_kv_heads,
                            self.model_config.hf_text_config.kv_lora_rank
                        ]
                        v_shape = [
                            mla_num_blocks, mla_block_size, num_kv_heads,
                            self.model_config.hf_text_config.qk_rope_head_dim
                        ]
                    k_cache = raw_k_tensor.view(dtype).view(k_shape)
                    k_cache = self._convert_torch_format(k_cache)
                    v_cache = raw_v_tensor.view(dtype).view(v_shape)
                    v_cache = self._convert_torch_format(v_cache)
                    if self.use_sparse and raw_dsa_k_tensor is not None:
                        dsa_k_cache_shape = (num_blocks,
                                             kv_cache_spec.block_size, 1, 128)
                        dsa_k_cache_size = (
                            num_blocks
                        ) * kv_cache_spec.block_size * 128 * dtype.itemsize
                        dsa_k_cache = raw_dsa_k_tensor[:dsa_k_cache_size].view(
                            dtype).view(dsa_k_cache_shape)
                        kv_caches[layer_name] = (k_cache, v_cache, dsa_k_cache)
                    else:
                        kv_caches[layer_name] = (k_cache, v_cache)
                elif isinstance(kv_cache_spec, MambaSpec):
                    raw_tensor = kv_cache_raw_tensors[layer_name]
                    assert raw_tensor is not None
                    assert raw_tensor.numel(
                    ) % kv_cache_spec.page_size_bytes == 0
                    num_blocks = raw_tensor.numel(
                    ) // kv_cache_spec.page_size_bytes

                    # `num_blocks` is the number of blocks the model runner can use.
                    # `kv_cache_config.num_blocks` is the number of blocks that
                    # KVCacheManager may allocate.
                    # Since different GPUs may have different number of layers and
                    # different memory capacities, `num_blocks` can be different on
                    # different GPUs, and `kv_cache_config.num_blocks` is set to
                    # the min of all `num_blocks`. Verify it here.
                    assert num_blocks >= kv_cache_config.num_blocks

                    state_tensors = []
                    storage_offset_bytes = 0
                    for (shape, dtype) in zip(kv_cache_spec.shapes,
                                              kv_cache_spec.dtypes):
                        dtype_size = get_dtype_size(dtype)
                        num_element_per_page = (
                            kv_cache_spec.page_size_bytes // dtype_size)
                        target_shape = (num_blocks, *shape)
                        stride = torch.empty(target_shape).stride()
                        target_stride = (num_element_per_page, *stride[1:])
                        assert storage_offset_bytes % dtype_size == 0
                        tensor = torch.as_strided(
                            raw_tensor.view(dtype),
                            size=target_shape,
                            stride=target_stride,
                            storage_offset=storage_offset_bytes // dtype_size,
                        )
                        state_tensors.append(tensor)
                        storage_offset_bytes += stride[0] * dtype_size
                    kv_caches[layer_name] = state_tensors
                else:
                    raise ValueError("Unknown KV cache spec type.")

        return kv_caches

    def may_reinitialize_input_batch(self,
                                     kv_cache_config: KVCacheConfig) -> None:
        """
        Re-initialize the input batch if the block sizes are different from
        `[self.cache_config.block_size]`. This usually happens when there
        are multiple KV cache groups.

        Args:
            kv_cache_config: The KV cache configuration.
        """
        block_sizes = [
            kv_cache_group.kv_cache_spec.block_size
            for kv_cache_group in kv_cache_config.kv_cache_groups
            if not isinstance(kv_cache_group.kv_cache_spec,
                              EncoderOnlyAttentionSpec)
        ]

        # Generate kernel_block_sizes that matches each block_size
        # For attention backends that support virtual block splitting,
        # use the supported block sizes from the backend
        # For other backends (like Mamba), use [0] (no splitting)
        kernel_block_sizes = []
        for kv_cache_group_id, kv_cache_group in enumerate(
                kv_cache_config.kv_cache_groups):

            if isinstance(kv_cache_group.kv_cache_spec,
                          EncoderOnlyAttentionSpec):
                continue
            elif isinstance(kv_cache_group.kv_cache_spec, AttentionSpec):
                # This is an attention backend that supports virtual
                # block splitting. Get the supported block sizes from
                # the backend.
                try:
                    attn_groups = self.attn_groups[kv_cache_group_id]
                except IndexError:
                    attn_groups = None
                if attn_groups and self.use_hybrid_blocks:
                    # Use the backend's supported block size list
                    backend = attn_groups[0].backend
                    supported_sizes = backend.get_supported_block_size()
                    # If no specific sizes supported, use cache config
                    # block_size
                    kernel_block_size_list = (supported_sizes
                                              if supported_sizes else
                                              [self.cache_config.block_size])
                else:
                    # Fallback to cache config block_size if no backend found
                    kernel_block_size_list = [self.cache_config.block_size]
                kernel_block_sizes.append(kernel_block_size_list)
            else:
                # This is likely Mamba or other non-attention cache,
                # no splitting.
                # NOTE: set kernel_block_sizes to 0 to disable slotmapping computation
                # of mamba block. In this case, BlockTable.block_size will never equal
                # to kernel_block_sizes[0]
                kernel_block_sizes.append([0])

        if block_sizes != [
                self.cache_config.block_size
        ] or kernel_block_sizes != [[self.cache_config.block_size]]:
            assert self.cache_config.cpu_offload_gb == 0, (
                "Cannot re-initialize the input batch when CPU weight "
                "offloading is enabled. See https://github.com/vllm-project/vllm/pull/18298 "  # noqa: E501
                "for more details.")
            self.input_batch = InputBatch(
                max_num_reqs=self.max_num_reqs,
                max_model_len=self.model_config.max_model_len,
                max_num_batched_tokens=self.max_num_tokens,
                device=self.device,
                pin_memory=self.pin_memory,
                vocab_size=self.model_config.get_vocab_size(),
                block_sizes=block_sizes,
                is_spec_decode=bool(self.vllm_config.speculative_config),
                logitsprocs=self.input_batch.logitsprocs,
                is_pooling_model=self.is_pooling_model,
                num_speculative_tokens=(
                    self.vllm_config.speculative_config.num_speculative_tokens
                    if self.vllm_config.speculative_config else 0),
                kernel_block_sizes=kernel_block_sizes,
            )

    def may_add_encoder_only_layers_to_kv_cache_config(self) -> None:
        """
        Add encoder-only layers to the KV cache config.
        """
        block_size = self.vllm_config.cache_config.block_size
        encoder_only_attn_specs: dict[AttentionSpec,
                                      list[str]] = defaultdict(list)
        attn_layers = get_layers_from_vllm_config(self.vllm_config, Attention)
        for layer_name, attn_module in attn_layers.items():
            if attn_module.attn_type == AttentionType.ENCODER_ONLY:
                attn_spec: AttentionSpec = EncoderOnlyAttentionSpec(
                    block_size=block_size,
                    num_kv_heads=attn_module.num_kv_heads,
                    head_size=attn_module.head_size,
                    dtype=self.kv_cache_dtype)
                encoder_only_attn_specs[attn_spec].append(layer_name)
                self.runner_only_attn_layers.add(layer_name)
        if len(encoder_only_attn_specs) > 0:
            assert len(
                encoder_only_attn_specs
            ) == 1, "Only support one encoder-only attention spec now"
            spec, layer_names = encoder_only_attn_specs.popitem()
            self.kv_cache_config.kv_cache_groups.append(
                KVCacheGroupSpec(layer_names=layer_names, kv_cache_spec=spec))

    def initialize_attn_backend(self, kv_cache_config: KVCacheConfig) -> None:
        """
        Initialize the attention backends and attention metadata builders.
        """
        assert len(self.attn_groups) == 0, \
            "Attention backends are already initialized"

        class AttentionGroupKey(NamedTuple):
            attn_backend: type[AttentionBackend]
            kv_cache_spec: KVCacheSpec

        def get_attn_backends_for_group(
            kv_cache_group_spec: KVCacheGroupSpec,
        ) -> dict[AttentionGroupKey, list[str]]:
            layers = get_layers_from_vllm_config(
                self.vllm_config, AttentionLayerBase,
                kv_cache_group_spec.layer_names)
            attn_backends = {}
            attn_backend_layers = defaultdict(list)
            # Dedupe based on full class name; this is a bit safer than
            # using the class itself as the key because when we create dynamic
            # attention backend subclasses (e.g. ChunkedLocalAttention) unless
            # they are cached correctly, there will be different objects per
            # layer.
            for layer_name in kv_cache_group_spec.layer_names:
                attn_backend = layers[layer_name].get_attn_backend()
                full_cls_name = attn_backend.full_cls_name()
                layer_kv_cache_spec = kv_cache_group_spec.kv_cache_spec
                if isinstance(layer_kv_cache_spec, UniformTypeKVCacheSpecs):
                    layer_kv_cache_spec = layer_kv_cache_spec.kv_cache_specs[
                        layer_name]
                key = (full_cls_name, layer_kv_cache_spec)
                attn_backends[key] = AttentionGroupKey(attn_backend,
                                                       layer_kv_cache_spec)
                attn_backend_layers[key].append(layer_name)
            return {
                attn_backends[k]: v
                for k, v in attn_backend_layers.items()
            }

        def create_attn_groups(attn_backends_map: dict[AttentionBackend,
                                                       list[str]],
                               kv_cache_group_id: int) -> list[AttentionGroup]:
            attn_groups: list[AttentionGroup] = []
            for (attn_backend,
                 kv_cache_spec), layer_names in attn_backends_map.items():
                attn_metadata_builders = []
                attn_metadata_builders.append(attn_backend.get_builder_cls()(
                    kv_cache_spec,
                    layer_names,
                    self.vllm_config,
                    self.device,
                ))
                attn_group = AttentionGroup(attn_backend, layer_names,
                                            kv_cache_spec, kv_cache_group_id,
                                            attn_metadata_builders)
                attn_groups.append(attn_group)
            return attn_groups

        for i, kv_cache_group_spec in enumerate(
                kv_cache_config.kv_cache_groups):
            attn_backends = get_attn_backends_for_group(  # type: ignore
                kv_cache_group_spec)
            self.attn_groups.append(create_attn_groups(attn_backends, i))

        # Calculate reorder batch threshold (if needed)
        self.calculate_reorder_batch_threshold()

    def _attn_group_iterator(self) -> Iterator[AttentionGroup]:
        return itertools.chain.from_iterable(self.attn_groups)

    def _kv_cache_spec_attn_group_iterator(self) -> Iterator[AttentionGroup]:
        if not self.kv_cache_config.kv_cache_groups:
            return
        for attn_groups in self.attn_groups:
            yield from attn_groups

    def calculate_reorder_batch_threshold(self) -> None:
        """
        Check that if any backends reorder batches; that the reordering
        is compatible (e.g., decode threshold is the same)
        """
        for group in self._attn_group_iterator():
            attn_metadata_builder_i = group.get_metadata_builder()
            if hasattr(attn_metadata_builder_i, "reorder_batch_threshold"):
                # check that if any backends reorder batches; that the reordering
                # is compatible (e.g., decode threshold is the same)
                reorder_batch_threshold_i = (
                    attn_metadata_builder_i.reorder_batch_threshold)
                if reorder_batch_threshold_i is not None:
                    if self.reorder_batch_threshold is not None:
                        if reorder_batch_threshold_i != \
                            self.reorder_batch_threshold:
                            raise ValueError(
                                f"Attention backend reorders decodes with "
                                f"threshold {reorder_batch_threshold_i} but other "
                                f"backend uses threshold "
                                f"{self.reorder_batch_threshold}")
                    else:
                        self.reorder_batch_threshold = reorder_batch_threshold_i

    def get_kv_cache_spec(self) -> dict[str, KVCacheSpec]:
        """
        Generates the KVCacheSpec by parsing the kv cache format from each
        Attention module in the static forward context.
        Returns:
            KVCacheSpec: A dictionary mapping layer names to their KV cache
            format. Layers that do not need KV cache are not included.
        """

        if has_ec_transfer() and get_ec_transfer().is_producer:
            return {}

        block_size = self.vllm_config.cache_config.block_size
        use_mla = self.vllm_config.model_config.use_mla
        kv_cache_spec: dict[str, KVCacheSpec] = {}
        attn_layers = get_layers_from_vllm_config(self.vllm_config,
                                                  AttentionLayerBase)
        for layer_name, attn_module in attn_layers.items():
            if isinstance(attn_module, Attention):
                if (kv_tgt_layer :=
                        attn_module.kv_sharing_target_layer_name) is not None:
                    # The layer doesn't need its own KV cache and will use that of
                    # the target layer. We skip creating a KVCacheSpec for it, so
                    # that KV cache management logic will act as this layer does
                    # not exist, and doesn't allocate KV cache for the layer. This
                    # enables the memory saving of cross-layer kv sharing, allowing
                    # a given amount of memory to accommodate longer context lengths
                    # or enable more requests to be processed simultaneously.
                    self.shared_kv_cache_layers[layer_name] = kv_tgt_layer
                    continue

                # TODO: Support other attention modules, e.g., cross-attention
                # TODO(lucas): move the attention specs into the model layers like
                # the attention backends
                if attn_module.attn_type == AttentionType.DECODER:
                    kv_cache_spec[layer_name] = FullAttentionSpec(
                        block_size=block_size,
                        num_kv_heads=attn_module.num_kv_heads,
                        head_size=attn_module.head_size,
                        dtype=self.kv_cache_dtype)
                elif attn_module.attn_type in (AttentionType.ENCODER,
                                               AttentionType.ENCODER_ONLY):
                    # encoder-only attention does not need KV cache.
                    continue
                elif attn_module.attn_type == AttentionType.ENCODER_DECODER:
                    raise NotImplementedError
                else:
                    raise ValueError(
                        f"Unknown attention type: {attn_module.attn_type}")

            elif isinstance(attn_module, MLAAttention):
                if use_mla and not self.use_sparse:
                    kv_cache_spec[layer_name] = MLAAttentionSpec(
                        block_size=block_size,
                        num_kv_heads=1,
                        head_size=attn_module.head_size,
                        dtype=self.kv_cache_dtype,
                        cache_dtype_str=self.cache_config.cache_dtype)
                else:
                    # TODO(cmq): This is a hack way to fix deepseek kvcache when
                    # using DSA. Fix the spec in vLLM is a finnal way.
                    kv_cache_spec[layer_name] = FullAttentionSpec(
                        block_size=block_size,
                        num_kv_heads=1,
                        head_size=attn_module.head_size,
                        dtype=self.kv_cache_dtype)

        mamba_layers = get_layers_from_vllm_config(self.vllm_config, MambaBase)
        if len(mamba_layers) > 0:
            if (self.vllm_config.speculative_config is not None
                    and self.vllm_config.model_config.hf_config.model_type
                    not in ["qwen3_next"]):
                raise NotImplementedError(
                    "Mamba with speculative decoding is not supported yet.")
            if self.vllm_config.cache_config.enable_prefix_caching:
                raise NotImplementedError(
                    "Prefix caching is not supported for Mamba yet.")
            max_model_len = self.vllm_config.model_config.max_model_len

            page_size_padded = (
                self.vllm_config.cache_config.mamba_page_size_padded)

            # Set block_size to max_model_len, so that mamba model will always
            # have only one block in the KV cache.
            for layer_name, mamba_module in mamba_layers.items():
                kv_cache_spec[layer_name] = MambaSpec(
                    shapes=mamba_module.get_state_shape(),
                    dtypes=mamba_module.get_state_dtype(),
                    block_size=max_model_len,
                    page_size_padded=page_size_padded,
                    mamba_type=mamba_module.mamba_type,
                    num_speculative_blocks=(
                        self.speculative_config.num_speculative_tokens
                        if self.speculative_config else 0),
                )

        return kv_cache_spec

    def initialize_aclgraph_capture(self) -> None:
        min_ag_support = AttentionCGSupport.ALWAYS
        min_ag_builder_name = None

        for attn_group in self._attn_group_iterator():
            builder = attn_group.get_metadata_builder()
            graph_support = None
            if hasattr(builder, 'aclgraph_support'):
                graph_support = builder.aclgraph_support.value
                builder_aclgraph = builder.aclgraph_support
            else:
                graph_support = builder._cudagraph_support.value
                builder_aclgraph = builder._cudagraph_support
            if graph_support < min_ag_support.value:
                min_ag_support = builder_aclgraph
                min_ag_builder_name = builder.__class__.__name__

        # This is an imitation of compilation_config.splitting_ops_contain_attention()
        splitting_ops_contain_attention = (
            self.compilation_config.splitting_ops is not None
            and all(op in self.compilation_config.splitting_ops for op in [
                "vllm.mla_forward",
            ]))

        # Flexible resolve the aclgraph mode
        aclgraph_mode = self.compilation_config.cudagraph_mode
        # check graph for mixed batch is supported
        if aclgraph_mode.mixed_mode() == CUDAGraphMode.FULL \
            and min_ag_support != AttentionCGSupport.ALWAYS:
            msg = (f"ACLGraphMode.{aclgraph_mode.name} is not supported "
                   f"with {min_ag_builder_name} backend (support: "
                   f"{min_ag_support})")
            if min_ag_support == AttentionCGSupport.NEVER:
                # if not supported any full graphs, just raise it.
                msg += "; please try cudagraph_mode=PIECEWISE, and "\
                    "make sure compilation level is piecewise"
                raise ValueError(msg)

            # attempt to resolve the full graph related mode
            if splitting_ops_contain_attention:
                msg += "; setting cudagraph_mode=FULL_AND_PIECEWISE"
                aclgraph_mode = self.compilation_config.cudagraph_mode = (
                    CUDAGraphMode.FULL_AND_PIECEWISE)
            else:
                msg += "; setting cudagraph_mode=FULL_DECODE_ONLY"
                aclgraph_mode = self.compilation_config.cudagraph_mode = (
                    CUDAGraphMode.FULL_DECODE_ONLY)
            logger.warning(msg)

        # double check that we can support full graph if they are requested
        # even after automatic downgrades
        if aclgraph_mode.has_full_cudagraphs() \
            and min_ag_support == AttentionCGSupport.NEVER:
            raise ValueError(f"CUDAGraphMode.{aclgraph_mode.name} is not "
                             f"supported with {min_ag_builder_name} backend ("
                             f"support:{min_ag_support}) "
                             "; please try cudagraph_mode=PIECEWISE, "
                             "and make sure compilation level is piecewise")

        if (aclgraph_mode.decode_mode() == CUDAGraphMode.FULL
                and aclgraph_mode.separate_routine()
                and self.uniform_decode_query_len > 1):
            self.compilation_config.adjust_cudagraph_sizes_for_spec_decode(
                self.uniform_decode_query_len,
                self.parallel_config.tensor_parallel_size)
            capture_sizes = self.compilation_config.cudagraph_capture_sizes
            self.aclgraph_batch_sizes = (capture_sizes
                                         if capture_sizes is not None else [])

        self.aclgraph_dispatcher.initialize_cudagraph_keys(
            self.compilation_config.cudagraph_mode,
            self.uniform_decode_query_len)

    def _capture_aclgraphs(self, compilation_cases: list[int],
                           aclgraph_runtime_mode: CUDAGraphMode,
                           uniform_decode: bool):
        assert aclgraph_runtime_mode != CUDAGraphMode.NONE and \
            aclgraph_runtime_mode in [CUDAGraphMode.FULL,
                                      CUDAGraphMode.PIECEWISE]

        # Only rank 0 should print progress bar during capture
        if is_global_first_rank():
            logger.info(
                "Starting to capture ACL graphs for cases: %s, "
                "mode: %s, uniform_decode: %s", compilation_cases,
                aclgraph_runtime_mode.name, uniform_decode)
            compilation_cases = tqdm(
                compilation_cases,
                disable=not self.load_config.use_tqdm_on_load,
                desc="Capturing ACL graphs ({}, {})".format(
                    "decode" if uniform_decode else "mixed prefill-decode",
                    aclgraph_runtime_mode.name))
        # We skip EPLB here since we don't want to record dummy metrics
        for num_tokens in compilation_cases:
            for _ in range(self.compilation_config.cudagraph_num_of_warmups):
                # Use CUDAGraphRuntimeStyle.NONE (default) for warmup.
                # But be careful, warm up with `NONE`is orthogonal to
                # if we want to warm up attention or not. This is
                # different from the case where `FULL` implies capture
                # attention while `PIECEWISE` implies no attention.
                force_attention = (aclgraph_runtime_mode == CUDAGraphMode.FULL)
                self._dummy_run(num_tokens,
                                aclgraph_runtime_mode=CUDAGraphMode.NONE,
                                force_attention=force_attention,
                                uniform_decode=uniform_decode)
            self._dummy_run(num_tokens,
                            aclgraph_runtime_mode=aclgraph_runtime_mode,
                            force_attention=force_attention,
                            uniform_decode=uniform_decode)

    def _capture_model(self):
        if not self.use_aclgraph:
            logger.warning(
                "Skipping ACL graph capture. To turn on ACL graph capture, "
                "ensure `aclraph_mode` was not manually set to `NONE`")
            return
        else:
            self.initialize_aclgraph_capture()

        set_cudagraph_capturing_enabled(True)
        # Trigger ACL graph capture for specific shapes.
        # Capture the large shapes first so that the smaller shapes
        # can reuse the memory pool allocated for the large shapes.
        with graph_capture(device=self.device):
            aclgraph_mode = self.compilation_config.cudagraph_mode
            if aclgraph_mode.mixed_mode() != CUDAGraphMode.NONE:
                aclgraph_runtime_mode = aclgraph_mode.mixed_mode()

                # make sure we capture the largest batch size first
                compilation_cases = list(reversed(self.aclgraph_batch_sizes))

                try:
                    self._capture_aclgraphs(
                        compilation_cases,
                        aclgraph_runtime_mode=aclgraph_runtime_mode,
                        uniform_decode=False)
                except Exception as e:
                    error_msg = str(e)
                    error_code = '0x7020023'
                    pattern = r'retCode=([^,\s\.]+)'
                    match = re.search(pattern, error_msg)
                    if match:
                        retCode = match.group(1)
                    # Determine whether the error message is caused by stream capture failure.
                    if match and retCode == error_code:
                        logger.error(
                            f"ACLgraph sizes capture fail: {type(e).__name__}:\n"
                            "ACLgraph has insufficient available streams to capture the configured number of sizes. "
                            "Please verify both the availability of adequate streams and the appropriateness of the configured size count.\n\n"
                            "Recommended solutions:\n"
                            "1. Manually configure the compilation_config parameter "
                            "with a reduced set of sizes: '{\"cudagraph_capture_sizes\":[size1, size2, size3, ...]}'.\n"
                            "2. Utilize ACLgraph's full graph mode as an alternative to the piece-wise approach.\n\n"
                            f"{str(e)}")
                    raise

            if aclgraph_mode.decode_mode() == CUDAGraphMode.FULL and \
                aclgraph_mode.separate_routine():
                max_num_tokens = self.scheduler_config.max_num_seqs * \
                        self.uniform_decode_query_len
                decode_cudagraph_batch_sizes = [
                    x for x in self.aclgraph_batch_sizes if x <= max_num_tokens
                    and x >= self.uniform_decode_query_len
                ]
                compilation_cases_decode = list(
                    reversed(decode_cudagraph_batch_sizes))
                self._capture_aclgraphs(
                    compilation_cases=compilation_cases_decode,
                    aclgraph_runtime_mode=CUDAGraphMode.FULL,
                    uniform_decode=True)

        # Disable aclgraph capturing globally, so any unexpected aclgraph
        # capturing will be detected and raise an error after here.
        # Note: We don't put it into graph_capture context manager because
        # we may doing lazy capturing in future that still allows capturing
        # after here.
        set_cudagraph_capturing_enabled(False)

    def capture_model(self) -> None:

        compilation_counter.num_gpu_runner_capture_triggers += 1

        start_time = time.perf_counter()
        start_free_npu_memory = torch.npu.mem_get_info()[0]

        self._capture_model()

        end_time = time.perf_counter()
        end_free_npu_memory = torch.npu.mem_get_info()[0]
        elapsed_time = end_time - start_time
        npu_graph_size = start_free_npu_memory - end_free_npu_memory
        # This usually takes 5~20 seconds.
        logger.info("Graph capturing finished in %.0f secs, took %.2f GiB",
                    elapsed_time, npu_graph_size / (1 << 30))

    def _get_prompt_logprobs_dict(
        self,
        hidden_states: torch.Tensor,
        scheduler_output: "SchedulerOutput",
    ) -> dict[str, Optional[LogprobsTensors]]:
        num_prompt_logprobs_dict = self.input_batch.num_prompt_logprobs
        if not num_prompt_logprobs_dict:
            return {}

        in_progress_dict = self.input_batch.in_progress_prompt_logprobs_cpu
        prompt_logprobs_dict: dict[str, Optional[LogprobsTensors]] = {}

        # Since prompt logprobs are a rare feature, prioritize simple,
        # maintainable loop over optimal performance.
        completed_prefill_reqs = []
        for req_id, num_prompt_logprobs in num_prompt_logprobs_dict.items():

            num_tokens = scheduler_output.num_scheduled_tokens[req_id]

            # Get metadata for this request.
            request = self.requests[req_id]
            if request.prompt_token_ids is None:
                # Prompt logprobs is incompatible with prompt embeddings
                continue
            num_prompt_tokens = len(request.prompt_token_ids)
            prompt_token_ids = torch.tensor(request.prompt_token_ids).to(
                self.device, non_blocking=True)

            # Set up target LogprobsTensors object.
            logprobs_tensors = in_progress_dict.get(req_id)
            if not logprobs_tensors:
                # Create empty logprobs CPU tensors for the entire prompt.
                # If chunked, we'll copy in slice by slice.
                logprobs_tensors = LogprobsTensors.empty_cpu(
                    num_prompt_tokens - 1, num_prompt_logprobs + 1)
                in_progress_dict[req_id] = logprobs_tensors

            # Determine number of logits to retrieve.
            start_idx = request.num_computed_tokens
            start_tok = start_idx + 1
            num_remaining_tokens = num_prompt_tokens - start_tok
            if num_tokens <= num_remaining_tokens:
                # This is a chunk, more tokens remain.
                # In the == case, there are no more prompt logprobs to produce
                # but we want to defer returning them to the next step where we
                # have new generated tokens to return.
                num_logits = num_tokens
            else:
                # This is the last chunk of prompt tokens to return.
                num_logits = num_remaining_tokens
                completed_prefill_reqs.append(req_id)
                prompt_logprobs_dict[req_id] = logprobs_tensors

            if num_logits <= 0:
                # This can happen for the final chunk if we prefilled exactly
                # (num_prompt_tokens - 1) tokens for this request in the prior
                # step. There are no more prompt logprobs to produce.
                continue

            # Get the logits corresponding to this req's prompt tokens.
            # If this is a partial request (i.e. chunked prefill),
            # then there is prompt logprob generated for each index.
            req_idx = self.input_batch.req_id_to_index[req_id]
            offset = self.query_start_loc_np[req_idx].item()
            prompt_hidden_states = hidden_states[offset:offset + num_logits]
            logits = self.model.compute_logits(prompt_hidden_states)

            # Get the "target" tokens for each index. For prompt at index i,
            # the token at prompt index i+1 is the "sampled" token we want
            # to gather the logprob for.
            tgt_token_ids = prompt_token_ids[start_tok:start_tok + num_logits]

            # Compute prompt logprobs.
            logprobs = self.sampler.compute_logprobs(logits)
            token_ids, logprobs, ranks = self.sampler.gather_logprobs(
                logprobs, num_prompt_logprobs, tgt_token_ids)

            # Transfer NPU->CPU async.
            chunk_slice = slice(start_idx, start_idx + num_logits)
            logprobs_tensors.logprob_token_ids[chunk_slice].copy_(
                token_ids, non_blocking=True)
            logprobs_tensors.logprobs[chunk_slice].copy_(logprobs,
                                                         non_blocking=True)
            logprobs_tensors.selected_token_ranks[chunk_slice].copy_(
                ranks, non_blocking=True)

        # Remove requests that have completed prefill from the batch
        # num_prompt_logprobs_dict.
        for req_id in completed_prefill_reqs:
            del num_prompt_logprobs_dict[req_id]
            del in_progress_dict[req_id]

        # Must synchronize the non-blocking NPU->CPU transfers.
        if prompt_logprobs_dict:
            torch.npu.synchronize()

        return prompt_logprobs_dict

    def get_supported_pooling_tasks(self):
        model = self.get_model()
        if not is_pooling_model(model):
            return []

        return list(model.pooler.get_supported_tasks())

    def _build_drafter_prepare_inputs_torchair_param(self):
        return False

    def _update_tokens_for_pcp(self, tokens):
        num_reqs = self.input_batch.num_reqs
        self.num_pcp_pads = self.num_pcp_pads[:num_reqs]
        tokens = np.array(tokens, dtype=np.int32)
        num_decode_reqs = sum(
            self.input_batch.num_computed_tokens_cpu[:num_reqs] >=
            self.input_batch.num_prompt_tokens[:num_reqs])
        num_decode_tokens = sum(tokens[:num_decode_reqs])
        num_padded_scheduled_tokens = np.ceil(
            tokens /
            (2 * self.pcp_size)).astype(np.int32) * (2 * self.pcp_size)
        num_padded_scheduled_tokens[:num_decode_reqs] = (
            tokens[:num_decode_reqs] * self.pcp_size)
        self.num_pcp_pads = num_padded_scheduled_tokens - tokens
        cu_padded_tokens, pcp_padded_arange = \
            self._get_cumsum_and_arange(num_padded_scheduled_tokens)
        unpad_mask = torch.from_numpy(
            pcp_padded_arange < np.repeat(tokens, num_padded_scheduled_tokens))
        unpad_mask_decode = unpad_mask[:num_decode_tokens * self.pcp_size]
        unpad_mask_decode = unpad_mask_decode.reshape([-1, self.pcp_size])
        unpad_mask_decode[:, 0] = True
        unpad_mask_decode[:, 1:] = False

        pcp_tokens = num_padded_scheduled_tokens // self.pcp_size
        pcp_chunk_sizes = (pcp_tokens // 2).clip(min=1)
        pcp_chunk_sizes[:num_decode_reqs] = pcp_tokens[:num_decode_reqs]
        _, pcp_arange = self._get_cumsum_and_arange(pcp_tokens)
        _, pcp_chunk_arange = self._get_cumsum_and_arange(pcp_chunk_sizes)
        pcp_head_chunk_mask = pcp_arange < np.repeat(pcp_chunk_sizes,
                                                     pcp_tokens)

        def get_current_rank_positions(cu_tokens, rank):
            positions_start_loc = np.zeros_like(cu_tokens)
            positions_start_loc[1:] = cu_tokens[:-1]
            positions = np.zeros(len(pcp_head_chunk_mask), dtype=np.int32)
            head_start_loc = positions_start_loc + rank * pcp_chunk_sizes
            tail_start_loc = positions_start_loc + \
                (2 * self.pcp_size - rank - 1) * pcp_chunk_sizes
            positions[pcp_head_chunk_mask] = pcp_chunk_arange + \
                np.repeat(head_start_loc, pcp_chunk_sizes)
            # Decode reqs do not have tail chunks.
            positions[~pcp_head_chunk_mask] = \
                pcp_chunk_arange[num_decode_tokens:] + \
                np.repeat(tail_start_loc, pcp_chunk_sizes)[num_decode_tokens:]
            return positions

        positions = get_current_rank_positions(
            np.zeros(num_reqs, dtype=np.int32), self.pcp_rank)
        # Decode tokens are duplicate and their positions always be 0.
        if num_decode_reqs > 0:
            positions[:num_decode_tokens] = self._get_cumsum_and_arange(
                tokens[:num_decode_reqs])[1]

        all_positions = [
            get_current_rank_positions(cu_padded_tokens, rank_i)
            for rank_i in range(self.pcp_size)
        ]
        all_positions_tensor = torch.from_numpy(np.concatenate(all_positions))
        self.pcp_allgather_restore_idx[:all_positions_tensor.shape[0]].copy_(
            all_positions_tensor.float().argsort().long(), non_blocking=True)
        return pcp_tokens, positions, unpad_mask

    def _get_cp_local_seq_lens(
        self,
        seq_lens: torch.Tensor,
        pcp_world_size: int = 1,
        dcp_world_size: int = 1,
        cp_kv_cache_interleave_size: int = 1,
    ) -> torch.Tensor:
        """While using pcp or dcp, kv_cache size stored on each rank may be different,
        use this function to calculate split decode seq_lens of each (p/d)cp rank.
        """
        num_requests = seq_lens.size(0)
        total_world_size = pcp_world_size * dcp_world_size
        seq_lens_tiled = seq_lens.unsqueeze(-1).repeat(1, total_world_size)
        rank_offsets = (torch.arange(total_world_size,
                                     dtype=torch.int32).unsqueeze(0).repeat(
                                         num_requests, 1))
        base = (seq_lens_tiled // cp_kv_cache_interleave_size //
                total_world_size * cp_kv_cache_interleave_size)
        remainder = seq_lens_tiled - base * total_world_size
        remainder = torch.clip(
            remainder - rank_offsets * cp_kv_cache_interleave_size,
            0,
            cp_kv_cache_interleave_size,
        )
        dcp_local_seq_lens = (base + remainder).reshape(
            [-1, pcp_world_size, dcp_world_size])
        return dcp_local_seq_lens

    def _generate_pcp_metadata(self, total_num_scheduled_tokens):
        # In dummy run num_reqs == 0, update it from seq_lens
        num_reqs = self.input_batch.num_reqs or self.query_lens.size(0)
        num_decodes = sum(self.input_batch.num_computed_tokens_cpu[:num_reqs]
                          >= self.input_batch.num_prompt_tokens[:num_reqs])
        num_actual_tokens_pcp_padded = total_num_scheduled_tokens * self.pcp_size
        self.num_actual_tokens_pcp_padded = num_actual_tokens_pcp_padded
        long_seq_metadata = None
        if self.pcp_size * self.dcp_size > 1:
            decode_context_lens = self.input_batch.num_tokens[:num_decodes]
            prefill_context_lens = self.input_batch.num_computed_tokens_cpu[
                num_decodes:num_reqs]
            context_lens = np.concatenate(
                [decode_context_lens, prefill_context_lens])
            num_computed_tokens_of_pcp_dcp = torch.zeros(
                [
                    num_reqs * self.decode_threshold, self.pcp_size,
                    self.dcp_size
                ],
                dtype=torch.int32,
            )
            # For pcp + spec decode, we flatten seq_lens
            # to avoid irregular spec_attn_mask shape
            for decode_idx in range(self.decode_threshold):
                num_computed_tokens_of_pcp_dcp[
                    self.decode_threshold - 1 - decode_idx::self.decode_threshold] = \
                    self._get_cp_local_seq_lens(
                        torch.tensor(context_lens),
                        self.pcp_size,
                        self.dcp_size,
                        self.parallel_config.cp_kv_cache_interleave_size,
                    )
            long_seq_metadata = AscendPrefillContextParallelMetadata(
                num_actual_tokens_pcp_padded=num_actual_tokens_pcp_padded,
                num_computed_tokens_of_pcp_dcp=num_computed_tokens_of_pcp_dcp.
                numpy())
            if self.pcp_size > 1:
                q_head_idx, q_tail_idx = [], []
                kv_with_q_head_nomask_idx, kv_with_q_head_mask_idx = [], []
                kv_with_q_tail_nomask_idx, kv_with_q_tail_mask_idx = [], []
                chunk_seqlens = []
                kv_with_q_head_nomask_seqlens, kv_with_q_tail_nomask_seqlens = [], []
                q_req_offset = 0
                kv_req_offset = 0
                q_head_chunk_id = self.pcp_rank
                q_tail_chunk_id = self.pcp_size * 2 - 1 - self.pcp_rank
                for i, seq_len in enumerate(self.query_lens):
                    if i < num_decodes:
                        continue
                    chunk_len = seq_len // 2
                    chunk_seqlens.append(chunk_len)
                    q_head_idx.extend(
                        list(range(q_req_offset, q_req_offset + chunk_len)))
                    kv_with_q_head_nomask_idx.extend(
                        list(
                            range(kv_req_offset, kv_req_offset +
                                  chunk_len * q_head_chunk_id)))
                    kv_with_q_head_mask_idx.extend(
                        list(
                            range(
                                kv_req_offset + chunk_len * q_head_chunk_id,
                                kv_req_offset + chunk_len *
                                (q_head_chunk_id + 1))))
                    kv_with_q_head_nomask_seqlens.append(chunk_len *
                                                         q_head_chunk_id)

                    q_tail_idx.extend(
                        list(
                            range(q_req_offset + chunk_len,
                                  q_req_offset + chunk_len * 2)))
                    kv_with_q_tail_nomask_idx.extend(
                        list(
                            range(kv_req_offset, kv_req_offset +
                                  chunk_len * q_tail_chunk_id)))
                    kv_with_q_tail_mask_idx.extend(
                        list(
                            range(
                                kv_req_offset + chunk_len * q_tail_chunk_id,
                                kv_req_offset + chunk_len *
                                (q_tail_chunk_id + 1))))
                    kv_with_q_tail_nomask_seqlens.append(chunk_len *
                                                         q_tail_chunk_id)

                    q_req_offset += seq_len
                    kv_req_offset += seq_len * self.pcp_size

                # Convert lists to tensors and move to device
                def _list_to_tensor(lst, device, dtype=torch.int32):
                    tensor_npu = torch.zeros(len(lst),
                                             dtype=dtype,
                                             device=device)
                    tensor_npu.copy_(torch.tensor(lst, dtype=dtype),
                                     non_blocking=True)
                    return tensor_npu

                q_head_idx_tensor = _list_to_tensor(q_head_idx, self.device)
                q_tail_idx_tensor = _list_to_tensor(q_tail_idx, self.device)
                self.q_head_idx_tensor = q_head_idx_tensor
                self.q_tail_idx_tensor = q_tail_idx_tensor

                q_full_idx = torch.cat([q_head_idx_tensor, q_tail_idx_tensor])
                q_full_idx = q_full_idx.to(torch.float32).argsort().to(
                    torch.int32)
                self.q_full_idx = q_full_idx

                self.kv_idx_names = {
                    'kv_with_q_head_nomask_idx_tensor':
                    kv_with_q_head_nomask_idx,
                    'kv_with_q_head_mask_idx_tensor': kv_with_q_head_mask_idx,
                    'kv_with_q_tail_nomask_idx_tensor':
                    kv_with_q_tail_nomask_idx,
                    'kv_with_q_tail_mask_idx_tensor': kv_with_q_tail_mask_idx
                }
                for key, value in self.kv_idx_names.items():
                    tensor_npu = _list_to_tensor(value, self.device)
                    self.kv_idx_names[key] = tensor_npu

                attn_mask_seqlens = torch.tensor(
                    [chunk_seqlens, chunk_seqlens], dtype=torch.int32)
                head_attn_nomask_seqlens = torch.tensor(
                    [chunk_seqlens, kv_with_q_head_nomask_seqlens],
                    dtype=torch.int32)
                tail_attn_nomask_seqlens = torch.tensor(
                    [chunk_seqlens, kv_with_q_tail_nomask_seqlens],
                    dtype=torch.int32)
                pcp_prefill_mask = self.attn_mask

                self.extra_long_seq_kwargs = {
                    'attn_mask_seqlens': attn_mask_seqlens,
                    'head_attn_nomask_seqlens': head_attn_nomask_seqlens,
                    'tail_attn_nomask_seqlens': tail_attn_nomask_seqlens,
                    'pcp_prefill_mask': pcp_prefill_mask
                }
                long_seq_metadata.pcp_allgather_restore_idx = self.pcp_allgather_restore_idx[:
                                                                                             num_actual_tokens_pcp_padded]
                long_seq_metadata.cp_kv_recover_idx_for_chunk = self.cp_kv_recover_idx_for_chunk
                long_seq_metadata.q_head_idx_tensor = self.q_head_idx_tensor
                long_seq_metadata.q_tail_idx_tensor = self.q_tail_idx_tensor
                long_seq_metadata.q_full_idx = self.q_full_idx
                long_seq_metadata.kv_with_q_head_nomask_idx_tensor = self.kv_idx_names[
                    'kv_with_q_head_nomask_idx_tensor']
                long_seq_metadata.kv_with_q_head_mask_idx_tensor = self.kv_idx_names[
                    'kv_with_q_head_mask_idx_tensor']
                long_seq_metadata.kv_with_q_tail_nomask_idx_tensor = self.kv_idx_names[
                    'kv_with_q_tail_nomask_idx_tensor']
                long_seq_metadata.kv_with_q_tail_mask_idx_tensor = self.kv_idx_names[
                    'kv_with_q_tail_mask_idx_tensor']
                long_seq_metadata.attn_mask_seqlens = self.extra_long_seq_kwargs[
                    'attn_mask_seqlens']
                long_seq_metadata.head_attn_nomask_seqlens = self.extra_long_seq_kwargs[
                    'head_attn_nomask_seqlens']
                long_seq_metadata.tail_attn_nomask_seqlens = self.extra_long_seq_kwargs[
                    'tail_attn_nomask_seqlens']
                long_seq_metadata.pcp_prefill_mask = self.extra_long_seq_kwargs[
                    'pcp_prefill_mask']
            self.long_seq_metadata = long_seq_metadata
        return long_seq_metadata

    def _generate_pcp_mtp_input(
        self,
        num_reqs: int,
        total_num_scheduled_tokens: int,
        num_scheduled_tokens: dict[str, int],
    ):
        """
        While pcp > 1, model inputs (input_ids, position, etc.) are split across pcp group,
        but mtp need to shift original input_ids before pcp splitting,
        so we record original input_ids here.
        """
        total_num_scheduled_tokens_pcp_full = total_num_scheduled_tokens
        num_scheduled_tokens_pcp_full = np.empty(num_reqs, dtype=np.int32)
        for i, req_id in enumerate(self.input_batch.req_ids):
            num_scheduled_tokens_pcp_full[i] = num_scheduled_tokens[req_id]
        req_indices_pcp_full = np.repeat(self.arange_np[:num_reqs],
                                         num_scheduled_tokens_pcp_full)
        cu_num_tokens_pcp_full = np.cumsum(num_scheduled_tokens_pcp_full)
        self.query_start_loc_pcp_full_np[0] = 0
        self.query_start_loc_pcp_full_np[1:num_reqs +
                                         1] = cu_num_tokens_pcp_full
        self.query_start_loc_pcp_full_np[num_reqs + 1:].fill(-1)
        cumsums_offsets_pcp_full = np.repeat(
            cu_num_tokens_pcp_full - num_scheduled_tokens_pcp_full,
            num_scheduled_tokens_pcp_full)
        arange_pcp_full = self.arange_np[:
                                         total_num_scheduled_tokens_pcp_full] - cumsums_offsets_pcp_full
        positions_pcp_full_np = self.positions_pcp_full_np[:
                                                           total_num_scheduled_tokens_pcp_full]
        np.add(self.input_batch.num_computed_tokens_cpu[req_indices_pcp_full],
               arange_pcp_full,
               out=positions_pcp_full_np)
        token_indices_pcp_full = (
            positions_pcp_full_np +
            req_indices_pcp_full * self.input_batch.token_ids_cpu.shape[1])
        torch.index_select(
            self.input_batch.token_ids_cpu_tensor.flatten(),
            0,
            torch.from_numpy(token_indices_pcp_full),
            out=self.
            input_ids_pcp_full_cpu[:total_num_scheduled_tokens_pcp_full])
        self.query_start_loc_pcp_full[:num_reqs + 1].copy_(
            self.query_start_loc_pcp_full_cpu[:num_reqs + 1],
            non_blocking=True,
        )
        self.input_ids_pcp_full[:total_num_scheduled_tokens_pcp_full].copy_(
            self.input_ids_pcp_full_cpu[:total_num_scheduled_tokens_pcp_full],
            non_blocking=True,
        )<|MERGE_RESOLUTION|>--- conflicted
+++ resolved
@@ -1035,21 +1035,13 @@
         # pcp situation.
         if self.attn_mask_builder is None:
             raise ValueError("Attn mask builder is None")
-<<<<<<< HEAD
-        # dcp situation.
-        if self.dcp_size > 1:
-            return self.attn_mask_builder.get_splitfuse_attn_mask()
-        if self.vllm_config.model_config.use_mla:
-            return None
-        # Only calls in PrefillNoCache situation
-        # and when TI-consistency switch is ON.
         if attn_state == AscendAttentionState.PrefillNoCache and \
                 envs_ascend.TRAIN_INFER_CONSISTENCY:
+            num_reqs = self.input_batch.num_reqs
+            seq_lens = self.seq_lens_cpu[:num_reqs]
             max_seq_len = max(seq_lens.max().item(), 0)
             return self.attn_mask_builder.get_attn_mask(
                 max_seq_len=max_seq_len, dtype=self.dtype, device=self.device)
-=======
->>>>>>> c3315036
         # Pooling situation.
         if self.model_config.runner_type == "pooling" and self.model_config.pooler_config.pooling_type == "CLS":
             return self.attn_mask_builder.get_pooling_mask()
