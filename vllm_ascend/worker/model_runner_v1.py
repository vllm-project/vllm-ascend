--- conflicted
+++ resolved
@@ -20,11 +20,8 @@
 import copy
 import gc
 import itertools
-<<<<<<< HEAD
 import os
-=======
 import re
->>>>>>> ecb1713d
 import time
 from collections import defaultdict
 from collections.abc import Iterator
