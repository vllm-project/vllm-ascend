--- conflicted
+++ resolved
@@ -1738,18 +1738,12 @@
 
             num_sampled_tokens = sampler_output.sampled_token_ids.shape[0]
             sampled_token_ids = sampler_output.sampled_token_ids
-<<<<<<< HEAD
-            max_gen_len = sampled_token_ids.shape[-1]
-            if max_gen_len == 1:
-                # No spec decode tokens.
-                valid_sampled_token_ids = self._to_list(sampled_token_ids)
-=======
             if not self.use_async_scheduling:
                 # Get the valid generated tokens.
                 max_gen_len = sampled_token_ids.shape[-1]
                 if max_gen_len == 1:
                     # No spec decode tokens.
-                    valid_sampled_token_ids = sampled_token_ids.tolist()
+                    valid_sampled_token_ids = self._to_list(sampled_token_ids)
                 else:
                     # Includes spec decode tokens.
                     valid_sampled_token_ids = self.rejection_sampler.parse_output(
@@ -1759,7 +1753,6 @@
                 # Mask out the sampled tokens that should not be sampled.
                 for i in discard_sampled_tokens_req_indices:
                     valid_sampled_token_ids[i].clear()
->>>>>>> c3c22215
             else:
                 valid_sampled_token_ids = []
                 invalid_req_indices = list(discard_sampled_tokens_req_indices)
