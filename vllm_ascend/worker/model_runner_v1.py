#
# Copyright (c) 2025 Huawei Technologies Co., Ltd. All Rights Reserved.
# Copyright 2023 The vLLM team.
#
# Licensed under the Apache License, Version 2.0 (the "License");
# you may not use this file except in compliance with the License.
# You may obtain a copy of the License at
#
#     http://www.apache.org/licenses/LICENSE-2.0
#
# Unless required by applicable law or agreed to in writing, software
# distributed under the License is distributed on an "AS IS" BASIS,
# WITHOUT WARRANTIES OR CONDITIONS OF ANY KIND, either express or implied.
# See the License for the specific language governing permissions and
# limitations under the License.
# This file is a part of the vllm-ascend project.
# Adapted from vllm-project/vllm/vllm/worker/gpu_model_runner.py
#

import math
import time
from collections import defaultdict
from contextlib import contextmanager, nullcontext
from copy import copy, deepcopy
from dataclasses import dataclass
from multiprocessing import Manager
from typing import TYPE_CHECKING, Any, Dict, NamedTuple, Optional, Union

import numpy as np
import regex as re
import torch
import torch.distributed as dist
import torch.nn as nn
from tqdm import tqdm  # type: ignore
from vllm.attention.backends.abstract import AttentionBackend, AttentionType
from vllm.attention.layer import Attention, MLAAttention
from vllm.attention.selector import get_attn_backend
from vllm.compilation.counter import compilation_counter
from vllm.compilation.monitor import set_cudagraph_capturing_enabled
from vllm.config import (CompilationMode, CUDAGraphMode, VllmConfig,
                         get_layers_from_vllm_config)
from vllm.distributed import (get_tensor_model_parallel_world_size,
                              tensor_model_parallel_all_gather)
from vllm.distributed.ec_transfer import get_ec_transfer, has_ec_transfer
from vllm.distributed.kv_transfer import (get_kv_transfer_group,
                                          has_kv_transfer_group)
from vllm.distributed.parallel_state import (get_dcp_group, get_dp_group,
                                             get_pcp_group, get_pp_group,
                                             get_tp_group,
                                             is_global_first_rank)
from vllm.forward_context import get_forward_context
from vllm.logger import logger
from vllm.model_executor.layers.attention_layer_base import AttentionLayerBase
from vllm.model_executor.layers.mamba.abstract import MambaBase
from vllm.model_executor.model_loader import get_model
from vllm.sequence import IntermediateTensors
from vllm.utils.import_utils import LazyLoader
from vllm.utils.math_utils import cdiv
from vllm.utils.mem_utils import DeviceMemoryProfiler
from vllm.utils.torch_utils import get_dtype_size
from vllm.v1.attention.backends.gdn_attn import GDNAttentionMetadataBuilder
from vllm.v1.attention.backends.utils import (AttentionCGSupport,
                                              CommonAttentionMetadata)
from vllm.v1.kv_cache_interface import (AttentionSpec,
                                        EncoderOnlyAttentionSpec,
                                        FullAttentionSpec, KVCacheConfig,
                                        KVCacheGroupSpec, KVCacheSpec,
                                        MambaSpec, MLAAttentionSpec,
                                        UniformTypeKVCacheSpecs)
from vllm.v1.outputs import (EMPTY_MODEL_RUNNER_OUTPUT, AsyncModelRunnerOutput,
                             LogprobsLists, LogprobsTensors, ModelRunnerOutput,
                             SamplerOutput,
                             make_empty_encoder_model_runner_output)
from vllm.v1.sample.metadata import SamplingMetadata
from vllm.v1.sample.rejection_sampler import RejectionSampler
from vllm.v1.spec_decode.metadata import SpecDecodeMetadata
from vllm.v1.spec_decode.ngram_proposer import NgramProposer
from vllm.v1.spec_decode.suffix_decoding import SuffixDecodingProposer
from vllm.v1.structured_output.utils import apply_grammar_bitmask
from vllm.v1.worker.gpu_model_runner import (AsyncGPUModelRunnerOutput,
                                             GPUModelRunner)
from vllm.v1.worker.kv_connector_model_runner_mixin import KVConnectorOutput
from vllm.v1.worker.utils import AttentionGroup

import vllm_ascend.envs as envs_ascend
from vllm_ascend.ascend_config import get_ascend_config
from vllm_ascend.attention.attention_mask import AttentionMaskBuilder
from vllm_ascend.attention.attention_v1 import AscendAttentionState
from vllm_ascend.attention.utils import AscendCommonAttentionMetadata
# yapf conflicts with isort for this block
# yapf: disable
from vllm_ascend.compilation.acl_graph import (ACLGraphWrapper,
                                               set_graph_params,
                                               set_mtp_graph_params,
                                               update_attn_dcp_pcp_params,
                                               update_attn_params,
                                               update_mla_attn_dcp_pcp_params,
                                               update_mla_attn_params)
# yapf: enable
from vllm_ascend.eplb.adaptor.vllm_adaptor import VllmEplbAdaptor
from vllm_ascend.eplb.core.eplb_device_transfer_loader import \
    D2DExpertWeightLoader
from vllm_ascend.eplb.core.eplb_utils import EPLBParamUtils
from vllm_ascend.eplb.core.eplb_worker import EplbProcess
from vllm_ascend.eplb.eplb_updator import EplbUpdator
from vllm_ascend.eplb.utils import model_register
from vllm_ascend.ops.rotary_embedding import set_cos_and_sin, update_cos_sin
from vllm_ascend.ops.weight_prefetch import WeightPrefetchMethod
from vllm_ascend.patch.worker.patch_module import patch_torch_npu_argsort
from vllm_ascend.sample.logits_processor import build_logitsprocs
from vllm_ascend.sample.sampler import AscendSampler
from vllm_ascend.spec_decode import get_spec_decode_method
from vllm_ascend.spec_decode.eagle_proposer import EagleProposer
from vllm_ascend.spec_decode.mtp_proposer import MtpProposer
from vllm_ascend.utils import (AscendDeviceType, PCPManager,
                               ProfileExecuteDuration, enable_sp,
                               get_ascend_device_type, is_moe_model,
                               lmhead_tp_enable, maybe_trans_nz)
from vllm_ascend.worker.npu_input_batch import NPUInputBatch

from vllm_ascend.ascend_forward_context import (  # isort: skip
    MoECommType, get_mc2_tokens_capacity, select_moe_comm_method,
    set_ascend_forward_context, set_mc2_mask, set_mc2_tokens_capacity)

if TYPE_CHECKING:
    import xgrammar as xgr  # type: ignore[import-untyped]
    from vllm.v1.core.sched.output import GrammarOutput, SchedulerOutput
else:
    xgr = LazyLoader("xgr", globals(), "xgrammar")

import torch_npu

# if true, allow tensor initialization and casting with internal format (e.g., NZ)
torch.npu.config.allow_internal_format = True

if get_ascend_device_type() == AscendDeviceType._310P:
    torch_npu.npu.set_compile_mode(jit_compile=False)


@dataclass
class GraphCaptureContext:
    stream: torch.npu.Stream


@contextmanager
def graph_capture(device: torch.device):
    """
    `graph_capture` is a context manager which should surround the code that
    is capturing the NPU graph. Its main purpose is to ensure that the
    some operations will be run after the graph is captured, before the graph
    is replayed. It returns a `GraphCaptureContext` object which contains the
    necessary data for the graph capture. Currently, it only contains the
    stream that the graph capture is running on. This stream is set to the
    current NPU stream when the context manager is entered and reset to the
    default stream when the context manager is exited. This is to ensure that
    the graph capture is running on a separate stream from the default stream,
    in order to explicitly distinguish the kernels to capture
    from other kernels possibly launched on background in the default stream.
    """
    graph_capture_context = GraphCaptureContext(
        torch.npu.Stream(device=device))
    stream = graph_capture_context.stream

    # we use nullcontext now
    maybe_ca_context = nullcontext()

    # ensure all initialization operations complete before attempting to
    # capture the graph on another stream
    curr_stream = torch.npu.current_stream()
    if curr_stream != stream:
        stream.wait_stream(curr_stream)

    with torch.npu.stream(stream), maybe_ca_context:
        yield graph_capture_context


class ExecuteModelState(NamedTuple):
    """Ephemeral cached state transferred between execute_model() and
    sample_tokens(), after execute_model() returns None."""

    scheduler_output: "SchedulerOutput"
    logits: torch.Tensor
    spec_decode_metadata: SpecDecodeMetadata | None
    hidden_states: torch.Tensor
    sample_hidden_states: torch.Tensor
    aux_hidden_states: list[torch.Tensor] | None
    attn_metadata: dict[str, Any]
    positions: torch.Tensor


class NPUModelRunner(GPUModelRunner):

    def __init__(self, vllm_config: VllmConfig, device: torch.device):
        with _torch_cuda_wrapper():
            super().__init__(vllm_config, device)
        self.max_num_reqs = self.scheduler_config.max_num_seqs
        self.dp_size = vllm_config.parallel_config.data_parallel_size
        self.dp_rank = vllm_config.parallel_config.data_parallel_rank
        try:
            self.dcp_size = get_dcp_group().world_size
            self.dcp_rank = get_dcp_group().rank_in_group
            self.pcp_size = get_pcp_group().world_size
            self.pcp_rank = get_pcp_group(
            ).rank_in_group if self.pcp_size > 1 else 0
        except Exception:
            self.dcp_size = 1
            self.dcp_rank = 0
            self.pcp_size = 1
            self.pcp_rank = 0
        if self.pcp_size > 1:
            self.model_config.max_model_len += 2 * self.pcp_size * self.max_num_reqs
        max_buffer_num_tokens = self.max_num_tokens
        if self.pcp_size > 1:
            max_buffer_num_tokens = (self.max_num_tokens +
                                     self.max_num_reqs * 2 * self.pcp_size)
            self.pcp_manager = PCPManager(
                self.pcp_size,
                self.pcp_rank,
                self.dcp_size,
                self.dcp_rank,
                max_buffer_num_tokens,
                self.max_num_reqs,
                self.device,
                self.vllm_config,
                self.pin_memory,
            )
            # TODO(zhenwenqi) after https://github.com/vllm-project/vllm/pull/28988 is merged, we can delete this
            self.input_ids = self._make_buffer(max_buffer_num_tokens,
                                               dtype=torch.int32)
            self.positions = self._make_buffer(max_buffer_num_tokens,
                                               dtype=torch.int64)
        self.long_seq_metadata = None
        if envs_ascend.VLLM_ASCEND_ENABLE_PREFETCH_MLP:
            self.prefetch_stream = torch.npu.Stream(device=device)
        else:
            self.prefetch_stream = None
        self.sampler = AscendSampler()
        self.attn_mask = None
        self.attn_state = None

        # Ascend-specific configurations
        self.ascend_config = get_ascend_config()
        self.weight_prefetch_method = WeightPrefetchMethod(
            self.ascend_config.weight_prefetch_config)
        # Dump / PrecisionDebugger configuration now comes from AscendConfig
        dump_cfg = self.ascend_config.dump_config
        self.dump_enable = dump_cfg.enable_dump
        self.debugger = None
        if self.dump_enable:
            if self.model_config.enforce_eager:
                from msprobe.pytorch import PrecisionDebugger
                self.debugger = PrecisionDebugger(dump_cfg.config_path)
            else:
                raise RuntimeError(
                    "Dumping/debugging only works in eager mode.")
        # use_hybrid_blocks: if hybrid blocks is used.
        self.use_hybrid_blocks: bool = False
        self.need_accepted_tokens: bool = False

        self.is_multimodal_model = self.model_config.is_multimodal_model
        self.block_size = vllm_config.cache_config.block_size
        # Set up Attention
        self.use_sparse = hasattr(self.vllm_config.model_config.hf_config,
                                  "index_topk")
        self.attn_backend = get_attn_backend(
            0,
            self.dtype,
            None,
            self.block_size,
            use_mla=self.model_config.use_mla,
            use_sparse=self.use_sparse,
            use_mm_prefix=self.model_config is not None
            and self.model_config.is_mm_prefix_lm)
        self.attn_mask_builder = AttentionMaskBuilder(self.device)

        self._set_up_drafter()

        # kv role
        self.is_kv_producer = False
        self.is_kv_consumer = False
        if vllm_config.kv_transfer_config is not None:
            self.is_kv_producer = vllm_config.kv_transfer_config.is_kv_producer
            self.is_kv_consumer = vllm_config.kv_transfer_config.is_kv_consumer

        set_cos_and_sin(vllm_config, self.max_num_reqs,
                        self.uniform_decode_query_len, self.dtype, self.device)
        set_mc2_tokens_capacity(vllm_config, self.max_num_reqs,
                                self.uniform_decode_query_len)
        set_mc2_mask(vllm_config, self.device)
<<<<<<< HEAD
=======
        self.pcp_allgather_restore_idx = torch.zeros(
            self.max_num_tokens + 2 * self.pcp_size * self.max_num_reqs,
            dtype=torch.int32,
            device=self.device)
        self.cp_kv_recover_idx_for_chunk: List[List[int]] = [
            [] for _ in range(self.pcp_size)
        ]

        self.num_pcp_pads = torch.zeros(self.max_num_reqs, dtype=torch.int32)
        self.pcp_padded_slot_mapping = torch.zeros(
            self.max_num_tokens + 2 * self.pcp_size * self.max_num_reqs,
            dtype=torch.int32,
            device=self.device)
        self.num_actual_tokens_pcp_padded = 0
        if self.speculative_config and self.pcp_size * self.dcp_size > 1:
            self.input_ids_pcp_full = self._make_buffer(self.max_num_tokens,
                                                        dtype=torch.int32)
            self.query_start_loc_pcp_full = self._make_buffer(
                self.max_num_reqs + 1, dtype=torch.int32)
            self.positions_pcp_full = torch.zeros(self.max_num_tokens,
                                                  dtype=torch.int64,
                                                  device="cpu",
                                                  pin_memory=True)
            self.positions_pcp_full_np = self.positions_pcp_full.numpy()
            self.query_lens_pcp_full = self._make_buffer(self.max_num_reqs,
                                                         dtype=torch.int32)
>>>>>>> 55beac9c
        self.decode_threshold = 1 + (
            self.speculative_config.num_speculative_tokens
            if self.speculative_config else 0)

        self.use_aclgraph = self._use_aclgraph()

        self.dynamic_eplb = self.ascend_config.dynamic_eplb or self.ascend_config.expert_map_record_path
        if self.dynamic_eplb:
            EPLBParamUtils.check_dynamic_eplb(self.ascend_config.dynamic_eplb)
            EPLBParamUtils.check_expert_map_record_path(
                self.ascend_config.expert_map_record_path)
            self.is_eplb_warmuped = False
            self.policy_type = self.ascend_config.eplb_policy_type
            self.eplb_loader = D2DExpertWeightLoader()
            self.manager = Manager()
            self.shared_dict = self.manager.dict({
                "expert_map": None,
                "moe_load": None,
                "expert_maps": None
            })
            self.eplb_process = EplbProcess(shared_dict=self.shared_dict,
                                            policy_type=self.policy_type,
                                            enable_d2d=True)
            self.process = self.eplb_process._launch_process()
            ascend_config = get_ascend_config()
            self.eplb_updator = EplbUpdator(ascend_config, self.eplb_loader,
                                            self.eplb_process, self.process)
        # Input Batch
        # NOTE(Chen): Ideally, we should initialize the input batch inside
        # `initialize_kv_cache` based on the kv cache config. However, as in
        # https://github.com/vllm-project/vllm/pull/18298, due to some unknown
        # reasons, we have to initialize the input batch before `load_model`,
        # quantization + weight offloading will fail otherwise. As a temporary
        # solution, we initialize the input batch here, and re-initialize it
        # in `initialize_kv_cache` if the block_sizes here is different from
        # the block_sizes in the kv cache config.
        self.input_batch = NPUInputBatch(
            max_num_reqs=self.max_num_reqs,
            max_model_len=self.model_config.max_model_len,
            max_num_batched_tokens=self.max_num_tokens,
            device=self.device,
            pin_memory=self.pin_memory,
            vocab_size=self.model_config.get_vocab_size(),
            block_sizes=[self.block_size],
            kernel_block_sizes=[[self.cache_config.block_size]],
            is_spec_decode=bool(self.vllm_config.speculative_config),
            logitsprocs=build_logitsprocs(
                self.vllm_config, self.device, self.pin_memory,
                self.is_pooling_model,
                self.vllm_config.model_config.logits_processors),
            is_pooling_model=self.is_pooling_model,
            num_speculative_tokens=(
                self.vllm_config.speculative_config.num_speculative_tokens
                if self.vllm_config.speculative_config else 0),
            cp_kv_cache_interleave_size=self.parallel_config.
            cp_kv_cache_interleave_size,
        )
        self.num_draft_tokens = self._make_buffer(self.max_num_reqs,
                                                  dtype=torch.int32)
        # here we use int32
        self.sampled_token_ids_pinned_cpu = torch.empty(
            (self.max_num_reqs, 1),
            dtype=torch.int32,
            device="cpu",
            pin_memory=self.pin_memory,
        )
        # for cleancode , actually the three attrs is defined in gpu_model_runner
        self.execute_model_state: ExecuteModelState | None = None
        # None in the first PP rank. The rest are set after load_model.
        self.intermediate_tensors: IntermediateTensors | None = None
        self.reorder_batch_threshold: int | None = None

    def _init_device_properties(self) -> None:
        self.num_sms = None

    def _sync_device(self) -> None:
        torch.npu.synchronize()

    def _set_up_drafter(self):
        # Set up speculative decoding.
        self.spec_attn_mask = None
        self.drafter: Optional[Union[NgramProposer, EagleProposer, MtpProposer,
                                     SuffixDecodingProposer]] = None
        self.actual_seq_lengths_q: list[int] = []
        self.decode_token_per_req = 1
        if self.speculative_config:
            spec_token_num = self.speculative_config.num_speculative_tokens
            assert spec_token_num > 0
            self.decode_token_per_req = 1 + spec_token_num
            self.spec_attn_mask = self.attn_mask_builder.get_splitfuse_attn_mask(
            )
            if get_pp_group().is_last_rank:
                self.drafter = self._get_drafter()
                if self.speculative_config.method == "eagle3":
                    assert isinstance(self.drafter, EagleProposer)
                    self.use_aux_hidden_state_outputs = (
                        self.drafter.eagle3_use_aux_hidden_state)
                self.rejection_sampler = RejectionSampler(self.sampler)
            self.actual_seq_lengths_q = list(
                range(self.decode_token_per_req, self.max_num_tokens + 1,
                      self.decode_token_per_req))
        self.discard_request_indices = self._make_buffer(self.max_num_reqs,
                                                         dtype=torch.int64)
        self.num_discarded_requests = 0

    def _get_drafter(self):
        return get_spec_decode_method(self.speculative_config.method,
                                      self.vllm_config, self.device, self)

    def _use_aclgraph(self) -> bool:
        return self.compilation_config.cudagraph_mode != CUDAGraphMode.NONE and self.compilation_config.mode == CompilationMode.VLLM_COMPILE and not self.model_config.enforce_eager

    def _skip_all_reduce_acorss_dp_group(self) -> bool:
        # NOTE: We can skip the all_reduce operation and avoid paading tokens
        # to max_tokens_acrodd_dp in D nodes. In MoE models, we must ensure that
        # num_tokens DOES NOT exceed mc2_tokens_capacity which means that moe_comm_method
        # of each rank is MC2. For dense models, skipping all_reduce is not necessary
        # since collective-communication is not time-consuming since dp_size in dense
        # model deployments is always small and can be overlapped by async scheduling.
        if not is_moe_model(self.vllm_config):
            return False
        if self.compilation_config.cudagraph_capture_sizes:
            potential_max_num_tokens = self.compilation_config.max_cudagraph_capture_size
        else:
            potential_max_num_tokens = self.max_num_reqs * self.uniform_decode_query_len
        # To ensure skipping all_reduce across dp group is valid, we need to ensure that
        # moe_comm_method of each rank is MC2 and recomputation would never happen in D
        # nodes. So here we check whether recompute_scheduler_enable is True.
        return self.is_kv_consumer and self.ascend_config.recompute_scheduler_enable and select_moe_comm_method(
            potential_max_num_tokens,
            self.vllm_config) in {MoECommType.MC2, MoECommType.FUSED_MC2}

    def _sync_metadata_across_dp(
            self, num_tokens: int,
            with_prefill: bool) -> tuple[int, Optional[torch.Tensor], bool]:
        # TODO: In vLLM, the only thing that needs to be synced is num_tokens, but in
        # our case, we still need to sync the other two flags as well. So we need to
        # include them in the all_reduce operation, and more over, we CANNOT skip it
        # even if we are running in eager mode, which harms performance.
        # FIXME: Restore the `or self.vllm_config.model_config.enforce_eager` here
        # immediately once the other two flags are no longer needed.
        if self.dp_size == 1:
            return num_tokens, None, with_prefill

        if self._skip_all_reduce_acorss_dp_group():
            num_tokens_after_padding = torch.tensor([num_tokens] *
                                                    self.dp_size,
                                                    device="cpu",
                                                    dtype=torch.int32)
            return num_tokens, num_tokens_after_padding, with_prefill

        # Sync num_tokens, with_prefill across dp ranks
        num_tokens_tensor = torch.tensor([
            num_tokens if i == self.dp_rank else 0 for i in range(self.dp_size)
        ],
                                         dtype=torch.int32,
                                         device="cpu")

        flags_tensor = torch.tensor([int(with_prefill)],
                                    dtype=torch.int32,
                                    device="cpu")

        packed_tensor = torch.cat([num_tokens_tensor, flags_tensor])
        # use cpu_group to avoid cpu synchronization issue.
        # it can be overlapped with main moell execution on npu.
        dist.all_reduce(packed_tensor, group=get_dp_group().cpu_group)

        # Unpack the results
        num_tokens_across_dp = packed_tensor[:-1]
        synced_flags = packed_tensor[-1:]
        max_tokens_across_dp = torch.max(num_tokens_across_dp).item()
        global_with_prefill = bool(synced_flags[0])

        # Create a tensor for num_tokens_after_padding
        num_tokens_after_padding = torch.tensor([max_tokens_across_dp] *
                                                self.dp_size,
                                                device="cpu",
                                                dtype=torch.int32)

        return max_tokens_across_dp, num_tokens_after_padding, global_with_prefill

    def get_model(self) -> nn.Module:
        # get raw model out of the aclgraph wrapper.
        if isinstance(self.model, ACLGraphWrapper):
            return self.model.unwrap()
        return self.model

    def _make_attention_mask(self, attn_state) -> torch.Tensor:
        # pcp situation.
        if self.attn_mask_builder is None:
            raise ValueError("Attn mask builder is None")
        # Pooling situation.
        if self.model_config.runner_type == "pooling":
            return self.attn_mask_builder.get_attn_mask(2048, torch.bool)

        if self.vllm_config.model_config.use_mla:
            if self.pcp_size > 1:
                return self.attn_mask_builder.get_pcp_mla_mask(self.dtype)
            # mla prefill
            if attn_state != AscendAttentionState.DecodeOnly:
                return self.attn_mask_builder.get_mla_mask(self.dtype)
        return self.attn_mask_builder.get_splitfuse_attn_mask()

    def _prepare_inputs(
        self,
        scheduler_output: "SchedulerOutput",
        intermediate_tensors: Optional[IntermediateTensors] = None,
    ) -> tuple[dict[str, Any], torch.Tensor, np.ndarray, int, torch.Tensor,
               int, torch.Tensor, SpecDecodeMetadata, Optional[torch.Tensor],
               Optional[torch.Tensor], Optional[torch.Tensor], int]:
        total_num_scheduled_tokens = scheduler_output.total_num_scheduled_tokens
        assert total_num_scheduled_tokens > 0
        num_reqs = self.input_batch.num_reqs
        assert num_reqs > 0

        # OPTIMIZATION: Start copying the block table first.
        # This way, we can overlap the copy with the following CPU operations.
        self.input_batch.block_table.commit_block_table(num_reqs)

        # Get the number of scheduled tokens for each request.
        req_ids = self.input_batch.req_ids
        tokens = [scheduler_output.num_scheduled_tokens[i] for i in req_ids]
        num_scheduled_tokens = np.array(tokens, dtype=np.int32)
        # for pcp, prefill mtp should use origin scheduleroutput ,
        if self.speculative_config and self.pcp_size > 1:
            self.pcp_manager.generate_pcp_mtp_input(
                num_reqs, total_num_scheduled_tokens,
                scheduler_output.num_scheduled_tokens, self.input_batch,
                self.arange_np)
        req_indices = np.repeat(self.arange_np[:num_reqs],
                                num_scheduled_tokens)
        # Get positions.
        positions_np = self.positions.np[:total_num_scheduled_tokens]
        cu_num_tokens, arange = self._get_cumsum_and_arange(
            num_scheduled_tokens)
        np.add(self.input_batch.num_computed_tokens_cpu[req_indices],
               arange,
               out=positions_np)

        self.input_batch.block_table.compute_slot_mapping(
            req_indices, positions_np)
        self.input_batch.block_table.commit_slot_mapping(
            total_num_scheduled_tokens)

        if self.pcp_size > 1:
            if not self.vllm_config.model_config.use_mla:
<<<<<<< HEAD
                self.pcp_manager.generate_kv_idx(scheduler_output,
                                                 self.input_batch)
            num_scheduled_tokens[:
                                 num_reqs], position_pcp = self.pcp_manager.update_tokens_for_pcp(
                                     num_scheduled_tokens[:num_reqs],
                                     self.arange_np,
                                     self.input_batch.num_reqs,
                                     self.reorder_batch_threshold,
                                 )
            # Re-update after PCP split sequences.
            total_num_scheduled_tokens = sum(num_scheduled_tokens)
            scheduler_output.total_num_scheduled_tokens = total_num_scheduled_tokens
            req_indices = np.repeat(self.arange_np[:num_reqs],
                                    num_scheduled_tokens)
            cu_num_tokens, _ = self._get_cumsum_and_arange(
                num_scheduled_tokens)
            positions_np = self.positions.np[:total_num_scheduled_tokens]
            np.add(
                self.input_batch.num_computed_tokens_cpu[req_indices],
                position_pcp[:total_num_scheduled_tokens],
                out=positions_np,
            )
=======
                self.generate_kv_idx(scheduler_output)
            tokens_before_update = tokens.copy()
            tokens, position_pcp, pcp_unpad_mask = self._update_tokens_for_pcp(
                tokens)
            num_scheduled_tokens = np.array(tokens, dtype=np.int32)
            total_num_scheduled_tokens = sum(num_scheduled_tokens[:num_reqs])
            total_num_pcp_pads = torch.sum(self.num_pcp_pads).item()
        else:
            position_pcp, pcp_unpad_mask = None, None
            self.num_pcp_pads = self.num_pcp_pads[:num_reqs]
>>>>>>> 55beac9c

        max_num_scheduled_tokens = max(tokens)
        if not scheduler_output.scheduled_spec_decode_tokens:
            num_valid_tokens = np.array(tokens, dtype=np.int32)
        else:
            num_valid_tokens = np.array([
                num_tokens -
                len(scheduler_output.scheduled_spec_decode_tokens.get(i, []))
                for num_tokens, i in zip((tokens_before_update if self.
                                          pcp_size > 1 else tokens), req_ids)
            ],
                                        dtype=np.int32)

        if (self.use_aclgraph and total_num_scheduled_tokens
                <= self.cudagraph_batch_sizes[-1]):
            # Add padding to the batch size.
            num_input_tokens = self.vllm_config.pad_for_cudagraph(
                total_num_scheduled_tokens)
        elif self.use_aclgraph and enable_sp(self.vllm_config):
            # When using aclgraph, if total_num_scheduled_tokens exceeds the maximum graph size,
            # the model will fall back to running its FX graph in eager mode.
            # In this case, when sequence parallelism is enabled, we need to pad tokens to align
            # with tp_size because pad_size cannot be captured by the FX graph
            tp_size = self.vllm_config.parallel_config.tensor_parallel_size
            num_input_tokens = math.ceil(
                total_num_scheduled_tokens / tp_size) * tp_size
        else:
            # Eager mode.
            num_input_tokens = total_num_scheduled_tokens

        # Get the attention state.
        attn_state = self._build_attn_state(num_reqs, num_scheduled_tokens,
                                            num_valid_tokens)
        self.attn_state = attn_state  # type: ignore

        # Determine if it's a splitfuse batch
        with_prefill = attn_state not in [
            AscendAttentionState.DecodeOnly, AscendAttentionState.SpecDecoding
        ]
        self.attn_mask = self._make_attention_mask(attn_state)

        self.query_lens = torch.from_numpy(num_scheduled_tokens)

        # Get info across DP ranks.
        # NOTE: maybe_padded_num_tokens is only used when using TorchAir with DP,
        # Otherwise, it's just max_tokens_across_dp_cpu
        (maybe_padded_num_tokens, num_tokens_across_dp,
         with_prefill) = self._sync_metadata_across_dp(num_input_tokens,
                                                       with_prefill)
        self.with_prefill = with_prefill
        # TODO: Now that num_input_tokens is basically identical with maybe_padded_num_tokens
        # We should consider removing maybe_padded_num_tokens later
        num_input_tokens = maybe_padded_num_tokens

        # Hot-Swap lora model
        if self.lora_config:
            self.set_active_loras(self.input_batch, num_scheduled_tokens)

        # Calculate M-RoPE positions.
        # Only relevant for models using M-RoPE (e.g, Qwen2-VL)
        if self.uses_mrope:
            self._calc_mrope_positions(scheduler_output)

            # Only relevant for models using M-RoPE (e.g, Qwen2-VL)
            self.mrope_positions.gpu[:, :total_num_scheduled_tokens].copy_(
                self.mrope_positions.cpu[:, :total_num_scheduled_tokens],
                non_blocking=True)

        # Get token indices.
        # E.g., [0, 1, 0, 1, 2, 3, 4, 0, 1, 2]
        # -> [0, 1, M, M + 1, M + 2, M + 3, M + 4, 2 * M, 2 * M + 1, 2 * M + 2]
        # where M is the max_model_len.
        token_indices = (positions_np +
                         req_indices * self.input_batch.token_ids_cpu.shape[1])
        token_indices_tensor = torch.from_numpy(token_indices)
        # Prepare input_ids.
        # NOTE(woosuk): We use torch.index_select instead of np.take here
        # because torch.index_select is much faster than np.take for large
        # tensors.
        torch.index_select(self.input_batch.token_ids_cpu_tensor.flatten(),
                           0,
                           token_indices_tensor,
                           out=self.input_ids.cpu[:total_num_scheduled_tokens])
        if self.enable_prompt_embeds:
            is_token_ids = self.input_batch.is_token_ids_tensor.flatten()
            torch.index_select(
                is_token_ids,
                0,
                token_indices_tensor,
                out=self.is_token_ids.cpu[:total_num_scheduled_tokens])

        # Because we did not pre-allocate a massive prompt_embeds CPU tensor on
        # the InputBatch, we need to fill in the prompt embeds into the expected
        # spots in the GpuModelRunner's pre-allocated prompt_embeds tensor.
        if self.input_batch.req_prompt_embeds and (self.is_multimodal_model or
                                                   self.enable_prompt_embeds):
            output_idx = 0
            for req_idx in range(num_reqs):
                num_sched = num_scheduled_tokens[req_idx]

                # Skip if this request doesn't have embeddings
                if req_idx not in self.input_batch.req_prompt_embeds:
                    output_idx += num_sched
                    continue

                # Skip if no tokens scheduled
                if num_sched <= 0:
                    output_idx += num_sched
                    continue

                req_embeds = self.input_batch.req_prompt_embeds[req_idx]
                start_pos = self.input_batch.num_computed_tokens_cpu[req_idx]

                # Skip if trying to read beyond available embeddings
                if start_pos >= req_embeds.shape[0]:
                    output_idx += num_sched
                    continue

                # Copy available embeddings
                end_pos = start_pos + num_sched
                actual_end = min(end_pos, req_embeds.shape[0])
                actual_num_sched = actual_end - start_pos

                if actual_num_sched > 0:
                    self.inputs_embeds.cpu[output_idx:output_idx +
                                           actual_num_sched].copy_(
                                               req_embeds[start_pos:actual_end]
                                           )

                output_idx += num_sched

        self.query_start_loc.np[0] = 0
        self.query_start_loc.np[1:num_reqs + 1] = cu_num_tokens
        self.query_start_loc.np[num_reqs + 1:].fill(cu_num_tokens[-1])
        self.query_start_loc.copy_to_gpu()

        self.seq_lens.np[:num_reqs] = (
            self.input_batch.num_computed_tokens_cpu[:num_reqs] +
            num_scheduled_tokens)
        self.seq_lens.copy_to_gpu()

        self.seq_lens.gpu[num_reqs:].fill_(0)

        self.query_lens = torch.from_numpy(num_scheduled_tokens)

        # Copy the tensors to the NPU.
        self._prepare_input_ids(scheduler_output, total_num_scheduled_tokens,
                                cu_num_tokens)
        self.positions.cpu[total_num_scheduled_tokens:num_input_tokens].zero_()
        self.positions.copy_to_gpu()
        attn_metadata: dict[str, Any] = {}

        # Record the index of requests that should not be sampled,
        # so that we could clear the sampled tokens before returning
        num_tokens = [
            self.requests[r].num_tokens for r in self.input_batch.req_ids
        ]
        num_tokens_np = np.array(num_tokens, dtype=np.int32)
        base_num_reqs = self.input_batch.num_reqs
        num_reqs = base_num_reqs
        if self.pcp_size > 1:
            # while pcp > 1, we need the original num_scheduled_tokens before split
            # to calculate discard_requests_mask
            tokens_original = [
                scheduler_output.num_scheduled_tokens[i] for i in req_ids
            ]
            original_seq_lens_np = (
                self.input_batch.num_computed_tokens_cpu[:num_reqs] +
                np.array(tokens_original, dtype=np.int32))
            discard_requests_mask = original_seq_lens_np < num_tokens_np
        else:
            discard_requests_mask = self.seq_lens.np[:num_reqs] < num_tokens_np

        discard_request_indices = np.nonzero(discard_requests_mask)[0]
        self.num_discarded_requests = len(discard_request_indices)
        self.discard_request_indices.np[:self.num_discarded_requests] = (
            discard_request_indices)
        self.discard_request_indices.copy_to_gpu(self.num_discarded_requests)

        # _prepare_inputs may reorder the batch, so we must gather
        # multi-modal outputs after that to ensure the correct order
        if self.is_multimodal_model:
            with self.maybe_get_ec_connector_output(
                    scheduler_output,
                    encoder_cache=self.encoder_cache,
            ):
                # Run the multimodal encoder if any.
                self._execute_mm_encoder(scheduler_output)

                # NOTE(woosuk): To unify token ids and soft tokens (vision
                # embeddings), we always use embeddings (rather than token ids)
                # as input to the multimodal model, even when the input is text.
                input_ids = self.input_ids.gpu[:total_num_scheduled_tokens]
                mm_embeds, is_mm_embed = self._gather_mm_embeddings(
                    scheduler_output)

            inputs_embeds = self.model.embed_input_ids(
                input_ids,
                multimodal_embeddings=mm_embeds,
                is_multimodal=is_mm_embed,
            )

            # TODO(woosuk): Avoid the copy. Optimize.
            self.inputs_embeds.gpu[:total_num_scheduled_tokens].copy_(
                inputs_embeds)
            inputs_embeds = self.inputs_embeds.gpu[:num_input_tokens]
            input_ids = None
        elif self.enable_prompt_embeds and get_pp_group().is_first_rank:
            # Get the input embeddings for the tokens that are not input embeds,
            # then put them into the appropriate positions.
            # TODO(qthequartermasterman): Since even when prompt embeds are
            # enabled, (a) not all requests will use prompt embeds, and (b)
            # after the initial prompt is processed, the rest of the generated
            # tokens will be token ids, it is not desirable to have the
            # embedding layer outside of the acl graph all the time. The v0
            # engine avoids this by "double compiling" the acl graph, once
            # with input_ids and again with inputs_embeds, for all num_tokens.
            # If a batch only has token ids, then including the embedding layer
            # in the acl graph will be more performant (like in the else case
            # below).
            token_ids_idx = self.is_token_ids.gpu[:total_num_scheduled_tokens] \
                .nonzero(as_tuple=False) \
                .squeeze(1)
            # Some tokens ids may need to become embeds
            if token_ids_idx.numel() > 0:
                token_ids = self.input_ids.gpu[token_ids_idx]
                tokens_to_embeds = self.model.embed_input_ids(
                    input_ids=token_ids)
                self.inputs_embeds.gpu[token_ids_idx] = tokens_to_embeds

            inputs_embeds = self.inputs_embeds.gpu[:num_input_tokens]
            input_ids = None
        else:
            # For text-only models, we use token ids as input.
            # While it is possible to use embeddings as input just like the
            # multimodal models, it is not desirable for performance since
            # then the embedding layer is not included in the ACL graph.
            input_ids = self.input_ids.gpu[:num_input_tokens]
            inputs_embeds = None
        positions = self.positions.gpu[:num_input_tokens]
        if self.uses_mrope:
            positions = self.mrope_positions.gpu[:, :num_input_tokens]

        # type: ignore
        if get_pp_group().is_first_rank:
            intermediate_tensors = None
        else:
            assert intermediate_tensors is not None
            assert self.intermediate_tensors is not None
            # If both flashcomm1 and pp are used simultaneously,
            # the shape of the received data and the shape of the space to be copied to will not match,
            # requiring a recalculation of the incoming data's shape.
            tp_size = get_tensor_model_parallel_world_size()
            num_input_tokens_with_flashcomm1 = num_input_tokens
            if enable_sp():
                num_input_tokens_with_flashcomm1 = (num_input_tokens +
                                                    tp_size - 1) // tp_size
            for k, v in intermediate_tensors.items():
                self.intermediate_tensors[
                    k][:num_input_tokens_with_flashcomm1].copy_(
                        v[:num_input_tokens_with_flashcomm1],
                        non_blocking=True)
            intermediate_tensors = IntermediateTensors({
                k:
                v[:num_input_tokens_with_flashcomm1]
                for k, v in self.intermediate_tensors.items()
            })

        use_spec_decode = len(
            scheduler_output.scheduled_spec_decode_tokens) > 0
        if not use_spec_decode:
            # NOTE(woosuk): Due to chunked prefills, the batch may contain
            # partial requests. While we should not sample any token
            # from these partial requests, we do so for simplicity.
            # We will ignore the sampled tokens from the partial requests.
            # TODO: Support prompt logprobs.
            spec_decode_metadata = None
            if self.pcp_size * self.dcp_size > 1:
                logits_indices = self.pcp_manager.get_logits_indices(
                    cu_num_tokens, num_reqs)
                logits_indices = logits_indices.pin_memory().to(
                    self.device, non_blocking=True)
            else:
                logits_indices = self.query_start_loc.gpu[1:num_reqs + 1] - 1
        else:
            # Get the number of draft tokens for each request.
            # Iterate over the dictionary rather than all requests since not all
            # requests have draft tokens.
            num_draft_tokens = np.zeros(num_reqs, dtype=np.int32)
            # For chunked prefills, use -1 as mask rather than 0, as guided
            # decoding may rollback speculative tokens.
            num_decode_draft_tokens = np.full(num_reqs, -1, dtype=np.int32)
            for req_id, draft_token_ids in (
                    scheduler_output.scheduled_spec_decode_tokens.items()):
                req_idx = self.input_batch.req_id_to_index[req_id]
                num_draft_tokens[req_idx] = len(draft_token_ids)
                num_decode_draft_tokens[req_idx] = (len(draft_token_ids) if (
                    self.input_batch.num_computed_tokens_cpu[req_idx]
                    >= self.input_batch.num_prompt_tokens[req_idx]) else -1)

            spec_decode_metadata = self._calc_spec_decode_metadata(
<<<<<<< HEAD
                num_draft_tokens,
                cu_num_tokens,
                num_pcp_pads=self.pcp_manager.num_pcp_pads_cpu[:num_reqs]
                if self.pcp_size > 1 else None)
=======
                num_draft_tokens, cu_num_tokens,
                self.num_pcp_pads[:num_reqs].numpy())
>>>>>>> 55beac9c
            logits_indices = spec_decode_metadata.logits_indices

            # For DECODE only cuda graph of some attention backends (e.g., GDN).
            self.num_decode_draft_tokens.np[:
                                            num_reqs] = num_decode_draft_tokens
            self.num_decode_draft_tokens.np[num_reqs:].fill(-1)
            self.num_decode_draft_tokens.copy_to_gpu()
        # save logits_indices for pcp spec decode usage
        self.logits_indices = logits_indices

        # Used in the below loop.
        # query_start_loc_cpu = self.query_start_loc.cpu[:num_reqs + 1]
        num_computed_tokens_cpu = (
            self.input_batch.num_computed_tokens_cpu_tensor[:num_reqs])
        self.spec_decode_common_attn_metadata = None
        if use_spec_decode and self.need_accepted_tokens:
            self.num_accepted_tokens.np[:num_reqs] = (
                self.input_batch.num_accepted_tokens_cpu[:num_reqs])
            self.num_accepted_tokens.np[num_reqs:].fill(1)
            self.num_accepted_tokens.copy_to_gpu()

<<<<<<< HEAD
=======
        if self.speculative_config and self.pcp_size * self.dcp_size > 1:
            self._generate_pcp_mtp_input(
                num_reqs, scheduler_output.total_num_scheduled_tokens,
                scheduler_output.num_scheduled_tokens, with_prefill,
                req_indices, positions_np, cu_num_tokens)

        long_seq_metadata = self._generate_pcp_metadata(
            total_num_scheduled_tokens)
>>>>>>> 55beac9c
        # Prepare the attention metadata for each KV cache group and make layers
        # in the same group share the same metadata.
        for kv_cache_group_id, kv_cache_group_spec in enumerate(
                self.kv_cache_config.kv_cache_groups):
            if isinstance(kv_cache_group_spec.kv_cache_spec,
                          EncoderOnlyAttentionSpec):
                # Encoder-only layers do not have KV cache, so we need to
                # create a dummy block table and slot mapping for them.
                blk_table_tensor = torch.zeros(
                    (num_reqs, 1),
                    dtype=torch.int32,
                    device=self.device,
                )
                slot_mapping = torch.zeros(
                    (total_num_scheduled_tokens, ),
                    dtype=torch.int64,
                    device=self.device,
                )
            else:
                maybe_pcp_full_tokens = (
                    num_input_tokens if self.pcp_size == 1 else
                    total_num_scheduled_tokens * self.pcp_size -
                    sum(self.pcp_manager.num_pcp_pads_cpu[:num_reqs]))
                blk_table = self.input_batch.block_table[kv_cache_group_id]
                blk_table_tensor = blk_table.get_device_tensor()
                # blk_table.slot_mapping.gpu[slot_mapping_size:].fill_(-1)
                slot_mapping = blk_table.slot_mapping.gpu[:
                                                          maybe_pcp_full_tokens]
                if self.pcp_size == 1:
                    slot_mapping[
                        total_num_scheduled_tokens:num_input_tokens].fill_(-1)
                    # blk_table_tensor[num_reqs:].fill_(-1)
            slot_mapping = blk_table.slot_mapping.gpu
            if self.pcp_size > 1:
                self.long_seq_metadata = self.pcp_manager.generate_pcp_metadata(
                    total_num_scheduled_tokens, self.query_lens,
                    self.attn_mask, self.input_batch)
                slot_mapping = slot_mapping[:maybe_pcp_full_tokens]
                slot_mapping = self.pcp_manager.get_padded_slot_mapping(
                    total_num_scheduled_tokens,
                    slot_mapping,
                )
                blk_table.slot_mapping.gpu[:self.pcp_manager.num_actual_tokens_pcp_padded] = slot_mapping

                

            # NOTE: This is a temporary hack, now in GPUModelRunner, this prepare_inputs
            # has been split to multiple parts, and there are 3 parts that is related to this
            # `num_reqs`, we'll take `query_start_loc` as an example:
            # 1. self.query_start_loc.np[1 : num_reqs + 1] = cu_num_tokens
            # 2. get `num_reqs_padded`, this depends on dispatcher and which is why we have the
            #    following simplified `dispatch` logic here, we try to minimize the impact
            # 3. query_start_loc = self.query_start_loc.gpu[: num_reqs_padded + 1]
            uniform_decode = (max_num_scheduled_tokens == self.uniform_decode_query_len) \
                and (total_num_scheduled_tokens == max_num_scheduled_tokens * num_reqs)

            # TODO: We should make this official ASAP. Also note that if we pad here,
            # the builders won’t need to add any extra padding.
            max_decode_tokens = self.scheduler_config.max_num_seqs * self.uniform_decode_query_len
            if self.compilation_config.cudagraph_mode.decode_mode() == CUDAGraphMode.FULL and \
                uniform_decode and self.uniform_decode_query_len <= num_input_tokens <= max_decode_tokens:
                num_reqs_padded = num_input_tokens // self.uniform_decode_query_len
                pad_size = num_reqs_padded - num_reqs
                if pad_size > 0:
                    last_query_loc = self.query_start_loc.np[num_reqs]

                    self.query_start_loc.np[
                        num_reqs + 1:num_reqs_padded + 1] = self.arange_np[
                            1:pad_size +
                            1] * self.uniform_decode_query_len + last_query_loc
                    self.query_start_loc.copy_to_gpu(num_reqs_padded + 1)

                # So we are trying to simulate the behavior of GPUModelRunner's
                # prepare_inputs for uniform decode mode by padding query_start_loc
                num_reqs = num_reqs_padded

            # Make AscendCommonAttentionMetadata
            common_attn_metadata = AscendCommonAttentionMetadata(
                query_start_loc=self.query_start_loc.gpu[:num_reqs + 1],
                query_start_loc_cpu=self.query_start_loc.cpu[:num_reqs + 1],
                seq_lens_cpu=self.seq_lens.cpu[:num_reqs],
                seq_lens=self.seq_lens.gpu[:num_reqs],
                num_reqs=num_reqs,
                num_actual_tokens=total_num_scheduled_tokens,
                num_input_tokens=num_input_tokens,
                actual_seq_lengths_q=self.actual_seq_lengths_q,
                # TODO: change this to the right block table for linear attn
                block_table_tensor=blk_table_tensor[:num_reqs],
                slot_mapping=slot_mapping,
                num_computed_tokens_cpu=num_computed_tokens_cpu,
                positions=self.positions.gpu,
                attn_mask=self.attn_mask,
                spec_attn_mask=self.spec_attn_mask,
                attn_state=self.attn_state,
                max_query_len=max_num_scheduled_tokens,
                decode_token_per_req=self.decode_token_per_req,
                prefill_context_parallel_metadata=self.long_seq_metadata,
            )

            if self.speculative_config and self.pcp_size * self.dcp_size > 1:
                # For pcp + spec decode, we flatten block_table
                # to avoid irregular spec_attn_mask shape, e.g.,
                # num_decode_req=2, num_prefill_req=3, num_speculative_tokens=1,
                # ori block_table: # [d0, d1, p0, p1, p2]
                # (num_reqs_d + num_reqs_p, max_num_blocks),
                # flattened block_table: [d0, d0, d1, d1, p0, p1, p2]
                # (num_reqs_d * decode_threshold + num_reqs_p, max_num_blocks),
<<<<<<< HEAD
                ori_query_lens = self.pcp_manager.query_start_loc_pcp_full.cpu[1:num_reqs+1] - \
                    self.pcp_manager.query_start_loc_pcp_full.cpu[:num_reqs]
=======
                ori_query_lens_cpu = self.query_lens_pcp_full.cpu[:num_reqs]
                ori_query_lens = self.query_lens_pcp_full.gpu[:num_reqs]
>>>>>>> 55beac9c
                num_prefill_reqs = (ori_query_lens
                                    > self.decode_threshold).sum().item()
                num_decode_reqs = num_reqs - num_prefill_reqs
                num_decode_reqs_flatten = \
                    ori_query_lens_cpu[:num_decode_reqs].sum().item()
                blk_table_tensor[
                    num_decode_reqs_flatten:num_decode_reqs_flatten +
                    num_prefill_reqs].copy_(
                        blk_table_tensor[num_decode_reqs:num_decode_reqs +
                                         num_prefill_reqs].clone())
                blk_table_tensor[:num_decode_reqs_flatten].copy_(
                    blk_table_tensor[:num_decode_reqs].repeat_interleave(
                        ori_query_lens[:num_decode_reqs], dim=0))
                common_attn_metadata.block_table_tensor = \
                    blk_table_tensor[:num_decode_reqs_flatten + num_prefill_reqs]
                long_seq_metadata.query_lens_pcp_full_cpu = ori_query_lens_cpu
                if 'pad_size' in locals() and pad_size > 0:
                    ori_query_lens_cpu[-pad_size:] = \
                        torch.full([pad_size], ori_query_lens_cpu[-pad_size - 1].item())
                long_seq_metadata.max_query_len_pcp_full = \
                    ori_query_lens_cpu.max().item()

            if self.speculative_config and \
                self.spec_decode_common_attn_metadata is None:
                self.spec_decode_common_attn_metadata = common_attn_metadata
                if self.speculative_config.method in ("eagle", "eagle3") and \
                        self.vllm_config.compilation_config.cudagraph_mode.has_full_cudagraphs():
                    self.spec_decode_common_attn_metadata = \
                        self.spec_decode_common_attn_metadata.unpadded(
                            total_num_scheduled_tokens, base_num_reqs)

            for attn_group in self.attn_groups[kv_cache_group_id]:
                common_prefix_len = 0
                extra_attn_metadata_args = {}
                builder = attn_group.get_metadata_builder()
                if isinstance(builder, GDNAttentionMetadataBuilder):
                    if use_spec_decode:
                        patch_torch_npu_argsort()
                        extra_attn_metadata_args = dict(
                            num_accepted_tokens=self.num_accepted_tokens.
                            gpu[:num_reqs],
                            num_decode_draft_tokens_cpu=self.
                            num_decode_draft_tokens.cpu[:num_reqs],
                        )
                    attn_metadata_i = builder.build(
                        common_prefix_len=common_prefix_len,
                        common_attn_metadata=common_attn_metadata,
                        **extra_attn_metadata_args)
                elif self.model_config.runner_type == "pooling":
                    attn_metadata_i = builder.build(
                        common_prefix_len=common_prefix_len,
                        common_attn_metadata=common_attn_metadata,
                        **extra_attn_metadata_args)
                else:
                    attn_metadata_i = builder.build(
                        common_prefix_len=common_prefix_len,
                        common_attn_metadata=common_attn_metadata,
                        model=self.get_model(),
                        **extra_attn_metadata_args)

                for layer_name in attn_group.layer_names:
                    attn_metadata[layer_name] = attn_metadata_i

        # update global cos, sin
        update_cos_sin(positions)

        if lmhead_tp_enable():
            max_num_reqs_across_dp = self.max_num_reqs * self.uniform_decode_query_len
            logits_indices = nn.functional.pad(
                logits_indices,
                (0, max_num_reqs_across_dp - logits_indices.shape[0]))

        return (attn_metadata, positions, num_scheduled_tokens,
                num_input_tokens, num_tokens_across_dp,
                maybe_padded_num_tokens, logits_indices, spec_decode_metadata,
                input_ids, inputs_embeds, intermediate_tensors,
                max_num_scheduled_tokens)

    def _generate_process_reqs_hidden_states(self, maybe_padded_num_tokens,
                                             input_ids, positions,
                                             intermediate_tensors,
                                             inputs_embeds):
        assert self.model is not None
        hidden_states = self.model(
            input_ids=input_ids,
            positions=positions,
            intermediate_tensors=intermediate_tensors,
            inputs_embeds=inputs_embeds,
            **self._init_model_kwargs(maybe_padded_num_tokens))

        forward_context = get_forward_context()
        if forward_context.cudagraph_runtime_mode == CUDAGraphMode.FULL \
            and not self.use_sparse:
            # TODO: maybe_padded_num_tokens will be removed, use num_input_tokens instead
            if self.vllm_config.model_config.use_mla:
                if self.pcp_size * self.dcp_size > 1:
                    # FIXME: Try using `auto_dispatch_capture=True`
                    update_mla_attn_dcp_pcp_params(self.update_stream,
                                                   forward_context,
                                                   maybe_padded_num_tokens)
                else:
                    # FIXME: Try using `auto_dispatch_capture=True`
                    update_mla_attn_params(self.update_stream, forward_context,
                                           maybe_padded_num_tokens,
                                           self.speculative_config)
            else:
                if self.pcp_size * self.dcp_size > 1:
                    update_attn_dcp_pcp_params(self.update_stream,
                                               forward_context,
                                               maybe_padded_num_tokens)
                else:
                    update_attn_params(self.update_stream, forward_context,
                                       maybe_padded_num_tokens,
                                       self.vllm_config)

        if get_forward_context().sp_enabled and not isinstance(
                hidden_states, IntermediateTensors):
            hidden_states = tensor_model_parallel_all_gather(hidden_states, 0)
            pad_size = get_forward_context().pad_size
            if pad_size > 0:
                hidden_states = hidden_states[:-pad_size, :]
        return hidden_states if self.pcp_size == 1 else self.pcp_manager.get_restore_hidden_states(
            hidden_states)

    def _build_attn_state(self, num_reqs, num_scheduled_tokens,
                          num_valid_tokens):
        if np.array_equal(self.seq_lens.np[:num_reqs], num_scheduled_tokens):
            attn_state = AscendAttentionState.PrefillNoCache
        # We assume it is the decode stage, where prefill occurs but only one token is not hit in cache.
        elif np.all(num_scheduled_tokens == 1):
            attn_state = AscendAttentionState.DecodeOnly
            if self.speculative_config and self.speculative_config.method == 'mtp':
                # SpecDecoding now supports seq_len=1 and seq_len=2
                # In Prefilling Decoding Disaggregation scenario, SpecDecoding need to supports seq_len=1
                attn_state = AscendAttentionState.SpecDecoding
        # Speculative decoding.
        elif np.all(num_valid_tokens == 1):
            if self.speculative_config and self.speculative_config.method == 'mtp':
                attn_state = AscendAttentionState.SpecDecoding
            else:
                attn_state = AscendAttentionState.ChunkedPrefill
        # splitfuse
        elif self.scheduler_config.enable_chunked_prefill:
            attn_state = AscendAttentionState.ChunkedPrefill
        else:
            attn_state = AscendAttentionState.PrefillCacheHit
        return attn_state

    def _calc_spec_decode_metadata(
        self,
        num_draft_tokens: np.ndarray,
        cu_num_scheduled_tokens: np.ndarray,
        num_pcp_pads: np.ndarray | None,
    ) -> SpecDecodeMetadata:
        # Inputs:
        # cu_num_scheduled_tokens:  [  4, 104, 107, 207, 209]
        # num_draft_tokens:         [  3,   0,   2,   0,   1]
        # Outputs:
        # cu_num_draft_tokens:      [  3,   3,   5,   5,   6]
        # logits_indices:           [  0,   1,   2,   3, 103, 104, 105, 106,
        #                            206, 207, 208]
        # target_logits_indices:    [  0,   1,   2,   5,   6,   9]
        # bonus_logits_indices:     [  3,   4,   7,   8,  10]

        # Compute the logits indices.
        # [4, 1, 3, 1, 2]
        num_sampled_tokens = num_draft_tokens + 1
        # Step 1. [4, 5, 8, 9, 11]
        cu_num_sampled_tokens = np.cumsum(num_sampled_tokens, dtype=np.int32)
        total_num_sampled_tokens = cu_num_sampled_tokens[-1]
        # Step 2. [0, 0, 0, 0, 4, 5, 5, 5, 8, 9, 9]
        cumsums_offsets = np.repeat(cu_num_sampled_tokens - num_sampled_tokens,
                                    num_sampled_tokens)
        # Step 3. [0, 1, 2, 3, 0, 0, 1, 2, 0, 0, 1]
        arange = self.arange_np[:total_num_sampled_tokens] - cumsums_offsets
        # Step 4. [0, 0, 0, 0, 103, 104, 104, 104, 206, 207, 207]
        logits_indices = np.repeat(
            cu_num_scheduled_tokens - num_sampled_tokens, num_sampled_tokens)
        # Step 5. [0, 1, 2, 3, 103, 104, 105, 106, 206, 207, 208]
        logits_indices += arange

        # while pcp > 1, decode results may contain padding (from pcp all-gather),
        # update logits_indices after getting draft_token_ids from ori logits_indices
        if self.pcp_size > 1:
            cu_num_scheduled_tokens = cu_num_scheduled_tokens * self.pcp_size - num_pcp_pads
            logits_indices_pcp = np.repeat(
                cu_num_scheduled_tokens - num_sampled_tokens,
                num_sampled_tokens)
            logits_indices_pcp += arange
            logits_indices_pcp = torch.from_numpy(
                logits_indices_pcp).pin_memory().to(self.device,
                                                    non_blocking=True)

        # Compute the bonus logits indices.
        bonus_logits_indices = cu_num_sampled_tokens - 1

        # Compute the draft logits indices.
        # [3, 3, 5, 5, 6]
        cu_num_draft_tokens = np.cumsum(num_draft_tokens, dtype=np.int32)
        total_num_draft_tokens = cu_num_draft_tokens[-1]
        # [0, 0, 0, 3, 3, 5]
        cumsums_offsets = np.repeat(cu_num_draft_tokens - num_draft_tokens,
                                    num_draft_tokens)
        # [0, 1, 2, 0, 1, 0]
        arange = self.arange_np[:total_num_draft_tokens] - cumsums_offsets
        # [0, 0, 0, 5, 5, 9]
        target_logits_indices = np.repeat(
            cu_num_sampled_tokens - num_sampled_tokens, num_draft_tokens)
        # [0, 1, 2, 5, 6, 9]
        target_logits_indices += arange

        # TODO: Optimize the CPU -> NPU copy.
        cu_num_draft_tokens = (
            torch.from_numpy(cu_num_draft_tokens).pin_memory().to(
                self.device, non_blocking=True))
        cu_num_sampled_tokens = (
            torch.from_numpy(cu_num_sampled_tokens).pin_memory().to(
                self.device, non_blocking=True))
        logits_indices = (torch.from_numpy(logits_indices).pin_memory().to(
            self.device, non_blocking=True))
        target_logits_indices = (
            torch.from_numpy(target_logits_indices).pin_memory().to(
                self.device, non_blocking=True))
        bonus_logits_indices = torch.from_numpy(
            bonus_logits_indices).pin_memory().to(self.device,
                                                  non_blocking=True)

        # Compute the draft token ids.
        # draft_token_indices:      [  1,   2,   3, 105, 106, 208]
        draft_token_ids = self.input_ids.gpu[logits_indices]
        draft_token_ids = draft_token_ids[target_logits_indices + 1]
        if self.pcp_size > 1:
            logits_indices = logits_indices_pcp
        return SpecDecodeMetadata(
            draft_token_ids=draft_token_ids,
            num_draft_tokens=num_draft_tokens.tolist(),
            cu_num_draft_tokens=cu_num_draft_tokens,
            cu_num_sampled_tokens=cu_num_sampled_tokens,
            target_logits_indices=target_logits_indices,
            bonus_logits_indices=bonus_logits_indices,
            logits_indices=logits_indices,
        )

    def propose_draft_token_ids(
        self,
        valid_sampled_token_ids: torch.Tensor | list[list[int]],
        sampling_metadata: SamplingMetadata,
        scheduler_output: "SchedulerOutput",
        spec_decode_metadata: SpecDecodeMetadata,
        positions: torch.Tensor,
        num_scheduled_tokens: int,
        hidden_states: torch.Tensor,
        attn_metadata: dict[str, Any],
        aux_hidden_states: torch.Tensor = None,
    ) -> Optional[list[list[int]]]:
        if not self.drafter:
            # Speculative decoding is not enabled.
            draft_token_ids = None
        else:
            draft_token_ids = self.drafter.generate_token_ids(
                valid_sampled_token_ids, sampling_metadata, scheduler_output,
                spec_decode_metadata, positions, num_scheduled_tokens,
                hidden_states, aux_hidden_states)
        return draft_token_ids

    @staticmethod
    def get_finished_kv_transfer(
        scheduler_output: "SchedulerOutput",
    ) -> tuple[Optional[set[str]], Optional[set[str]]]:
        if has_kv_transfer_group():
            return get_kv_transfer_group().get_finished(
                scheduler_output.finished_req_ids)
        return None, None

    @torch.inference_mode()
    def execute_model(
        self,
        scheduler_output: "SchedulerOutput",
        intermediate_tensors: Optional[IntermediateTensors] = None,
    ) -> Union[ModelRunnerOutput, IntermediateTensors] | None:
        if self.execute_model_state is not None:
            raise RuntimeError("State error: sample_tokens() must be called "
                               "after execute_model() returns None.")

        with ProfileExecuteDuration().capture_async("prepare input"):
            self._update_states(scheduler_output)
            if has_ec_transfer() and get_ec_transfer().is_producer:
                with self.maybe_get_ec_connector_output(
                        scheduler_output,
                        encoder_cache=self.encoder_cache,
                ):
                    self._execute_mm_encoder(scheduler_output)
                    return make_empty_encoder_model_runner_output(
                        scheduler_output)

            if not scheduler_output.total_num_scheduled_tokens:
                if not has_kv_transfer_group():
                    logger.debug(
                        "skip this step for we receive the data from remote disaggregate prefill node"
                    )
                    # Return empty ModelRunnerOuptut if there's no work to do.
                    return EMPTY_MODEL_RUNNER_OUTPUT
                return self.kv_connector_no_forward(scheduler_output,
                                                    self.vllm_config)

            if self.dynamic_eplb:
                self.eplb_updator.forward_before()

            (attn_metadata, positions, num_scheduled_tokens_np,
             num_input_tokens, num_tokens_across_dp, maybe_padded_num_tokens,
             logits_indices, spec_decode_metadata, input_ids, inputs_embeds,
             intermediate_tensors,
             max_query_len) = (self._prepare_inputs(scheduler_output,
                                                    intermediate_tensors))

            if self.dynamic_eplb:
                self.eplb_updator.take_update_info_from_eplb_process()

        # prevent debugger is None
        need_dump = self.dump_enable and self.debugger is not None
        if need_dump:
            assert self.debugger is not None
            dbg_cfg = getattr(self.debugger, "config", None)
            dump_level = str(
                getattr(dbg_cfg, "level",
                        "L1")).upper() if dbg_cfg is not None else "L1"
            if dump_level in ("L0", "MIX"):
                self.debugger.start(model=self.model)
            else:
                self.debugger.start()

        uniform_decode = (max_query_len == self.uniform_decode_query_len) and (
            scheduler_output.total_num_scheduled_tokens
            == self.input_batch.num_reqs * max_query_len)
        has_lora = len(self.input_batch.lora_id_to_lora_request) > 0
        aclgraph_runtime_mode, batch_descriptor = \
            self.cudagraph_dispatcher.dispatch(num_tokens=num_input_tokens, uniform_decode=uniform_decode, has_lora=has_lora)

        if self.ascend_config.enable_async_exponential != 0:
            self.sampler.do_async_exponential(
                b_s=logits_indices.shape[0],
                head_dim=self.model_config.get_vocab_size(),
                generators=self.input_batch.sampling_metadata.generators)

        # Run forward pass
        with ProfileExecuteDuration().capture_async("forward"):
            with set_ascend_forward_context(
                    attn_metadata,
                    self.vllm_config,
                    num_tokens=num_input_tokens,
                    num_tokens_across_dp=num_tokens_across_dp,
                    with_prefill=self.with_prefill,
                    aclgraph_runtime_mode=aclgraph_runtime_mode,
                    batch_descriptor=batch_descriptor,
                    num_actual_tokens=scheduler_output.
                    total_num_scheduled_tokens,
                    prefetch_stream=self.prefetch_stream,
                    model_instance=self.model,
                    weight_prefetch_method=self.weight_prefetch_method):
                self.maybe_setup_kv_connector(scheduler_output)

                hidden_states = self._generate_process_reqs_hidden_states(
                    maybe_padded_num_tokens, input_ids, positions,
                    intermediate_tensors, inputs_embeds)

            self.maybe_wait_for_kv_save()
            finished_sending, finished_recving = self.get_finished_kv_transfer(
                scheduler_output)

            aux_hidden_states = None
            if self.use_aux_hidden_state_outputs:
                hidden_states, aux_hidden_states = hidden_states

        kv_connector_output = KVConnectorOutput(
            finished_sending=finished_sending,
            finished_recving=finished_recving)
        finished_sending = None
        finished_recving = None
        with ProfileExecuteDuration().capture_async("post process"):
            # Broadcast PP output for external_launcher (torchrun)
            # to make sure we are synced across pp ranks
            # TODO: Support overlapping mirco-batches
            # https://github.com/vllm-project/vllm/issues/18019
            broadcast_pp_output = \
                self.parallel_config.distributed_executor_backend \
                == "external_launcher" and len(get_pp_group().ranks) > 0
            if not get_pp_group().is_last_rank:
                # For mid-pipeline stages, return the hidden states.
                if not broadcast_pp_output:
                    hidden_states.kv_connector_output = kv_connector_output
                    self.kv_connector_output = kv_connector_output
                    if need_dump:
                        assert self.debugger is not None
                        self.debugger.stop()
                        self.debugger.step()
                    return hidden_states
                assert isinstance(hidden_states, IntermediateTensors)
                get_pp_group().send_tensor_dict(
                    hidden_states.tensors, all_gather_group=get_tp_group())
                logits = None
            else:
                if self.input_batch.pooling_params:
                    pool_output = self._pool(
                        hidden_states,
                        scheduler_output.total_num_scheduled_tokens,
                        num_scheduled_tokens_np)
                    if need_dump:
                        assert self.debugger is not None
                        self.debugger.stop()
                        self.debugger.step()
                    return pool_output
                # Sometimes, after the model is compiled through the AOT backend,
                # the model output may become a list containing only one Tensor object.
                if isinstance(hidden_states, list) and \
                        len(hidden_states) == 1 and \
                        isinstance(hidden_states[0], torch.Tensor):
                    hidden_states = hidden_states[0]
                sample_hidden_states = hidden_states[logits_indices]
                logits = self.model.compute_logits(sample_hidden_states)
            if broadcast_pp_output:
                model_output_broadcast_data = {
                    "logits": logits.contiguous(),
                } if logits is not None else {}
                model_output_broadcast_data = get_pp_group(
                ).broadcast_tensor_dict(model_output_broadcast_data,
                                        src=len(get_pp_group().ranks) - 1)
                assert model_output_broadcast_data is not None
                logits = model_output_broadcast_data["logits"]

            # Apply structured output bitmasks if present
            self.execute_model_state = ExecuteModelState(
                scheduler_output,
                logits,
                spec_decode_metadata,
                hidden_states,
                sample_hidden_states,
                aux_hidden_states,
                attn_metadata,
                positions,
            )
            self.kv_connector_output = kv_connector_output
        return None

    @torch.inference_mode
    def sample_tokens(
        self, grammar_output: "GrammarOutput | None"
    ) -> ModelRunnerOutput | AsyncModelRunnerOutput | IntermediateTensors:
        kv_connector_output = self.kv_connector_output
        self.kv_connector_output = None

        if self.execute_model_state is None:
            # Nothing to do (PP non-final rank case), output isn't used.
            if not kv_connector_output:
                return None  # noqa
            # In case of PP with kv transfer, we need to pass through the
            # kv_connector_output
            if kv_connector_output.is_empty():
                return EMPTY_MODEL_RUNNER_OUTPUT

            output = copy(EMPTY_MODEL_RUNNER_OUTPUT)
            output.kv_connector_output = kv_connector_output
            return output

        need_dump = self.dump_enable and self.debugger is not None
        # Unpack ephemeral state.
        (
            scheduler_output,
            logits,
            spec_decode_metadata,
            hidden_states,
            sample_hidden_states,
            aux_hidden_states,
            attn_metadata,
            positions,
        ) = self.execute_model_state
        # Clear ephemeral state.
        self.execute_model_state = None

        # Apply structured output bitmasks if present.
        if grammar_output is not None:
            # here we are different from gpu_model_runner,
            # the apply_grammar_bitmask uses torch.compile to optimize this,ascend does not support it now
            logits_dtype = logits.dtype
            logits = logits.to("cpu").float()
            apply_grammar_bitmask(scheduler_output, grammar_output,
                                  self.input_batch, logits)
            logits = logits.to(self.device).to(logits_dtype)

        with ProfileExecuteDuration().capture_async("Sample"):
            sampler_output = self._sample(logits, spec_decode_metadata)

        def propose_draft_token_ids(sampled_token_ids):
            assert self.spec_decode_common_attn_metadata is not None
            self._draft_token_ids = self.propose_draft_token_ids(
                sampled_token_ids,
                self.input_batch.sampling_metadata,
                scheduler_output,
                spec_decode_metadata,
                positions,
                scheduler_output.total_num_scheduled_tokens,
                hidden_states,
                attn_metadata,
                aux_hidden_states,
            )

        (
            logprobs_lists,
            valid_sampled_token_ids,
            prompt_logprobs_dict,
            req_ids_output_copy,
            req_id_to_index_output_copy,
            invalid_req_indices,
        ) = self._bookkeeping_sync(
            scheduler_output,
            sampler_output,
            logits,
            hidden_states,
            scheduler_output.total_num_scheduled_tokens,
            spec_decode_metadata,
        )

        with ProfileExecuteDuration().capture_async("Draft"):
            if self.speculative_config:
                use_padded_batch_for_eagle = self.speculative_config and \
                    self.speculative_config.use_eagle() and \
                    not self.speculative_config.disable_padded_drafter_batch
                if use_padded_batch_for_eagle:
                    # EAGLE speculative decoding can use the GPU sampled tokens
                    # as inputs, and does not need to wait for bookkeeping to finish.
                    propose_draft_token_ids(sampler_output.sampled_token_ids)
                if self.speculative_config and not use_padded_batch_for_eagle:
                    # ngram and other speculative decoding methods use the sampled
                    # tokens on the CPU, so they are run after bookkeeping.
                    propose_draft_token_ids(valid_sampled_token_ids)

            if has_kv_transfer_group():
                get_kv_transfer_group().clear_connector_metadata()

        extra_args = ({"kv_connector_output": kv_connector_output})

        model_runner_output = ModelRunnerOutput(
            req_ids=req_ids_output_copy,
            req_id_to_index=req_id_to_index_output_copy,
            sampled_token_ids=valid_sampled_token_ids,
            logprobs=logprobs_lists,
            prompt_logprobs_dict=prompt_logprobs_dict,
            pooler_output=[],
            **extra_args,
        )

        durations = ProfileExecuteDuration().pop_captured_sync()
        if durations:
            dr_str = [
                f"[{tag}]:{duration:.2f}ms"
                for tag, duration in durations.items()
            ]
            captured_name = "Decode" if self.attn_state == AscendAttentionState.DecodeOnly else "Prefill"
            logger.info("Profile execute duration [%s]:%s", captured_name,
                        " ".join(dr_str))
        if self.dynamic_eplb:
            self.eplb_updator.forward_end()
        if not self.use_async_scheduling:
            if need_dump:
                assert self.debugger is not None
                self.debugger.stop()
                self.debugger.step()
            return model_runner_output

        if need_dump:
            assert self.debugger is not None
            self.debugger.stop()
            self.debugger.step()
        return AsyncGPUModelRunnerOutput(
            model_runner_output=model_runner_output,
            sampled_token_ids=sampler_output.sampled_token_ids,
            logprobs_tensors=sampler_output.logprobs_tensors,
            invalid_req_indices=invalid_req_indices,
            async_output_copy_stream=self.async_output_copy_stream,
            vocab_size=self.input_batch.vocab_size,
        )

    # overwrite _sample for lmhead_tp_enable and need_accepted_tokens
    def _sample(self, logits, spec_decode_metadata):
        # Sample the next token and get logprobs if needed.
        sampling_metadata = self.input_batch.sampling_metadata
        if spec_decode_metadata is None:
            if lmhead_tp_enable() and logits is not None:
                logits = logits[:self.input_batch.num_reqs]
            return self.sampler(
                logits=logits,
                sampling_metadata=sampling_metadata,
            )

        if lmhead_tp_enable() and logits is not None:
            logits = logits[:len(spec_decode_metadata.logits_indices)]
        sampler_output = self.rejection_sampler(
            spec_decode_metadata,
            None,  # draft_probs
            logits,
            sampling_metadata,
        )
        if self.need_accepted_tokens:  # TODO remove this if
            self._update_states_after_model_execute(
                sampler_output.sampled_token_ids)
        return sampler_output

    # TODO: remove this func after eagle_proposer is refactored and
    #  _bookkeeping_sync is moved after propose_draft_token_ids
    def _bookkeeping_sync(
        self,
        scheduler_output: "SchedulerOutput",
        sampler_output: SamplerOutput,
        logits: torch.Tensor | None,
        hidden_states: torch.Tensor,
        num_scheduled_tokens: int,
        spec_decode_metadata: SpecDecodeMetadata | None,
    ) -> tuple[
            LogprobsLists | None,
            list[list[int]],
            dict[str, LogprobsTensors | None],
            list[str],
            dict[str, int],
            list[int],
    ]:
        # TODO: implement PR 28597 from vllm
        discard_sampled_tokens_req_indices = \
            self.discard_request_indices.np[:self.num_discarded_requests]
        for i in discard_sampled_tokens_req_indices:
            gen = self.input_batch.generators.get(int(i))
            if gen is not None:
                gen.set_offset(gen.get_offset() - 4)

        # Copy some objects so they don't get modified after returning.
        # This is important when using async scheduling.
        req_ids_output_copy = self.input_batch.req_ids.copy()
        req_id_to_index_output_copy = self.input_batch.req_id_to_index.copy()

        num_sampled_tokens = sampler_output.sampled_token_ids.shape[0]
        sampled_token_ids = sampler_output.sampled_token_ids
        logprobs_tensors = sampler_output.logprobs_tensors
        invalid_req_indices = []
        cu_num_tokens: list[int] | None = None
        if not self.use_async_scheduling:
            # Get the valid generated tokens.
            max_gen_len = sampled_token_ids.shape[-1]
            if max_gen_len == 1:
                # No spec decode tokens.
                valid_sampled_token_ids = self._to_list(sampled_token_ids)
                # Mask out the sampled tokens that should not be sampled.
                for i in discard_sampled_tokens_req_indices:
                    valid_sampled_token_ids[int(i)].clear()
            else:
                # Includes spec decode tokens.
                valid_sampled_token_ids, cu_num_tokens = RejectionSampler.parse_output(
                    sampled_token_ids,
                    self.input_batch.vocab_size,
                    discard_sampled_tokens_req_indices,
                    return_cu_num_tokens=logprobs_tensors is not None,
                )
        else:
            valid_sampled_token_ids = []
            invalid_req_indices = discard_sampled_tokens_req_indices.tolist()
            invalid_req_indices_set = set(invalid_req_indices)

            if self.num_spec_tokens <= 0:
                assert sampled_token_ids.shape[-1] == 1
                # Cache the sampled tokens on the NPU and avoid CPU sync.
                # These will be copied into input_ids in the next step
                # when preparing inputs.
                self.input_batch.prev_sampled_token_ids = sampled_token_ids

            self.input_batch.prev_req_id_to_index = {
                req_id: i
                for i, req_id in enumerate(self.input_batch.req_ids)
                if i not in invalid_req_indices_set
            }

        # Cache the sampled tokens in the model runner, so that the scheduler
        # doesn't need to send them back.
        # NOTE(woosuk): As an exception, when using PP, the scheduler sends
        # the sampled tokens back, because there's no direct communication
        # between the first-stage worker and the last-stage worker.
        req_ids = self.input_batch.req_ids
        for req_idx in range(num_sampled_tokens):
            if self.use_async_scheduling:
                sampled_ids = [
                    -1
                ] if req_idx not in invalid_req_indices_set else None
            else:
                sampled_ids = valid_sampled_token_ids[req_idx]

            num_sampled_ids: int = len(sampled_ids) if sampled_ids else 0

            if not sampled_ids:
                continue

            start_idx = self.input_batch.num_tokens_no_spec[req_idx]
            end_idx = start_idx + num_sampled_ids
            assert end_idx <= self.max_model_len, (
                "Sampled token IDs exceed the max model length. "
                f"Total number of tokens: {end_idx} > max_model_len: "
                f"{self.max_model_len}")

            self.input_batch.token_ids_cpu[req_idx,
                                           start_idx:end_idx] = sampled_ids
            self.input_batch.is_token_ids[req_idx, start_idx:end_idx] = True
            self.input_batch.num_tokens_no_spec[req_idx] = end_idx
            self.input_batch.num_tokens[req_idx] = end_idx

            req_id = req_ids[req_idx]
            req_state = self.requests[req_id]
            req_state.output_token_ids.extend(sampled_ids)

        logprobs_lists = (logprobs_tensors.tolists(cu_num_tokens)
                          if not self.use_async_scheduling
                          and logprobs_tensors is not None else None)

        # Compute prompt logprobs if needed.
        prompt_logprobs_dict = self._get_prompt_logprobs_dict(
            hidden_states[:num_scheduled_tokens],
            scheduler_output.num_scheduled_tokens,
        )

        return (
            logprobs_lists,
            valid_sampled_token_ids,
            prompt_logprobs_dict,
            req_ids_output_copy,
            req_id_to_index_output_copy,
            invalid_req_indices,
        )

    def _build_dummy_attn_metadata(
        self,
        with_prefill: bool,
        num_reqs: int,
        num_tokens: int,
        max_query_len: int,
        num_scheduled_tokens: np.ndarray,
        aclgraph_runtime_mode: Optional[CUDAGraphMode] = None,
        force_attention: bool = False,
    ) -> Optional[dict[str, Any]]:
        attn_metadata: Optional[dict[str, Any]] = None

        if force_attention or aclgraph_runtime_mode == CUDAGraphMode.FULL:
            assert with_prefill is False, \
                "Full decode graph only supports uniform batch now."

            attn_metadata = {}

            seq_lens = max_query_len
            self.seq_lens.np[:num_reqs] = seq_lens
            self.seq_lens.np[num_reqs:] = 0
            self.seq_lens.copy_to_gpu()

            cu_num_tokens, arange = self._get_cumsum_and_arange(
                num_scheduled_tokens)

            self.query_start_loc.cpu[1:num_reqs +
                                     1] = torch.Tensor(cu_num_tokens)
            self.query_lens = torch.from_numpy(num_scheduled_tokens)
            self.attn_mask = self.attn_mask_builder.get_splitfuse_attn_mask()

            num_computed_tokens_cpu = (
                self.input_batch.num_computed_tokens_cpu_tensor[:num_reqs])

            for kv_cache_group_id, kv_cache_group_spec in enumerate(
                    self.kv_cache_config.kv_cache_groups):
                block_table_tensor = self.input_batch.block_table[
                    kv_cache_group_id].get_device_tensor()
                slot_mapping = self.input_batch.block_table[
                    kv_cache_group_id].slot_mapping
                self.cp_kv_recover_idx = torch.zeros(self.max_num_tokens,
                                                     dtype=torch.int32,
                                                     device=self.device)
                long_seq_metadata = None if self.pcp_size == 1 else self.pcp_manager.generate_pcp_metadata(
                    num_tokens, self.query_lens, self.attn_mask,
                    self.input_batch)
                if long_seq_metadata is not None:
                    pcp_world_size = get_pcp_group().world_size
                    dcp_world_size = get_dcp_group().world_size
                    num_computed_tokens_of_pcp_dcp = [[
                        [0] * dcp_world_size for _ in range(pcp_world_size)
                    ] for _ in range(num_tokens)]
                    long_seq_metadata.num_computed_tokens_of_pcp_dcp = num_computed_tokens_of_pcp_dcp
                # QUESTION: Why do we separately set query_start_loc for spec in the first place?
                # While in _prepare_inputs we don't?
                if self.speculative_config:
                    self.query_start_loc.gpu[:num_reqs + 1] = torch.tensor(
                        [0] + self.actual_seq_lengths_q[:num_reqs],
                        device=self.device,
                        dtype=torch.int32)
                common_attn_metadata = AscendCommonAttentionMetadata(
                    query_start_loc=self.query_start_loc.gpu[:num_reqs + 1],
                    query_start_loc_cpu=self.query_start_loc.cpu[:num_reqs +
                                                                 1],
                    seq_lens_cpu=self.seq_lens.cpu,
                    seq_lens=self.seq_lens.gpu[:num_reqs],
                    num_reqs=num_reqs,
                    num_actual_tokens=num_tokens,
                    num_input_tokens=num_tokens,
                    actual_seq_lengths_q=self.actual_seq_lengths_q,
                    block_table_tensor=block_table_tensor[:num_reqs],
                    slot_mapping=slot_mapping.gpu,
                    num_computed_tokens_cpu=num_computed_tokens_cpu,
                    positions=self.positions.gpu,
                    attn_mask=self.attn_mask,
                    spec_attn_mask=self.spec_attn_mask,
                    attn_state=self.attn_state,
                    max_query_len=max_query_len,
                    decode_token_per_req=self.decode_token_per_req,
                    prefill_context_parallel_metadata=long_seq_metadata,
                )
                if self.pcp_size * self.dcp_size > 1:
                    common_attn_metadata.block_table_tensor = \
                        block_table_tensor[:num_reqs * self.decode_threshold]
                attn_state = AscendAttentionState.DecodeOnly
                if self.speculative_config and \
                        self.speculative_config.method == "mtp":
                    attn_state = AscendAttentionState.SpecDecoding

                common_metadata = CommonAttentionMetadata(
                    query_start_loc=self.query_start_loc.gpu[:num_reqs + 1],
                    query_start_loc_cpu=self.query_start_loc.cpu[:num_reqs +
                                                                 1],
                    _seq_lens_cpu=self.seq_lens.cpu[:num_reqs],
                    seq_lens=self.seq_lens.cpu[:num_reqs],
                    num_reqs=num_reqs,
                    num_actual_tokens=num_tokens,
                    block_table_tensor=block_table_tensor[:num_reqs],
                    slot_mapping=slot_mapping.gpu,
                    _num_computed_tokens_cpu=num_computed_tokens_cpu,
                    max_query_len=max_query_len,
                    max_seq_len=seq_lens)

                for attn_group in self.attn_groups[kv_cache_group_id]:
                    builder = attn_group.get_metadata_builder()
                    if isinstance(builder, GDNAttentionMetadataBuilder):
                        attn_metadata_gdn_attention = builder.build_for_cudagraph_capture(
                            common_metadata)
                    else:
                        attn_metadata_full_attention = builder.build_for_graph_capture(
                            common_attn_metadata, attn_state, self.get_model())
                    for layer_name in kv_cache_group_spec.layer_names:
                        if "linear_attn" in layer_name:
                            attn_metadata[
                                layer_name] = attn_metadata_gdn_attention
                        else:
                            attn_metadata[
                                layer_name] = attn_metadata_full_attention

        return attn_metadata

    def _generate_dummy_run_hidden_states(self, input_ids, positions,
                                          num_tokens, intermediate_tensors,
                                          inputs_embeds):
        hidden_states = self.model(input_ids=input_ids,
                                   positions=positions,
                                   intermediate_tensors=intermediate_tensors,
                                   inputs_embeds=inputs_embeds)
        forward_context = get_forward_context()
        assert forward_context is not None
        if forward_context.cudagraph_runtime_mode == CUDAGraphMode.FULL and \
            not forward_context.capturing and not self.use_sparse:
            if self.vllm_config.model_config.use_mla:
                # FIXME: Try using `auto_dispatch_capture=True`
                if self.pcp_size * self.dcp_size > 1:
                    # FIXME: Try using `auto_dispatch_capture=True`
                    update_mla_attn_dcp_pcp_params(self.update_stream,
                                                   forward_context,
                                                   positions.shape[0])
                else:
                    # FIXME: Try using `auto_dispatch_capture=True`
                    update_mla_attn_params(self.update_stream, forward_context,
                                           num_tokens, self.speculative_config)
            else:
                if self.pcp_size * self.dcp_size > 1:
                    update_attn_dcp_pcp_params(self.update_stream,
                                               forward_context,
                                               positions.shape[0])
                else:
                    update_attn_params(self.update_stream, forward_context,
                                       num_tokens, self.vllm_config)

        if self.use_aux_hidden_state_outputs:
            hidden_states, _ = hidden_states
        else:
            hidden_states = hidden_states
        return hidden_states

    @torch.inference_mode()
    def _dummy_run(
        self,
        num_tokens: int,
        with_prefill: bool = False,
        aclgraph_runtime_mode: Optional[CUDAGraphMode] = None,
        force_attention: bool = False,
        uniform_decode: bool = False,
        is_profile: bool = False,
    ) -> torch.Tensor:
        # only support eager mode and piecewise graph now
        assert aclgraph_runtime_mode is None or aclgraph_runtime_mode in {
            CUDAGraphMode.NONE, CUDAGraphMode.PIECEWISE, CUDAGraphMode.FULL
        }
        # In multi-DP scenarios, there may be situations where all DP groups are executing dummy runs.
        # If sequence parallelism is enabled, it is essential to ensure that num_tokens is divisible by tp_size.
        if self.use_aclgraph and enable_sp(self.vllm_config):
            tp_size = self.vllm_config.parallel_config.tensor_parallel_size
            num_tokens = math.ceil(num_tokens / tp_size) * tp_size

        # Force dummy run on prefill stage when this node is deemed as kv producer.
        if self.is_kv_producer and not self.is_kv_consumer:
            with_prefill = True

        # Padding for DP
        (num_tokens, num_tokens_across_dp,
         with_prefill) = self._sync_metadata_across_dp(num_tokens,
                                                       with_prefill)

        # If cudagraph_mode.decode_mode() == FULL and
        # cudagraph_mode.seperate_routine(). This means that we are using
        # different graphs and/or modes for mixed prefill-decode batches vs.
        # uniform decode batches. A uniform decode batch means that all
        # requests have identical query length, except a potential virtual
        # request (shorter) in the batch account for padding.
        # Uniform decode batch could either be common pure decode, where
        # max_query_len == 1, or speculative decode, where
        # max_query_len == 1 + num_spec_decode_tokens.

        # When setting max_query_len = 1, we switch to and capture the optimized
        # routine of FA2 for pure decode, i.e., Flashdecode + an optimization
        # for GQA/MQA.
        max_query_len = self.uniform_decode_query_len if uniform_decode else \
                                                                num_tokens

        # Set num_scheduled_tokens based on num_tokens and max_num_seqs
        # for dummy run with LoRA so that the num_reqs collectively
        # has num_tokens in total.
        assert num_tokens <= self.scheduler_config.max_num_batched_tokens
        max_num_reqs = self.max_num_reqs
        if uniform_decode:
            num_reqs = cdiv(num_tokens, max_query_len)
            num_scheduled_tokens_list = [max_query_len] * num_reqs
            if num_tokens % max_query_len != 0:
                num_scheduled_tokens_list[-1] = num_tokens % max_query_len
        else:
            if with_prefill:
                num_reqs = num_tokens
            else:
                num_reqs = (num_tokens + self.decode_token_per_req -
                            1) // self.decode_token_per_req
            num_reqs = min(num_reqs, max_num_reqs)
            min_tokens_per_req = num_tokens // num_reqs
            num_scheduled_tokens_list = [min_tokens_per_req] * num_reqs
            num_scheduled_tokens_list[-1] += num_tokens % num_reqs
        assert sum(num_scheduled_tokens_list) == num_tokens
        assert len(num_scheduled_tokens_list) == num_reqs
        num_scheduled_tokens = np.array(num_scheduled_tokens_list,
                                        dtype=np.int32)
        num_sampled_tokens = np.ones(num_reqs, dtype=np.int32)

        if not is_profile and self.dynamic_eplb:
            self.eplb_updator.forward_before()

        has_lora = True if self.lora_config and self.compilation_config.cudagraph_specialize_lora else False
        _ag_mode, batch_descriptor = \
            self.cudagraph_dispatcher.dispatch(num_tokens=num_tokens, uniform_decode=uniform_decode, has_lora=has_lora)

        num_tokens_padded = batch_descriptor.num_tokens
        num_reqs_padded = (batch_descriptor.num_reqs if
                           batch_descriptor.num_reqs is not None else num_reqs)
        if num_tokens_across_dp is not None and num_tokens_padded != num_tokens:
            # pad is needed if the pad of `num_tokens` is triggered inside CudagraphDispatcher
            num_tokens_across_dp[:] = num_tokens_padded
            num_scheduled_tokens = num_scheduled_tokens.repeat(num_reqs_padded)

        # filter out the valid batch descriptor
        if aclgraph_runtime_mode is not None:
            # we allow forcing NONE when the dispatcher disagrees to support
            # warm ups for aclgraph capture
            if aclgraph_runtime_mode != CUDAGraphMode.NONE and aclgraph_runtime_mode != _ag_mode:
                raise ValueError(
                    f"Aclgraph runtime mode mismatch at dummy_run. "
                    f"Expected {_ag_mode}, but got {aclgraph_runtime_mode}.")
        else:
            aclgraph_runtime_mode = _ag_mode

        # TODO(Mengqing): Set create_mixed_batch to False since it's only used in FI warmup
        # and not supported in ASCEND now. We could remove it in the future.
        attn_metadata = self._build_dummy_attn_metadata(
            False,
            num_reqs=num_reqs_padded,
            num_tokens=num_tokens_padded,
            max_query_len=max_query_len,
            aclgraph_runtime_mode=aclgraph_runtime_mode,
            force_attention=force_attention,
            num_scheduled_tokens=num_scheduled_tokens,
        )

        with self.maybe_dummy_run_with_lora(self.lora_config,
                                            num_scheduled_tokens,
                                            num_sampled_tokens):
            # Make sure padding doesn't exceed max_num_tokens
            assert num_tokens_padded <= self.max_num_tokens
            if self.is_multimodal_model:
                input_ids = None
                inputs_embeds = self.inputs_embeds.gpu[:num_tokens_padded]
            elif self.enable_prompt_embeds:
                input_ids = None
                inputs_embeds = self.inputs_embeds.gpu[:num_tokens_padded]
            else:
                input_ids = self.input_ids.gpu[:num_tokens_padded]
                inputs_embeds = None

            if self.uses_mrope:
                positions = self.mrope_positions.gpu[:, :num_tokens_padded]
            else:
                positions = self.positions.gpu[:num_tokens_padded]

            # update global cos, sin
            update_cos_sin(positions)

            if get_pp_group().is_first_rank:
                intermediate_tensors = None
            else:
                # When PP and flashcomm1 are enabled, during dummy_run the estimated space should divide num_tokens by tp_size;
                # otherwise, on non-first PP ranks it would effectively perform an extra all-gather, leading to incorrect memory estimation and potentially causing OOM.
                actual_tokens = num_tokens
                if enable_sp():
                    tp_size = get_tensor_model_parallel_world_size()
                    actual_tokens = num_tokens // tp_size
                if self.intermediate_tensors is None:
                    self.intermediate_tensors = (
                        self.model.make_empty_intermediate_tensors(
                            batch_size=actual_tokens,
                            dtype=self.dtype,
                            device=self.device))
                intermediate_tensors = IntermediateTensors({
                    k:
                    v[:num_tokens_padded]
                    for k, v in self.intermediate_tensors.items()
                })

            need_dummy_logits = (not is_profile and lmhead_tp_enable())
            max_num_reqs_across_dp = max_num_reqs * self.uniform_decode_query_len
            dummy_indices = torch.zeros(max_num_reqs_across_dp,
                                        dtype=torch.int32)

            def dummy_compute_logits(hidden_states):
                if not need_dummy_logits:
                    return None
                return self.model.compute_logits(hidden_states[dummy_indices])

            def dummy_drafter_compute_logits(hidden_states):
                if not need_dummy_logits or self.drafter is None:
                    return
                if hasattr(self.drafter, "model") and hasattr(
                        self.drafter.model, "compute_logits"):
                    return self.drafter.model.compute_logits(
                        hidden_states[dummy_indices])

            with set_ascend_forward_context(
                    attn_metadata,
                    self.vllm_config,
                    num_tokens=num_tokens_padded,
                    num_tokens_across_dp=num_tokens_across_dp,
                    with_prefill=with_prefill,
                    in_profile_run=is_profile,
                    num_actual_tokens=0,
                    aclgraph_runtime_mode=aclgraph_runtime_mode,
                    batch_descriptor=batch_descriptor,
                    prefetch_stream=self.prefetch_stream,
                    model_instance=self.model,
                    weight_prefetch_method=self.weight_prefetch_method):
                hidden_states = self._generate_dummy_run_hidden_states(
                    input_ids, positions, num_tokens_padded,
                    intermediate_tensors, inputs_embeds)
                dummy_compute_logits(hidden_states)

            if self.drafter:
                self.drafter.dummy_run(
                    num_tokens=num_tokens_padded,
                    with_prefill=with_prefill,
                    num_reqs=num_reqs_padded,
                    num_tokens_across_dp=num_tokens_across_dp,
                    aclgraph_runtime_mode=aclgraph_runtime_mode,
                    batch_descriptor=batch_descriptor,
                    dummy_compute_logits=dummy_drafter_compute_logits,
                    in_graph_capturing=not force_attention,
                    is_profile=is_profile)
            if is_profile and self.dynamic_eplb:
                self.model.clear_all_moe_loads()
            if not is_profile and self.dynamic_eplb:
                self.eplb_updator.take_update_info_from_eplb_process()
                self.eplb_updator.forward_end()
            return hidden_states, hidden_states

    @torch.inference_mode()
    def _dummy_sampler_run(
        self,
        hidden_states: torch.Tensor,
    ) -> torch.Tensor:
        output = None

        # For profile, have maximum num_reqs and that collectively have
        # maximum num_tokens.
        min_tokens_per_req = self.max_num_tokens // self.max_num_reqs
        num_scheduled_tokens_list = [min_tokens_per_req] * self.max_num_reqs
        num_scheduled_tokens_list[
            -1] += self.max_num_tokens % self.max_num_reqs
        num_scheduled_tokens = np.array(num_scheduled_tokens_list,
                                        dtype=np.int32)
        logit_indices = np.cumsum(num_scheduled_tokens) - 1
        # TODO: need to rum a dummy sampler for generate task
        # Sometimes, after the model is compiled through the AOT backend,
        # the model output may become a list containing only one Tensor object.
        if isinstance(hidden_states, list) and \
            len(hidden_states) == 1 and \
            isinstance(hidden_states[0], torch.Tensor):
            hidden_states = hidden_states[0]
            hidden_states = hidden_states[logit_indices]
            output = self.model.compute_logits(hidden_states)
        return output

    def profile_run(self) -> None:
        mc2_tokens_capacity = get_mc2_tokens_capacity()
        if self.max_num_tokens > mc2_tokens_capacity and \
            select_moe_comm_method(mc2_tokens_capacity, self.vllm_config) in {MoECommType.MC2, MoECommType.FUSED_MC2}:
            self._dummy_run(mc2_tokens_capacity,
                            with_prefill=True,
                            is_profile=True)
        if self.pcp_size > 1:
            self.mx_num_tokens = self.max_num_tokens // self.pcp_size
        super().profile_run()
        self.mx_num_tokens = self.scheduler_config.max_num_batched_tokens

    def eplb_warmup(self):
        if self.dynamic_eplb and not self.is_eplb_warmuped:
            self.is_eplb_warmuped = True
            self.eplb_adaptor = VllmEplbAdaptor(model=self.model)
            self.eplb_loader.set_adator(self.eplb_adaptor)
            self.eplb_updator.set_adaptor(self.eplb_adaptor)
            self.eplb_updator.warm_up_eplb()

    def load_model(self) -> None:
        logger.info("Starting to load model %s...", self.model_config.model)

        with DeviceMemoryProfiler() as m:  # noqa: SIM117
            self.model = get_model(vllm_config=self.vllm_config)
            if self.dynamic_eplb:
                model_register(self.model, self.model_config)
            if self.drafter:
                logger.info("Loading drafter model...")
                self.drafter.load_model(self.model)
                if self.use_aux_hidden_state_outputs:
                    self.model.set_aux_hidden_state_layers(
                        self.model.get_eagle3_aux_hidden_state_layers())

            if self.lora_config:
                self.model = self.load_lora_model(self.model, self.vllm_config,
                                                  self.device)
        logger.info("Loading model weights took %.4f GB",
                    m.consumed_memory / float(2**30))

        # wrap the model with full graph wrapper if needed.
        if self.compilation_config.cudagraph_mode.has_full_cudagraphs():
            self.update_stream: torch.npu.Stream = torch.npu.Stream()
            self.model = ACLGraphWrapper(self.model,
                                         self.vllm_config,
                                         runtime_mode=CUDAGraphMode.FULL)

    def initialize_kv_cache(self, kv_cache_config: KVCacheConfig) -> None:
        """
        Initialize KV cache based on `kv_cache_config`.
        Args:
            kv_cache_config: Configuration for the KV cache, including the KV
            cache size of each layer
        """
        kv_cache_config = deepcopy(kv_cache_config)
        self.kv_cache_config = kv_cache_config
        self.may_add_encoder_only_layers_to_kv_cache_config()
        # NOTE(cmq): initialize_attn_backend must before using self.attn_groups
        self.initialize_attn_backend(kv_cache_config)
        self.use_hybrid_blocks = (len(self.attn_groups) > 1)
        # NOTE: Currently, we determine whether we need `num_accepted_tokens` through `MambaSpec`.
        self.need_accepted_tokens = any([
            isinstance(attn_group[0].kv_cache_spec, MambaSpec)
            for attn_group in self.attn_groups
        ])

        self.may_reinitialize_input_batch(kv_cache_config)
        kv_caches = self.initialize_kv_cache_tensors(kv_cache_config)

        if has_kv_transfer_group():
            get_kv_transfer_group().register_kv_caches(kv_caches)

    def _align_memory(self, tensor: torch.Tensor,
                      alignment: int) -> torch.Tensor:
        data_ptr = tensor.data_ptr()
        aligned_addr = (data_ptr + alignment - 1) // alignment * alignment
        offset = (aligned_addr - data_ptr) // tensor.element_size()
        return tensor[int(offset):]

    def initialize_kv_cache_tensors(
            self, kv_cache_config: KVCacheConfig) -> dict[str, torch.Tensor]:
        """
        Initialize the memory buffer for KV cache.

        Args:
            kv_cache_config: The KV cache config
        Returns:
            Dict[str, torch.Tensor]: A map between layer names to their
            corresponding memory buffer for KV cache.
        """
        # Initialize the memory buffer for KV cache
        kv_cache_raw_tensors = self._allocate_kv_cache_tensors(kv_cache_config)
        # Change the memory buffer to the desired shape
        kv_caches = self._reshape_kv_cache_tensors(kv_cache_config,
                                                   kv_cache_raw_tensors)

        from vllm.v1.worker.utils import bind_kv_cache
        bind_kv_cache(kv_caches,
                      self.compilation_config.static_forward_context,
                      self.kv_caches)
        return kv_caches

    def _allocate_kv_cache_tensors(
            self, kv_cache_config: KVCacheConfig) -> dict[str, torch.Tensor]:
        """
        Initializes the KV cache buffer with the correct size. The buffer needs
        to be reshaped to the desired shape before being used by the models.

        NOTE: To support prefill disaggregation, we need to split kvcache tensor into
        k_cahce and v cache, and the addr of both are aligned by 2M

        Args:
            kv_cache_config: The KV cache config
        Returns:
            dict[str, torch.Tensor]: A map between layer names to their
            corresponding memory buffer for KV cache.
            dict[str, tuple(torch.Tensor, torch.Tensor)] A map between layer names
            to their corresponding memory buffer for K cache and V cache.
         """
        # init kv cache tensors
        kv_cache_raw_tensors: dict[str, Union[torch.Tensor,
                                              Optional[torch.Tensor]]] = {}
        # prefill disaggregation need the addr of cache tensor be aligned with 2M
        alignment = 2 * 1024 * 1024
        for kv_cache_tensor in kv_cache_config.kv_cache_tensors:
            # TODO: REFACTOR ME to sharing hybrid cache
            for idx in range(len(kv_cache_tensor.shared_by)):
                layer_name = kv_cache_tensor.shared_by[idx]
                if "linear_attn" in layer_name and layer_name not in kv_cache_raw_tensors.keys(
                ):
                    # for mamba linear attention
                    if self.vllm_config.kv_transfer_config is None:
                        tensor = torch.zeros(kv_cache_tensor.size,
                                             dtype=torch.int8,
                                             device=self.device)
                    else:
                        cache_size_aligned = kv_cache_tensor.size + alignment
                        tensor = torch.zeros(cache_size_aligned,
                                             dtype=torch.int8,
                                             device=self.device)
                        tensor = self._align_memory(
                            tensor, alignment)[:kv_cache_tensor.size]

                    for layer_name_inner in kv_cache_tensor.shared_by:
                        # shared the kvcache between the self_attn specs in the same group
                        if "linear_attn" in layer_name_inner:
                            kv_cache_raw_tensors[layer_name_inner] = tensor
                elif "attn" in layer_name and layer_name not in kv_cache_raw_tensors.keys(
                ):
                    # NOTE: We need to init k cache tensor (nope cache tensor in mla) and
                    # v cache tensor (rope cache tensor in mla) separately to support prefill disaggregation,
                    # as it only support the 0-dim of kv_cache is `num_blocks`.
                    # For deepseek mla, we need to spilt cache tensor accrodding to the nope head dim
                    # and rope head dim.
                    if self.model_config.use_mla:
                        head_size = self.model_config.hf_text_config.qk_rope_head_dim + \
                            self.model_config.hf_text_config.kv_lora_rank

                    dsa_k_cache_factor = None
                    dsa_k_cache_size = None
                    if not self.model_config.use_mla:
                        # for non-mla model, use FullAttentionSpec
                        k_tensor_split_factor = 2
                        v_tensor_split_factor = 2
                    elif self.use_sparse:
                        # for deepseek v3.2, DSA use FullAttentionSpec
                        # FullAttentionSpec allocate 2 * mla page size bytes,
                        # and we use half of that for k cache in DSA
                        dsa_k_cache_factor = 2
                        k_tensor_split_factor = 2 * head_size / self.model_config.hf_text_config.kv_lora_rank
                        v_tensor_split_factor = 2 * head_size / self.model_config.hf_text_config.qk_rope_head_dim
                        dsa_k_cache_size = int(kv_cache_tensor.size //
                                               dsa_k_cache_factor)
                    else:
                        # for other deepseek models, use MLAAttentionSpec
                        k_tensor_split_factor = head_size / self.model_config.hf_text_config.kv_lora_rank
                        v_tensor_split_factor = head_size / self.model_config.hf_text_config.qk_rope_head_dim

                    k_tensor_size = int(kv_cache_tensor.size //
                                        k_tensor_split_factor)
                    v_tensor_size = int(kv_cache_tensor.size //
                                        v_tensor_split_factor)

                    # for other attentions, e.g., self_attn, sliding window attn
                    if self.vllm_config.kv_transfer_config is None:
                        k_tensor = torch.zeros(k_tensor_size,
                                               dtype=torch.int8,
                                               device=self.device)
                        v_tensor = torch.zeros(v_tensor_size,
                                               dtype=torch.int8,
                                               device=self.device)
                        #### k cache: for deepseek sparse attention
                        if dsa_k_cache_factor is not None:
                            dsa_k_cache_tensor = torch.zeros(
                                dsa_k_cache_size,
                                dtype=torch.int8,
                                device=self.device)
                    else:
                        k_tensor = torch.zeros(k_tensor_size + alignment,
                                               dtype=torch.int8,
                                               device=self.device)
                        v_tensor = torch.zeros(v_tensor_size + alignment,
                                               dtype=torch.int8,
                                               device=self.device)
                        k_tensor = self._align_memory(
                            k_tensor, alignment)[:k_tensor_size]
                        v_tensor = self._align_memory(
                            v_tensor, alignment)[:v_tensor_size]
                        #### k cache: for deepseek sparse attention
                        if dsa_k_cache_factor is not None and dsa_k_cache_size is not None:
                            dsa_k_cache_tensor = torch.zeros(
                                dsa_k_cache_size + alignment,
                                dtype=torch.int8,
                                device=self.device)
                            dsa_k_cache_tensor = self._align_memory(
                                dsa_k_cache_tensor,
                                alignment)[:dsa_k_cache_size]

                    for layer_name_inner in kv_cache_tensor.shared_by:
                        # shared the kvcache between the self_attn specs in the same group
                        if ("attn" in layer_name_inner
                                and "linear_attn" not in layer_name_inner):
                            kv_cache_raw_tensors[layer_name_inner] = (k_tensor, v_tensor) if \
                                not self.use_sparse else (k_tensor, v_tensor, dsa_k_cache_tensor)

        layer_names = set()
        for group in kv_cache_config.kv_cache_groups:
            for layer_name in group.layer_names:
                if layer_name in self.runner_only_attn_layers:
                    continue
                layer_names.add(layer_name)
        assert layer_names == set(kv_cache_raw_tensors.keys(
        )), "Some layers are not correctly initialized"

        return kv_cache_raw_tensors

    def _reshape_kv_cache_tensors(
        self,
        kv_cache_config: KVCacheConfig,
        kv_cache_raw_tensors: dict[str, torch.Tensor],
    ) -> dict[str, torch.Tensor]:
        """
        Reshape the KV cache tensors to the desired shape and dtype.

        Args:
            kv_cache_config: The KV cache config
            kv_cache_raw_tensors: The KV cache buffer of each layer, with
                correct size but uninitialized shape.
        Returns:
            Dict[str, torch.Tensor]: A map between layer names to their
            corresponding memory buffer for KV cache.
        """
        kv_caches: Dict[str, torch.Tensor] = {}
        for group in self._kv_cache_spec_attn_group_iterator():
            kv_cache_spec = group.kv_cache_spec
            attn_backend = group.backend
            for layer_name in group.layer_names:
                if layer_name in self.runner_only_attn_layers:
                    continue

                # TODO: remove this after the OOM issue is located and fixed, otherwise, some model may
                # encounter OOM issue
                if isinstance(kv_cache_spec, FullAttentionSpec):
                    raw_dsa_k_tensor = None
                    if self.use_sparse:
                        raw_k_tensor, raw_v_tensor, raw_dsa_k_tensor = kv_cache_raw_tensors[  # type: ignore
                            layer_name]
                        assert raw_dsa_k_tensor is not None
                        sum_page_size_bytes = raw_k_tensor.numel(
                        ) + raw_v_tensor.numel() + raw_dsa_k_tensor.numel()
                    else:
                        raw_k_tensor, raw_v_tensor = kv_cache_raw_tensors[  # type: ignore
                            layer_name]
                        sum_page_size_bytes = raw_k_tensor.numel(
                        ) + raw_v_tensor.numel()
                    assert raw_k_tensor is not None
                    assert raw_v_tensor is not None
                    assert sum_page_size_bytes % kv_cache_spec.page_size_bytes == 0
                    num_blocks = sum_page_size_bytes // kv_cache_spec.page_size_bytes

                    # `num_blocks` is the number of blocks the model runner can use.
                    # `kv_cache_config.num_blocks` is the number of blocks that
                    # KVCacheManager may allocate.
                    # Since different GPUs may have different number of layers and
                    # different memory capacities, `num_blocks` can be different on
                    # different GPUs, and `kv_cache_config.num_blocks` is set to
                    # the min of all `num_blocks`. Verify it here.
                    assert num_blocks >= kv_cache_config.num_blocks

                    if hasattr(attn_backend, "get_supported_block_size"
                               ) and self.use_hybrid_blocks:
                        block_size = attn_backend.get_supported_block_size()[0]

                        block_size_chunk = kv_cache_spec.block_size // block_size
                        kv_cache_shape = attn_backend.get_kv_cache_shape(
                            num_blocks * block_size_chunk, block_size,
                            kv_cache_spec.num_kv_heads,
                            kv_cache_spec.head_size)
                    else:
                        kv_cache_shape = self.attn_backend.get_kv_cache_shape(
                            num_blocks, kv_cache_spec.block_size,
                            kv_cache_spec.num_kv_heads,
                            kv_cache_spec.head_size)
                    dtype = kv_cache_spec.dtype
                    if not self.model_config.use_mla:
                        k_shape = kv_cache_shape[1:]
                        v_shape = k_shape
                    else:
                        # k_cache: nope_cache    v_cache: rope_cache
                        mla_num_blocks, mla_block_size, num_kv_heads, _ = kv_cache_shape
                        k_shape = [
                            mla_num_blocks, mla_block_size, num_kv_heads,
                            self.model_config.hf_text_config.kv_lora_rank
                        ]
                        v_shape = [
                            mla_num_blocks, mla_block_size, num_kv_heads,
                            self.model_config.hf_text_config.qk_rope_head_dim
                        ]
                    k_cache = raw_k_tensor.view(dtype).view(k_shape)
                    v_cache = raw_v_tensor.view(dtype).view(v_shape)
                    if get_ascend_device_type() == AscendDeviceType._310P:
                        k_cache = maybe_trans_nz(k_cache)
                        v_cache = maybe_trans_nz(v_cache)
                    if self.use_sparse and raw_dsa_k_tensor is not None:
                        dsa_k_cache_shape = (num_blocks,
                                             kv_cache_spec.block_size, 1, 128)
                        dsa_k_cache_size = (
                            num_blocks
                        ) * kv_cache_spec.block_size * 128 * dtype.itemsize
                        dsa_k_cache = raw_dsa_k_tensor[:dsa_k_cache_size].view(
                            dtype).view(dsa_k_cache_shape)
                        kv_caches[layer_name] = (k_cache, v_cache, dsa_k_cache)
                    else:
                        kv_caches[layer_name] = (k_cache, v_cache)
                elif isinstance(kv_cache_spec, MambaSpec):
                    raw_tensor = kv_cache_raw_tensors[layer_name]
                    assert raw_tensor is not None
                    assert raw_tensor.numel(
                    ) % kv_cache_spec.page_size_bytes == 0
                    num_blocks = raw_tensor.numel(
                    ) // kv_cache_spec.page_size_bytes

                    # `num_blocks` is the number of blocks the model runner can use.
                    # `kv_cache_config.num_blocks` is the number of blocks that
                    # KVCacheManager may allocate.
                    # Since different GPUs may have different number of layers and
                    # different memory capacities, `num_blocks` can be different on
                    # different GPUs, and `kv_cache_config.num_blocks` is set to
                    # the min of all `num_blocks`. Verify it here.
                    assert num_blocks >= kv_cache_config.num_blocks

                    state_tensors = []
                    storage_offset_bytes = 0
                    for (shape, dtype) in zip(kv_cache_spec.shapes,
                                              kv_cache_spec.dtypes):
                        dtype_size = get_dtype_size(dtype)
                        num_element_per_page = (
                            kv_cache_spec.page_size_bytes // dtype_size)
                        target_shape = (num_blocks, *shape)
                        stride = torch.empty(target_shape).stride()
                        target_stride = (num_element_per_page, *stride[1:])
                        assert storage_offset_bytes % dtype_size == 0
                        tensor = torch.as_strided(
                            raw_tensor.view(dtype),
                            size=target_shape,
                            stride=target_stride,
                            storage_offset=storage_offset_bytes // dtype_size,
                        )
                        state_tensors.append(tensor)
                        storage_offset_bytes += stride[0] * dtype_size
                    kv_caches[layer_name] = state_tensors
                else:
                    raise ValueError("Unknown KV cache spec type.")

        return kv_caches

    def may_reinitialize_input_batch(self,
                                     kv_cache_config: KVCacheConfig) -> None:
        """
        Re-initialize the input batch if the block sizes are different from
        `[self.cache_config.block_size]`. This usually happens when there
        are multiple KV cache groups.

        Args:
            kv_cache_config: The KV cache configuration.
        """
        block_sizes = [
            kv_cache_group.kv_cache_spec.block_size
            for kv_cache_group in kv_cache_config.kv_cache_groups
            if not isinstance(kv_cache_group.kv_cache_spec,
                              EncoderOnlyAttentionSpec)
        ]

        # Generate kernel_block_sizes that matches each block_size
        # For attention backends that support virtual block splitting,
        # use the supported block sizes from the backend
        # For other backends (like Mamba), use [0] (no splitting)
        kernel_block_sizes = []
        for kv_cache_group_id, kv_cache_group in enumerate(
                kv_cache_config.kv_cache_groups):

            if isinstance(kv_cache_group.kv_cache_spec,
                          EncoderOnlyAttentionSpec):
                continue
            elif isinstance(kv_cache_group.kv_cache_spec, AttentionSpec):
                # This is an attention backend that supports virtual
                # block splitting. Get the supported block sizes from
                # the backend.
                try:
                    attn_groups = self.attn_groups[kv_cache_group_id]
                except IndexError:
                    attn_groups = None
                if attn_groups and self.use_hybrid_blocks:
                    # Use the backend's supported block size list
                    backend = attn_groups[0].backend
                    supported_sizes = backend.get_supported_block_size()
                    # If no specific sizes supported, use cache config
                    # block_size
                    kernel_block_size_list = (supported_sizes
                                              if supported_sizes else
                                              [self.cache_config.block_size])
                else:
                    # Fallback to cache config block_size if no backend found
                    kernel_block_size_list = [self.cache_config.block_size]
                kernel_block_sizes.append(kernel_block_size_list)
            else:
                # This is likely Mamba or other non-attention cache,
                # no splitting.
                # NOTE: set kernel_block_sizes to 0 to disable slotmapping computation
                # of mamba block. In this case, BlockTable.block_size will never equal
                # to kernel_block_sizes[0]
                kernel_block_sizes.append([0])
        if block_sizes != [
                self.cache_config.block_size
        ] or kernel_block_sizes != [[self.cache_config.block_size]]:
            assert self.cache_config.cpu_offload_gb == 0, (
                "Cannot re-initialize the input batch when CPU weight "
                "offloading is enabled. See https://github.com/vllm-project/vllm/pull/18298 "  # noqa: E501
                "for more details.")
            self.input_batch = NPUInputBatch(
                max_num_reqs=self.max_num_reqs,
                max_model_len=self.model_config.max_model_len,
                max_num_batched_tokens=self.max_num_tokens,
                device=self.device,
                pin_memory=self.pin_memory,
                vocab_size=self.model_config.get_vocab_size(),
                block_sizes=block_sizes,
                is_spec_decode=bool(self.vllm_config.speculative_config),
                logitsprocs=self.input_batch.logitsprocs,
                is_pooling_model=self.is_pooling_model,
                num_speculative_tokens=(
                    self.vllm_config.speculative_config.num_speculative_tokens
                    if self.vllm_config.speculative_config else 0),
                kernel_block_sizes=kernel_block_sizes,
            )

    def initialize_attn_backend(self, kv_cache_config: KVCacheConfig) -> None:
        """
        Initialize the attention backends and attention metadata builders.
        """
        assert len(self.attn_groups) == 0, \
            "Attention backends are already initialized"

        class AttentionGroupKey(NamedTuple):
            attn_backend: type[AttentionBackend]
            kv_cache_spec: KVCacheSpec

        def get_attn_backends_for_group(
            kv_cache_group_spec: KVCacheGroupSpec,
        ) -> dict[AttentionGroupKey, list[str]]:
            layers = get_layers_from_vllm_config(
                self.vllm_config, AttentionLayerBase,
                kv_cache_group_spec.layer_names)
            attn_backends = {}
            attn_backend_layers = defaultdict(list)
            # Dedupe based on full class name; this is a bit safer than
            # using the class itself as the key because when we create dynamic
            # attention backend subclasses (e.g. ChunkedLocalAttention) unless
            # they are cached correctly, there will be different objects per
            # layer.
            for layer_name in kv_cache_group_spec.layer_names:
                attn_backend = layers[layer_name].get_attn_backend()
                full_cls_name = attn_backend.full_cls_name()
                layer_kv_cache_spec = kv_cache_group_spec.kv_cache_spec
                if isinstance(layer_kv_cache_spec, UniformTypeKVCacheSpecs):
                    layer_kv_cache_spec = layer_kv_cache_spec.kv_cache_specs[
                        layer_name]
                key = (full_cls_name, layer_kv_cache_spec)
                attn_backends[key] = AttentionGroupKey(attn_backend,
                                                       layer_kv_cache_spec)
                attn_backend_layers[key].append(layer_name)
            return {
                attn_backends[k]: v
                for k, v in attn_backend_layers.items()
            }

        def create_attn_groups(attn_backends_map: dict[AttentionBackend,
                                                       list[str]],
                               kv_cache_group_id: int) -> list[AttentionGroup]:
            attn_groups: list[AttentionGroup] = []
            for (attn_backend,
                 kv_cache_spec), layer_names in attn_backends_map.items():
                attn_metadata_builders = []
                attn_metadata_builders.append(attn_backend.get_builder_cls()(
                    kv_cache_spec,
                    layer_names,
                    self.vllm_config,
                    self.device,
                ))
                attn_group = AttentionGroup(attn_backend, layer_names,
                                            kv_cache_spec, kv_cache_group_id,
                                            attn_metadata_builders)
                attn_groups.append(attn_group)
            return attn_groups

        for i, kv_cache_group_spec in enumerate(
                kv_cache_config.kv_cache_groups):
            attn_backends = get_attn_backends_for_group(  # type: ignore
                kv_cache_group_spec)
            self.attn_groups.append(create_attn_groups(attn_backends, i))

        # Calculate reorder batch threshold (if needed)
        self.calculate_reorder_batch_threshold()

    def calculate_reorder_batch_threshold(self) -> None:
        """
        Check that if any backends reorder batches; that the reordering
        is compatible (e.g., decode threshold is the same)
        """
        for group in self._attn_group_iterator():
            attn_metadata_builder_i = group.get_metadata_builder()
            if hasattr(attn_metadata_builder_i,
                       "reorder_batch_threshold"):  # noqa
                # check that if any backends reorder batches; that the reordering
                # is compatible (e.g., decode threshold is the same)
                reorder_batch_threshold_i = (
                    attn_metadata_builder_i.reorder_batch_threshold)
                if reorder_batch_threshold_i is not None:  # noqa
                    if self.reorder_batch_threshold is not None:
                        if reorder_batch_threshold_i != \
                            self.reorder_batch_threshold:
                            raise ValueError(
                                f"Attention backend reorders decodes with "
                                f"threshold {reorder_batch_threshold_i} but other "
                                f"backend uses threshold "
                                f"{self.reorder_batch_threshold}")
                    else:
                        self.reorder_batch_threshold = reorder_batch_threshold_i  # noqa

    def get_kv_cache_spec(self) -> dict[str, KVCacheSpec]:
        """
        Generates the KVCacheSpec by parsing the kv cache format from each
        Attention module in the static forward context.
        Returns:
            KVCacheSpec: A dictionary mapping layer names to their KV cache
            format. Layers that do not need KV cache are not included.
        """

        if has_ec_transfer() and get_ec_transfer().is_producer:
            return {}

        block_size = self.vllm_config.cache_config.block_size
        use_mla = self.vllm_config.model_config.use_mla
        kv_cache_spec: dict[str, KVCacheSpec] = {}
        attn_layers = get_layers_from_vllm_config(self.vllm_config,
                                                  AttentionLayerBase)
        for layer_name, attn_module in attn_layers.items():
            if isinstance(attn_module, Attention):
                if (kv_tgt_layer :=
                        attn_module.kv_sharing_target_layer_name) is not None:
                    # The layer doesn't need its own KV cache and will use that of
                    # the target layer. We skip creating a KVCacheSpec for it, so
                    # that KV cache management logic will act as this layer does
                    # not exist, and doesn't allocate KV cache for the layer. This
                    # enables the memory saving of cross-layer kv sharing, allowing
                    # a given amount of memory to accommodate longer context lengths
                    # or enable more requests to be processed simultaneously.
                    self.shared_kv_cache_layers[layer_name] = kv_tgt_layer
                    continue

                # TODO: Support other attention modules, e.g., cross-attention
                # TODO(lucas): move the attention specs into the model layers like
                # the attention backends
                if attn_module.attn_type == AttentionType.DECODER:
                    kv_cache_spec[layer_name] = FullAttentionSpec(
                        block_size=block_size,
                        num_kv_heads=attn_module.num_kv_heads,
                        head_size=attn_module.head_size,
                        dtype=self.kv_cache_dtype)
                elif attn_module.attn_type in (AttentionType.ENCODER,
                                               AttentionType.ENCODER_ONLY):
                    # encoder-only attention does not need KV cache.
                    continue
                elif attn_module.attn_type == AttentionType.ENCODER_DECODER:
                    raise NotImplementedError
                else:
                    raise ValueError(
                        f"Unknown attention type: {attn_module.attn_type}")

            elif isinstance(attn_module, MLAAttention):
                if use_mla and not self.use_sparse:
                    kv_cache_spec[layer_name] = MLAAttentionSpec(
                        block_size=block_size,
                        num_kv_heads=1,
                        head_size=attn_module.head_size,
                        dtype=self.kv_cache_dtype,
                        cache_dtype_str=self.cache_config.cache_dtype)
                else:
                    # TODO(cmq): This is a hack way to fix deepseek kvcache when
                    # using DSA. Fix the spec in vLLM is a finnal way.
                    kv_cache_spec[layer_name] = FullAttentionSpec(
                        block_size=block_size,
                        num_kv_heads=1,
                        head_size=attn_module.head_size,
                        dtype=self.kv_cache_dtype)

        mamba_layers = get_layers_from_vllm_config(self.vllm_config, MambaBase)
        if len(mamba_layers) > 0:
            if (self.vllm_config.speculative_config is not None
                    and self.vllm_config.model_config.hf_config.model_type
                    not in ["qwen3_next"]):
                raise NotImplementedError(
                    "Mamba with speculative decoding is not supported yet.")
            if self.vllm_config.cache_config.enable_prefix_caching:
                raise NotImplementedError(
                    "Prefix caching is not supported for Mamba yet.")
            max_model_len = self.vllm_config.model_config.max_model_len

            page_size_padded = (
                self.vllm_config.cache_config.mamba_page_size_padded)

            # Set block_size to max_model_len, so that mamba model will always
            # have only one block in the KV cache.
            for layer_name, mamba_module in mamba_layers.items():
                kv_cache_spec[layer_name] = MambaSpec(
                    shapes=mamba_module.get_state_shape(),
                    dtypes=mamba_module.get_state_dtype(),
                    block_size=max_model_len,
                    page_size_padded=page_size_padded,
                    mamba_type=mamba_module.mamba_type,
                    num_speculative_blocks=(
                        self.speculative_config.num_speculative_tokens
                        if self.speculative_config else 0),
                )

        return kv_cache_spec

    def initialize_aclgraph_capture(self) -> None:
        min_ag_support = AttentionCGSupport.ALWAYS
        min_ag_builder_name = None

        for attn_group in self._attn_group_iterator():
            builder = attn_group.get_metadata_builder()
            graph_support = None
            if hasattr(builder, 'aclgraph_support'):
                graph_support = builder.aclgraph_support.value
                builder_aclgraph = builder.aclgraph_support
            else:
                graph_support = builder._cudagraph_support.value
                builder_aclgraph = builder._cudagraph_support
            if graph_support < min_ag_support.value:
                min_ag_support = builder_aclgraph
                min_ag_builder_name = builder.__class__.__name__

        # This is an imitation of compilation_config.splitting_ops_contain_attention()
        splitting_ops_contain_attention = (
            self.compilation_config.splitting_ops is not None
            and all(op in self.compilation_config.splitting_ops for op in [
                "vllm.mla_forward",
            ]))

        # Flexible resolve the aclgraph mode
        aclgraph_mode = self.compilation_config.cudagraph_mode
        # check graph for mixed batch is supported
        if aclgraph_mode.mixed_mode() == CUDAGraphMode.FULL \
            and min_ag_support != AttentionCGSupport.ALWAYS:
            msg = (f"ACLGraphMode.{aclgraph_mode.name} is not supported "
                   f"with {min_ag_builder_name} backend (support: "
                   f"{min_ag_support})")
            if min_ag_support == AttentionCGSupport.NEVER:
                # if not supported any full graphs, just raise it.
                msg += "; please try cudagraph_mode=PIECEWISE, and "\
                    "make sure compilation level is piecewise"
                raise ValueError(msg)

            # attempt to resolve the full graph related mode
            if splitting_ops_contain_attention:
                msg += "; setting cudagraph_mode=FULL_AND_PIECEWISE"
                aclgraph_mode = self.compilation_config.cudagraph_mode = (
                    CUDAGraphMode.FULL_AND_PIECEWISE)
            else:
                msg += "; setting cudagraph_mode=FULL_DECODE_ONLY"
                aclgraph_mode = self.compilation_config.cudagraph_mode = (
                    CUDAGraphMode.FULL_DECODE_ONLY)
            logger.warning(msg)

        # double check that we can support full graph if they are requested
        # even after automatic downgrades
        if aclgraph_mode.has_full_cudagraphs() \
            and min_ag_support == AttentionCGSupport.NEVER:
            raise ValueError(f"CUDAGraphMode.{aclgraph_mode.name} is not "
                             f"supported with {min_ag_builder_name} backend ("
                             f"support:{min_ag_support}) "
                             "; please try cudagraph_mode=PIECEWISE, "
                             "and make sure compilation level is piecewise")

        if (aclgraph_mode.decode_mode() == CUDAGraphMode.FULL
                and aclgraph_mode.separate_routine()
                and self.uniform_decode_query_len > 1):
            self.compilation_config.adjust_cudagraph_sizes_for_spec_decode(
                self.uniform_decode_query_len,
                self.parallel_config.tensor_parallel_size)
            capture_sizes = self.compilation_config.cudagraph_capture_sizes
            self.cudagraph_batch_sizes = (capture_sizes
                                          if capture_sizes is not None else [])

        # NOTE: Since aclgraph_batch_sizes cannot be determined until here,
        # we set the graph params right before initializing the keys.
        set_graph_params(self.cudagraph_batch_sizes)
        if self.speculative_config:
            set_mtp_graph_params(self.cudagraph_batch_sizes)

        self.cudagraph_dispatcher.initialize_cudagraph_keys(
            self.compilation_config.cudagraph_mode,
            self.uniform_decode_query_len)

    def _capture_aclgraphs(self, compilation_cases: list[int],
                           aclgraph_runtime_mode: CUDAGraphMode,
                           uniform_decode: bool):
        assert aclgraph_runtime_mode != CUDAGraphMode.NONE and \
            aclgraph_runtime_mode in [CUDAGraphMode.FULL,
                                      CUDAGraphMode.PIECEWISE]

        # Only rank 0 should print progress bar during capture
        if is_global_first_rank():
            logger.info(
                "Starting to capture ACL graphs for cases: %s, "
                "mode: %s, uniform_decode: %s", compilation_cases,
                aclgraph_runtime_mode.name, uniform_decode)
            compilation_cases = tqdm(
                compilation_cases,
                disable=not self.load_config.use_tqdm_on_load,
                desc="Capturing ACL graphs ({}, {})".format(
                    "decode" if uniform_decode else "mixed prefill-decode",
                    aclgraph_runtime_mode.name))

        force_attention = (aclgraph_runtime_mode == CUDAGraphMode.FULL)
        # When the kv cache spec is empty, PiecewiseBackend is not initialized, and
        # compilation_case=1 will cause the dynamic shape position to be incorrectly derived.
        if not self.get_kv_cache_spec():
            self._dummy_run(2,
                            aclgraph_runtime_mode=CUDAGraphMode.NONE,
                            force_attention=force_attention,
                            uniform_decode=uniform_decode)
        # We skip EPLB here since we don't want to record dummy metrics
        for num_tokens in compilation_cases:
            for _ in range(self.compilation_config.cudagraph_num_of_warmups):
                # Use CUDAGraphRuntimeStyle.NONE (default) for warmup.
                # But be careful, warm up with `NONE`is orthogonal to
                # if we want to warm up attention or not. This is
                # different from the case where `FULL` implies capture
                # attention while `PIECEWISE` implies no attention.
                self._dummy_run(num_tokens,
                                aclgraph_runtime_mode=CUDAGraphMode.NONE,
                                force_attention=force_attention,
                                uniform_decode=uniform_decode)
            self._dummy_run(num_tokens,
                            aclgraph_runtime_mode=aclgraph_runtime_mode,
                            force_attention=force_attention,
                            uniform_decode=uniform_decode)

    def _capture_model(self):
        if not self.use_aclgraph:
            logger.warning(
                "Skipping ACL graph capture. To turn on ACL graph capture, "
                "ensure `aclraph_mode` was not manually set to `NONE`")
            return
        else:
            self.initialize_aclgraph_capture()

        set_cudagraph_capturing_enabled(True)
        # Trigger ACL graph capture for specific shapes.
        # Capture the large shapes first so that the smaller shapes
        # can reuse the memory pool allocated for the large shapes.
        with graph_capture(device=self.device):
            aclgraph_mode = self.compilation_config.cudagraph_mode
            if aclgraph_mode.mixed_mode() != CUDAGraphMode.NONE:
                aclgraph_runtime_mode = aclgraph_mode.mixed_mode()

                # make sure we capture the largest batch size first
                compilation_cases = list(reversed(self.cudagraph_batch_sizes))

                try:
                    self._capture_aclgraphs(
                        compilation_cases,
                        aclgraph_runtime_mode=aclgraph_runtime_mode,
                        uniform_decode=False)
                except Exception as e:
                    error_msg = str(e)
                    error_code = '0x7020023'
                    pattern = r'retCode=([^,\s\.]+)'
                    match = re.search(pattern, error_msg)
                    if match:
                        retCode = match.group(1)
                    # Determine whether the error message is caused by stream capture failure.
                    if match and retCode == error_code:
                        logger.error(
                            f"ACLgraph sizes capture fail: {type(e).__name__}:\n"
                            "ACLgraph has insufficient available streams to capture the configured number of sizes. "
                            "Please verify both the availability of adequate streams and the appropriateness of the configured size count.\n\n"
                            "Recommended solutions:\n"
                            "1. Manually configure the compilation_config parameter "
                            "with a reduced set of sizes: '{\"cudagraph_capture_sizes\":[size1, size2, size3, ...]}'.\n"
                            "2. Utilize ACLgraph's full graph mode as an alternative to the piece-wise approach.\n\n"
                            f"{str(e)}")
                    raise

            if aclgraph_mode.decode_mode() == CUDAGraphMode.FULL and \
                aclgraph_mode.separate_routine():
                max_num_tokens = self.scheduler_config.max_num_seqs * \
                        self.uniform_decode_query_len
                decode_cudagraph_batch_sizes = [
                    x for x in self.cudagraph_batch_sizes if
                    x <= max_num_tokens and x >= self.uniform_decode_query_len
                ]
                compilation_cases_decode = list(
                    reversed(decode_cudagraph_batch_sizes))
                self._capture_aclgraphs(
                    compilation_cases=compilation_cases_decode,
                    aclgraph_runtime_mode=CUDAGraphMode.FULL,
                    uniform_decode=True)

        # Disable aclgraph capturing globally, so any unexpected aclgraph
        # capturing will be detected and raise an error after here.
        # Note: We don't put it into graph_capture context manager because
        # we may doing lazy capturing in future that still allows capturing
        # after here.
        set_cudagraph_capturing_enabled(False)

    def capture_model(self) -> None:

        compilation_counter.num_gpu_runner_capture_triggers += 1

        start_time = time.perf_counter()
        start_free_npu_memory = torch.npu.mem_get_info()[0]

        self._capture_model()

        end_time = time.perf_counter()
        end_free_npu_memory = torch.npu.mem_get_info()[0]
        elapsed_time = end_time - start_time
        npu_graph_size = start_free_npu_memory - end_free_npu_memory
        # This usually takes 5~20 seconds.
        logger.info("Graph capturing finished in %.0f secs, took %.2f GiB",
                    elapsed_time, npu_graph_size / (1 << 30))

<<<<<<< HEAD
=======
    def _update_tokens_for_pcp(self, tokens):
        num_reqs = self.input_batch.num_reqs
        self.num_pcp_pads = self.num_pcp_pads[:num_reqs]
        tokens = np.array(tokens, dtype=np.int32)
        num_decode_reqs = (np.array(tokens) <= self.decode_threshold).sum()
        num_decode_tokens = sum(tokens[:num_decode_reqs])
        num_padded_scheduled_tokens = np.ceil(
            tokens /
            (2 * self.pcp_size)).astype(np.int32) * (2 * self.pcp_size)
        num_padded_scheduled_tokens[:num_decode_reqs] = (
            tokens[:num_decode_reqs] * self.pcp_size)
        self.num_pcp_pads = torch.tensor(num_padded_scheduled_tokens - tokens)
        cu_padded_tokens, pcp_padded_arange = \
            self._get_cumsum_and_arange(num_padded_scheduled_tokens)
        unpad_mask = torch.from_numpy(
            pcp_padded_arange < np.repeat(tokens, num_padded_scheduled_tokens))
        unpad_mask_decode = unpad_mask[:num_decode_tokens * self.pcp_size]
        unpad_mask_decode = unpad_mask_decode.reshape([-1, self.pcp_size])
        unpad_mask_decode[:, 0] = True
        unpad_mask_decode[:, 1:] = False

        pcp_tokens = num_padded_scheduled_tokens // self.pcp_size
        pcp_chunk_sizes = (pcp_tokens // 2).clip(min=1)
        pcp_chunk_sizes[:num_decode_reqs] = pcp_tokens[:num_decode_reqs]
        _, pcp_arange = self._get_cumsum_and_arange(pcp_tokens)
        _, pcp_chunk_arange = self._get_cumsum_and_arange(pcp_chunk_sizes)
        pcp_head_chunk_mask = pcp_arange < np.repeat(pcp_chunk_sizes,
                                                     pcp_tokens)

        def get_current_rank_positions(cu_tokens, rank):
            positions_start_loc = np.zeros_like(cu_tokens)
            positions_start_loc[1:] = cu_tokens[:-1]
            positions = np.zeros(len(pcp_head_chunk_mask), dtype=np.int32)
            head_start_loc = positions_start_loc + rank * pcp_chunk_sizes
            tail_start_loc = positions_start_loc + \
                (2 * self.pcp_size - rank - 1) * pcp_chunk_sizes
            positions[pcp_head_chunk_mask] = pcp_chunk_arange + \
                np.repeat(head_start_loc, pcp_chunk_sizes)
            # Decode reqs do not have tail chunks.
            positions[~pcp_head_chunk_mask] = \
                pcp_chunk_arange[num_decode_tokens:] + \
                np.repeat(tail_start_loc, pcp_chunk_sizes)[num_decode_tokens:]
            return positions

        positions = get_current_rank_positions(
            np.zeros(num_reqs, dtype=np.int32), self.pcp_rank)
        # Decode tokens are duplicate and their positions always be 0.
        if num_decode_reqs > 0:
            positions[:num_decode_tokens] = self._get_cumsum_and_arange(
                tokens[:num_decode_reqs])[1]

        all_positions = [
            get_current_rank_positions(cu_padded_tokens, rank_i)
            for rank_i in range(self.pcp_size)
        ]
        all_positions_tensor = torch.from_numpy(np.concatenate(all_positions))
        self.pcp_allgather_restore_idx[:all_positions_tensor.shape[0]].copy_(
            all_positions_tensor.float().argsort().long(), non_blocking=True)
        return pcp_tokens, positions, unpad_mask

    def _get_cp_local_seq_lens(
        self,
        seq_lens: torch.Tensor,
        pcp_world_size: int = 1,
        dcp_world_size: int = 1,
        cp_kv_cache_interleave_size: int = 1,
    ) -> torch.Tensor:
        """While using pcp or dcp, kv_cache size stored on each rank may be different,
        use this function to calculate split decode seq_lens of each (p/d)cp rank.
        """
        num_requests = seq_lens.size(0)
        total_world_size = pcp_world_size * dcp_world_size
        seq_lens_tiled = seq_lens.unsqueeze(-1).repeat(1, total_world_size)
        rank_offsets = (torch.arange(total_world_size,
                                     dtype=torch.int32).unsqueeze(0).repeat(
                                         num_requests, 1))
        base = (seq_lens_tiled // cp_kv_cache_interleave_size //
                total_world_size * cp_kv_cache_interleave_size)
        remainder = seq_lens_tiled - base * total_world_size
        remainder = torch.clip(
            remainder - rank_offsets * cp_kv_cache_interleave_size,
            0,
            cp_kv_cache_interleave_size,
        )
        dcp_local_seq_lens = (base + remainder).reshape(
            [-1, pcp_world_size, dcp_world_size])
        return dcp_local_seq_lens

    def _generate_pcp_metadata(self, total_num_scheduled_tokens):
        # In dummy run num_reqs == 0, update it from seq_lens
        num_reqs = self.input_batch.num_reqs or self.query_lens.size(0)
        query_lens = self.query_lens_pcp_full.cpu[:num_reqs] \
            if self.pcp_size > 1 and self.speculative_config else self.query_lens
        num_decodes = (query_lens <= self.decode_threshold).sum().item()
        num_prefills = num_reqs - num_decodes
        num_actual_tokens_pcp_padded = total_num_scheduled_tokens * self.pcp_size
        self.num_actual_tokens_pcp_padded = num_actual_tokens_pcp_padded
        long_seq_metadata = None
        if self.pcp_size * self.dcp_size > 1:
            decode_context_lens = self.input_batch.num_tokens[:num_decodes]
            prefill_context_lens = self.input_batch.num_computed_tokens_cpu[
                num_decodes:num_reqs]
            context_lens = np.concatenate(
                [decode_context_lens, prefill_context_lens])
            num_computed_tokens_of_pcp_dcp = torch.zeros(
                [
                    num_reqs * self.decode_threshold, self.pcp_size,
                    self.dcp_size
                ],
                dtype=torch.int32,
            )
            # For pcp + spec decode, we flatten seq_lens
            # to avoid irregular spec_attn_mask shape.
            # Same as block_table, we flatten decode seq_lens to query_lens,
            # and keep prefill seq_lens unchanged.
            for decode_idx in range(self.decode_threshold):
                num_computed_tokens_of_pcp_dcp[
                    self.decode_threshold - 1 - decode_idx::self.decode_threshold] = \
                    self._get_cp_local_seq_lens(
                        torch.tensor(context_lens) - decode_idx,
                        self.pcp_size,
                        self.dcp_size,
                        self.parallel_config.cp_kv_cache_interleave_size,
                    )
            if self.decode_threshold > 1:
                num_computed_tokens_of_pcp_dcp_list = []
                if num_decodes:
                    num_decodes_flatten = \
                        self.query_lens[:num_decodes].sum().item()
                    if self.query_lens[:num_decodes].min().item(
                    ) == self.decode_threshold:
                        decode_flatten_idx = list(range(num_decodes_flatten))
                    else:
                        decode_flatten_idx = []
                        for req_id in range(num_decodes):
                            offset = (req_id + 1) * self.decode_threshold
                            decode_flatten_idx += \
                                list(range(offset - self.query_lens[req_id], offset))
                    num_computed_tokens_of_pcp_dcp_list.append(
                        num_computed_tokens_of_pcp_dcp[decode_flatten_idx])
                if num_prefills:
                    num_computed_tokens_of_pcp_dcp_list.append(
                        num_computed_tokens_of_pcp_dcp[
                            (num_decodes + 1) * self.decode_threshold -
                            1::self.decode_threshold])
                num_computed_tokens_of_pcp_dcp = torch.cat(
                    num_computed_tokens_of_pcp_dcp_list, dim=0)
            long_seq_metadata = AscendPrefillContextParallelMetadata(
                num_actual_tokens_pcp_padded=num_actual_tokens_pcp_padded,
                num_computed_tokens_of_pcp_dcp=num_computed_tokens_of_pcp_dcp.
                numpy())
            if self.pcp_size > 1:
                q_head_idx, q_tail_idx = [], []
                kv_with_q_head_nomask_idx, kv_with_q_head_mask_idx = [], []
                kv_with_q_tail_nomask_idx, kv_with_q_tail_mask_idx = [], []
                chunk_seqlens = []
                kv_with_q_head_nomask_seqlens, kv_with_q_tail_nomask_seqlens = [], []
                q_req_offset = 0
                kv_req_offset = 0
                q_head_chunk_id = self.pcp_rank
                q_tail_chunk_id = self.pcp_size * 2 - 1 - self.pcp_rank
                for i, seq_len in enumerate(self.query_lens):
                    if i < num_decodes:
                        continue
                    chunk_len = seq_len // 2
                    chunk_seqlens.append(chunk_len)
                    q_head_idx.extend(
                        list(range(q_req_offset, q_req_offset + chunk_len)))
                    kv_with_q_head_nomask_idx.extend(
                        list(
                            range(kv_req_offset, kv_req_offset +
                                  chunk_len * q_head_chunk_id)))
                    kv_with_q_head_mask_idx.extend(
                        list(
                            range(
                                kv_req_offset + chunk_len * q_head_chunk_id,
                                kv_req_offset + chunk_len *
                                (q_head_chunk_id + 1))))
                    kv_with_q_head_nomask_seqlens.append(chunk_len *
                                                         q_head_chunk_id)

                    q_tail_idx.extend(
                        list(
                            range(q_req_offset + chunk_len,
                                  q_req_offset + chunk_len * 2)))
                    kv_with_q_tail_nomask_idx.extend(
                        list(
                            range(kv_req_offset, kv_req_offset +
                                  chunk_len * q_tail_chunk_id)))
                    kv_with_q_tail_mask_idx.extend(
                        list(
                            range(
                                kv_req_offset + chunk_len * q_tail_chunk_id,
                                kv_req_offset + chunk_len *
                                (q_tail_chunk_id + 1))))
                    kv_with_q_tail_nomask_seqlens.append(chunk_len *
                                                         q_tail_chunk_id)

                    q_req_offset += seq_len
                    kv_req_offset += seq_len * self.pcp_size

                # Convert lists to tensors and move to device
                def _list_to_tensor(lst, device, dtype=torch.int32):
                    tensor_npu = torch.zeros(len(lst),
                                             dtype=dtype,
                                             device=device)
                    tensor_npu.copy_(torch.tensor(lst, dtype=dtype),
                                     non_blocking=True)
                    return tensor_npu

                q_head_idx_tensor = _list_to_tensor(q_head_idx, self.device)
                q_tail_idx_tensor = _list_to_tensor(q_tail_idx, self.device)
                self.q_head_idx_tensor = q_head_idx_tensor
                self.q_tail_idx_tensor = q_tail_idx_tensor

                q_full_idx = torch.cat([q_head_idx_tensor, q_tail_idx_tensor])
                q_full_idx = q_full_idx.to(torch.float32).argsort().to(
                    torch.int32)
                self.q_full_idx = q_full_idx

                self.kv_idx_names = {
                    'kv_with_q_head_nomask_idx_tensor':
                    kv_with_q_head_nomask_idx,
                    'kv_with_q_head_mask_idx_tensor': kv_with_q_head_mask_idx,
                    'kv_with_q_tail_nomask_idx_tensor':
                    kv_with_q_tail_nomask_idx,
                    'kv_with_q_tail_mask_idx_tensor': kv_with_q_tail_mask_idx
                }
                for key, value in self.kv_idx_names.items():
                    tensor_npu = _list_to_tensor(value, self.device)
                    self.kv_idx_names[key] = tensor_npu

                attn_mask_seqlens = torch.tensor(
                    [chunk_seqlens, chunk_seqlens], dtype=torch.int32)
                head_attn_nomask_seqlens = torch.tensor(
                    [chunk_seqlens, kv_with_q_head_nomask_seqlens],
                    dtype=torch.int32)
                tail_attn_nomask_seqlens = torch.tensor(
                    [chunk_seqlens, kv_with_q_tail_nomask_seqlens],
                    dtype=torch.int32)
                pcp_prefill_mask = self.attn_mask

                self.extra_long_seq_kwargs = {
                    'attn_mask_seqlens': attn_mask_seqlens,
                    'head_attn_nomask_seqlens': head_attn_nomask_seqlens,
                    'tail_attn_nomask_seqlens': tail_attn_nomask_seqlens,
                    'pcp_prefill_mask': pcp_prefill_mask
                }
                long_seq_metadata.pcp_allgather_restore_idx = self.pcp_allgather_restore_idx[:
                                                                                             num_actual_tokens_pcp_padded]
                long_seq_metadata.cp_kv_recover_idx_for_chunk = self.cp_kv_recover_idx_for_chunk
                long_seq_metadata.q_head_idx_tensor = self.q_head_idx_tensor
                long_seq_metadata.q_tail_idx_tensor = self.q_tail_idx_tensor
                long_seq_metadata.q_full_idx = self.q_full_idx
                long_seq_metadata.kv_with_q_head_nomask_idx_tensor = self.kv_idx_names[
                    'kv_with_q_head_nomask_idx_tensor']
                long_seq_metadata.kv_with_q_head_mask_idx_tensor = self.kv_idx_names[
                    'kv_with_q_head_mask_idx_tensor']
                long_seq_metadata.kv_with_q_tail_nomask_idx_tensor = self.kv_idx_names[
                    'kv_with_q_tail_nomask_idx_tensor']
                long_seq_metadata.kv_with_q_tail_mask_idx_tensor = self.kv_idx_names[
                    'kv_with_q_tail_mask_idx_tensor']
                long_seq_metadata.attn_mask_seqlens = self.extra_long_seq_kwargs[
                    'attn_mask_seqlens']
                long_seq_metadata.head_attn_nomask_seqlens = self.extra_long_seq_kwargs[
                    'head_attn_nomask_seqlens']
                long_seq_metadata.tail_attn_nomask_seqlens = self.extra_long_seq_kwargs[
                    'tail_attn_nomask_seqlens']
                long_seq_metadata.pcp_prefill_mask = self.extra_long_seq_kwargs[
                    'pcp_prefill_mask']
            self.long_seq_metadata = long_seq_metadata
        return long_seq_metadata

    def _generate_pcp_mtp_input(
        self,
        num_reqs: int,
        total_num_scheduled_tokens: int,
        num_scheduled_tokens: dict[str, int],
        with_prefill: bool = True,
        req_indices=None,
        positions_np=None,
        cu_num_tokens=None,
    ):
        """
        While pcp > 1, model inputs (input_ids, position, etc.) are split across pcp group,
        but mtp need to shift original input_ids before pcp splitting,
        so we record original input_ids here.
        """
        total_num_scheduled_tokens_pcp_full = total_num_scheduled_tokens
        num_scheduled_tokens_pcp_full = np.empty(num_reqs, dtype=np.int32)
        for i, req_id in enumerate(self.input_batch.req_ids):
            num_scheduled_tokens_pcp_full[i] = num_scheduled_tokens[req_id]
        self.query_lens_pcp_full.cpu[:num_reqs] = torch.from_numpy(
            num_scheduled_tokens_pcp_full)
        req_indices_pcp_full = np.repeat(self.arange_np[:num_reqs],
                                         num_scheduled_tokens_pcp_full)
        cu_num_tokens_pcp_full = np.cumsum(num_scheduled_tokens_pcp_full)
        self.query_start_loc_pcp_full.np[0] = 0
        self.query_start_loc_pcp_full.np[1:num_reqs +
                                         1] = cu_num_tokens_pcp_full
        self.query_start_loc_pcp_full.np[num_reqs + 1:].fill(-1)
        cumsums_offsets_pcp_full = np.repeat(
            cu_num_tokens_pcp_full - num_scheduled_tokens_pcp_full,
            num_scheduled_tokens_pcp_full)
        arange_pcp_full = self.arange_np[:
                                         total_num_scheduled_tokens_pcp_full] - cumsums_offsets_pcp_full
        positions_pcp_full_np = self.positions_pcp_full_np[:
                                                           total_num_scheduled_tokens_pcp_full]
        np.add(self.input_batch.num_computed_tokens_cpu[req_indices_pcp_full],
               arange_pcp_full,
               out=positions_pcp_full_np)
        token_indices_pcp_full = (
            positions_pcp_full_np +
            req_indices_pcp_full * self.input_batch.token_ids_cpu.shape[1])
        torch.index_select(self.input_batch.token_ids_cpu_tensor.flatten(),
                           0,
                           torch.from_numpy(token_indices_pcp_full),
                           out=self.input_ids_pcp_full.
                           cpu[:total_num_scheduled_tokens_pcp_full])
        self.query_lens_pcp_full.copy_to_gpu()
        self.query_start_loc_pcp_full.copy_to_gpu()
        self.input_ids_pcp_full.gpu[:total_num_scheduled_tokens_pcp_full].copy_(
            self.input_ids_pcp_full.cpu[:total_num_scheduled_tokens_pcp_full],
            non_blocking=True,
        )
        self.cu_num_tokens_pcp_full = cu_num_tokens_pcp_full
        # For mtpx, pre-allocate mtp slot_mapping here
        if self.decode_threshold > 2 and not with_prefill:
            num_tokens_ori = sum(list(num_scheduled_tokens.values()))
            num_tokens_mtp = \
                num_tokens_ori + num_reqs * (self.decode_threshold - 2)
            num_tokens_mtp_pad = num_tokens_mtp * self.pcp_size
            req_indices_split = np.array_split(req_indices,
                                               cu_num_tokens)[:num_reqs]
            positions_split = np.array_split(positions_np,
                                             cu_num_tokens)[:num_reqs]
            for req_idx in range(num_reqs):
                ori_req_indice = req_indices_split[req_idx]
                ori_position = positions_split[req_idx]
                req_indices_split[req_idx] = np.append(
                    ori_req_indice,
                    np.repeat(ori_req_indice[-1], self.decode_threshold - 2))
                positions_split[req_idx] = np.append(
                    ori_position,
                    np.arange(ori_position[-1] + 1,
                              ori_position[-1] + self.decode_threshold - 1))
            req_indices_mtp = np.concatenate(req_indices_split)
            positions_mtp = np.concatenate(positions_split)
            self.input_batch.block_table.compute_slot_mapping(
                req_indices_mtp, positions_mtp)
            mtp_slot_ori = self.input_batch.block_table.block_tables[
                0].slot_mapping.cpu[:num_tokens_mtp]
            unpad_mask = np.repeat(False, num_tokens_mtp_pad)
            unpad_mask[::self.pcp_size] = True
            mtp_slot_pad = \
                torch.full([num_tokens_mtp_pad], -1, dtype=torch.int32)
            mtp_slot_pad[unpad_mask] = mtp_slot_ori
            self.mtp_slot_pad = mtp_slot_pad.to(self.device, non_blocking=True)

>>>>>>> 55beac9c

@contextmanager
def _torch_cuda_wrapper():

    class _EventPlaceholder:

        def __init__(self, *args, **kwargs) -> None:
            self.record = lambda: None
            self.synchronize = lambda: None

    class _StreamPlaceholder:

        def __init__(self, *args, **kwargs) -> None:
            pass

    try:
        # replace cuda APIs with xpu APIs, this should work by default
        torch.Event = torch.npu.Event
        torch.cuda.Event = torch.npu.Event
        torch.cuda.Stream = torch.npu.Stream
        torch.cuda.default_stream = torch.npu.default_stream
        torch.cuda.current_stream = torch.npu.current_stream
        torch.cuda.stream = torch.npu.stream
        yield
    except Exception:
        torch.cuda.Event = _EventPlaceholder
        torch.cuda.Stream = _StreamPlaceholder
        torch.cuda.default_stream = _StreamPlaceholder
        torch.cuda.current_stream = _StreamPlaceholder
        torch.cuda.stream = _StreamPlaceholder
    finally:
        # if anything goes wrong, just patch it with a placeholder
        torch.cuda.Event = _EventPlaceholder
        torch.cuda.Stream = torch.cuda.Stream
        torch.cuda.default_stream = torch.npu.default_stream
        torch.cuda.current_stream = torch.npu.current_stream
        torch.cuda.stream = torch.npu.stream<|MERGE_RESOLUTION|>--- conflicted
+++ resolved
@@ -287,8 +287,6 @@
         set_mc2_tokens_capacity(vllm_config, self.max_num_reqs,
                                 self.uniform_decode_query_len)
         set_mc2_mask(vllm_config, self.device)
-<<<<<<< HEAD
-=======
         self.pcp_allgather_restore_idx = torch.zeros(
             self.max_num_tokens + 2 * self.pcp_size * self.max_num_reqs,
             dtype=torch.int32,
@@ -315,7 +313,6 @@
             self.positions_pcp_full_np = self.positions_pcp_full.numpy()
             self.query_lens_pcp_full = self._make_buffer(self.max_num_reqs,
                                                          dtype=torch.int32)
->>>>>>> 55beac9c
         self.decode_threshold = 1 + (
             self.speculative_config.num_speculative_tokens
             if self.speculative_config else 0)
@@ -562,30 +559,6 @@
 
         if self.pcp_size > 1:
             if not self.vllm_config.model_config.use_mla:
-<<<<<<< HEAD
-                self.pcp_manager.generate_kv_idx(scheduler_output,
-                                                 self.input_batch)
-            num_scheduled_tokens[:
-                                 num_reqs], position_pcp = self.pcp_manager.update_tokens_for_pcp(
-                                     num_scheduled_tokens[:num_reqs],
-                                     self.arange_np,
-                                     self.input_batch.num_reqs,
-                                     self.reorder_batch_threshold,
-                                 )
-            # Re-update after PCP split sequences.
-            total_num_scheduled_tokens = sum(num_scheduled_tokens)
-            scheduler_output.total_num_scheduled_tokens = total_num_scheduled_tokens
-            req_indices = np.repeat(self.arange_np[:num_reqs],
-                                    num_scheduled_tokens)
-            cu_num_tokens, _ = self._get_cumsum_and_arange(
-                num_scheduled_tokens)
-            positions_np = self.positions.np[:total_num_scheduled_tokens]
-            np.add(
-                self.input_batch.num_computed_tokens_cpu[req_indices],
-                position_pcp[:total_num_scheduled_tokens],
-                out=positions_np,
-            )
-=======
                 self.generate_kv_idx(scheduler_output)
             tokens_before_update = tokens.copy()
             tokens, position_pcp, pcp_unpad_mask = self._update_tokens_for_pcp(
@@ -596,7 +569,6 @@
         else:
             position_pcp, pcp_unpad_mask = None, None
             self.num_pcp_pads = self.num_pcp_pads[:num_reqs]
->>>>>>> 55beac9c
 
         max_num_scheduled_tokens = max(tokens)
         if not scheduler_output.scheduled_spec_decode_tokens:
@@ -898,15 +870,8 @@
                     >= self.input_batch.num_prompt_tokens[req_idx]) else -1)
 
             spec_decode_metadata = self._calc_spec_decode_metadata(
-<<<<<<< HEAD
-                num_draft_tokens,
-                cu_num_tokens,
-                num_pcp_pads=self.pcp_manager.num_pcp_pads_cpu[:num_reqs]
-                if self.pcp_size > 1 else None)
-=======
                 num_draft_tokens, cu_num_tokens,
                 self.num_pcp_pads[:num_reqs].numpy())
->>>>>>> 55beac9c
             logits_indices = spec_decode_metadata.logits_indices
 
             # For DECODE only cuda graph of some attention backends (e.g., GDN).
@@ -928,8 +893,6 @@
             self.num_accepted_tokens.np[num_reqs:].fill(1)
             self.num_accepted_tokens.copy_to_gpu()
 
-<<<<<<< HEAD
-=======
         if self.speculative_config and self.pcp_size * self.dcp_size > 1:
             self._generate_pcp_mtp_input(
                 num_reqs, scheduler_output.total_num_scheduled_tokens,
@@ -938,7 +901,6 @@
 
         long_seq_metadata = self._generate_pcp_metadata(
             total_num_scheduled_tokens)
->>>>>>> 55beac9c
         # Prepare the attention metadata for each KV cache group and make layers
         # in the same group share the same metadata.
         for kv_cache_group_id, kv_cache_group_spec in enumerate(
@@ -1046,13 +1008,8 @@
                 # (num_reqs_d + num_reqs_p, max_num_blocks),
                 # flattened block_table: [d0, d0, d1, d1, p0, p1, p2]
                 # (num_reqs_d * decode_threshold + num_reqs_p, max_num_blocks),
-<<<<<<< HEAD
-                ori_query_lens = self.pcp_manager.query_start_loc_pcp_full.cpu[1:num_reqs+1] - \
-                    self.pcp_manager.query_start_loc_pcp_full.cpu[:num_reqs]
-=======
                 ori_query_lens_cpu = self.query_lens_pcp_full.cpu[:num_reqs]
                 ori_query_lens = self.query_lens_pcp_full.gpu[:num_reqs]
->>>>>>> 55beac9c
                 num_prefill_reqs = (ori_query_lens
                                     > self.decode_threshold).sum().item()
                 num_decode_reqs = num_reqs - num_prefill_reqs
@@ -3033,8 +2990,6 @@
         logger.info("Graph capturing finished in %.0f secs, took %.2f GiB",
                     elapsed_time, npu_graph_size / (1 << 30))
 
-<<<<<<< HEAD
-=======
     def _update_tokens_for_pcp(self, tokens):
         num_reqs = self.input_batch.num_reqs
         self.num_pcp_pads = self.num_pcp_pads[:num_reqs]
@@ -3394,7 +3349,6 @@
             mtp_slot_pad[unpad_mask] = mtp_slot_ori
             self.mtp_slot_pad = mtp_slot_pad.to(self.device, non_blocking=True)
 
->>>>>>> 55beac9c
 
 @contextmanager
 def _torch_cuda_wrapper():
