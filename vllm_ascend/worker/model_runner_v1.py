--- conflicted
+++ resolved
@@ -702,8 +702,6 @@
 
         self.seq_lens.gpu[num_reqs:].fill_(0)
 
-        self.query_lens = torch.from_numpy(num_scheduled_tokens)
-
         # Copy the tensors to the NPU.
         self._prepare_input_ids(scheduler_output, total_num_scheduled_tokens,
                                 cu_num_tokens)
@@ -1129,15 +1127,11 @@
 
     def _build_attn_state(self, num_reqs, num_scheduled_tokens,
                           num_valid_tokens):
-<<<<<<< HEAD
         if self.shared_kv_cache_layers is not None:
             # sharing kv across layers need to read the kvcache,
             # directly return chunked prefill in this scenario
             return AscendAttentionState.ChunkedPrefill
         if np.all(self.input_batch.num_computed_tokens_cpu[:num_reqs] == 0):
-=======
-        if np.array_equal(self.seq_lens.np[:num_reqs], num_scheduled_tokens):
->>>>>>> 6d25372b
             attn_state = AscendAttentionState.PrefillNoCache
         # We assume it is the decode stage, where prefill occurs but only one token is not hit in cache.
         elif np.all(num_scheduled_tokens == 1):
