--- conflicted
+++ resolved
@@ -224,14 +224,7 @@
             self.prefetch_stream = torch.npu.Stream(device=device)
         else:
             self.prefetch_stream = None
-<<<<<<< HEAD
         self.sampler = AscendSampler()
-=======
-        if envs_ascend.VLLM_ASCEND_ENABLE_TOPK_TOPP_OPTIMIZATION:
-            # TODO: drop the env config to use ascend sampler by default
-            from vllm_ascend.sample.sampler import AscendSampler
-            self.sampler = AscendSampler()
->>>>>>> 6d4eda76
         self.attn_mask = None
         self.attn_state = None
 
@@ -388,11 +381,6 @@
         )
         self.num_accepted_tokens = self._make_buffer(self.max_num_reqs,
                                                      dtype=torch.int64)
-<<<<<<< HEAD
-        self.num_decode_draft_tokens = self._make_buffer(self.max_num_reqs,
-                                                         dtype=torch.int32)
-=======
->>>>>>> 6d4eda76
         self.num_draft_tokens = self._make_buffer(self.max_num_reqs,
                                                   dtype=torch.int32)
         self.sampled_token_ids_pinned_cpu = torch.empty(
