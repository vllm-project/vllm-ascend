#
# Copyright (c) 2025 Huawei Technologies Co., Ltd. All Rights Reserved.
# Copyright 2023 The vLLM team.
#
# Licensed under the Apache License, Version 2.0 (the "License");
# you may not use this file except in compliance with the License.
# You may obtain a copy of the License at
#
#     http://www.apache.org/licenses/LICENSE-2.0
#
# Unless required by applicable law or agreed to in writing, software
# distributed under the License is distributed on an "AS IS" BASIS,
# WITHOUT WARRANTIES OR CONDITIONS OF ANY KIND, either express or implied.
# See the License for the specific language governing permissions and
# limitations under the License.
# This file is a part of the vllm-ascend project.
# Adapted from vllm-project/vllm/vllm/worker/gpu_model_runner.py
#

import math
import time
from collections import defaultdict
from contextlib import contextmanager, nullcontext
from copy import copy, deepcopy
from dataclasses import dataclass
from multiprocessing import Manager
from typing import TYPE_CHECKING, Any, Dict, List, NamedTuple, Optional, Union

import numpy as np
import regex as re
import torch
import torch.distributed as dist
import torch.nn as nn
from tqdm import tqdm  # type: ignore
from vllm.attention.backends.abstract import AttentionBackend, AttentionType
from vllm.attention.layer import Attention, MLAAttention
from vllm.attention.selector import get_attn_backend
from vllm.compilation.counter import compilation_counter
from vllm.compilation.monitor import set_cudagraph_capturing_enabled
from vllm.config import (CompilationMode, CUDAGraphMode, VllmConfig,
                         get_layers_from_vllm_config)
from vllm.distributed import (get_tensor_model_parallel_world_size,
                              tensor_model_parallel_all_gather)
from vllm.distributed.ec_transfer import get_ec_transfer, has_ec_transfer
from vllm.distributed.kv_transfer import (get_kv_transfer_group,
                                          has_kv_transfer_group)
from vllm.distributed.parallel_state import (get_dcp_group, get_dp_group,
                                             get_pcp_group, get_pp_group,
                                             get_tp_group,
                                             is_global_first_rank)
from vllm.forward_context import get_forward_context
from vllm.logger import logger
from vllm.model_executor.layers.attention_layer_base import AttentionLayerBase
from vllm.model_executor.layers.mamba.abstract import MambaBase
from vllm.model_executor.model_loader import get_model
from vllm.sequence import IntermediateTensors
from vllm.utils.import_utils import LazyLoader
from vllm.utils.math_utils import cdiv
from vllm.utils.mem_utils import DeviceMemoryProfiler
from vllm.utils.torch_utils import get_dtype_size
from vllm.v1.attention.backends.gdn_attn import GDNAttentionMetadataBuilder
from vllm.v1.attention.backends.utils import (AttentionCGSupport,
                                              CommonAttentionMetadata)
from vllm.v1.kv_cache_interface import (AttentionSpec,
                                        EncoderOnlyAttentionSpec,
                                        FullAttentionSpec, KVCacheConfig,
                                        KVCacheGroupSpec, KVCacheSpec,
                                        MambaSpec, MLAAttentionSpec,
                                        UniformTypeKVCacheSpecs)
from vllm.v1.outputs import (EMPTY_MODEL_RUNNER_OUTPUT, AsyncModelRunnerOutput,
                             LogprobsLists, LogprobsTensors, ModelRunnerOutput,
                             SamplerOutput,
                             make_empty_encoder_model_runner_output)
from vllm.v1.sample.metadata import SamplingMetadata
from vllm.v1.sample.rejection_sampler import RejectionSampler
from vllm.v1.spec_decode.metadata import SpecDecodeMetadata
from vllm.v1.spec_decode.ngram_proposer import NgramProposer
from vllm.v1.spec_decode.suffix_decoding import SuffixDecodingProposer
from vllm.v1.structured_output.utils import apply_grammar_bitmask
from vllm.v1.worker.gpu_model_runner import (AsyncGPUModelRunnerOutput,
                                             GPUModelRunner)
from vllm.v1.worker.kv_connector_model_runner_mixin import KVConnectorOutput
from vllm.v1.worker.utils import AttentionGroup

from vllm_ascend.ascend_config import get_ascend_config
from vllm_ascend.attention.attention_mask import AttentionMaskBuilder
from vllm_ascend.attention.attention_v1 import AscendAttentionState
from vllm_ascend.attention.utils import (AscendCommonAttentionMetadata,
                                         AscendPrefillContextParallelMetadata)
# yapf conflicts with isort for this block
# yapf: disable
from vllm_ascend.compilation.acl_graph import (ACLGraphWrapper,
                                               set_graph_params,
                                               set_mtp_graph_params,
                                               update_attn_dcp_pcp_params,
                                               update_attn_params,
                                               update_mla_attn_dcp_pcp_params,
                                               update_mla_attn_params)
# yapf: enable
from vllm_ascend.eplb.adaptor.vllm_adaptor import VllmEplbAdaptor
from vllm_ascend.eplb.core.eplb_device_transfer_loader import \
    D2DExpertWeightLoader
from vllm_ascend.eplb.core.eplb_utils import EPLBParamUtils
from vllm_ascend.eplb.core.eplb_worker import EplbProcess
from vllm_ascend.eplb.eplb_updator import EplbUpdator
from vllm_ascend.eplb.utils import model_register
from vllm_ascend.ops.rotary_embedding import set_cos_and_sin, update_cos_sin
from vllm_ascend.patch.worker.patch_module import patch_torch_npu_argsort
from vllm_ascend.sample.logits_processor import build_logitsprocs
from vllm_ascend.sample.sampler import AscendSampler
from vllm_ascend.spec_decode import get_spec_decode_method
from vllm_ascend.spec_decode.eagle_proposer import EagleProposer
from vllm_ascend.spec_decode.mtp_proposer import MtpProposer
from vllm_ascend.utils import (AscendDeviceType, ProfileExecuteDuration,
                               enable_sp, get_ascend_device_type, is_moe_model,
                               lmhead_tp_enable, maybe_trans_nz,
                               set_weight_prefetch_method)
from vllm_ascend.worker.npu_input_batch import NPUInputBatch

from vllm_ascend.ascend_forward_context import (  # isort: skip
    MoECommType, get_mc2_tokens_capacity, select_moe_comm_method,
    set_ascend_forward_context, set_mc2_mask, set_mc2_tokens_capacity)

if TYPE_CHECKING:
    import xgrammar as xgr  # type: ignore[import-untyped]
    from vllm.v1.core.sched.output import GrammarOutput, SchedulerOutput
else:
    xgr = LazyLoader("xgr", globals(), "xgrammar")

import torch_npu

# if true, allow tensor initialization and casting with internal format (e.g., NZ)
torch.npu.config.allow_internal_format = True

if get_ascend_device_type() == AscendDeviceType._310P:
    torch_npu.npu.set_compile_mode(jit_compile=False)


@dataclass
class GraphCaptureContext:
    stream: torch.npu.Stream


@contextmanager
def graph_capture(device: torch.device):
    """
    `graph_capture` is a context manager which should surround the code that
    is capturing the NPU graph. Its main purpose is to ensure that the
    some operations will be run after the graph is captured, before the graph
    is replayed. It returns a `GraphCaptureContext` object which contains the
    necessary data for the graph capture. Currently, it only contains the
    stream that the graph capture is running on. This stream is set to the
    current NPU stream when the context manager is entered and reset to the
    default stream when the context manager is exited. This is to ensure that
    the graph capture is running on a separate stream from the default stream,
    in order to explicitly distinguish the kernels to capture
    from other kernels possibly launched on background in the default stream.
    """
    graph_capture_context = GraphCaptureContext(
        torch.npu.Stream(device=device))
    stream = graph_capture_context.stream

    # we use nullcontext now
    maybe_ca_context = nullcontext()

    # ensure all initialization operations complete before attempting to
    # capture the graph on another stream
    curr_stream = torch.npu.current_stream()
    if curr_stream != stream:
        stream.wait_stream(curr_stream)

    with torch.npu.stream(stream), maybe_ca_context:
        yield graph_capture_context


class ExecuteModelState(NamedTuple):
    """Ephemeral cached state transferred between execute_model() and
    sample_tokens(), after execute_model() returns None."""

    scheduler_output: "SchedulerOutput"
    logits: torch.Tensor
    spec_decode_metadata: SpecDecodeMetadata | None
    hidden_states: torch.Tensor
    sample_hidden_states: torch.Tensor
    aux_hidden_states: list[torch.Tensor] | None
    attn_metadata: dict[str, Any]
    positions: torch.Tensor


class NPUModelRunner(GPUModelRunner):

    def __init__(self, vllm_config: VllmConfig, device: torch.device):
        with _torch_cuda_wrapper():
            super().__init__(vllm_config, device)
        self.max_num_reqs = self.scheduler_config.max_num_seqs
        self.dp_size = vllm_config.parallel_config.data_parallel_size
        self.dp_rank = vllm_config.parallel_config.data_parallel_rank
        try:
            self.dcp_size = get_dcp_group().world_size
            self.dcp_rank = get_dcp_group().rank_in_group
            self.pcp_size = get_pcp_group().world_size
            self.pcp_rank = get_pcp_group(
            ).rank_in_group if self.pcp_size > 1 else 0
        except Exception:
            self.dcp_size = 1
            self.dcp_rank = 0
            self.pcp_size = 1
            self.pcp_rank = 0
        if self.pcp_size > 1:
            self.model_config.max_model_len += 2 * self.pcp_size * self.max_num_reqs
        self.sampler = AscendSampler()
        self.attn_mask = None
        self.attn_state = None

        # Ascend-specific configurations
        self.ascend_config = get_ascend_config()
        set_weight_prefetch_method(self.ascend_config.weight_prefetch_config)
        # Dump / PrecisionDebugger configuration now comes from AscendConfig
        dump_cfg = self.ascend_config.dump_config
        self.dump_enable = dump_cfg.enable_dump
        self.debugger = None
        if self.dump_enable:
            if self.model_config.enforce_eager:
                from msprobe.pytorch import PrecisionDebugger
                self.debugger = PrecisionDebugger(dump_cfg.config_path)
            else:
                raise RuntimeError(
                    "Dumping/debugging only works in eager mode.")
        # use_hybrid_blocks: if hybrid blocks is used.
        self.use_hybrid_blocks: bool = False
        self.need_accepted_tokens: bool = False

        self.is_multimodal_model = self.model_config.is_multimodal_model
        self.block_size = vllm_config.cache_config.block_size
        # Set up Attention
        self.use_sparse = hasattr(self.vllm_config.model_config.hf_config,
                                  "index_topk")
        self.attn_backend = get_attn_backend(
            0,
            self.dtype,
            None,
            self.block_size,
            use_mla=self.model_config.use_mla,
            use_sparse=self.use_sparse,
            use_mm_prefix=self.model_config is not None
            and self.model_config.is_mm_prefix_lm)
        self.attn_mask_builder = AttentionMaskBuilder(self.device)

        self._set_up_drafter()

        # kv role
        self.is_kv_producer = False
        self.is_kv_consumer = False
        if vllm_config.kv_transfer_config is not None:
            self.is_kv_producer = vllm_config.kv_transfer_config.is_kv_producer
            self.is_kv_consumer = vllm_config.kv_transfer_config.is_kv_consumer

        set_cos_and_sin(vllm_config, self.max_num_reqs,
                        self.uniform_decode_query_len, self.dtype, self.device)
        set_mc2_tokens_capacity(vllm_config, self.max_num_reqs,
                                self.uniform_decode_query_len)
        set_mc2_mask(vllm_config, self.device)
        self.pcp_allgather_restore_idx = torch.zeros(
            self.max_num_tokens + 2 * self.pcp_size * self.max_num_reqs,
            dtype=torch.int32,
            device=self.device)
        self.cp_kv_recover_idx_for_chunk: List[List[int]] = [
            [] for _ in range(self.pcp_size)
        ]

        self.num_pcp_pads = torch.zeros(self.max_num_reqs, dtype=torch.int32)
        self.pcp_padded_slot_mapping = torch.zeros(
            self.max_num_tokens + 2 * self.pcp_size * self.max_num_reqs,
            dtype=torch.int32,
            device=self.device)
        self.num_actual_tokens_pcp_padded = 0
        if self.speculative_config and self.pcp_size * self.dcp_size > 1:
            self.input_ids_pcp_full = self._make_buffer(self.max_num_tokens,
                                                        dtype=torch.int32)
            self.query_start_loc_pcp_full = self._make_buffer(
                self.max_num_reqs + 1, dtype=torch.int32)
            self.positions_pcp_full = torch.zeros(self.max_num_tokens,
                                                  dtype=torch.int64,
                                                  device="cpu",
                                                  pin_memory=True)
            self.positions_pcp_full_np = self.positions_pcp_full.numpy()
            self.query_lens_pcp_full = self._make_buffer(self.max_num_reqs,
                                                         dtype=torch.int32)
        self.decode_threshold = 1 + (
            self.speculative_config.num_speculative_tokens
            if self.speculative_config else 0)

        self.use_aclgraph = self._use_aclgraph()

        self.dynamic_eplb = self.ascend_config.dynamic_eplb or self.ascend_config.expert_map_record_path
        if self.dynamic_eplb:
            EPLBParamUtils.check_dynamic_eplb(self.ascend_config.dynamic_eplb)
            EPLBParamUtils.check_expert_map_record_path(
                self.ascend_config.expert_map_record_path)
            self.is_eplb_warmuped = False
            self.policy_type = self.ascend_config.eplb_policy_type
            self.eplb_loader = D2DExpertWeightLoader()
            self.manager = Manager()
            self.shared_dict = self.manager.dict({
                "expert_map": None,
                "moe_load": None,
                "expert_maps": None
            })
            self.eplb_process = EplbProcess(shared_dict=self.shared_dict,
                                            policy_type=self.policy_type,
                                            enable_d2d=True)
            self.process = self.eplb_process._launch_process()
            ascend_config = get_ascend_config()
            self.eplb_updator = EplbUpdator(ascend_config, self.eplb_loader,
                                            self.eplb_process, self.process)
        # Input Batch
        # NOTE(Chen): Ideally, we should initialize the input batch inside
        # `initialize_kv_cache` based on the kv cache config. However, as in
        # https://github.com/vllm-project/vllm/pull/18298, due to some unknown
        # reasons, we have to initialize the input batch before `load_model`,
        # quantization + weight offloading will fail otherwise. As a temporary
        # solution, we initialize the input batch here, and re-initialize it
        # in `initialize_kv_cache` if the block_sizes here is different from
        # the block_sizes in the kv cache config.
        self.input_batch = NPUInputBatch(
            max_num_reqs=self.max_num_reqs,
            max_model_len=self.model_config.max_model_len,
            max_num_batched_tokens=self.max_num_tokens,
            device=self.device,
            pin_memory=self.pin_memory,
            vocab_size=self.model_config.get_vocab_size(),
            block_sizes=[self.block_size],
            kernel_block_sizes=[[self.cache_config.block_size]],
            is_spec_decode=bool(self.vllm_config.speculative_config),
            logitsprocs=build_logitsprocs(
                self.vllm_config, self.device, self.pin_memory,
                self.is_pooling_model,
                self.vllm_config.model_config.logits_processors),
            is_pooling_model=self.is_pooling_model,
            num_speculative_tokens=(
                self.vllm_config.speculative_config.num_speculative_tokens
                if self.vllm_config.speculative_config else 0),
            cp_kv_cache_interleave_size=self.parallel_config.
            cp_kv_cache_interleave_size,
        )
        self.num_draft_tokens = self._make_buffer(self.max_num_reqs,
                                                  dtype=torch.int32)
        # here we use int32
        self.sampled_token_ids_pinned_cpu = torch.empty(
            (self.max_num_reqs, 1),
            dtype=torch.int32,
            device="cpu",
            pin_memory=self.pin_memory,
        )
        # for cleancode , actually the three attrs is defined in gpu_model_runner
        self.execute_model_state: ExecuteModelState | None = None
        # None in the first PP rank. The rest are set after load_model.
        self.intermediate_tensors: IntermediateTensors | None = None
        self.reorder_batch_threshold: int | None = None

    def _init_device_properties(self) -> None:
        self.num_sms = None

    def _sync_device(self) -> None:
        torch.npu.synchronize()

    def _set_up_drafter(self):
        # Set up speculative decoding.
        self.spec_attn_mask = None
        self.drafter: Optional[Union[NgramProposer, EagleProposer, MtpProposer,
                                     SuffixDecodingProposer]] = None
        self.actual_seq_lengths_q: list[int] = []
        self.decode_token_per_req = 1
        if self.speculative_config:
            spec_token_num = self.speculative_config.num_speculative_tokens
            assert spec_token_num > 0
            self.decode_token_per_req = 1 + spec_token_num
            self.spec_attn_mask = self.attn_mask_builder.get_splitfuse_attn_mask(
            )
            if get_pp_group().is_last_rank:
                self.drafter = self._get_drafter()
                if self.speculative_config.method == "eagle3":
                    assert isinstance(self.drafter, EagleProposer)
                    self.use_aux_hidden_state_outputs = (
                        self.drafter.eagle3_use_aux_hidden_state)
                self.rejection_sampler = RejectionSampler(self.sampler)
            self.actual_seq_lengths_q = list(
                range(self.decode_token_per_req, self.max_num_tokens + 1,
                      self.decode_token_per_req))
        self.discard_request_indices = self._make_buffer(self.max_num_reqs,
                                                         dtype=torch.int64)
        self.num_discarded_requests = 0

    def _get_drafter(self):
        return get_spec_decode_method(self.speculative_config.method,
                                      self.vllm_config, self.device, self)

    def _use_aclgraph(self) -> bool:
        return self.compilation_config.cudagraph_mode != CUDAGraphMode.NONE and self.compilation_config.mode == CompilationMode.VLLM_COMPILE and not self.model_config.enforce_eager

    def _skip_all_reduce_acorss_dp_group(self) -> bool:
        # NOTE: We can skip the all_reduce operation and avoid paading tokens
        # to max_tokens_acrodd_dp in D nodes. In MoE models, we must ensure that
        # num_tokens DOES NOT exceed mc2_tokens_capacity which means that moe_comm_method
        # of each rank is MC2. For dense models, skipping all_reduce is not necessary
        # since collective-communication is not time-consuming since dp_size in dense
        # model deployments is always small and can be overlapped by async scheduling.
        if not is_moe_model(self.vllm_config):
            return False
        if self.compilation_config.cudagraph_capture_sizes:
            potential_max_num_tokens = self.compilation_config.max_cudagraph_capture_size
        else:
            potential_max_num_tokens = self.max_num_reqs * self.uniform_decode_query_len
        # To ensure skipping all_reduce across dp group is valid, we need to ensure that
        # moe_comm_method of each rank is MC2 and recomputation would never happen in D
        # nodes. So here we check whether recompute_scheduler_enable is True.
        return self.is_kv_consumer and self.ascend_config.recompute_scheduler_enable and select_moe_comm_method(
            potential_max_num_tokens,
            self.vllm_config) in {MoECommType.MC2, MoECommType.FUSED_MC2}

    def _sync_metadata_across_dp(
            self, num_tokens: int,
            with_prefill: bool) -> tuple[int, Optional[torch.Tensor], bool]:
        # TODO: In vLLM, the only thing that needs to be synced is num_tokens, but in
        # our case, we still need to sync the other two flags as well. So we need to
        # include them in the all_reduce operation, and more over, we CANNOT skip it
        # even if we are running in eager mode, which harms performance.
        # FIXME: Restore the `or self.vllm_config.model_config.enforce_eager` here
        # immediately once the other two flags are no longer needed.
        if self.dp_size == 1:
            return num_tokens, None, with_prefill

        if self._skip_all_reduce_acorss_dp_group():
            num_tokens_after_padding = torch.tensor([num_tokens] *
                                                    self.dp_size,
                                                    device="cpu",
                                                    dtype=torch.int32)
            return num_tokens, num_tokens_after_padding, with_prefill

        # Sync num_tokens, with_prefill across dp ranks
        num_tokens_tensor = torch.tensor([
            num_tokens if i == self.dp_rank else 0 for i in range(self.dp_size)
        ],
                                         dtype=torch.int32,
                                         device="cpu")

        flags_tensor = torch.tensor([int(with_prefill)],
                                    dtype=torch.int32,
                                    device="cpu")

        packed_tensor = torch.cat([num_tokens_tensor, flags_tensor])
        # use cpu_group to avoid cpu synchronization issue.
        # it can be overlapped with main moell execution on npu.
        dist.all_reduce(packed_tensor, group=get_dp_group().cpu_group)

        # Unpack the results
        num_tokens_across_dp = packed_tensor[:-1]
        synced_flags = packed_tensor[-1:]
        max_tokens_across_dp = torch.max(num_tokens_across_dp).item()
        global_with_prefill = bool(synced_flags[0])

        # Create a tensor for num_tokens_after_padding
        num_tokens_after_padding = torch.tensor([max_tokens_across_dp] *
                                                self.dp_size,
                                                device="cpu",
                                                dtype=torch.int32)

        return max_tokens_across_dp, num_tokens_after_padding, global_with_prefill

    def get_model(self) -> nn.Module:
        # get raw model out of the aclgraph wrapper.
        if isinstance(self.model, ACLGraphWrapper):
            return self.model.unwrap()
        return self.model

    def _make_attention_mask(self, attn_state) -> torch.Tensor:
        # pcp situation.
        if self.attn_mask_builder is None:
            raise ValueError("Attn mask builder is None")
        # Pooling situation.
        if self.model_config.runner_type == "pooling":
            return self.attn_mask_builder.get_attn_mask(2048, torch.bool)

        if self.vllm_config.model_config.use_mla:
            if self.pcp_size > 1:
                return self.attn_mask_builder.get_pcp_mla_mask(self.dtype)
            # mla prefill
            if attn_state != AscendAttentionState.DecodeOnly:
                return self.attn_mask_builder.get_mla_mask(self.dtype)
        return self.attn_mask_builder.get_splitfuse_attn_mask()

    def generate_kv_idx(self, scheduler_output):
        if not self.pcp_size > 1:
            return
        self.cp_kv_recover_idx_for_chunk = [[] for _ in range(self.pcp_size)]

        for i, req_id in enumerate(self.input_batch.req_ids):
            num_scheduled_tokens = scheduler_output.num_scheduled_tokens[
                req_id]
            is_prefill = self.input_batch.num_computed_tokens_cpu[
                i] < self.input_batch.num_prompt_tokens[i]
            if is_prefill:
                num_cp_padded_scheduled_tokens = cdiv(
                    num_scheduled_tokens,
                    2 * self.pcp_size) * (2 * self.pcp_size)
                full_indices = list(
                    range(self.max_num_tokens * self.pcp_size * self.dcp_size +
                          self.pcp_size * self.dcp_size * self.max_num_reqs))
                chunk_size = num_cp_padded_scheduled_tokens // (2 *
                                                                self.pcp_size)
                num_added_recover_tokens = len(
                    self.cp_kv_recover_idx_for_chunk[0]) * self.pcp_size
                for rank in range(self.pcp_size):
                    self.cp_kv_recover_idx_for_chunk[rank].extend(
                        full_indices[rank * chunk_size +
                                     num_added_recover_tokens:(rank + 1) *
                                     chunk_size + num_added_recover_tokens])
                    self.cp_kv_recover_idx_for_chunk[rank].extend(
                        full_indices[num_cp_padded_scheduled_tokens -
                                     (rank + 1) * chunk_size +
                                     num_added_recover_tokens:
                                     num_cp_padded_scheduled_tokens -
                                     rank * chunk_size +
                                     num_added_recover_tokens])

        cp_kv_recover_idx_for_chunk = torch.from_numpy(
            np.concatenate(
                self.cp_kv_recover_idx_for_chunk)).to(device=self.device)
        cp_kv_recover_idx_for_chunk.copy_(torch.tensor(
            np.array(self.cp_kv_recover_idx_for_chunk).flatten().tolist()),
                                          non_blocking=True)
        self.cp_kv_recover_idx_for_chunk = cp_kv_recover_idx_for_chunk.to(
            torch.float32).argsort().to(torch.int32)

    def _prepare_inputs(
        self,
        scheduler_output: "SchedulerOutput",
        intermediate_tensors: Optional[IntermediateTensors] = None,
    ) -> tuple[dict[str, Any], torch.Tensor, np.ndarray, int, torch.Tensor,
               int, torch.Tensor, SpecDecodeMetadata, Optional[torch.Tensor],
               Optional[torch.Tensor], Optional[torch.Tensor], int]:
        total_num_scheduled_tokens = scheduler_output.total_num_scheduled_tokens
        assert total_num_scheduled_tokens > 0
        num_reqs = self.input_batch.num_reqs
        assert num_reqs > 0

        # OPTIMIZATION: Start copying the block table first.
        # This way, we can overlap the copy with the following CPU operations.
        self.input_batch.block_table.commit_block_table(num_reqs)

        # Get the number of scheduled tokens for each request.
        req_ids = self.input_batch.req_ids
        tokens = [scheduler_output.num_scheduled_tokens[i] for i in req_ids]
        num_scheduled_tokens = np.array(tokens, dtype=np.int32)

        req_indices = np.repeat(self.arange_np[:num_reqs],
                                num_scheduled_tokens)
        _, arange = self._get_cumsum_and_arange(num_scheduled_tokens)
        positions_np = np.add(
            self.input_batch.num_computed_tokens_cpu[req_indices],
            arange,
        )

        self.input_batch.block_table.compute_slot_mapping(
            req_indices, positions_np)
        self.input_batch.block_table.commit_slot_mapping(
            total_num_scheduled_tokens)

        total_num_pcp_pads = 0
        if self.pcp_size > 1:
            if not self.vllm_config.model_config.use_mla:
                self.generate_kv_idx(scheduler_output)
            tokens_before_update = tokens.copy()
            tokens, position_pcp, pcp_unpad_mask = self._update_tokens_for_pcp(
                tokens)
            num_scheduled_tokens = np.array(tokens, dtype=np.int32)
            total_num_scheduled_tokens = sum(num_scheduled_tokens[:num_reqs])
            total_num_pcp_pads = torch.sum(self.num_pcp_pads).item()
        else:
            position_pcp, pcp_unpad_mask = None, None
            self.num_pcp_pads = self.num_pcp_pads[:num_reqs]

        max_num_scheduled_tokens = max(tokens)
        if not scheduler_output.scheduled_spec_decode_tokens:
            num_valid_tokens = np.array(tokens, dtype=np.int32)
        else:
            num_valid_tokens = np.array([
                num_tokens -
                len(scheduler_output.scheduled_spec_decode_tokens.get(i, []))
                for num_tokens, i in zip((tokens_before_update if self.
                                          pcp_size > 1 else tokens), req_ids)
            ],
                                        dtype=np.int32)

        if (self.use_aclgraph and total_num_scheduled_tokens
                <= self.cudagraph_batch_sizes[-1]):
            # Add padding to the batch size.
            num_input_tokens = self.vllm_config.pad_for_cudagraph(
                total_num_scheduled_tokens)
        elif self.use_aclgraph and enable_sp(self.vllm_config):
            # When using aclgraph, if total_num_scheduled_tokens exceeds the maximum graph size,
            # the model will fall back to running its FX graph in eager mode.
            # In this case, when sequence parallelism is enabled, we need to pad tokens to align
            # with tp_size because pad_size cannot be captured by the FX graph
            tp_size = self.vllm_config.parallel_config.tensor_parallel_size
            num_input_tokens = math.ceil(
                total_num_scheduled_tokens / tp_size) * tp_size
        else:
            # Eager mode.
            num_input_tokens = total_num_scheduled_tokens

        # Get the attention state.
        attn_state = self._build_attn_state(num_reqs, num_scheduled_tokens,
                                            num_valid_tokens)
        self.attn_state = attn_state  # type: ignore

        # Determine if it's a splitfuse batch
        with_prefill = attn_state not in [
            AscendAttentionState.DecodeOnly, AscendAttentionState.SpecDecoding
        ]

        self.query_lens = torch.from_numpy(num_scheduled_tokens)

        # Get info across DP ranks.
        # NOTE: maybe_padded_num_tokens is only used when using TorchAir with DP,
        # Otherwise, it's just max_tokens_across_dp_cpu
        (maybe_padded_num_tokens, num_tokens_across_dp,
         with_prefill) = self._sync_metadata_across_dp(num_input_tokens,
                                                       with_prefill)

        # TODO: Now that num_input_tokens is basically identical with maybe_padded_num_tokens
        # We should consider removing maybe_padded_num_tokens later
        num_input_tokens = maybe_padded_num_tokens

        # Hot-Swap lora model
        if self.lora_config:
            self.set_active_loras(self.input_batch, num_scheduled_tokens)

        # Get request indices.
        # E.g., [2, 5, 3] -> [0, 0, 1, 1, 1, 1, 1, 2, 2, 2]
        req_indices = np.repeat(self.arange_np[:num_reqs],
                                num_scheduled_tokens)

        # cu_num_tokens: [2, 5, 3] -> [2, 7, 10]
        # arange: [0, 1, 0, 1, 2, 3, 4, 0, 1, 2]
        cu_num_tokens, arange = self._get_cumsum_and_arange(
            num_scheduled_tokens)

        if self.pcp_size > 1:
            positions_np = self.positions.np[:total_num_scheduled_tokens]
            np.add(self.input_batch.num_computed_tokens_cpu[req_indices],
                   position_pcp[:total_num_scheduled_tokens],
                   out=positions_np)
        else:
            self.positions.np[:total_num_scheduled_tokens] = positions_np

        # Calculate M-RoPE positions.
        # Only relevant for models using M-RoPE (e.g, Qwen2-VL)
        if self.uses_mrope:
            self._calc_mrope_positions(scheduler_output)

            # Only relevant for models using M-RoPE (e.g, Qwen2-VL)
            self.mrope_positions.gpu[:, :total_num_scheduled_tokens].copy_(
                self.mrope_positions.cpu[:, :total_num_scheduled_tokens],
                non_blocking=True)

        # Get token indices.
        # E.g., [0, 1, 0, 1, 2, 3, 4, 0, 1, 2]
        # -> [0, 1, M, M + 1, M + 2, M + 3, M + 4, 2 * M, 2 * M + 1, 2 * M + 2]
        # where M is the max_model_len.
        token_indices = (positions_np +
                         req_indices * self.input_batch.token_ids_cpu.shape[1])
        token_indices_tensor = torch.from_numpy(token_indices)
        # Prepare input_ids.
        # NOTE(woosuk): We use torch.index_select instead of np.take here
        # because torch.index_select is much faster than np.take for large
        # tensors.
        torch.index_select(self.input_batch.token_ids_cpu_tensor.flatten(),
                           0,
                           token_indices_tensor,
                           out=self.input_ids.cpu[:total_num_scheduled_tokens])
        if self.enable_prompt_embeds:
            is_token_ids = self.input_batch.is_token_ids_tensor.flatten()
            torch.index_select(
                is_token_ids,
                0,
                token_indices_tensor,
                out=self.is_token_ids.cpu[:total_num_scheduled_tokens])

        # Because we did not pre-allocate a massive prompt_embeds CPU tensor on
        # the InputBatch, we need to fill in the prompt embeds into the expected
        # spots in the GpuModelRunner's pre-allocated prompt_embeds tensor.
        if self.input_batch.req_prompt_embeds and (self.is_multimodal_model or
                                                   self.enable_prompt_embeds):
            output_idx = 0
            for req_idx in range(num_reqs):
                num_sched = num_scheduled_tokens[req_idx]

                # Skip if this request doesn't have embeddings
                if req_idx not in self.input_batch.req_prompt_embeds:
                    output_idx += num_sched
                    continue

                # Skip if no tokens scheduled
                if num_sched <= 0:
                    output_idx += num_sched
                    continue

                req_embeds = self.input_batch.req_prompt_embeds[req_idx]
                start_pos = self.input_batch.num_computed_tokens_cpu[req_idx]

                # Skip if trying to read beyond available embeddings
                if start_pos >= req_embeds.shape[0]:
                    output_idx += num_sched
                    continue

                # Copy available embeddings
                end_pos = start_pos + num_sched
                actual_end = min(end_pos, req_embeds.shape[0])
                actual_num_sched = actual_end - start_pos

                if actual_num_sched > 0:
                    self.inputs_embeds.cpu[output_idx:output_idx +
                                           actual_num_sched].copy_(
                                               req_embeds[start_pos:actual_end]
                                           )

                output_idx += num_sched

        self.query_start_loc.np[0] = 0
        self.query_start_loc.np[1:num_reqs + 1] = cu_num_tokens
        self.query_start_loc.np[num_reqs + 1:].fill(cu_num_tokens[-1])
        self.query_start_loc.copy_to_gpu()

        self.seq_lens.np[:num_reqs] = (
            self.input_batch.num_computed_tokens_cpu[:num_reqs] +
            num_scheduled_tokens)
        self.seq_lens.copy_to_gpu()

        self.seq_lens.gpu[num_reqs:].fill_(0)

        self.query_lens = torch.from_numpy(num_scheduled_tokens)

        # Copy the tensors to the NPU.
        self._prepare_input_ids(scheduler_output, total_num_scheduled_tokens,
                                cu_num_tokens)
        self.positions.cpu[total_num_scheduled_tokens:num_input_tokens].zero_()
        self.positions.copy_to_gpu()

        attn_state = self._build_attn_state(num_reqs, num_scheduled_tokens,
                                            num_valid_tokens)
        self.attn_mask = self._make_attention_mask(attn_state)
        self.attn_state = attn_state  # type: ignore

        self.with_prefill = with_prefill
        self.num_tokens_across_dp = num_tokens_across_dp
        attn_metadata: dict[str, Any] = {}

        # Record the index of requests that should not be sampled,
        # so that we could clear the sampled tokens before returning
        num_tokens = [
            self.requests[r].num_tokens for r in self.input_batch.req_ids
        ]
        num_tokens_np = np.array(num_tokens, dtype=np.int32)
        base_num_reqs = self.input_batch.num_reqs
        num_reqs = base_num_reqs
        if self.pcp_size > 1:
            # while pcp > 1, we need the original num_scheduled_tokens before split
            # to calculate discard_requests_mask
            tokens_original = [
                scheduler_output.num_scheduled_tokens[i] for i in req_ids
            ]
            original_seq_lens_np = (
                self.input_batch.num_computed_tokens_cpu[:num_reqs] +
                np.array(tokens_original, dtype=np.int32))
            discard_requests_mask = original_seq_lens_np < num_tokens_np
        else:
            discard_requests_mask = self.seq_lens.np[:num_reqs] < num_tokens_np

        discard_request_indices = np.nonzero(discard_requests_mask)[0]
        self.num_discarded_requests = len(discard_request_indices)
        self.discard_request_indices.np[:self.num_discarded_requests] = (
            discard_request_indices)
        self.discard_request_indices.copy_to_gpu(self.num_discarded_requests)

        # _prepare_inputs may reorder the batch, so we must gather
        # multi-modal outputs after that to ensure the correct order
        if self.is_multimodal_model:
            self.multimodal_cpu_fields = ["grid_thw"]
            self._prepare_multimodal_fields()
            with self.maybe_get_ec_connector_output(
                    scheduler_output,
                    encoder_cache=self.encoder_cache,
            ):
                # Run the multimodal encoder if any.
                self._execute_mm_encoder(scheduler_output)

                # NOTE(woosuk): To unify token ids and soft tokens (vision
                # embeddings), we always use embeddings (rather than token ids)
                # as input to the multimodal model, even when the input is text.
                input_ids = self.input_ids.gpu[:total_num_scheduled_tokens]
                mm_embeds, is_mm_embed = self._gather_mm_embeddings(
                    scheduler_output)

            inputs_embeds = self.model.embed_input_ids(
                input_ids,
                multimodal_embeddings=mm_embeds,
                is_multimodal=is_mm_embed,
            )

            # TODO(woosuk): Avoid the copy. Optimize.
            self.inputs_embeds.gpu[:total_num_scheduled_tokens].copy_(
                inputs_embeds)
            inputs_embeds = self.inputs_embeds.gpu[:num_input_tokens]
            input_ids = None
        elif self.enable_prompt_embeds and get_pp_group().is_first_rank:
            # Get the input embeddings for the tokens that are not input embeds,
            # then put them into the appropriate positions.
            # TODO(qthequartermasterman): Since even when prompt embeds are
            # enabled, (a) not all requests will use prompt embeds, and (b)
            # after the initial prompt is processed, the rest of the generated
            # tokens will be token ids, it is not desirable to have the
            # embedding layer outside of the acl graph all the time. The v0
            # engine avoids this by "double compiling" the acl graph, once
            # with input_ids and again with inputs_embeds, for all num_tokens.
            # If a batch only has token ids, then including the embedding layer
            # in the acl graph will be more performant (like in the else case
            # below).
            token_ids_idx = self.is_token_ids.gpu[:total_num_scheduled_tokens] \
                .nonzero(as_tuple=False) \
                .squeeze(1)
            # Some tokens ids may need to become embeds
            if token_ids_idx.numel() > 0:
                token_ids = self.input_ids.gpu[token_ids_idx]
                tokens_to_embeds = self.model.embed_input_ids(
                    input_ids=token_ids)
                self.inputs_embeds.gpu[token_ids_idx] = tokens_to_embeds

            inputs_embeds = self.inputs_embeds.gpu[:num_input_tokens]
            input_ids = None
        else:
            # For text-only models, we use token ids as input.
            # While it is possible to use embeddings as input just like the
            # multimodal models, it is not desirable for performance since
            # then the embedding layer is not included in the ACL graph.
            input_ids = self.input_ids.gpu[:num_input_tokens]
            inputs_embeds = None
        positions = self.positions.gpu[:num_input_tokens]
        if self.uses_mrope:
            positions = self.mrope_positions.gpu[:, :num_input_tokens]

        # type: ignore
        if get_pp_group().is_first_rank:
            intermediate_tensors = None
        else:
            assert intermediate_tensors is not None
            assert self.intermediate_tensors is not None
            # If both flashcomm1 and pp are used simultaneously,
            # the shape of the received data and the shape of the space to be copied to will not match,
            # requiring a recalculation of the incoming data's shape.
            tp_size = get_tensor_model_parallel_world_size()
            num_input_tokens_with_flashcomm1 = num_input_tokens
            if enable_sp():
                num_input_tokens_with_flashcomm1 = (num_input_tokens +
                                                    tp_size - 1) // tp_size
            for k, v in intermediate_tensors.items():
                self.intermediate_tensors[
                    k][:num_input_tokens_with_flashcomm1].copy_(
                        v[:num_input_tokens_with_flashcomm1],
                        non_blocking=True)
            intermediate_tensors = IntermediateTensors({
                k:
                v[:num_input_tokens_with_flashcomm1]
                for k, v in self.intermediate_tensors.items()
            })

        use_spec_decode = len(
            scheduler_output.scheduled_spec_decode_tokens) > 0
        if not use_spec_decode:
            # NOTE(woosuk): Due to chunked prefills, the batch may contain
            # partial requests. While we should not sample any token
            # from these partial requests, we do so for simplicity.
            # We will ignore the sampled tokens from the partial requests.
            # TODO: Support prompt logprobs.
            spec_decode_metadata = None
            if self.pcp_size * self.dcp_size > 1:
                logits_indices = torch.from_numpy(
                    cu_num_tokens
                ) * self.pcp_size - self.num_pcp_pads[:num_reqs] - 1
                logits_indices = logits_indices.pin_memory().to(
                    self.device, non_blocking=True)
            else:
                logits_indices = self.query_start_loc.gpu[1:num_reqs + 1] - 1
        else:
            # Get the number of draft tokens for each request.
            # Iterate over the dictionary rather than all requests since not all
            # requests have draft tokens.
            num_draft_tokens = np.zeros(num_reqs, dtype=np.int32)
            # For chunked prefills, use -1 as mask rather than 0, as guided
            # decoding may rollback speculative tokens.
            num_decode_draft_tokens = np.full(num_reqs, -1, dtype=np.int32)
            for req_id, draft_token_ids in (
                    scheduler_output.scheduled_spec_decode_tokens.items()):
                req_idx = self.input_batch.req_id_to_index[req_id]
                num_draft_tokens[req_idx] = len(draft_token_ids)
                num_decode_draft_tokens[req_idx] = (len(draft_token_ids) if (
                    self.input_batch.num_computed_tokens_cpu[req_idx]
                    >= self.input_batch.num_prompt_tokens[req_idx]) else -1)

            spec_decode_metadata = self._calc_spec_decode_metadata(
                num_draft_tokens, cu_num_tokens,
                self.num_pcp_pads[:num_reqs].numpy())
            logits_indices = spec_decode_metadata.logits_indices

            # For DECODE only cuda graph of some attention backends (e.g., GDN).
            self.num_decode_draft_tokens.np[:
                                            num_reqs] = num_decode_draft_tokens
            self.num_decode_draft_tokens.np[num_reqs:].fill(-1)
            self.num_decode_draft_tokens.copy_to_gpu()
        # save logits_indices for pcp spec decode usage
        self.logits_indices = logits_indices

        # Used in the below loop.
        # query_start_loc_cpu = self.query_start_loc.cpu[:num_reqs + 1]
        num_computed_tokens_cpu = (
            self.input_batch.num_computed_tokens_cpu_tensor[:num_reqs])
        self.spec_decode_common_attn_metadata = None
        if use_spec_decode and self.need_accepted_tokens:
            self.num_accepted_tokens.np[:num_reqs] = (
                self.input_batch.num_accepted_tokens_cpu[:num_reqs])
            self.num_accepted_tokens.np[num_reqs:].fill(1)
            self.num_accepted_tokens.copy_to_gpu()

        if self.speculative_config and self.pcp_size * self.dcp_size > 1:
            self._generate_pcp_mtp_input(
                num_reqs, scheduler_output.total_num_scheduled_tokens,
                scheduler_output.num_scheduled_tokens, with_prefill,
                req_indices, positions_np, cu_num_tokens)

        long_seq_metadata = self._generate_pcp_metadata(
            total_num_scheduled_tokens)
        # Prepare the attention metadata for each KV cache group and make layers
        # in the same group share the same metadata.
        for kv_cache_group_id, kv_cache_group_spec in enumerate(
                self.kv_cache_config.kv_cache_groups):
            # NOTE: This is strange, why did we use total_num_scheduled_tokens before?
            slot_mapping_size = (total_num_scheduled_tokens
                                 if self.pcp_size == 1 else
                                 total_num_scheduled_tokens * self.pcp_size -
                                 total_num_pcp_pads)
            if isinstance(kv_cache_group_spec.kv_cache_spec,
                          EncoderOnlyAttentionSpec):
                # Encoder-only layers do not have KV cache, so we need to
                # create a dummy block table and slot mapping for them.
                blk_table_tensor = torch.zeros(
                    (num_reqs, 1),
                    dtype=torch.int32,
                    device=self.device,
                )
                slot_mapping = torch.zeros(
                    (total_num_scheduled_tokens, ),
                    dtype=torch.int64,
                    device=self.device,
                )
            else:
                blk_table = self.input_batch.block_table[kv_cache_group_id]
                blk_table_tensor = blk_table.get_device_tensor()
                blk_table.slot_mapping.gpu[slot_mapping_size:].fill_(0)
                if self.pcp_size > 1:
                    slot_mapping_for_pcp = blk_table.slot_mapping.gpu[:
                                                                      long_seq_metadata
                                                                      .
                                                                      num_actual_tokens_pcp_padded]
                    slot_mapping_for_pcp[slot_mapping_size:].fill_(-1)
                    assert pcp_unpad_mask is not None
                    pcp_padded_slot_mapping = self.pcp_padded_slot_mapping[:
                                                                           pcp_unpad_mask
                                                                           .
                                                                           shape[
                                                                               0]]
                    pcp_padded_slot_mapping.fill_(-1)
                    pcp_padded_slot_mapping[
                        pcp_unpad_mask] = slot_mapping_for_pcp[:
                                                               slot_mapping_size]
                    slot_mapping_for_pcp[:long_seq_metadata.
                                         num_actual_tokens_pcp_padded] = pcp_padded_slot_mapping
                    blk_table.slot_mapping.gpu[:long_seq_metadata.num_actual_tokens_pcp_padded] = \
                        slot_mapping_for_pcp
                slot_mapping = blk_table.slot_mapping.gpu

            # NOTE: This is a temporary hack, now in GPUModelRunner, this prepare_inputs
            # has been split to multiple parts, and there are 3 parts that is related to this
            # `num_reqs`, we'll take `query_start_loc` as an example:
            # 1. self.query_start_loc.np[1 : num_reqs + 1] = cu_num_tokens
            # 2. get `num_reqs_padded`, this depends on dispatcher and which is why we have the
            #    following simplified `dispatch` logic here, we try to minimize the impact
            # 3. query_start_loc = self.query_start_loc.gpu[: num_reqs_padded + 1]
            uniform_decode = (max_num_scheduled_tokens == self.uniform_decode_query_len) \
                and (total_num_scheduled_tokens == max_num_scheduled_tokens * num_reqs)

            # TODO: We should make this official ASAP. Also note that if we pad here,
            # the builders won’t need to add any extra padding.
            max_decode_tokens = self.scheduler_config.max_num_seqs * self.uniform_decode_query_len
            if self.compilation_config.cudagraph_mode.decode_mode() == CUDAGraphMode.FULL and \
                uniform_decode and self.uniform_decode_query_len <= num_input_tokens <= max_decode_tokens:
                num_reqs_padded = num_input_tokens // self.uniform_decode_query_len
                pad_size = num_reqs_padded - num_reqs
                if pad_size > 0:
                    last_query_loc = self.query_start_loc.np[num_reqs]

                    self.query_start_loc.np[
                        num_reqs + 1:num_reqs_padded + 1] = self.arange_np[
                            1:pad_size +
                            1] * self.uniform_decode_query_len + last_query_loc
                    self.query_start_loc.copy_to_gpu(num_reqs_padded + 1)

                # So we are trying to simulate the behavior of GPUModelRunner's
                # prepare_inputs for uniform decode mode by padding query_start_loc
                num_reqs = num_reqs_padded

            # Make AscendCommonAttentionMetadata
            common_attn_metadata = AscendCommonAttentionMetadata(
                query_start_loc=self.query_start_loc.gpu[:num_reqs + 1],
                query_start_loc_cpu=self.query_start_loc.cpu[:num_reqs + 1],
                seq_lens_cpu=self.seq_lens.cpu[:num_reqs],
                seq_lens=self.seq_lens.gpu[:num_reqs],
                num_reqs=num_reqs,
                num_actual_tokens=slot_mapping_size,
                num_input_tokens=num_input_tokens,
                actual_seq_lengths_q=self.actual_seq_lengths_q,
                # TODO: change this to the right block table for linear attn
                block_table_tensor=blk_table_tensor[:num_reqs],
                slot_mapping=slot_mapping,
                num_computed_tokens_cpu=num_computed_tokens_cpu,
                positions=self.positions.gpu,
                attn_mask=self.attn_mask,
                spec_attn_mask=self.spec_attn_mask,
                attn_state=self.attn_state,
                max_query_len=max_num_scheduled_tokens,
                decode_token_per_req=self.decode_token_per_req,
                prefill_context_parallel_metadata=long_seq_metadata,
                max_seq_len=0)

            if self.speculative_config and self.pcp_size * self.dcp_size > 1:
                # For pcp + spec decode, we flatten block_table
                # to avoid irregular spec_attn_mask shape, e.g.,
                # num_decode_req=2, num_prefill_req=3, num_speculative_tokens=1,
                # ori block_table: # [d0, d1, p0, p1, p2]
                # (num_reqs_d + num_reqs_p, max_num_blocks),
                # flattened block_table: [d0, d0, d1, d1, p0, p1, p2]
                # (num_reqs_d * decode_threshold + num_reqs_p, max_num_blocks),
                ori_query_lens_cpu = self.query_lens_pcp_full.cpu[:num_reqs]
                ori_query_lens = self.query_lens_pcp_full.gpu[:num_reqs]
                num_prefill_reqs = (ori_query_lens
                                    > self.decode_threshold).sum().item()
                num_decode_reqs = num_reqs - num_prefill_reqs
                num_decode_reqs_flatten = \
                    ori_query_lens_cpu[:num_decode_reqs].sum().item()
                blk_table_tensor[
                    num_decode_reqs_flatten:num_decode_reqs_flatten +
                    num_prefill_reqs].copy_(
                        blk_table_tensor[num_decode_reqs:num_decode_reqs +
                                         num_prefill_reqs].clone())
                blk_table_tensor[:num_decode_reqs_flatten].copy_(
                    blk_table_tensor[:num_decode_reqs].repeat_interleave(
                        ori_query_lens[:num_decode_reqs], dim=0))
                common_attn_metadata.block_table_tensor = \
                    blk_table_tensor[:num_decode_reqs_flatten + num_prefill_reqs]
                long_seq_metadata.query_lens_pcp_full_cpu = ori_query_lens_cpu
                if 'pad_size' in locals() and pad_size > 0:
                    ori_query_lens_cpu[-pad_size:] = \
                        torch.full([pad_size], ori_query_lens_cpu[-pad_size - 1].item())
                long_seq_metadata.max_query_len_pcp_full = \
                    ori_query_lens_cpu.max().item()

            if self.speculative_config and \
                self.spec_decode_common_attn_metadata is None:
                self.spec_decode_common_attn_metadata = common_attn_metadata
                if self.speculative_config.method in ("eagle", "eagle3") and \
                        self.vllm_config.compilation_config.cudagraph_mode.has_full_cudagraphs():
                    self.spec_decode_common_attn_metadata = \
                        self.spec_decode_common_attn_metadata.unpadded(
                            total_num_scheduled_tokens, base_num_reqs)

            for attn_group in self.attn_groups[kv_cache_group_id]:
                common_prefix_len = 0
                extra_attn_metadata_args = {}
                builder = attn_group.get_metadata_builder()
                if isinstance(builder, GDNAttentionMetadataBuilder):
                    if use_spec_decode:
                        patch_torch_npu_argsort()
                        extra_attn_metadata_args = dict(
                            num_accepted_tokens=self.num_accepted_tokens.
                            gpu[:num_reqs],
                            num_decode_draft_tokens_cpu=self.
                            num_decode_draft_tokens.cpu[:num_reqs],
                        )
                    attn_metadata_i = builder.build(
                        common_prefix_len=common_prefix_len,
                        common_attn_metadata=common_attn_metadata,
                        **extra_attn_metadata_args)
                elif self.model_config.runner_type == "pooling":
                    attn_metadata_i = builder.build(
                        common_prefix_len=common_prefix_len,
                        common_attn_metadata=common_attn_metadata,
                        **extra_attn_metadata_args)
                else:
                    attn_metadata_i = builder.build(
                        common_prefix_len=common_prefix_len,
                        common_attn_metadata=common_attn_metadata,
                        model=self.get_model(),
                        **extra_attn_metadata_args)

                for layer_name in attn_group.layer_names:
                    attn_metadata[layer_name] = attn_metadata_i

        # update global cos, sin
        update_cos_sin(positions)

        if lmhead_tp_enable():
            max_num_reqs_across_dp = self.max_num_reqs * self.uniform_decode_query_len
            logits_indices = nn.functional.pad(
                logits_indices,
                (0, max_num_reqs_across_dp - logits_indices.shape[0]))

        return (attn_metadata, positions, num_scheduled_tokens,
                num_input_tokens, num_tokens_across_dp,
                maybe_padded_num_tokens, logits_indices, spec_decode_metadata,
                input_ids, inputs_embeds, intermediate_tensors,
                max_num_scheduled_tokens)

    def _generate_process_reqs_hidden_states(self, maybe_padded_num_tokens,
                                             input_ids, positions,
                                             intermediate_tensors,
                                             inputs_embeds):
        assert self.model is not None
        hidden_states = self.model(
            input_ids=input_ids,
            positions=positions,
            intermediate_tensors=intermediate_tensors,
            inputs_embeds=inputs_embeds,
            **self._init_model_kwargs(maybe_padded_num_tokens))

        forward_context = get_forward_context()
        if forward_context.cudagraph_runtime_mode == CUDAGraphMode.FULL \
            and not self.use_sparse:
            # TODO: maybe_padded_num_tokens will be removed, use num_input_tokens instead
            if self.vllm_config.model_config.use_mla:
                if self.pcp_size * self.dcp_size > 1:
                    # FIXME: Try using `auto_dispatch_capture=True`
                    update_mla_attn_dcp_pcp_params(self.update_stream,
                                                   forward_context,
                                                   maybe_padded_num_tokens)
                else:
                    # FIXME: Try using `auto_dispatch_capture=True`
                    update_mla_attn_params(self.update_stream, forward_context,
                                           maybe_padded_num_tokens,
                                           self.speculative_config)
            else:
                if self.pcp_size * self.dcp_size > 1:
                    update_attn_dcp_pcp_params(self.update_stream,
                                               forward_context,
                                               maybe_padded_num_tokens)
                else:
                    update_attn_params(self.update_stream, forward_context,
                                       maybe_padded_num_tokens,
                                       self.vllm_config)

        if get_forward_context().sp_enabled and not isinstance(
                hidden_states, IntermediateTensors):
            hidden_states = tensor_model_parallel_all_gather(hidden_states, 0)
            pad_size = get_forward_context().pad_size
            if pad_size > 0:
                hidden_states = hidden_states[:-pad_size, :]

        if self.pcp_size > 1:
            hidden_states = get_pcp_group().all_gather(
                hidden_states[:self.num_actual_tokens_pcp_padded //
                              self.pcp_size], 0)
            hidden_states = torch.index_select(
                hidden_states, 0,
                self.pcp_allgather_restore_idx[:hidden_states.shape[0]])
        return hidden_states

    def _build_attn_state(self, num_reqs, num_scheduled_tokens,
                          num_valid_tokens):
        if np.array_equal(self.seq_lens.np[:num_reqs], num_scheduled_tokens):
            attn_state = AscendAttentionState.PrefillNoCache
        # We assume it is the decode stage, where prefill occurs but only one token is not hit in cache.
        elif np.all(num_scheduled_tokens == 1):
            attn_state = AscendAttentionState.DecodeOnly
            if self.speculative_config and self.speculative_config.method == 'mtp':
                # SpecDecoding now supports seq_len=1 and seq_len=2
                # In Prefilling Decoding Disaggregation scenario, SpecDecoding need to supports seq_len=1
                attn_state = AscendAttentionState.SpecDecoding
        # Speculative decoding.
        elif np.all(num_valid_tokens == 1):
            if self.speculative_config and self.speculative_config.method == 'mtp':
                attn_state = AscendAttentionState.SpecDecoding
            else:
                attn_state = AscendAttentionState.ChunkedPrefill
        # splitfuse
        elif self.scheduler_config.enable_chunked_prefill:
            attn_state = AscendAttentionState.ChunkedPrefill
        else:
            attn_state = AscendAttentionState.PrefillCacheHit
        return attn_state

    def _calc_spec_decode_metadata(
        self,
        num_draft_tokens: np.ndarray,
        cu_num_scheduled_tokens: np.ndarray,
        num_pcp_pads: np.ndarray,
    ) -> SpecDecodeMetadata:
        # Inputs:
        # cu_num_scheduled_tokens:  [  4, 104, 107, 207, 209]
        # num_draft_tokens:         [  3,   0,   2,   0,   1]
        # Outputs:
        # cu_num_draft_tokens:      [  3,   3,   5,   5,   6]
        # logits_indices:           [  0,   1,   2,   3, 103, 104, 105, 106,
        #                            206, 207, 208]
        # target_logits_indices:    [  0,   1,   2,   5,   6,   9]
        # bonus_logits_indices:     [  3,   4,   7,   8,  10]

        # Compute the logits indices.
        # [4, 1, 3, 1, 2]
        num_sampled_tokens = num_draft_tokens + 1
        # Step 1. [4, 5, 8, 9, 11]
        cu_num_sampled_tokens = np.cumsum(num_sampled_tokens, dtype=np.int32)
        total_num_sampled_tokens = cu_num_sampled_tokens[-1]
        # Step 2. [0, 0, 0, 0, 4, 5, 5, 5, 8, 9, 9]
        cumsums_offsets = np.repeat(cu_num_sampled_tokens - num_sampled_tokens,
                                    num_sampled_tokens)
        # Step 3. [0, 1, 2, 3, 0, 0, 1, 2, 0, 0, 1]
        arange = self.arange_np[:total_num_sampled_tokens] - cumsums_offsets
        # Step 4. [0, 0, 0, 0, 103, 104, 104, 104, 206, 207, 207]
        logits_indices = np.repeat(
            cu_num_scheduled_tokens - num_sampled_tokens, num_sampled_tokens)
        # Step 5. [0, 1, 2, 3, 103, 104, 105, 106, 206, 207, 208]
        logits_indices += arange

        # while pcp > 1, decode results may contain padding (from pcp all-gather),
        # update logits_indices after getting draft_token_ids from ori logits_indices
        if self.pcp_size > 1:
            cu_num_scheduled_tokens = cu_num_scheduled_tokens * self.pcp_size - num_pcp_pads
            logits_indices_pcp = np.repeat(
                cu_num_scheduled_tokens - num_sampled_tokens,
                num_sampled_tokens)
            logits_indices_pcp += arange
            logits_indices_pcp = torch.from_numpy(
                logits_indices_pcp).pin_memory().to(self.device,
                                                    non_blocking=True)

        # Compute the bonus logits indices.
        bonus_logits_indices = cu_num_sampled_tokens - 1

        # Compute the draft logits indices.
        # [3, 3, 5, 5, 6]
        cu_num_draft_tokens = np.cumsum(num_draft_tokens, dtype=np.int32)
        total_num_draft_tokens = cu_num_draft_tokens[-1]
        # [0, 0, 0, 3, 3, 5]
        cumsums_offsets = np.repeat(cu_num_draft_tokens - num_draft_tokens,
                                    num_draft_tokens)
        # [0, 1, 2, 0, 1, 0]
        arange = self.arange_np[:total_num_draft_tokens] - cumsums_offsets
        # [0, 0, 0, 5, 5, 9]
        target_logits_indices = np.repeat(
            cu_num_sampled_tokens - num_sampled_tokens, num_draft_tokens)
        # [0, 1, 2, 5, 6, 9]
        target_logits_indices += arange

        # TODO: Optimize the CPU -> NPU copy.
        cu_num_draft_tokens = (
            torch.from_numpy(cu_num_draft_tokens).pin_memory().to(
                self.device, non_blocking=True))
        cu_num_sampled_tokens = (
            torch.from_numpy(cu_num_sampled_tokens).pin_memory().to(
                self.device, non_blocking=True))
        logits_indices = (torch.from_numpy(logits_indices).pin_memory().to(
            self.device, non_blocking=True))
        target_logits_indices = (
            torch.from_numpy(target_logits_indices).pin_memory().to(
                self.device, non_blocking=True))
        bonus_logits_indices = torch.from_numpy(
            bonus_logits_indices).pin_memory().to(self.device,
                                                  non_blocking=True)

        # Compute the draft token ids.
        # draft_token_indices:      [  1,   2,   3, 105, 106, 208]
        draft_token_ids = self.input_ids.gpu[logits_indices]
        draft_token_ids = draft_token_ids[target_logits_indices + 1]
        if self.pcp_size > 1:
            logits_indices = logits_indices_pcp
        return SpecDecodeMetadata(
            draft_token_ids=draft_token_ids,
            num_draft_tokens=num_draft_tokens.tolist(),
            cu_num_draft_tokens=cu_num_draft_tokens,
            cu_num_sampled_tokens=cu_num_sampled_tokens,
            target_logits_indices=target_logits_indices,
            bonus_logits_indices=bonus_logits_indices,
            logits_indices=logits_indices,
        )

    def propose_draft_token_ids(
        self,
        valid_sampled_token_ids: torch.Tensor | list[list[int]],
        sampling_metadata: SamplingMetadata,
        scheduler_output: "SchedulerOutput",
        spec_decode_metadata: SpecDecodeMetadata,
        positions: torch.Tensor,
        num_scheduled_tokens: int,
        hidden_states: torch.Tensor,
        attn_metadata: dict[str, Any],
        aux_hidden_states: torch.Tensor = None,
    ) -> Optional[list[list[int]]]:
        if not self.drafter:
            # Speculative decoding is not enabled.
            draft_token_ids = None
        else:
            draft_token_ids = self.drafter.generate_token_ids(
                valid_sampled_token_ids, sampling_metadata, scheduler_output,
                spec_decode_metadata, positions, num_scheduled_tokens,
                hidden_states, aux_hidden_states)
        return draft_token_ids

    @staticmethod
    def get_finished_kv_transfer(
        scheduler_output: "SchedulerOutput",
    ) -> tuple[Optional[set[str]], Optional[set[str]]]:
        if has_kv_transfer_group():
            return get_kv_transfer_group().get_finished(
                scheduler_output.finished_req_ids)
        return None, None

    @torch.inference_mode()
    def execute_model(
        self,
        scheduler_output: "SchedulerOutput",
        intermediate_tensors: Optional[IntermediateTensors] = None,
    ) -> Union[ModelRunnerOutput, IntermediateTensors] | None:
        if self.execute_model_state is not None:
            raise RuntimeError("State error: sample_tokens() must be called "
                               "after execute_model() returns None.")

        with ProfileExecuteDuration().capture_async("prepare input"):
            self._update_states(scheduler_output)
            if has_ec_transfer() and get_ec_transfer().is_producer:
                with self.maybe_get_ec_connector_output(
                        scheduler_output,
                        encoder_cache=self.encoder_cache,
                ):
                    self._execute_mm_encoder(scheduler_output)
                    return make_empty_encoder_model_runner_output(
                        scheduler_output)

            if not scheduler_output.total_num_scheduled_tokens:
                if not has_kv_transfer_group():
                    logger.debug(
                        "skip this step for we receive the data from remote disaggregate prefill node"
                    )
                    # Return empty ModelRunnerOuptut if there's no work to do.
                    return EMPTY_MODEL_RUNNER_OUTPUT
                return self.kv_connector_no_forward(scheduler_output,
                                                    self.vllm_config)

            if self.dynamic_eplb:
                self.eplb_updator.forward_before()

            (attn_metadata, positions, num_scheduled_tokens_np,
             num_input_tokens, num_tokens_across_dp, maybe_padded_num_tokens,
             logits_indices, spec_decode_metadata, input_ids, inputs_embeds,
             intermediate_tensors,
             max_query_len) = (self._prepare_inputs(scheduler_output,
                                                    intermediate_tensors))

            if self.dynamic_eplb:
                self.eplb_updator.take_update_info_from_eplb_process()

        # prevent debugger is None
        need_dump = self.dump_enable and self.debugger is not None
        if need_dump:
            assert self.debugger is not None
            dbg_cfg = getattr(self.debugger, "config", None)
            dump_level = str(
                getattr(dbg_cfg, "level",
                        "L1")).upper() if dbg_cfg is not None else "L1"
            if dump_level in ("L0", "MIX"):
                self.debugger.start(model=self.model)
            else:
                self.debugger.start()

        uniform_decode = (max_query_len == self.uniform_decode_query_len) and (
            scheduler_output.total_num_scheduled_tokens
            == self.input_batch.num_reqs * max_query_len)
        has_lora = len(self.input_batch.lora_id_to_lora_request) > 0
        aclgraph_runtime_mode, batch_descriptor = \
            self.cudagraph_dispatcher.dispatch(num_tokens=num_input_tokens, uniform_decode=uniform_decode, has_lora=has_lora)

        if self.ascend_config.enable_async_exponential != 0:
            self.sampler.do_async_exponential(
                b_s=logits_indices.shape[0],
                head_dim=self.model_config.get_vocab_size(),
                generators=self.input_batch.sampling_metadata.generators)

        # Run forward pass
        with ProfileExecuteDuration().capture_async("forward"):
            with set_ascend_forward_context(
                    attn_metadata,
                    self.vllm_config,
                    num_tokens=num_input_tokens,
                    num_tokens_across_dp=num_tokens_across_dp,
                    with_prefill=self.with_prefill,
                    aclgraph_runtime_mode=aclgraph_runtime_mode,
                    batch_descriptor=batch_descriptor,
                    num_actual_tokens=scheduler_output.
                    total_num_scheduled_tokens,
                    model_instance=self.model):
                self.maybe_setup_kv_connector(scheduler_output)

                hidden_states = self._generate_process_reqs_hidden_states(
                    maybe_padded_num_tokens, input_ids, positions,
                    intermediate_tensors, inputs_embeds)

            self.maybe_wait_for_kv_save()
            finished_sending, finished_recving = self.get_finished_kv_transfer(
                scheduler_output)

            aux_hidden_states = None
            if self.use_aux_hidden_state_outputs:
                hidden_states, aux_hidden_states = hidden_states

        kv_connector_output = KVConnectorOutput(
            finished_sending=finished_sending,
            finished_recving=finished_recving)
        finished_sending = None
        finished_recving = None
        with ProfileExecuteDuration().capture_async("post process"):
            # Broadcast PP output for external_launcher (torchrun)
            # to make sure we are synced across pp ranks
            # TODO: Support overlapping mirco-batches
            # https://github.com/vllm-project/vllm/issues/18019
            broadcast_pp_output = \
                self.parallel_config.distributed_executor_backend \
                == "external_launcher" and len(get_pp_group().ranks) > 0
            if not get_pp_group().is_last_rank:
                # For mid-pipeline stages, return the hidden states.
                if not broadcast_pp_output:
                    hidden_states.kv_connector_output = kv_connector_output
                    self.kv_connector_output = kv_connector_output
                    if need_dump:
                        assert self.debugger is not None
                        self.debugger.stop()
                        self.debugger.step()
                    return hidden_states
                assert isinstance(hidden_states, IntermediateTensors)
                get_pp_group().send_tensor_dict(
                    hidden_states.tensors, all_gather_group=get_tp_group())
                logits = None
            else:
                if self.input_batch.pooling_params:
                    pool_output = self._pool(
                        hidden_states,
                        scheduler_output.total_num_scheduled_tokens,
                        num_scheduled_tokens_np)
                    if need_dump:
                        assert self.debugger is not None
                        self.debugger.stop()
                        self.debugger.step()
                    return pool_output
                # Sometimes, after the model is compiled through the AOT backend,
                # the model output may become a list containing only one Tensor object.
                if isinstance(hidden_states, list) and \
                        len(hidden_states) == 1 and \
                        isinstance(hidden_states[0], torch.Tensor):
                    hidden_states = hidden_states[0]
                sample_hidden_states = hidden_states[logits_indices]
                logits = self.model.compute_logits(sample_hidden_states)
            if broadcast_pp_output:
                model_output_broadcast_data = {
                    "logits": logits.contiguous(),
                } if logits is not None else {}
                model_output_broadcast_data = get_pp_group(
                ).broadcast_tensor_dict(model_output_broadcast_data,
                                        src=len(get_pp_group().ranks) - 1)
                assert model_output_broadcast_data is not None
                logits = model_output_broadcast_data["logits"]

            # Apply structured output bitmasks if present
            self.execute_model_state = ExecuteModelState(
                scheduler_output,
                logits,
                spec_decode_metadata,
                hidden_states,
                sample_hidden_states,
                aux_hidden_states,
                attn_metadata,
                positions,
            )
            self.kv_connector_output = kv_connector_output
        return None

    @torch.inference_mode
    def sample_tokens(
        self, grammar_output: "GrammarOutput | None"
    ) -> ModelRunnerOutput | AsyncModelRunnerOutput | IntermediateTensors:
        kv_connector_output = self.kv_connector_output
        self.kv_connector_output = None

        if self.execute_model_state is None:
            # Nothing to do (PP non-final rank case), output isn't used.
            if not kv_connector_output:
                return None  # noqa
            # In case of PP with kv transfer, we need to pass through the
            # kv_connector_output
            if kv_connector_output.is_empty():
                return EMPTY_MODEL_RUNNER_OUTPUT

            output = copy(EMPTY_MODEL_RUNNER_OUTPUT)
            output.kv_connector_output = kv_connector_output
            return output

        need_dump = self.dump_enable and self.debugger is not None
        # Unpack ephemeral state.
        (
            scheduler_output,
            logits,
            spec_decode_metadata,
            hidden_states,
            sample_hidden_states,
            aux_hidden_states,
            attn_metadata,
            positions,
        ) = self.execute_model_state
        # Clear ephemeral state.
        self.execute_model_state = None

        # Apply structured output bitmasks if present.
        if grammar_output is not None:
            # here we are different from gpu_model_runner,
            # the apply_grammar_bitmask uses torch.compile to optimize this,ascend does not support it now
            logits_dtype = logits.dtype
            logits = logits.to("cpu").float()
            apply_grammar_bitmask(scheduler_output, grammar_output,
                                  self.input_batch, logits)
            logits = logits.to(self.device).to(logits_dtype)

        with ProfileExecuteDuration().capture_async("Sample"):
            sampler_output = self._sample(logits, spec_decode_metadata)

        def propose_draft_token_ids(sampled_token_ids):
            assert self.spec_decode_common_attn_metadata is not None
            self._draft_token_ids = self.propose_draft_token_ids(
                sampled_token_ids,
                self.input_batch.sampling_metadata,
                scheduler_output,
                spec_decode_metadata,
                positions,
                scheduler_output.total_num_scheduled_tokens,
                hidden_states,
                attn_metadata,
                aux_hidden_states,
            )

        (
            logprobs_lists,
            valid_sampled_token_ids,
            prompt_logprobs_dict,
            req_ids_output_copy,
            req_id_to_index_output_copy,
            invalid_req_indices,
        ) = self._bookkeeping_sync(
            scheduler_output,
            sampler_output,
            logits,
            hidden_states,
            scheduler_output.total_num_scheduled_tokens,
            spec_decode_metadata,
        )

        with ProfileExecuteDuration().capture_async("Draft"):
            if self.speculative_config:
                use_padded_batch_for_eagle = self.speculative_config and \
                    self.speculative_config.use_eagle() and \
                    not self.speculative_config.disable_padded_drafter_batch
                if use_padded_batch_for_eagle:
                    # EAGLE speculative decoding can use the GPU sampled tokens
                    # as inputs, and does not need to wait for bookkeeping to finish.
                    propose_draft_token_ids(sampler_output.sampled_token_ids)
                if self.speculative_config and not use_padded_batch_for_eagle:
                    # ngram and other speculative decoding methods use the sampled
                    # tokens on the CPU, so they are run after bookkeeping.
                    propose_draft_token_ids(valid_sampled_token_ids)

            if has_kv_transfer_group():
                get_kv_transfer_group().clear_connector_metadata()

        extra_args = ({"kv_connector_output": kv_connector_output})

        model_runner_output = ModelRunnerOutput(
            req_ids=req_ids_output_copy,
            req_id_to_index=req_id_to_index_output_copy,
            sampled_token_ids=valid_sampled_token_ids,
            logprobs=logprobs_lists,
            prompt_logprobs_dict=prompt_logprobs_dict,
            pooler_output=[],
            **extra_args,
        )

        durations = ProfileExecuteDuration().pop_captured_sync()
        if durations:
            dr_str = [
                f"[{tag}]:{duration:.2f}ms"
                for tag, duration in durations.items()
            ]
            captured_name = "Decode" if self.attn_state == AscendAttentionState.DecodeOnly else "Prefill"
            logger.info("Profile execute duration [%s]:%s", captured_name,
                        " ".join(dr_str))
        if self.dynamic_eplb:
            self.eplb_updator.forward_end()
        if not self.use_async_scheduling:
            if need_dump:
                assert self.debugger is not None
                self.debugger.stop()
                self.debugger.step()
            return model_runner_output

        if need_dump:
            assert self.debugger is not None
            self.debugger.stop()
            self.debugger.step()
        return AsyncGPUModelRunnerOutput(
            model_runner_output=model_runner_output,
            sampled_token_ids=sampler_output.sampled_token_ids,
            logprobs_tensors=sampler_output.logprobs_tensors,
            invalid_req_indices=invalid_req_indices,
            async_output_copy_stream=self.async_output_copy_stream,
            vocab_size=self.input_batch.vocab_size,
        )

    # overwrite _sample for lmhead_tp_enable and need_accepted_tokens
    def _sample(self, logits, spec_decode_metadata):
        # Sample the next token and get logprobs if needed.
        sampling_metadata = self.input_batch.sampling_metadata
        if spec_decode_metadata is None:
            if lmhead_tp_enable() and logits is not None:
                logits = logits[:self.input_batch.num_reqs]
            return self.sampler(
                logits=logits,
                sampling_metadata=sampling_metadata,
            )

        if lmhead_tp_enable() and logits is not None:
            logits = logits[:len(spec_decode_metadata.logits_indices)]
        sampler_output = self.rejection_sampler(
            spec_decode_metadata,
            None,  # draft_probs
            logits,
            sampling_metadata,
        )
        if self.need_accepted_tokens:  # TODO remove this if
            self._update_states_after_model_execute(
                sampler_output.sampled_token_ids)
        return sampler_output

    # TODO: remove this func after eagle_proposer is refactored and
    #  _bookkeeping_sync is moved after propose_draft_token_ids
    def _bookkeeping_sync(
        self,
        scheduler_output: "SchedulerOutput",
        sampler_output: SamplerOutput,
        logits: torch.Tensor | None,
        hidden_states: torch.Tensor,
        num_scheduled_tokens: int,
        spec_decode_metadata: SpecDecodeMetadata | None,
    ) -> tuple[
            LogprobsLists | None,
            list[list[int]],
            dict[str, LogprobsTensors | None],
            list[str],
            dict[str, int],
            list[int],
    ]:
        # TODO: implement PR 28597 from vllm
        discard_sampled_tokens_req_indices = \
            self.discard_request_indices.np[:self.num_discarded_requests]
        for i in discard_sampled_tokens_req_indices:
            gen = self.input_batch.generators.get(int(i))
            if gen is not None:
                gen.set_offset(gen.get_offset() - 4)

        # Copy some objects so they don't get modified after returning.
        # This is important when using async scheduling.
        req_ids_output_copy = self.input_batch.req_ids.copy()
        req_id_to_index_output_copy = self.input_batch.req_id_to_index.copy()

        num_sampled_tokens = sampler_output.sampled_token_ids.shape[0]
        sampled_token_ids = sampler_output.sampled_token_ids
        logprobs_tensors = sampler_output.logprobs_tensors
        invalid_req_indices = []
        cu_num_tokens: list[int] | None = None
        if not self.use_async_scheduling:
            # Get the valid generated tokens.
            max_gen_len = sampled_token_ids.shape[-1]
            if max_gen_len == 1:
                # No spec decode tokens.
                valid_sampled_token_ids = self._to_list(sampled_token_ids)
                # Mask out the sampled tokens that should not be sampled.
                for i in discard_sampled_tokens_req_indices:
                    valid_sampled_token_ids[int(i)].clear()
            else:
                # Includes spec decode tokens.
                valid_sampled_token_ids, cu_num_tokens = RejectionSampler.parse_output(
                    sampled_token_ids,
                    self.input_batch.vocab_size,
                    discard_sampled_tokens_req_indices,
                    return_cu_num_tokens=logprobs_tensors is not None,
                )
        else:
            valid_sampled_token_ids = []
            invalid_req_indices = discard_sampled_tokens_req_indices.tolist()
            invalid_req_indices_set = set(invalid_req_indices)

            if self.num_spec_tokens <= 0:
                assert sampled_token_ids.shape[-1] == 1
                # Cache the sampled tokens on the NPU and avoid CPU sync.
                # These will be copied into input_ids in the next step
                # when preparing inputs.
                self.input_batch.prev_sampled_token_ids = sampled_token_ids

            self.input_batch.prev_req_id_to_index = {
                req_id: i
                for i, req_id in enumerate(self.input_batch.req_ids)
                if i not in invalid_req_indices_set
            }

        # Cache the sampled tokens in the model runner, so that the scheduler
        # doesn't need to send them back.
        # NOTE(woosuk): As an exception, when using PP, the scheduler sends
        # the sampled tokens back, because there's no direct communication
        # between the first-stage worker and the last-stage worker.
        req_ids = self.input_batch.req_ids
        for req_idx in range(num_sampled_tokens):
            if self.use_async_scheduling:
                sampled_ids = [
                    -1
                ] if req_idx not in invalid_req_indices_set else None
            else:
                sampled_ids = valid_sampled_token_ids[req_idx]

            num_sampled_ids: int = len(sampled_ids) if sampled_ids else 0

            if not sampled_ids:
                continue

            start_idx = self.input_batch.num_tokens_no_spec[req_idx]
            end_idx = start_idx + num_sampled_ids
            assert end_idx <= self.max_model_len, (
                "Sampled token IDs exceed the max model length. "
                f"Total number of tokens: {end_idx} > max_model_len: "
                f"{self.max_model_len}")

            self.input_batch.token_ids_cpu[req_idx,
                                           start_idx:end_idx] = sampled_ids
            self.input_batch.is_token_ids[req_idx, start_idx:end_idx] = True
            self.input_batch.num_tokens_no_spec[req_idx] = end_idx
            self.input_batch.num_tokens[req_idx] = end_idx

            req_id = req_ids[req_idx]
            req_state = self.requests[req_id]
            req_state.output_token_ids.extend(sampled_ids)

        logprobs_lists = (logprobs_tensors.tolists(cu_num_tokens)
                          if not self.use_async_scheduling
                          and logprobs_tensors is not None else None)

        # Compute prompt logprobs if needed.
        prompt_logprobs_dict = self._get_prompt_logprobs_dict(
            hidden_states[:num_scheduled_tokens],
            scheduler_output.num_scheduled_tokens,
        )

        return (
            logprobs_lists,
            valid_sampled_token_ids,
            prompt_logprobs_dict,
            req_ids_output_copy,
            req_id_to_index_output_copy,
            invalid_req_indices,
        )

    def _build_dummy_attn_metadata(
        self,
        with_prefill: bool,
        num_reqs: int,
        num_tokens: int,
        max_query_len: int,
        num_scheduled_tokens: np.ndarray,
        aclgraph_runtime_mode: Optional[CUDAGraphMode] = None,
        force_attention: bool = False,
    ) -> Optional[dict[str, Any]]:
        attn_metadata: Optional[dict[str, Any]] = None

        if force_attention or aclgraph_runtime_mode == CUDAGraphMode.FULL:
            assert with_prefill is False, \
                "Full decode graph only supports uniform batch now."

            attn_metadata = {}

            seq_lens = max_query_len
            self.seq_lens.np[:num_reqs] = seq_lens
            self.seq_lens.np[num_reqs:] = 0
            self.seq_lens.copy_to_gpu()

            cu_num_tokens, arange = self._get_cumsum_and_arange(
                num_scheduled_tokens)

            self.query_start_loc.cpu[1:num_reqs +
                                     1] = torch.Tensor(cu_num_tokens)
            self.query_lens = torch.from_numpy(num_scheduled_tokens)
            self.attn_mask = self.attn_mask_builder.get_splitfuse_attn_mask()

            num_computed_tokens_cpu = (
                self.input_batch.num_computed_tokens_cpu_tensor[:num_reqs])

            for kv_cache_group_id, kv_cache_group_spec in enumerate(
                    self.kv_cache_config.kv_cache_groups):
                block_table_tensor = self.input_batch.block_table[
                    kv_cache_group_id].get_device_tensor()
                slot_mapping = self.input_batch.block_table[
                    kv_cache_group_id].slot_mapping
                self.cp_kv_recover_idx = torch.zeros(self.max_num_tokens,
                                                     dtype=torch.int32,
                                                     device=self.device)
                long_seq_metadata = self._generate_pcp_metadata(num_tokens)
                if long_seq_metadata is not None:
                    pcp_world_size = get_pcp_group().world_size
                    dcp_world_size = get_dcp_group().world_size
                    num_computed_tokens_of_pcp_dcp = [[
                        [0] * dcp_world_size for _ in range(pcp_world_size)
                    ] for _ in range(num_tokens)]
                    long_seq_metadata.num_computed_tokens_of_pcp_dcp = num_computed_tokens_of_pcp_dcp
                # QUESTION: Why do we separately set query_start_loc for spec in the first place?
                # While in _prepare_inputs we don't?
                if self.speculative_config:
                    self.query_start_loc.gpu[:num_reqs + 1] = torch.tensor(
                        [0] + self.actual_seq_lengths_q[:num_reqs],
                        device=self.device,
                        dtype=torch.int32)
                common_attn_metadata = AscendCommonAttentionMetadata(
                    query_start_loc=self.query_start_loc.gpu[:num_reqs + 1],
                    query_start_loc_cpu=self.query_start_loc.cpu[:num_reqs +
                                                                 1],
                    seq_lens_cpu=self.seq_lens.cpu,
                    seq_lens=self.seq_lens.gpu[:num_reqs],
                    num_reqs=num_reqs,
                    num_actual_tokens=num_tokens,
                    num_input_tokens=num_tokens,
                    actual_seq_lengths_q=self.actual_seq_lengths_q,
                    block_table_tensor=block_table_tensor[:num_reqs],
                    slot_mapping=slot_mapping.gpu,
                    num_computed_tokens_cpu=num_computed_tokens_cpu,
                    positions=self.positions.gpu,
                    attn_mask=self.attn_mask,
                    spec_attn_mask=self.spec_attn_mask,
                    attn_state=self.attn_state,
                    max_query_len=max_query_len,
                    decode_token_per_req=self.decode_token_per_req,
                    prefill_context_parallel_metadata=long_seq_metadata,
                    max_seq_len=0)
                if self.pcp_size * self.dcp_size > 1:
                    common_attn_metadata.block_table_tensor = \
                        block_table_tensor[:num_reqs * self.decode_threshold]
                attn_state = AscendAttentionState.DecodeOnly
                if self.speculative_config and \
                        self.speculative_config.method == "mtp":
                    attn_state = AscendAttentionState.SpecDecoding

                common_metadata = CommonAttentionMetadata(
                    query_start_loc=self.query_start_loc.gpu[:num_reqs + 1],
                    query_start_loc_cpu=self.query_start_loc.cpu[:num_reqs +
                                                                 1],
                    _seq_lens_cpu=self.seq_lens.cpu[:num_reqs],
                    seq_lens=self.seq_lens.cpu[:num_reqs],
                    num_reqs=num_reqs,
                    num_actual_tokens=num_tokens,
                    block_table_tensor=block_table_tensor[:num_reqs],
                    slot_mapping=slot_mapping.gpu,
                    _num_computed_tokens_cpu=num_computed_tokens_cpu,
                    max_query_len=max_query_len,
                    max_seq_len=seq_lens)

                for attn_group in self.attn_groups[kv_cache_group_id]:
                    builder = attn_group.get_metadata_builder()
                    if isinstance(builder, GDNAttentionMetadataBuilder):
                        attn_metadata_gdn_attention = builder.build_for_cudagraph_capture(
                            common_metadata)
                    else:
                        attn_metadata_full_attention = builder.build_for_graph_capture(
                            common_attn_metadata, attn_state, self.get_model())
                    for layer_name in kv_cache_group_spec.layer_names:
                        if "linear_attn" in layer_name:
                            attn_metadata[
                                layer_name] = attn_metadata_gdn_attention
                        else:
                            attn_metadata[
                                layer_name] = attn_metadata_full_attention

        return attn_metadata

    def _generate_dummy_run_hidden_states(self, input_ids, positions,
                                          num_tokens, intermediate_tensors,
                                          inputs_embeds):
        hidden_states = self.model(input_ids=input_ids,
                                   positions=positions,
                                   intermediate_tensors=intermediate_tensors,
                                   inputs_embeds=inputs_embeds)
        forward_context = get_forward_context()
        assert forward_context is not None
        if forward_context.cudagraph_runtime_mode == CUDAGraphMode.FULL and \
            not forward_context.capturing and not self.use_sparse:
            if self.vllm_config.model_config.use_mla:
                # FIXME: Try using `auto_dispatch_capture=True`
                if self.pcp_size * self.dcp_size > 1:
                    # FIXME: Try using `auto_dispatch_capture=True`
                    update_mla_attn_dcp_pcp_params(self.update_stream,
                                                   forward_context,
                                                   positions.shape[0])
                else:
                    # FIXME: Try using `auto_dispatch_capture=True`
                    update_mla_attn_params(self.update_stream, forward_context,
                                           num_tokens, self.speculative_config)
            else:
                if self.pcp_size * self.dcp_size > 1:
                    update_attn_dcp_pcp_params(self.update_stream,
                                               forward_context,
                                               positions.shape[0])
                else:
                    update_attn_params(self.update_stream, forward_context,
                                       num_tokens, self.vllm_config)

        if self.use_aux_hidden_state_outputs:
            hidden_states, _ = hidden_states
        else:
            hidden_states = hidden_states
        return hidden_states

    @torch.inference_mode()
    def _dummy_run(
        self,
        num_tokens: int,
        with_prefill: bool = False,
        aclgraph_runtime_mode: Optional[CUDAGraphMode] = None,
        force_attention: bool = False,
        uniform_decode: bool = False,
        is_profile: bool = False,
    ) -> torch.Tensor:
        # only support eager mode and piecewise graph now
        assert aclgraph_runtime_mode is None or aclgraph_runtime_mode in {
            CUDAGraphMode.NONE, CUDAGraphMode.PIECEWISE, CUDAGraphMode.FULL
        }
        # In multi-DP scenarios, there may be situations where all DP groups are executing dummy runs.
        # If sequence parallelism is enabled, it is essential to ensure that num_tokens is divisible by tp_size.
        if self.use_aclgraph and enable_sp(self.vllm_config):
            tp_size = self.vllm_config.parallel_config.tensor_parallel_size
            num_tokens = math.ceil(num_tokens / tp_size) * tp_size

        # Force dummy run on prefill stage when this node is deemed as kv producer.
        if self.is_kv_producer and not self.is_kv_consumer:
            with_prefill = True

        # Padding for DP
        (num_tokens, num_tokens_across_dp,
         with_prefill) = self._sync_metadata_across_dp(num_tokens,
                                                       with_prefill)

        # If cudagraph_mode.decode_mode() == FULL and
        # cudagraph_mode.seperate_routine(). This means that we are using
        # different graphs and/or modes for mixed prefill-decode batches vs.
        # uniform decode batches. A uniform decode batch means that all
        # requests have identical query length, except a potential virtual
        # request (shorter) in the batch account for padding.
        # Uniform decode batch could either be common pure decode, where
        # max_query_len == 1, or speculative decode, where
        # max_query_len == 1 + num_spec_decode_tokens.

        # When setting max_query_len = 1, we switch to and capture the optimized
        # routine of FA2 for pure decode, i.e., Flashdecode + an optimization
        # for GQA/MQA.
        max_query_len = self.uniform_decode_query_len if uniform_decode else \
                                                                num_tokens

        # Set num_scheduled_tokens based on num_tokens and max_num_seqs
        # for dummy run with LoRA so that the num_reqs collectively
        # has num_tokens in total.
        assert num_tokens <= self.scheduler_config.max_num_batched_tokens
        max_num_reqs = self.max_num_reqs
        if uniform_decode:
            num_reqs = cdiv(num_tokens, max_query_len)
            num_scheduled_tokens_list = [max_query_len] * num_reqs
            if num_tokens % max_query_len != 0:
                num_scheduled_tokens_list[-1] = num_tokens % max_query_len
        else:
            if with_prefill:
                num_reqs = num_tokens
            else:
                num_reqs = (num_tokens + self.decode_token_per_req -
                            1) // self.decode_token_per_req
            num_reqs = min(num_reqs, max_num_reqs)
            min_tokens_per_req = num_tokens // num_reqs
            num_scheduled_tokens_list = [min_tokens_per_req] * num_reqs
            num_scheduled_tokens_list[-1] += num_tokens % num_reqs
        assert sum(num_scheduled_tokens_list) == num_tokens
        assert len(num_scheduled_tokens_list) == num_reqs
        num_scheduled_tokens = np.array(num_scheduled_tokens_list,
                                        dtype=np.int32)
        num_sampled_tokens = np.ones(num_reqs, dtype=np.int32)

        if not is_profile and self.dynamic_eplb:
            self.eplb_updator.forward_before()

        has_lora = True if self.lora_config and self.compilation_config.cudagraph_specialize_lora else False
        _ag_mode, batch_descriptor = \
            self.cudagraph_dispatcher.dispatch(num_tokens=num_tokens, uniform_decode=uniform_decode, has_lora=has_lora)

        num_tokens_padded = batch_descriptor.num_tokens
        num_reqs_padded = (batch_descriptor.num_reqs if
                           batch_descriptor.num_reqs is not None else num_reqs)
        if num_tokens_across_dp is not None and num_tokens_padded != num_tokens:
            # pad is needed if the pad of `num_tokens` is triggered inside CudagraphDispatcher
            num_tokens_across_dp[:] = num_tokens_padded
            num_scheduled_tokens = num_scheduled_tokens.repeat(num_reqs_padded)

        # filter out the valid batch descriptor
        if aclgraph_runtime_mode is not None:
            # we allow forcing NONE when the dispatcher disagrees to support
            # warm ups for aclgraph capture
            if aclgraph_runtime_mode != CUDAGraphMode.NONE and aclgraph_runtime_mode != _ag_mode:
                raise ValueError(
                    f"Aclgraph runtime mode mismatch at dummy_run. "
                    f"Expected {_ag_mode}, but got {aclgraph_runtime_mode}.")
        else:
            aclgraph_runtime_mode = _ag_mode

        # TODO(Mengqing): Set create_mixed_batch to False since it's only used in FI warmup
        # and not supported in ASCEND now. We could remove it in the future.
        attn_metadata = self._build_dummy_attn_metadata(
            False,
            num_reqs=num_reqs_padded,
            num_tokens=num_tokens_padded,
            max_query_len=max_query_len,
            aclgraph_runtime_mode=aclgraph_runtime_mode,
            force_attention=force_attention,
            num_scheduled_tokens=num_scheduled_tokens,
        )

        with self.maybe_dummy_run_with_lora(self.lora_config,
                                            num_scheduled_tokens,
                                            num_sampled_tokens):
            # Make sure padding doesn't exceed max_num_tokens
            assert num_tokens_padded <= self.max_num_tokens
            if self.is_multimodal_model:
                input_ids = None
                inputs_embeds = self.inputs_embeds.gpu[:num_tokens_padded]
            elif self.enable_prompt_embeds:
                input_ids = None
                inputs_embeds = self.inputs_embeds.gpu[:num_tokens_padded]
            else:
                input_ids = self.input_ids.gpu[:num_tokens_padded]
                inputs_embeds = None

            if self.uses_mrope:
                positions = self.mrope_positions.gpu[:, :num_tokens_padded]
            else:
                positions = self.positions.gpu[:num_tokens_padded]

            # update global cos, sin
            update_cos_sin(positions)

            if get_pp_group().is_first_rank:
                intermediate_tensors = None
            else:
                # When PP and flashcomm1 are enabled, during dummy_run the estimated space should divide num_tokens by tp_size;
                # otherwise, on non-first PP ranks it would effectively perform an extra all-gather, leading to incorrect memory estimation and potentially causing OOM.
                actual_tokens = num_tokens
                if enable_sp():
                    tp_size = get_tensor_model_parallel_world_size()
                    actual_tokens = num_tokens // tp_size
                if self.intermediate_tensors is None:
                    self.intermediate_tensors = (
                        self.model.make_empty_intermediate_tensors(
                            batch_size=actual_tokens,
                            dtype=self.dtype,
                            device=self.device))
                intermediate_tensors = IntermediateTensors({
                    k:
                    v[:num_tokens_padded]
                    for k, v in self.intermediate_tensors.items()
                })

            need_dummy_logits = (not is_profile and lmhead_tp_enable())
            max_num_reqs_across_dp = max_num_reqs * self.uniform_decode_query_len
            dummy_indices = torch.zeros(max_num_reqs_across_dp,
                                        dtype=torch.int32)

            def dummy_compute_logits(hidden_states):
                if not need_dummy_logits:
                    return None
                return self.model.compute_logits(hidden_states[dummy_indices])

            def dummy_drafter_compute_logits(hidden_states):
                if not need_dummy_logits or self.drafter is None:
                    return
                if hasattr(self.drafter, "model") and hasattr(
                        self.drafter.model, "compute_logits"):
                    return self.drafter.model.compute_logits(
                        hidden_states[dummy_indices])

            with set_ascend_forward_context(
                    attn_metadata,
                    self.vllm_config,
                    num_tokens=num_tokens_padded,
                    num_tokens_across_dp=num_tokens_across_dp,
                    with_prefill=with_prefill,
                    in_profile_run=is_profile,
                    num_actual_tokens=0,
                    aclgraph_runtime_mode=aclgraph_runtime_mode,
                    batch_descriptor=batch_descriptor,
                    model_instance=self.model):
                hidden_states = self._generate_dummy_run_hidden_states(
                    input_ids, positions, num_tokens_padded,
                    intermediate_tensors, inputs_embeds)
                dummy_compute_logits(hidden_states)

            if self.drafter:
                self.drafter.dummy_run(
                    num_tokens=num_tokens_padded,
                    with_prefill=with_prefill,
                    num_reqs=num_reqs_padded,
                    num_tokens_across_dp=num_tokens_across_dp,
                    aclgraph_runtime_mode=aclgraph_runtime_mode,
                    batch_descriptor=batch_descriptor,
                    dummy_compute_logits=dummy_drafter_compute_logits,
                    in_graph_capturing=not force_attention,
                    is_profile=is_profile)
            if is_profile and self.dynamic_eplb:
                self.model.clear_all_moe_loads()
            if not is_profile and self.dynamic_eplb:
                self.eplb_updator.take_update_info_from_eplb_process()
                self.eplb_updator.forward_end()
            return hidden_states, hidden_states

    @torch.inference_mode()
    def _dummy_sampler_run(
        self,
        hidden_states: torch.Tensor,
    ) -> torch.Tensor:
        output = None

        # For profile, have maximum num_reqs and that collectively have
        # maximum num_tokens.
        min_tokens_per_req = self.max_num_tokens // self.max_num_reqs
        num_scheduled_tokens_list = [min_tokens_per_req] * self.max_num_reqs
        num_scheduled_tokens_list[
            -1] += self.max_num_tokens % self.max_num_reqs
        num_scheduled_tokens = np.array(num_scheduled_tokens_list,
                                        dtype=np.int32)
        logit_indices = np.cumsum(num_scheduled_tokens) - 1
        # TODO: need to rum a dummy sampler for generate task
        # Sometimes, after the model is compiled through the AOT backend,
        # the model output may become a list containing only one Tensor object.
        if isinstance(hidden_states, list) and \
            len(hidden_states) == 1 and \
            isinstance(hidden_states[0], torch.Tensor):
            hidden_states = hidden_states[0]
            hidden_states = hidden_states[logit_indices]
            output = self.model.compute_logits(hidden_states)
        return output

    def profile_run(self) -> None:
        mc2_tokens_capacity = get_mc2_tokens_capacity()
        if self.max_num_tokens > mc2_tokens_capacity and \
            select_moe_comm_method(mc2_tokens_capacity, self.vllm_config) in {MoECommType.MC2, MoECommType.FUSED_MC2}:
            self._dummy_run(mc2_tokens_capacity,
                            with_prefill=True,
                            is_profile=True)
        super().profile_run()

    def eplb_warmup(self):
        if self.dynamic_eplb and not self.is_eplb_warmuped:
            self.is_eplb_warmuped = True
            self.eplb_adaptor = VllmEplbAdaptor(model=self.model)
            self.eplb_loader.set_adator(self.eplb_adaptor)
            self.eplb_updator.set_adaptor(self.eplb_adaptor)
            self.eplb_updator.warm_up_eplb()

    def load_model(self) -> None:
        logger.info("Starting to load model %s...", self.model_config.model)

        with DeviceMemoryProfiler() as m:  # noqa: SIM117
            self.model = get_model(vllm_config=self.vllm_config)
            if self.dynamic_eplb:
                model_register(self.model, self.model_config)
            if self.drafter:
                logger.info("Loading drafter model...")
                self.drafter.load_model(self.model)
                if self.use_aux_hidden_state_outputs:
                    self.model.set_aux_hidden_state_layers(
                        self.model.get_eagle3_aux_hidden_state_layers())

            if self.lora_config:
                self.model = self.load_lora_model(self.model, self.vllm_config,
                                                  self.device)
        logger.info("Loading model weights took %.4f GB",
                    m.consumed_memory / float(2**30))

        # wrap the model with full graph wrapper if needed.
        if self.compilation_config.cudagraph_mode.has_full_cudagraphs():
            self.update_stream: torch.npu.Stream = torch.npu.Stream()
            self.model = ACLGraphWrapper(self.model,
                                         self.vllm_config,
                                         runtime_mode=CUDAGraphMode.FULL)

    def initialize_kv_cache(self, kv_cache_config: KVCacheConfig) -> None:
        """
        Initialize KV cache based on `kv_cache_config`.
        Args:
            kv_cache_config: Configuration for the KV cache, including the KV
            cache size of each layer
        """
        kv_cache_config = deepcopy(kv_cache_config)
        self.kv_cache_config = kv_cache_config
        self.may_add_encoder_only_layers_to_kv_cache_config()
        # NOTE(cmq): initialize_attn_backend must before using self.attn_groups
        self.initialize_attn_backend(kv_cache_config)
        self.use_hybrid_blocks = (len(self.attn_groups) > 1)
        # NOTE: Currently, we determine whether we need `num_accepted_tokens` through `MambaSpec`.
        self.need_accepted_tokens = any([
            isinstance(attn_group[0].kv_cache_spec, MambaSpec)
            for attn_group in self.attn_groups
        ])

        self.may_reinitialize_input_batch(kv_cache_config)
        kv_caches = self.initialize_kv_cache_tensors(kv_cache_config)

        if has_kv_transfer_group():
            get_kv_transfer_group().register_kv_caches(kv_caches)

    def _align_memory(self, tensor: torch.Tensor,
                      alignment: int) -> torch.Tensor:
        data_ptr = tensor.data_ptr()
        aligned_addr = (data_ptr + alignment - 1) // alignment * alignment
        offset = (aligned_addr - data_ptr) // tensor.element_size()
        return tensor[int(offset):]

    def initialize_kv_cache_tensors(
            self, kv_cache_config: KVCacheConfig) -> dict[str, torch.Tensor]:
        """
        Initialize the memory buffer for KV cache.

        Args:
            kv_cache_config: The KV cache config
        Returns:
            Dict[str, torch.Tensor]: A map between layer names to their
            corresponding memory buffer for KV cache.
        """
        # Initialize the memory buffer for KV cache
        kv_cache_raw_tensors = self._allocate_kv_cache_tensors(kv_cache_config)
        # Change the memory buffer to the desired shape
        kv_caches = self._reshape_kv_cache_tensors(kv_cache_config,
                                                   kv_cache_raw_tensors)

<<<<<<< HEAD
        num_attn_module = 2 if self.model_config.hf_config.model_type == "longcat_flash" else 1
=======
        from vllm.v1.worker.utils import bind_kv_cache
>>>>>>> 3d04ae8e
        bind_kv_cache(kv_caches,
                      self.compilation_config.static_forward_context,
                      self.kv_caches, num_attn_module)
        return kv_caches

    def _allocate_kv_cache_tensors(
            self, kv_cache_config: KVCacheConfig) -> dict[str, torch.Tensor]:
        """
        Initializes the KV cache buffer with the correct size. The buffer needs
        to be reshaped to the desired shape before being used by the models.

        NOTE: To support prefill disaggregation, we need to split kvcache tensor into
        k_cahce and v cache, and the addr of both are aligned by 2M

        Args:
            kv_cache_config: The KV cache config
        Returns:
            dict[str, torch.Tensor]: A map between layer names to their
            corresponding memory buffer for KV cache.
            dict[str, tuple(torch.Tensor, torch.Tensor)] A map between layer names
            to their corresponding memory buffer for K cache and V cache.
         """
        # init kv cache tensors
        kv_cache_raw_tensors: dict[str, Union[torch.Tensor,
                                              Optional[torch.Tensor]]] = {}
        # prefill disaggregation need the addr of cache tensor be aligned with 2M
        alignment = 2 * 1024 * 1024
        for kv_cache_tensor in kv_cache_config.kv_cache_tensors:
            # TODO: REFACTOR ME to sharing hybrid cache
            for idx in range(len(kv_cache_tensor.shared_by)):
                layer_name = kv_cache_tensor.shared_by[idx]
                if "linear_attn" in layer_name and layer_name not in kv_cache_raw_tensors.keys(
                ):
                    # for mamba linear attention
                    if self.vllm_config.kv_transfer_config is None:
                        tensor = torch.zeros(kv_cache_tensor.size,
                                             dtype=torch.int8,
                                             device=self.device)
                    else:
                        cache_size_aligned = kv_cache_tensor.size + alignment
                        tensor = torch.zeros(cache_size_aligned,
                                             dtype=torch.int8,
                                             device=self.device)
                        tensor = self._align_memory(
                            tensor, alignment)[:kv_cache_tensor.size]

                    for layer_name_inner in kv_cache_tensor.shared_by:
                        # shared the kvcache between the self_attn specs in the same group
                        if "linear_attn" in layer_name_inner:
                            kv_cache_raw_tensors[layer_name_inner] = tensor
                elif "attn" in layer_name and layer_name not in kv_cache_raw_tensors.keys(
                ):
                    # NOTE: We need to init k cache tensor (nope cache tensor in mla) and
                    # v cache tensor (rope cache tensor in mla) separately to support prefill disaggregation,
                    # as it only support the 0-dim of kv_cache is `num_blocks`.
                    # For deepseek mla, we need to spilt cache tensor accrodding to the nope head dim
                    # and rope head dim.
                    if self.model_config.use_mla:
                        head_size = self.model_config.hf_text_config.qk_rope_head_dim + \
                            self.model_config.hf_text_config.kv_lora_rank

                    dsa_k_cache_factor = None
                    dsa_k_cache_size = None
                    if not self.model_config.use_mla:
                        # for non-mla model, use FullAttentionSpec
                        k_tensor_split_factor = 2
                        v_tensor_split_factor = 2
                    elif self.use_sparse:
                        # for deepseek v3.2, DSA use FullAttentionSpec
                        # FullAttentionSpec allocate 2 * mla page size bytes,
                        # and we use half of that for k cache in DSA
                        dsa_k_cache_factor = 2
                        k_tensor_split_factor = 2 * head_size / self.model_config.hf_text_config.kv_lora_rank
                        v_tensor_split_factor = 2 * head_size / self.model_config.hf_text_config.qk_rope_head_dim
                        dsa_k_cache_size = int(kv_cache_tensor.size //
                                               dsa_k_cache_factor)
                    else:
                        # for other deepseek models, use MLAAttentionSpec
                        k_tensor_split_factor = head_size / self.model_config.hf_text_config.kv_lora_rank
                        v_tensor_split_factor = head_size / self.model_config.hf_text_config.qk_rope_head_dim

                    k_tensor_size = int(kv_cache_tensor.size //
                                        k_tensor_split_factor)
                    v_tensor_size = int(kv_cache_tensor.size //
                                        v_tensor_split_factor)

                    # for other attentions, e.g., self_attn, sliding window attn
                    if self.vllm_config.kv_transfer_config is None:
                        k_tensor = torch.zeros(k_tensor_size,
                                               dtype=torch.int8,
                                               device=self.device)
                        v_tensor = torch.zeros(v_tensor_size,
                                               dtype=torch.int8,
                                               device=self.device)
                        #### k cache: for deepseek sparse attention
                        if dsa_k_cache_factor is not None:
                            dsa_k_cache_tensor = torch.zeros(
                                dsa_k_cache_size,
                                dtype=torch.int8,
                                device=self.device)
                    else:
                        k_tensor = torch.zeros(k_tensor_size + alignment,
                                               dtype=torch.int8,
                                               device=self.device)
                        v_tensor = torch.zeros(v_tensor_size + alignment,
                                               dtype=torch.int8,
                                               device=self.device)
                        k_tensor = self._align_memory(
                            k_tensor, alignment)[:k_tensor_size]
                        v_tensor = self._align_memory(
                            v_tensor, alignment)[:v_tensor_size]
                        #### k cache: for deepseek sparse attention
                        if dsa_k_cache_factor is not None and dsa_k_cache_size is not None:
                            dsa_k_cache_tensor = torch.zeros(
                                dsa_k_cache_size + alignment,
                                dtype=torch.int8,
                                device=self.device)
                            dsa_k_cache_tensor = self._align_memory(
                                dsa_k_cache_tensor,
                                alignment)[:dsa_k_cache_size]

                    for layer_name_inner in kv_cache_tensor.shared_by:
                        # shared the kvcache between the self_attn specs in the same group
                        if ("attn" in layer_name_inner
                                and "linear_attn" not in layer_name_inner):
                            kv_cache_raw_tensors[layer_name_inner] = (k_tensor, v_tensor) if \
                                not self.use_sparse else (k_tensor, v_tensor, dsa_k_cache_tensor)

        layer_names = set()
        for group in kv_cache_config.kv_cache_groups:
            for layer_name in group.layer_names:
                if layer_name in self.runner_only_attn_layers:
                    continue
                layer_names.add(layer_name)
        assert layer_names == set(kv_cache_raw_tensors.keys(
        )), "Some layers are not correctly initialized"

        return kv_cache_raw_tensors

    def _reshape_kv_cache_tensors(
        self,
        kv_cache_config: KVCacheConfig,
        kv_cache_raw_tensors: dict[str, torch.Tensor],
    ) -> dict[str, torch.Tensor]:
        """
        Reshape the KV cache tensors to the desired shape and dtype.

        Args:
            kv_cache_config: The KV cache config
            kv_cache_raw_tensors: The KV cache buffer of each layer, with
                correct size but uninitialized shape.
        Returns:
            Dict[str, torch.Tensor]: A map between layer names to their
            corresponding memory buffer for KV cache.
        """
        kv_caches: Dict[str, torch.Tensor] = {}
        for group in self._kv_cache_spec_attn_group_iterator():
            kv_cache_spec = group.kv_cache_spec
            attn_backend = group.backend
            for layer_name in group.layer_names:
                if layer_name in self.runner_only_attn_layers:
                    continue

                # TODO: remove this after the OOM issue is located and fixed, otherwise, some model may
                # encounter OOM issue
                if isinstance(kv_cache_spec, FullAttentionSpec):
                    raw_dsa_k_tensor = None
                    if self.use_sparse:
                        raw_k_tensor, raw_v_tensor, raw_dsa_k_tensor = kv_cache_raw_tensors[  # type: ignore
                            layer_name]
                        assert raw_dsa_k_tensor is not None
                        sum_page_size_bytes = raw_k_tensor.numel(
                        ) + raw_v_tensor.numel() + raw_dsa_k_tensor.numel()
                    else:
                        raw_k_tensor, raw_v_tensor = kv_cache_raw_tensors[  # type: ignore
                            layer_name]
                        sum_page_size_bytes = raw_k_tensor.numel(
                        ) + raw_v_tensor.numel()
                    assert raw_k_tensor is not None
                    assert raw_v_tensor is not None
                    assert sum_page_size_bytes % kv_cache_spec.page_size_bytes == 0
                    num_blocks = sum_page_size_bytes // kv_cache_spec.page_size_bytes

                    # `num_blocks` is the number of blocks the model runner can use.
                    # `kv_cache_config.num_blocks` is the number of blocks that
                    # KVCacheManager may allocate.
                    # Since different GPUs may have different number of layers and
                    # different memory capacities, `num_blocks` can be different on
                    # different GPUs, and `kv_cache_config.num_blocks` is set to
                    # the min of all `num_blocks`. Verify it here.
                    assert num_blocks >= kv_cache_config.num_blocks

                    if hasattr(attn_backend, "get_supported_block_size"
                               ) and self.use_hybrid_blocks:
                        block_size = attn_backend.get_supported_block_size()[0]

                        block_size_chunk = kv_cache_spec.block_size // block_size
                        kv_cache_shape = attn_backend.get_kv_cache_shape(
                            num_blocks * block_size_chunk, block_size,
                            kv_cache_spec.num_kv_heads,
                            kv_cache_spec.head_size)
                    else:
                        kv_cache_shape = self.attn_backend.get_kv_cache_shape(
                            num_blocks, kv_cache_spec.block_size,
                            kv_cache_spec.num_kv_heads,
                            kv_cache_spec.head_size)
                    dtype = kv_cache_spec.dtype
                    if not self.model_config.use_mla:
                        k_shape = kv_cache_shape[1:]
                        v_shape = k_shape
                    else:
                        # k_cache: nope_cache    v_cache: rope_cache
                        mla_num_blocks, mla_block_size, num_kv_heads, _ = kv_cache_shape
                        k_shape = [
                            mla_num_blocks, mla_block_size, num_kv_heads,
                            self.model_config.hf_text_config.kv_lora_rank
                        ]
                        v_shape = [
                            mla_num_blocks, mla_block_size, num_kv_heads,
                            self.model_config.hf_text_config.qk_rope_head_dim
                        ]
                    k_cache = raw_k_tensor.view(dtype).view(k_shape)
                    v_cache = raw_v_tensor.view(dtype).view(v_shape)
                    if get_ascend_device_type() == AscendDeviceType._310P:
                        k_cache = maybe_trans_nz(k_cache)
                        v_cache = maybe_trans_nz(v_cache)
                    if self.use_sparse and raw_dsa_k_tensor is not None:
                        dsa_k_cache_shape = (num_blocks,
                                             kv_cache_spec.block_size, 1, 128)
                        dsa_k_cache_size = (
                            num_blocks
                        ) * kv_cache_spec.block_size * 128 * dtype.itemsize
                        dsa_k_cache = raw_dsa_k_tensor[:dsa_k_cache_size].view(
                            dtype).view(dsa_k_cache_shape)
                        kv_caches[layer_name] = (k_cache, v_cache, dsa_k_cache)
                    else:
                        kv_caches[layer_name] = (k_cache, v_cache)
                elif isinstance(kv_cache_spec, MambaSpec):
                    raw_tensor = kv_cache_raw_tensors[layer_name]
                    assert raw_tensor is not None
                    assert raw_tensor.numel(
                    ) % kv_cache_spec.page_size_bytes == 0
                    num_blocks = raw_tensor.numel(
                    ) // kv_cache_spec.page_size_bytes

                    # `num_blocks` is the number of blocks the model runner can use.
                    # `kv_cache_config.num_blocks` is the number of blocks that
                    # KVCacheManager may allocate.
                    # Since different GPUs may have different number of layers and
                    # different memory capacities, `num_blocks` can be different on
                    # different GPUs, and `kv_cache_config.num_blocks` is set to
                    # the min of all `num_blocks`. Verify it here.
                    assert num_blocks >= kv_cache_config.num_blocks

                    state_tensors = []
                    storage_offset_bytes = 0
                    for (shape, dtype) in zip(kv_cache_spec.shapes,
                                              kv_cache_spec.dtypes):
                        dtype_size = get_dtype_size(dtype)
                        num_element_per_page = (
                            kv_cache_spec.page_size_bytes // dtype_size)
                        target_shape = (num_blocks, *shape)
                        stride = torch.empty(target_shape).stride()
                        target_stride = (num_element_per_page, *stride[1:])
                        assert storage_offset_bytes % dtype_size == 0
                        tensor = torch.as_strided(
                            raw_tensor.view(dtype),
                            size=target_shape,
                            stride=target_stride,
                            storage_offset=storage_offset_bytes // dtype_size,
                        )
                        state_tensors.append(tensor)
                        storage_offset_bytes += stride[0] * dtype_size
                    kv_caches[layer_name] = state_tensors
                else:
                    raise ValueError("Unknown KV cache spec type.")

        return kv_caches

    def may_reinitialize_input_batch(self,
                                     kv_cache_config: KVCacheConfig) -> None:
        """
        Re-initialize the input batch if the block sizes are different from
        `[self.cache_config.block_size]`. This usually happens when there
        are multiple KV cache groups.

        Args:
            kv_cache_config: The KV cache configuration.
        """
        block_sizes = [
            kv_cache_group.kv_cache_spec.block_size
            for kv_cache_group in kv_cache_config.kv_cache_groups
            if not isinstance(kv_cache_group.kv_cache_spec,
                              EncoderOnlyAttentionSpec)
        ]

        # Generate kernel_block_sizes that matches each block_size
        # For attention backends that support virtual block splitting,
        # use the supported block sizes from the backend
        # For other backends (like Mamba), use [0] (no splitting)
        kernel_block_sizes = []
        for kv_cache_group_id, kv_cache_group in enumerate(
                kv_cache_config.kv_cache_groups):

            if isinstance(kv_cache_group.kv_cache_spec,
                          EncoderOnlyAttentionSpec):
                continue
            elif isinstance(kv_cache_group.kv_cache_spec, AttentionSpec):
                # This is an attention backend that supports virtual
                # block splitting. Get the supported block sizes from
                # the backend.
                try:
                    attn_groups = self.attn_groups[kv_cache_group_id]
                except IndexError:
                    attn_groups = None
                if attn_groups and self.use_hybrid_blocks:
                    # Use the backend's supported block size list
                    backend = attn_groups[0].backend
                    supported_sizes = backend.get_supported_block_size()
                    # If no specific sizes supported, use cache config
                    # block_size
                    kernel_block_size_list = (supported_sizes
                                              if supported_sizes else
                                              [self.cache_config.block_size])
                else:
                    # Fallback to cache config block_size if no backend found
                    kernel_block_size_list = [self.cache_config.block_size]
                kernel_block_sizes.append(kernel_block_size_list)
            else:
                # This is likely Mamba or other non-attention cache,
                # no splitting.
                # NOTE: set kernel_block_sizes to 0 to disable slotmapping computation
                # of mamba block. In this case, BlockTable.block_size will never equal
                # to kernel_block_sizes[0]
                kernel_block_sizes.append([0])
        if block_sizes != [
                self.cache_config.block_size
        ] or kernel_block_sizes != [[self.cache_config.block_size]]:
            assert self.cache_config.cpu_offload_gb == 0, (
                "Cannot re-initialize the input batch when CPU weight "
                "offloading is enabled. See https://github.com/vllm-project/vllm/pull/18298 "  # noqa: E501
                "for more details.")
            self.input_batch = NPUInputBatch(
                max_num_reqs=self.max_num_reqs,
                max_model_len=self.model_config.max_model_len,
                max_num_batched_tokens=self.max_num_tokens,
                device=self.device,
                pin_memory=self.pin_memory,
                vocab_size=self.model_config.get_vocab_size(),
                block_sizes=block_sizes,
                is_spec_decode=bool(self.vllm_config.speculative_config),
                logitsprocs=self.input_batch.logitsprocs,
                is_pooling_model=self.is_pooling_model,
                num_speculative_tokens=(
                    self.vllm_config.speculative_config.num_speculative_tokens
                    if self.vllm_config.speculative_config else 0),
                kernel_block_sizes=kernel_block_sizes,
            )

    def initialize_attn_backend(self, kv_cache_config: KVCacheConfig) -> None:
        """
        Initialize the attention backends and attention metadata builders.
        """
        assert len(self.attn_groups) == 0, \
            "Attention backends are already initialized"

        class AttentionGroupKey(NamedTuple):
            attn_backend: type[AttentionBackend]
            kv_cache_spec: KVCacheSpec

        def get_attn_backends_for_group(
            kv_cache_group_spec: KVCacheGroupSpec,
        ) -> dict[AttentionGroupKey, list[str]]:
            layers = get_layers_from_vllm_config(
                self.vllm_config, AttentionLayerBase,
                kv_cache_group_spec.layer_names)
            attn_backends = {}
            attn_backend_layers = defaultdict(list)
            # Dedupe based on full class name; this is a bit safer than
            # using the class itself as the key because when we create dynamic
            # attention backend subclasses (e.g. ChunkedLocalAttention) unless
            # they are cached correctly, there will be different objects per
            # layer.
            for layer_name in kv_cache_group_spec.layer_names:
                attn_backend = layers[layer_name].get_attn_backend()
                full_cls_name = attn_backend.full_cls_name()
                layer_kv_cache_spec = kv_cache_group_spec.kv_cache_spec
                if isinstance(layer_kv_cache_spec, UniformTypeKVCacheSpecs):
                    layer_kv_cache_spec = layer_kv_cache_spec.kv_cache_specs[
                        layer_name]
                key = (full_cls_name, layer_kv_cache_spec)
                attn_backends[key] = AttentionGroupKey(attn_backend,
                                                       layer_kv_cache_spec)
                attn_backend_layers[key].append(layer_name)
            return {
                attn_backends[k]: v
                for k, v in attn_backend_layers.items()
            }

        def create_attn_groups(attn_backends_map: dict[AttentionBackend,
                                                       list[str]],
                               kv_cache_group_id: int) -> list[AttentionGroup]:
            attn_groups: list[AttentionGroup] = []
            for (attn_backend,
                 kv_cache_spec), layer_names in attn_backends_map.items():
                attn_metadata_builders = []
                attn_metadata_builders.append(attn_backend.get_builder_cls()(
                    kv_cache_spec,
                    layer_names,
                    self.vllm_config,
                    self.device,
                ))
                attn_group = AttentionGroup(attn_backend, layer_names,
                                            kv_cache_spec, kv_cache_group_id,
                                            attn_metadata_builders)
                attn_groups.append(attn_group)
            return attn_groups

        for i, kv_cache_group_spec in enumerate(
                kv_cache_config.kv_cache_groups):
            attn_backends = get_attn_backends_for_group(  # type: ignore
                kv_cache_group_spec)
            self.attn_groups.append(create_attn_groups(attn_backends, i))

        # Calculate reorder batch threshold (if needed)
        self.calculate_reorder_batch_threshold()

    def calculate_reorder_batch_threshold(self) -> None:
        """
        Check that if any backends reorder batches; that the reordering
        is compatible (e.g., decode threshold is the same)
        """
        for group in self._attn_group_iterator():
            attn_metadata_builder_i = group.get_metadata_builder()
            if hasattr(attn_metadata_builder_i,
                       "reorder_batch_threshold"):  # noqa
                # check that if any backends reorder batches; that the reordering
                # is compatible (e.g., decode threshold is the same)
                reorder_batch_threshold_i = (
                    attn_metadata_builder_i.reorder_batch_threshold)
                if reorder_batch_threshold_i is not None:  # noqa
                    if self.reorder_batch_threshold is not None:
                        if reorder_batch_threshold_i != \
                            self.reorder_batch_threshold:
                            raise ValueError(
                                f"Attention backend reorders decodes with "
                                f"threshold {reorder_batch_threshold_i} but other "
                                f"backend uses threshold "
                                f"{self.reorder_batch_threshold}")
                    else:
                        self.reorder_batch_threshold = reorder_batch_threshold_i  # noqa

    def get_kv_cache_spec(self) -> dict[str, KVCacheSpec]:
        """
        Generates the KVCacheSpec by parsing the kv cache format from each
        Attention module in the static forward context.
        Returns:
            KVCacheSpec: A dictionary mapping layer names to their KV cache
            format. Layers that do not need KV cache are not included.
        """

        if has_ec_transfer() and get_ec_transfer().is_producer:
            return {}

        block_size = self.vllm_config.cache_config.block_size
        use_mla = self.vllm_config.model_config.use_mla
        kv_cache_spec: dict[str, KVCacheSpec] = {}
        attn_layers = get_layers_from_vllm_config(self.vllm_config,
                                                  AttentionLayerBase)
        for layer_name, attn_module in attn_layers.items():
            if isinstance(attn_module, Attention):
                if (kv_tgt_layer :=
                        attn_module.kv_sharing_target_layer_name) is not None:
                    # The layer doesn't need its own KV cache and will use that of
                    # the target layer. We skip creating a KVCacheSpec for it, so
                    # that KV cache management logic will act as this layer does
                    # not exist, and doesn't allocate KV cache for the layer. This
                    # enables the memory saving of cross-layer kv sharing, allowing
                    # a given amount of memory to accommodate longer context lengths
                    # or enable more requests to be processed simultaneously.
                    self.shared_kv_cache_layers[layer_name] = kv_tgt_layer
                    continue

                # TODO: Support other attention modules, e.g., cross-attention
                # TODO(lucas): move the attention specs into the model layers like
                # the attention backends
                if attn_module.attn_type == AttentionType.DECODER:
                    kv_cache_spec[layer_name] = FullAttentionSpec(
                        block_size=block_size,
                        num_kv_heads=attn_module.num_kv_heads,
                        head_size=attn_module.head_size,
                        dtype=self.kv_cache_dtype)
                elif attn_module.attn_type in (AttentionType.ENCODER,
                                               AttentionType.ENCODER_ONLY):
                    # encoder-only attention does not need KV cache.
                    continue
                elif attn_module.attn_type == AttentionType.ENCODER_DECODER:
                    raise NotImplementedError
                else:
                    raise ValueError(
                        f"Unknown attention type: {attn_module.attn_type}")

            elif isinstance(attn_module, MLAAttention):
                if use_mla and not self.use_sparse:
                    kv_cache_spec[layer_name] = MLAAttentionSpec(
                        block_size=block_size,
                        num_kv_heads=1,
                        head_size=attn_module.head_size,
                        dtype=self.kv_cache_dtype,
                        cache_dtype_str=self.cache_config.cache_dtype)
                else:
                    # TODO(cmq): This is a hack way to fix deepseek kvcache when
                    # using DSA. Fix the spec in vLLM is a finnal way.
                    kv_cache_spec[layer_name] = FullAttentionSpec(
                        block_size=block_size,
                        num_kv_heads=1,
                        head_size=attn_module.head_size,
                        dtype=self.kv_cache_dtype)

        mamba_layers = get_layers_from_vllm_config(self.vllm_config, MambaBase)
        if len(mamba_layers) > 0:
            if (self.vllm_config.speculative_config is not None
                    and self.vllm_config.model_config.hf_config.model_type
                    not in ["qwen3_next"]):
                raise NotImplementedError(
                    "Mamba with speculative decoding is not supported yet.")
            if self.vllm_config.cache_config.enable_prefix_caching:
                raise NotImplementedError(
                    "Prefix caching is not supported for Mamba yet.")
            max_model_len = self.vllm_config.model_config.max_model_len

            page_size_padded = (
                self.vllm_config.cache_config.mamba_page_size_padded)

            # Set block_size to max_model_len, so that mamba model will always
            # have only one block in the KV cache.
            for layer_name, mamba_module in mamba_layers.items():
                kv_cache_spec[layer_name] = MambaSpec(
                    shapes=mamba_module.get_state_shape(),
                    dtypes=mamba_module.get_state_dtype(),
                    block_size=max_model_len,
                    page_size_padded=page_size_padded,
                    mamba_type=mamba_module.mamba_type,
                    num_speculative_blocks=(
                        self.speculative_config.num_speculative_tokens
                        if self.speculative_config else 0),
                )

        return kv_cache_spec

    def initialize_aclgraph_capture(self) -> None:
        min_ag_support = AttentionCGSupport.ALWAYS
        min_ag_builder_name = None

        for attn_group in self._attn_group_iterator():
            builder = attn_group.get_metadata_builder()
            graph_support = None
            if hasattr(builder, 'aclgraph_support'):
                graph_support = builder.aclgraph_support.value
                builder_aclgraph = builder.aclgraph_support
            else:
                graph_support = builder._cudagraph_support.value
                builder_aclgraph = builder._cudagraph_support
            if graph_support < min_ag_support.value:
                min_ag_support = builder_aclgraph
                min_ag_builder_name = builder.__class__.__name__

        # This is an imitation of compilation_config.splitting_ops_contain_attention()
        splitting_ops_contain_attention = (
            self.compilation_config.splitting_ops is not None
            and all(op in self.compilation_config.splitting_ops for op in [
                "vllm.mla_forward",
            ]))

        # Flexible resolve the aclgraph mode
        aclgraph_mode = self.compilation_config.cudagraph_mode
        # check graph for mixed batch is supported
        if aclgraph_mode.mixed_mode() == CUDAGraphMode.FULL \
            and min_ag_support != AttentionCGSupport.ALWAYS:
            msg = (f"ACLGraphMode.{aclgraph_mode.name} is not supported "
                   f"with {min_ag_builder_name} backend (support: "
                   f"{min_ag_support})")
            if min_ag_support == AttentionCGSupport.NEVER:
                # if not supported any full graphs, just raise it.
                msg += "; please try cudagraph_mode=PIECEWISE, and "\
                    "make sure compilation level is piecewise"
                raise ValueError(msg)

            # attempt to resolve the full graph related mode
            if splitting_ops_contain_attention:
                msg += "; setting cudagraph_mode=FULL_AND_PIECEWISE"
                aclgraph_mode = self.compilation_config.cudagraph_mode = (
                    CUDAGraphMode.FULL_AND_PIECEWISE)
            else:
                msg += "; setting cudagraph_mode=FULL_DECODE_ONLY"
                aclgraph_mode = self.compilation_config.cudagraph_mode = (
                    CUDAGraphMode.FULL_DECODE_ONLY)
            logger.warning(msg)

        # double check that we can support full graph if they are requested
        # even after automatic downgrades
        if aclgraph_mode.has_full_cudagraphs() \
            and min_ag_support == AttentionCGSupport.NEVER:
            raise ValueError(f"CUDAGraphMode.{aclgraph_mode.name} is not "
                             f"supported with {min_ag_builder_name} backend ("
                             f"support:{min_ag_support}) "
                             "; please try cudagraph_mode=PIECEWISE, "
                             "and make sure compilation level is piecewise")

        if (aclgraph_mode.decode_mode() == CUDAGraphMode.FULL
                and aclgraph_mode.separate_routine()
                and self.uniform_decode_query_len > 1):
            self.compilation_config.adjust_cudagraph_sizes_for_spec_decode(
                self.uniform_decode_query_len,
                self.parallel_config.tensor_parallel_size)
            capture_sizes = self.compilation_config.cudagraph_capture_sizes
            self.cudagraph_batch_sizes = (capture_sizes
                                          if capture_sizes is not None else [])

        # NOTE: Since aclgraph_batch_sizes cannot be determined until here,
        # we set the graph params right before initializing the keys.
        set_graph_params(self.cudagraph_batch_sizes)
        if self.speculative_config:
            set_mtp_graph_params(self.cudagraph_batch_sizes)

        self.cudagraph_dispatcher.initialize_cudagraph_keys(
            self.compilation_config.cudagraph_mode,
            self.uniform_decode_query_len)

    def _capture_aclgraphs(self, compilation_cases: list[int],
                           aclgraph_runtime_mode: CUDAGraphMode,
                           uniform_decode: bool):
        assert aclgraph_runtime_mode != CUDAGraphMode.NONE and \
            aclgraph_runtime_mode in [CUDAGraphMode.FULL,
                                      CUDAGraphMode.PIECEWISE]

        # Only rank 0 should print progress bar during capture
        if is_global_first_rank():
            logger.info(
                "Starting to capture ACL graphs for cases: %s, "
                "mode: %s, uniform_decode: %s", compilation_cases,
                aclgraph_runtime_mode.name, uniform_decode)
            compilation_cases = tqdm(
                compilation_cases,
                disable=not self.load_config.use_tqdm_on_load,
                desc="Capturing ACL graphs ({}, {})".format(
                    "decode" if uniform_decode else "mixed prefill-decode",
                    aclgraph_runtime_mode.name))

        force_attention = (aclgraph_runtime_mode == CUDAGraphMode.FULL)
        # When the kv cache spec is empty, PiecewiseBackend is not initialized, and
        # compilation_case=1 will cause the dynamic shape position to be incorrectly derived.
        if not self.get_kv_cache_spec():
            self._dummy_run(2,
                            aclgraph_runtime_mode=CUDAGraphMode.NONE,
                            force_attention=force_attention,
                            uniform_decode=uniform_decode)
        # We skip EPLB here since we don't want to record dummy metrics
        for num_tokens in compilation_cases:
            for _ in range(self.compilation_config.cudagraph_num_of_warmups):
                # Use CUDAGraphRuntimeStyle.NONE (default) for warmup.
                # But be careful, warm up with `NONE`is orthogonal to
                # if we want to warm up attention or not. This is
                # different from the case where `FULL` implies capture
                # attention while `PIECEWISE` implies no attention.
                self._dummy_run(num_tokens,
                                aclgraph_runtime_mode=CUDAGraphMode.NONE,
                                force_attention=force_attention,
                                uniform_decode=uniform_decode)
            self._dummy_run(num_tokens,
                            aclgraph_runtime_mode=aclgraph_runtime_mode,
                            force_attention=force_attention,
                            uniform_decode=uniform_decode)

    def _capture_model(self):
        if not self.use_aclgraph:
            logger.warning(
                "Skipping ACL graph capture. To turn on ACL graph capture, "
                "ensure `aclraph_mode` was not manually set to `NONE`")
            return
        else:
            self.initialize_aclgraph_capture()

        set_cudagraph_capturing_enabled(True)
        # Trigger ACL graph capture for specific shapes.
        # Capture the large shapes first so that the smaller shapes
        # can reuse the memory pool allocated for the large shapes.
        with graph_capture(device=self.device):
            aclgraph_mode = self.compilation_config.cudagraph_mode
            if aclgraph_mode.mixed_mode() != CUDAGraphMode.NONE:
                aclgraph_runtime_mode = aclgraph_mode.mixed_mode()

                # make sure we capture the largest batch size first
                compilation_cases = list(reversed(self.cudagraph_batch_sizes))

                try:
                    self._capture_aclgraphs(
                        compilation_cases,
                        aclgraph_runtime_mode=aclgraph_runtime_mode,
                        uniform_decode=False)
                except Exception as e:
                    error_msg = str(e)
                    error_code = '0x7020023'
                    pattern = r'retCode=([^,\s\.]+)'
                    match = re.search(pattern, error_msg)
                    if match:
                        retCode = match.group(1)
                    # Determine whether the error message is caused by stream capture failure.
                    if match and retCode == error_code:
                        logger.error(
                            f"ACLgraph sizes capture fail: {type(e).__name__}:\n"
                            "ACLgraph has insufficient available streams to capture the configured number of sizes. "
                            "Please verify both the availability of adequate streams and the appropriateness of the configured size count.\n\n"
                            "Recommended solutions:\n"
                            "1. Manually configure the compilation_config parameter "
                            "with a reduced set of sizes: '{\"cudagraph_capture_sizes\":[size1, size2, size3, ...]}'.\n"
                            "2. Utilize ACLgraph's full graph mode as an alternative to the piece-wise approach.\n\n"
                            f"{str(e)}")
                    raise

            if aclgraph_mode.decode_mode() == CUDAGraphMode.FULL and \
                aclgraph_mode.separate_routine():
                max_num_tokens = self.scheduler_config.max_num_seqs * \
                        self.uniform_decode_query_len
                decode_cudagraph_batch_sizes = [
                    x for x in self.cudagraph_batch_sizes if
                    x <= max_num_tokens and x >= self.uniform_decode_query_len
                ]
                compilation_cases_decode = list(
                    reversed(decode_cudagraph_batch_sizes))
                self._capture_aclgraphs(
                    compilation_cases=compilation_cases_decode,
                    aclgraph_runtime_mode=CUDAGraphMode.FULL,
                    uniform_decode=True)

        # Disable aclgraph capturing globally, so any unexpected aclgraph
        # capturing will be detected and raise an error after here.
        # Note: We don't put it into graph_capture context manager because
        # we may doing lazy capturing in future that still allows capturing
        # after here.
        set_cudagraph_capturing_enabled(False)

    def capture_model(self) -> None:

        compilation_counter.num_gpu_runner_capture_triggers += 1

        start_time = time.perf_counter()
        start_free_npu_memory = torch.npu.mem_get_info()[0]

        self._capture_model()

        end_time = time.perf_counter()
        end_free_npu_memory = torch.npu.mem_get_info()[0]
        elapsed_time = end_time - start_time
        npu_graph_size = start_free_npu_memory - end_free_npu_memory
        # This usually takes 5~20 seconds.
        logger.info("Graph capturing finished in %.0f secs, took %.2f GiB",
                    elapsed_time, npu_graph_size / (1 << 30))

    def _update_tokens_for_pcp(self, tokens):
        num_reqs = self.input_batch.num_reqs
        self.num_pcp_pads = self.num_pcp_pads[:num_reqs]
        tokens = np.array(tokens, dtype=np.int32)
        num_decode_reqs = (np.array(tokens) <= self.decode_threshold).sum()
        num_decode_tokens = sum(tokens[:num_decode_reqs])
        num_padded_scheduled_tokens = np.ceil(
            tokens /
            (2 * self.pcp_size)).astype(np.int32) * (2 * self.pcp_size)
        num_padded_scheduled_tokens[:num_decode_reqs] = (
            tokens[:num_decode_reqs] * self.pcp_size)
        self.num_pcp_pads = torch.tensor(num_padded_scheduled_tokens - tokens)
        cu_padded_tokens, pcp_padded_arange = \
            self._get_cumsum_and_arange(num_padded_scheduled_tokens)
        unpad_mask = torch.from_numpy(
            pcp_padded_arange < np.repeat(tokens, num_padded_scheduled_tokens))
        unpad_mask_decode = unpad_mask[:num_decode_tokens * self.pcp_size]
        unpad_mask_decode = unpad_mask_decode.reshape([-1, self.pcp_size])
        unpad_mask_decode[:, 0] = True
        unpad_mask_decode[:, 1:] = False

        pcp_tokens = num_padded_scheduled_tokens // self.pcp_size
        pcp_chunk_sizes = (pcp_tokens // 2).clip(min=1)
        pcp_chunk_sizes[:num_decode_reqs] = pcp_tokens[:num_decode_reqs]
        _, pcp_arange = self._get_cumsum_and_arange(pcp_tokens)
        _, pcp_chunk_arange = self._get_cumsum_and_arange(pcp_chunk_sizes)
        pcp_head_chunk_mask = pcp_arange < np.repeat(pcp_chunk_sizes,
                                                     pcp_tokens)

        def get_current_rank_positions(cu_tokens, rank):
            positions_start_loc = np.zeros_like(cu_tokens)
            positions_start_loc[1:] = cu_tokens[:-1]
            positions = np.zeros(len(pcp_head_chunk_mask), dtype=np.int32)
            head_start_loc = positions_start_loc + rank * pcp_chunk_sizes
            tail_start_loc = positions_start_loc + \
                (2 * self.pcp_size - rank - 1) * pcp_chunk_sizes
            positions[pcp_head_chunk_mask] = pcp_chunk_arange + \
                np.repeat(head_start_loc, pcp_chunk_sizes)
            # Decode reqs do not have tail chunks.
            positions[~pcp_head_chunk_mask] = \
                pcp_chunk_arange[num_decode_tokens:] + \
                np.repeat(tail_start_loc, pcp_chunk_sizes)[num_decode_tokens:]
            return positions

        positions = get_current_rank_positions(
            np.zeros(num_reqs, dtype=np.int32), self.pcp_rank)
        # Decode tokens are duplicate and their positions always be 0.
        if num_decode_reqs > 0:
            positions[:num_decode_tokens] = self._get_cumsum_and_arange(
                tokens[:num_decode_reqs])[1]

        all_positions = [
            get_current_rank_positions(cu_padded_tokens, rank_i)
            for rank_i in range(self.pcp_size)
        ]
        all_positions_tensor = torch.from_numpy(np.concatenate(all_positions))
        self.pcp_allgather_restore_idx[:all_positions_tensor.shape[0]].copy_(
            all_positions_tensor.float().argsort().long(), non_blocking=True)
        return pcp_tokens, positions, unpad_mask

    def _get_cp_local_seq_lens(
        self,
        seq_lens: torch.Tensor,
        pcp_world_size: int = 1,
        dcp_world_size: int = 1,
        cp_kv_cache_interleave_size: int = 1,
    ) -> torch.Tensor:
        """While using pcp or dcp, kv_cache size stored on each rank may be different,
        use this function to calculate split decode seq_lens of each (p/d)cp rank.
        """
        num_requests = seq_lens.size(0)
        total_world_size = pcp_world_size * dcp_world_size
        seq_lens_tiled = seq_lens.unsqueeze(-1).repeat(1, total_world_size)
        rank_offsets = (torch.arange(total_world_size,
                                     dtype=torch.int32).unsqueeze(0).repeat(
                                         num_requests, 1))
        base = (seq_lens_tiled // cp_kv_cache_interleave_size //
                total_world_size * cp_kv_cache_interleave_size)
        remainder = seq_lens_tiled - base * total_world_size
        remainder = torch.clip(
            remainder - rank_offsets * cp_kv_cache_interleave_size,
            0,
            cp_kv_cache_interleave_size,
        )
        dcp_local_seq_lens = (base + remainder).reshape(
            [-1, pcp_world_size, dcp_world_size])
        return dcp_local_seq_lens

    def _generate_pcp_metadata(self, total_num_scheduled_tokens):
        # In dummy run num_reqs == 0, update it from seq_lens
        num_reqs = self.input_batch.num_reqs or self.query_lens.size(0)
        query_lens = self.query_lens_pcp_full.cpu[:num_reqs] \
            if self.pcp_size > 1 and self.speculative_config else self.query_lens
        num_decodes = (query_lens <= self.decode_threshold).sum().item()
        num_prefills = num_reqs - num_decodes
        num_actual_tokens_pcp_padded = total_num_scheduled_tokens * self.pcp_size
        self.num_actual_tokens_pcp_padded = num_actual_tokens_pcp_padded
        long_seq_metadata = None
        if self.pcp_size * self.dcp_size > 1:
            decode_context_lens = self.input_batch.num_tokens[:num_decodes]
            prefill_context_lens = self.input_batch.num_computed_tokens_cpu[
                num_decodes:num_reqs]
            context_lens = np.concatenate(
                [decode_context_lens, prefill_context_lens])
            num_computed_tokens_of_pcp_dcp = torch.zeros(
                [
                    num_reqs * self.decode_threshold, self.pcp_size,
                    self.dcp_size
                ],
                dtype=torch.int32,
            )
            # For pcp + spec decode, we flatten seq_lens
            # to avoid irregular spec_attn_mask shape.
            # Same as block_table, we flatten decode seq_lens to query_lens,
            # and keep prefill seq_lens unchanged.
            for decode_idx in range(self.decode_threshold):
                num_computed_tokens_of_pcp_dcp[
                    self.decode_threshold - 1 - decode_idx::self.decode_threshold] = \
                    self._get_cp_local_seq_lens(
                        torch.tensor(context_lens) - decode_idx,
                        self.pcp_size,
                        self.dcp_size,
                        self.parallel_config.cp_kv_cache_interleave_size,
                    )
            if self.decode_threshold > 1:
                num_computed_tokens_of_pcp_dcp_list = []
                if num_decodes:
                    num_decodes_flatten = \
                        self.query_lens[:num_decodes].sum().item()
                    if self.query_lens[:num_decodes].min().item(
                    ) == self.decode_threshold:
                        decode_flatten_idx = list(range(num_decodes_flatten))
                    else:
                        decode_flatten_idx = []
                        for req_id in range(num_decodes):
                            offset = (req_id + 1) * self.decode_threshold
                            decode_flatten_idx += \
                                list(range(offset - self.query_lens[req_id], offset))
                    num_computed_tokens_of_pcp_dcp_list.append(
                        num_computed_tokens_of_pcp_dcp[decode_flatten_idx])
                if num_prefills:
                    num_computed_tokens_of_pcp_dcp_list.append(
                        num_computed_tokens_of_pcp_dcp[
                            (num_decodes + 1) * self.decode_threshold -
                            1::self.decode_threshold])
                num_computed_tokens_of_pcp_dcp = torch.cat(
                    num_computed_tokens_of_pcp_dcp_list, dim=0)
            long_seq_metadata = AscendPrefillContextParallelMetadata(
                num_actual_tokens_pcp_padded=num_actual_tokens_pcp_padded,
                num_computed_tokens_of_pcp_dcp=num_computed_tokens_of_pcp_dcp.
                numpy())
            if self.pcp_size > 1:
                q_head_idx, q_tail_idx = [], []
                kv_with_q_head_nomask_idx, kv_with_q_head_mask_idx = [], []
                kv_with_q_tail_nomask_idx, kv_with_q_tail_mask_idx = [], []
                chunk_seqlens = []
                kv_with_q_head_nomask_seqlens, kv_with_q_tail_nomask_seqlens = [], []
                q_req_offset = 0
                kv_req_offset = 0
                q_head_chunk_id = self.pcp_rank
                q_tail_chunk_id = self.pcp_size * 2 - 1 - self.pcp_rank
                for i, seq_len in enumerate(self.query_lens):
                    if i < num_decodes:
                        continue
                    chunk_len = seq_len // 2
                    chunk_seqlens.append(chunk_len)
                    q_head_idx.extend(
                        list(range(q_req_offset, q_req_offset + chunk_len)))
                    kv_with_q_head_nomask_idx.extend(
                        list(
                            range(kv_req_offset, kv_req_offset +
                                  chunk_len * q_head_chunk_id)))
                    kv_with_q_head_mask_idx.extend(
                        list(
                            range(
                                kv_req_offset + chunk_len * q_head_chunk_id,
                                kv_req_offset + chunk_len *
                                (q_head_chunk_id + 1))))
                    kv_with_q_head_nomask_seqlens.append(chunk_len *
                                                         q_head_chunk_id)

                    q_tail_idx.extend(
                        list(
                            range(q_req_offset + chunk_len,
                                  q_req_offset + chunk_len * 2)))
                    kv_with_q_tail_nomask_idx.extend(
                        list(
                            range(kv_req_offset, kv_req_offset +
                                  chunk_len * q_tail_chunk_id)))
                    kv_with_q_tail_mask_idx.extend(
                        list(
                            range(
                                kv_req_offset + chunk_len * q_tail_chunk_id,
                                kv_req_offset + chunk_len *
                                (q_tail_chunk_id + 1))))
                    kv_with_q_tail_nomask_seqlens.append(chunk_len *
                                                         q_tail_chunk_id)

                    q_req_offset += seq_len
                    kv_req_offset += seq_len * self.pcp_size

                # Convert lists to tensors and move to device
                def _list_to_tensor(lst, device, dtype=torch.int32):
                    tensor_npu = torch.zeros(len(lst),
                                             dtype=dtype,
                                             device=device)
                    tensor_npu.copy_(torch.tensor(lst, dtype=dtype),
                                     non_blocking=True)
                    return tensor_npu

                q_head_idx_tensor = _list_to_tensor(q_head_idx, self.device)
                q_tail_idx_tensor = _list_to_tensor(q_tail_idx, self.device)
                self.q_head_idx_tensor = q_head_idx_tensor
                self.q_tail_idx_tensor = q_tail_idx_tensor

                q_full_idx = torch.cat([q_head_idx_tensor, q_tail_idx_tensor])
                q_full_idx = q_full_idx.to(torch.float32).argsort().to(
                    torch.int32)
                self.q_full_idx = q_full_idx

                self.kv_idx_names = {
                    'kv_with_q_head_nomask_idx_tensor':
                    kv_with_q_head_nomask_idx,
                    'kv_with_q_head_mask_idx_tensor': kv_with_q_head_mask_idx,
                    'kv_with_q_tail_nomask_idx_tensor':
                    kv_with_q_tail_nomask_idx,
                    'kv_with_q_tail_mask_idx_tensor': kv_with_q_tail_mask_idx
                }
                for key, value in self.kv_idx_names.items():
                    tensor_npu = _list_to_tensor(value, self.device)
                    self.kv_idx_names[key] = tensor_npu

                attn_mask_seqlens = torch.tensor(
                    [chunk_seqlens, chunk_seqlens], dtype=torch.int32)
                head_attn_nomask_seqlens = torch.tensor(
                    [chunk_seqlens, kv_with_q_head_nomask_seqlens],
                    dtype=torch.int32)
                tail_attn_nomask_seqlens = torch.tensor(
                    [chunk_seqlens, kv_with_q_tail_nomask_seqlens],
                    dtype=torch.int32)
                pcp_prefill_mask = self.attn_mask

                self.extra_long_seq_kwargs = {
                    'attn_mask_seqlens': attn_mask_seqlens,
                    'head_attn_nomask_seqlens': head_attn_nomask_seqlens,
                    'tail_attn_nomask_seqlens': tail_attn_nomask_seqlens,
                    'pcp_prefill_mask': pcp_prefill_mask
                }
                long_seq_metadata.pcp_allgather_restore_idx = self.pcp_allgather_restore_idx[:
                                                                                             num_actual_tokens_pcp_padded]
                long_seq_metadata.cp_kv_recover_idx_for_chunk = self.cp_kv_recover_idx_for_chunk
                long_seq_metadata.q_head_idx_tensor = self.q_head_idx_tensor
                long_seq_metadata.q_tail_idx_tensor = self.q_tail_idx_tensor
                long_seq_metadata.q_full_idx = self.q_full_idx
                long_seq_metadata.kv_with_q_head_nomask_idx_tensor = self.kv_idx_names[
                    'kv_with_q_head_nomask_idx_tensor']
                long_seq_metadata.kv_with_q_head_mask_idx_tensor = self.kv_idx_names[
                    'kv_with_q_head_mask_idx_tensor']
                long_seq_metadata.kv_with_q_tail_nomask_idx_tensor = self.kv_idx_names[
                    'kv_with_q_tail_nomask_idx_tensor']
                long_seq_metadata.kv_with_q_tail_mask_idx_tensor = self.kv_idx_names[
                    'kv_with_q_tail_mask_idx_tensor']
                long_seq_metadata.attn_mask_seqlens = self.extra_long_seq_kwargs[
                    'attn_mask_seqlens']
                long_seq_metadata.head_attn_nomask_seqlens = self.extra_long_seq_kwargs[
                    'head_attn_nomask_seqlens']
                long_seq_metadata.tail_attn_nomask_seqlens = self.extra_long_seq_kwargs[
                    'tail_attn_nomask_seqlens']
                long_seq_metadata.pcp_prefill_mask = self.extra_long_seq_kwargs[
                    'pcp_prefill_mask']
            self.long_seq_metadata = long_seq_metadata
        return long_seq_metadata

    def _generate_pcp_mtp_input(
        self,
        num_reqs: int,
        total_num_scheduled_tokens: int,
        num_scheduled_tokens: dict[str, int],
        with_prefill: bool = True,
        req_indices=None,
        positions_np=None,
        cu_num_tokens=None,
    ):
        """
        While pcp > 1, model inputs (input_ids, position, etc.) are split across pcp group,
        but mtp need to shift original input_ids before pcp splitting,
        so we record original input_ids here.
        """
        total_num_scheduled_tokens_pcp_full = total_num_scheduled_tokens
        num_scheduled_tokens_pcp_full = np.empty(num_reqs, dtype=np.int32)
        for i, req_id in enumerate(self.input_batch.req_ids):
            num_scheduled_tokens_pcp_full[i] = num_scheduled_tokens[req_id]
        self.query_lens_pcp_full.cpu[:num_reqs] = torch.from_numpy(
            num_scheduled_tokens_pcp_full)
        req_indices_pcp_full = np.repeat(self.arange_np[:num_reqs],
                                         num_scheduled_tokens_pcp_full)
        cu_num_tokens_pcp_full = np.cumsum(num_scheduled_tokens_pcp_full)
        self.query_start_loc_pcp_full.np[0] = 0
        self.query_start_loc_pcp_full.np[1:num_reqs +
                                         1] = cu_num_tokens_pcp_full
        self.query_start_loc_pcp_full.np[num_reqs + 1:].fill(-1)
        cumsums_offsets_pcp_full = np.repeat(
            cu_num_tokens_pcp_full - num_scheduled_tokens_pcp_full,
            num_scheduled_tokens_pcp_full)
        arange_pcp_full = self.arange_np[:
                                         total_num_scheduled_tokens_pcp_full] - cumsums_offsets_pcp_full
        positions_pcp_full_np = self.positions_pcp_full_np[:
                                                           total_num_scheduled_tokens_pcp_full]
        np.add(self.input_batch.num_computed_tokens_cpu[req_indices_pcp_full],
               arange_pcp_full,
               out=positions_pcp_full_np)
        token_indices_pcp_full = (
            positions_pcp_full_np +
            req_indices_pcp_full * self.input_batch.token_ids_cpu.shape[1])
        torch.index_select(self.input_batch.token_ids_cpu_tensor.flatten(),
                           0,
                           torch.from_numpy(token_indices_pcp_full),
                           out=self.input_ids_pcp_full.
                           cpu[:total_num_scheduled_tokens_pcp_full])
        self.query_lens_pcp_full.copy_to_gpu()
        self.query_start_loc_pcp_full.copy_to_gpu()
        self.input_ids_pcp_full.gpu[:total_num_scheduled_tokens_pcp_full].copy_(
            self.input_ids_pcp_full.cpu[:total_num_scheduled_tokens_pcp_full],
            non_blocking=True,
        )
        self.cu_num_tokens_pcp_full = cu_num_tokens_pcp_full
        # For mtpx, pre-allocate mtp slot_mapping here
        if self.decode_threshold > 2 and not with_prefill:
            num_tokens_ori = sum(list(num_scheduled_tokens.values()))
            num_tokens_mtp = \
                num_tokens_ori + num_reqs * (self.decode_threshold - 2)
            num_tokens_mtp_pad = num_tokens_mtp * self.pcp_size
            req_indices_split = np.array_split(req_indices,
                                               cu_num_tokens)[:num_reqs]
            positions_split = np.array_split(positions_np,
                                             cu_num_tokens)[:num_reqs]
            for req_idx in range(num_reqs):
                ori_req_indice = req_indices_split[req_idx]
                ori_position = positions_split[req_idx]
                req_indices_split[req_idx] = np.append(
                    ori_req_indice,
                    np.repeat(ori_req_indice[-1], self.decode_threshold - 2))
                positions_split[req_idx] = np.append(
                    ori_position,
                    np.arange(ori_position[-1] + 1,
                              ori_position[-1] + self.decode_threshold - 1))
            req_indices_mtp = np.concatenate(req_indices_split)
            positions_mtp = np.concatenate(positions_split)
            self.input_batch.block_table.compute_slot_mapping(
                req_indices_mtp, positions_mtp)
            mtp_slot_ori = self.input_batch.block_table.block_tables[
                0].slot_mapping.cpu[:num_tokens_mtp]
            unpad_mask = np.repeat(False, num_tokens_mtp_pad)
            unpad_mask[::self.pcp_size] = True
            mtp_slot_pad = \
                torch.full([num_tokens_mtp_pad], -1, dtype=torch.int32)
            mtp_slot_pad[unpad_mask] = mtp_slot_ori
            self.mtp_slot_pad = mtp_slot_pad.to(self.device, non_blocking=True)

    def _prepare_multimodal_fields(self):
        """
        Ensures specific multimodal tensors are on CPU.
        This is necessary for fields like 'grid_thw' which are converted to numpy 
        inside the model's forward pass.
        """
        if not self.multimodal_cpu_fields:
            return

        req_ids = self.input_batch.req_ids
        for req_id in req_ids:
            req = self.requests.get(req_id)
            if req is None:
                continue

            mm_data = getattr(req, 'multimodal_data', None)
            if not mm_data:
                continue

            for field in self.multimodal_cpu_fields:
                if field in mm_data:
                    tensor = mm_data[field]
                    if isinstance(
                            tensor,
                            torch.Tensor) and tensor.device.type != 'cpu':
                        mm_data[field] = tensor.cpu()


@contextmanager
def _torch_cuda_wrapper():

    class _EventPlaceholder:

        def __init__(self, *args, **kwargs) -> None:
            self.record = lambda: None
            self.synchronize = lambda: None

    class _StreamPlaceholder:

        def __init__(self, *args, **kwargs) -> None:
            pass

    try:
        # replace cuda APIs with xpu APIs, this should work by default
        torch.Event = torch.npu.Event
        torch.cuda.Event = torch.npu.Event
        torch.cuda.Stream = torch.npu.Stream
        torch.cuda.default_stream = torch.npu.default_stream
        torch.cuda.current_stream = torch.npu.current_stream
        torch.cuda.stream = torch.npu.stream
        yield
    except Exception:
        torch.cuda.Event = _EventPlaceholder
        torch.cuda.Stream = _StreamPlaceholder
        torch.cuda.default_stream = _StreamPlaceholder
        torch.cuda.current_stream = _StreamPlaceholder
        torch.cuda.stream = _StreamPlaceholder
    finally:
        # if anything goes wrong, just patch it with a placeholder
        torch.cuda.Event = _EventPlaceholder
        torch.cuda.Stream = torch.cuda.Stream
        torch.cuda.default_stream = torch.npu.default_stream
        torch.cuda.current_stream = torch.npu.current_stream
        torch.cuda.stream = torch.npu.stream<|MERGE_RESOLUTION|>--- conflicted
+++ resolved
@@ -2269,14 +2269,10 @@
         kv_caches = self._reshape_kv_cache_tensors(kv_cache_config,
                                                    kv_cache_raw_tensors)
 
-<<<<<<< HEAD
-        num_attn_module = 2 if self.model_config.hf_config.model_type == "longcat_flash" else 1
-=======
         from vllm.v1.worker.utils import bind_kv_cache
->>>>>>> 3d04ae8e
         bind_kv_cache(kv_caches,
                       self.compilation_config.static_forward_context,
-                      self.kv_caches, num_attn_module)
+                      self.kv_caches)
         return kv_caches
 
     def _allocate_kv_cache_tensors(
