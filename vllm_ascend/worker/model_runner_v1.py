#
# Copyright (c) 2025 Huawei Technologies Co., Ltd. All Rights Reserved.
# Copyright 2023 The vLLM team.
#
# Licensed under the Apache License, Version 2.0 (the "License");
# you may not use this file except in compliance with the License.
# You may obtain a copy of the License at
#
#     http://www.apache.org/licenses/LICENSE-2.0
#
# Unless required by applicable law or agreed to in writing, software
# distributed under the License is distributed on an "AS IS" BASIS,
# WITHOUT WARRANTIES OR CONDITIONS OF ANY KIND, either express or implied.
# See the License for the specific language governing permissions and
# limitations under the License.
# This file is a part of the vllm-ascend project.
# Adapted from vllm-project/vllm/vllm/worker/gpu_model_runner.py
#

import copy
import gc
import itertools
import math
import time
from collections import defaultdict
from collections.abc import Iterator
from contextlib import contextmanager, nullcontext
from copy import deepcopy
from dataclasses import dataclass
from multiprocessing import Manager
from typing import (TYPE_CHECKING, Any, Dict, List, NamedTuple, Optional,
                    Union, cast)

import numpy as np
import numpy.typing as npt
import regex as re
import torch
import torch._dynamo.cache_size
import torch.distributed as dist
import torch.nn as nn
from tqdm import tqdm  # type: ignore
from vllm.attention.backends.abstract import AttentionBackend, AttentionType
from vllm.attention.layer import Attention, MLAAttention
from vllm.attention.selector import get_attn_backend
from vllm.compilation.counter import compilation_counter
from vllm.compilation.monitor import set_cudagraph_capturing_enabled
from vllm.config import (CompilationMode, CUDAGraphMode, VllmConfig,
                         get_layers_from_vllm_config)
from vllm.distributed import tensor_model_parallel_all_gather
from vllm.distributed.ec_transfer import get_ec_transfer, has_ec_transfer
from vllm.distributed.kv_transfer import (get_kv_transfer_group,
                                          has_kv_transfer_group)
from vllm.distributed.kv_transfer.kv_connector.v1 import KVConnectorBase_V1
from vllm.distributed.parallel_state import (get_dcp_group, get_dp_group,
                                             get_pcp_group, get_pp_group,
                                             get_tp_group,
                                             is_global_first_rank)
from vllm.forward_context import get_forward_context
from vllm.logger import logger
from vllm.model_executor.layers.attention_layer_base import AttentionLayerBase
from vllm.model_executor.layers.mamba.abstract import MambaBase
from vllm.model_executor.layers.rotary_embedding import MRotaryEmbedding
from vllm.model_executor.model_loader import get_model, get_model_loader
from vllm.model_executor.models.interfaces import (SupportsMultiModal,
                                                   supports_mrope,
                                                   supports_transcription)
from vllm.model_executor.models.interfaces_base import (
    VllmModelForPooling, is_pooling_model, is_text_generation_model)
from vllm.multimodal import MULTIMODAL_REGISTRY
from vllm.multimodal.inputs import MultiModalKwargsItem, PlaceholderRange
from vllm.multimodal.utils import group_mm_kwargs_by_modality
from vllm.pooling_params import PoolingParams
from vllm.sampling_params import SamplingType
from vllm.sequence import IntermediateTensors
from vllm.tasks import GenerationTask, PoolingTask, SupportedTask
from vllm.utils import length_from_prompt_token_ids_or_embeds
from vllm.utils.import_utils import LazyLoader
from vllm.utils.jsontree import json_map_leaves
from vllm.utils.math_utils import cdiv
from vllm.utils.mem_utils import DeviceMemoryProfiler
from vllm.utils.platform_utils import is_pin_memory_available
from vllm.utils.torch_utils import STR_DTYPE_TO_TORCH_DTYPE, get_dtype_size
from vllm.v1.attention.backends.gdn_attn import GDNAttentionMetadataBuilder
from vllm.v1.attention.backends.utils import (
    AttentionCGSupport, CommonAttentionMetadata,
    reorder_batch_to_split_decodes_and_prefills)
from vllm.v1.cudagraph_dispatcher import CudagraphDispatcher
from vllm.v1.kv_cache_interface import (AttentionSpec,
                                        EncoderOnlyAttentionSpec,
                                        FullAttentionSpec, KVCacheConfig,
                                        KVCacheGroupSpec, KVCacheSpec,
                                        MambaSpec, MLAAttentionSpec,
                                        UniformTypeKVCacheSpecs)
from vllm.v1.outputs import (EMPTY_MODEL_RUNNER_OUTPUT, AsyncModelRunnerOutput,
                             DraftTokenIds, LogprobsTensors, ModelRunnerOutput,
                             PoolerOutput,
                             make_empty_encoder_model_runner_output)
from vllm.v1.pool.metadata import PoolingMetadata
from vllm.v1.sample.metadata import SamplingMetadata
from vllm.v1.spec_decode.metadata import SpecDecodeMetadata
from vllm.v1.spec_decode.ngram_proposer import NgramProposer
from vllm.v1.spec_decode.suffix_decoding import SuffixDecodingProposer
from vllm.v1.utils import CpuGpuBuffer
from vllm.v1.worker.ec_connector_model_runner_mixin import \
    ECConnectorModelRunnerMixin
from vllm.v1.worker.kv_connector_model_runner_mixin import KVConnectorOutput
from vllm.v1.worker.lora_model_runner_mixin import LoRAModelRunnerMixin
from vllm.v1.worker.utils import (AttentionGroup, bind_kv_cache,
                                  gather_mm_placeholders,
                                  sanity_check_mm_encoder_outputs,
                                  scatter_mm_placeholders)

import vllm_ascend.envs as envs_ascend
from vllm_ascend.ascend_config import get_ascend_config
from vllm_ascend.ascend_forward_context import (MoECommType,
                                                set_ascend_forward_context)
from vllm_ascend.attention.attention_mask import AttentionMaskBuilder
from vllm_ascend.attention.attention_v1 import AscendAttentionState
from vllm_ascend.attention.utils import (AscendCommonAttentionMetadata,
                                         AscendPrefillContextParallelMetadata)
# yapf conflicts with isort for this block
# yapf: disable
from vllm_ascend.compilation.acl_graph import (ACLGraphWrapper,
                                               set_graph_params,
                                               update_attn_dcp_pcp_params,
                                               update_attn_params,
                                               update_mla_attn_dcp_pcp_params,
                                               update_mla_attn_params)
# yapf: enable
from vllm_ascend.eplb.adaptor.vllm_adaptor import VllmEplbAdaptor
from vllm_ascend.eplb.core.eplb_device_transfer_loader import \
    D2DExpertWeightLoader
from vllm_ascend.eplb.core.eplb_utils import EPLBParamUtils
from vllm_ascend.eplb.core.eplb_worker import EplbProcess
from vllm_ascend.eplb.eplb_updator import EplbUpdator
from vllm_ascend.eplb.utils import model_register
from vllm_ascend.ops.weight_prefetch import WeightPrefetchMethod
from vllm_ascend.platform import NPUPlatform
from vllm_ascend.sample.logits_processor import build_logitsprocs
from vllm_ascend.sample.rejection_sampler import AscendRejectionSampler
from vllm_ascend.spec_decode import get_spec_decode_method
from vllm_ascend.spec_decode.eagle_proposer import EagleProposer
from vllm_ascend.spec_decode.interface import SpecDcodeType
from vllm_ascend.spec_decode.mtp_proposer import MtpProposer
from vllm_ascend.torchair.torchair_mtp_proposer import TorchairMtpProposer
from vllm_ascend.utils import (ACL_FORMAT_FRACTAL_ND, ACL_FORMAT_FRACTAL_NZ,
                               AscendDeviceType, ProfileExecuteDuration,
                               enable_sp, get_ascend_device_type, is_enable_nz,
                               is_moe_model, lmhead_tp_enable)
from vllm_ascend.worker.npu_input_batch import CachedRequestState, InputBatch

if TYPE_CHECKING:
    import xgrammar as xgr  # type: ignore[import-untyped]
    from vllm.v1.core.sched.output import GrammarOutput, SchedulerOutput
else:
    xgr = LazyLoader("xgr", globals(), "xgrammar")

import torch_npu

# if true, allow tensor initialization and casting with internal format (e.g., NZ)
torch.npu.config.allow_internal_format = True

if get_ascend_device_type() == AscendDeviceType._310P:
    torch_npu.npu.set_compile_mode(jit_compile=False)
    ACL_FORMAT = ACL_FORMAT_FRACTAL_NZ
else:
    ACL_FORMAT = ACL_FORMAT_FRACTAL_ND


@dataclass
class GraphCaptureContext:
    stream: torch.npu.Stream


@contextmanager
def graph_capture(device: torch.device):
    """
    `graph_capture` is a context manager which should surround the code that
    is capturing the NPU graph. Its main purpose is to ensure that the
    some operations will be run after the graph is captured, before the graph
    is replayed. It returns a `GraphCaptureContext` object which contains the
    necessary data for the graph capture. Currently, it only contains the
    stream that the graph capture is running on. This stream is set to the
    current NPU stream when the context manager is entered and reset to the
    default stream when the context manager is exited. This is to ensure that
    the graph capture is running on a separate stream from the default stream,
    in order to explicitly distinguish the kernels to capture
    from other kernels possibly launched on background in the default stream.
    """
    graph_capture_context = GraphCaptureContext(
        torch.npu.Stream(device=device))
    stream = graph_capture_context.stream

    # we use nullcontext now
    maybe_ca_context = nullcontext()

    # ensure all initialization operations complete before attempting to
    # capture the graph on another stream
    curr_stream = torch.npu.current_stream()
    if curr_stream != stream:
        stream.wait_stream(curr_stream)

    with torch.npu.stream(stream), maybe_ca_context:
        yield graph_capture_context


# Wrapper for ModelRunnerOutput to support overlapped execution.
class AsyncNPUModelRunnerOutput(AsyncModelRunnerOutput):

    def __init__(
        self,
        model_runner_output: ModelRunnerOutput,
        sampled_token_ids: torch.Tensor,
        invalid_req_indices: list[int],
        async_output_copy_stream: torch.npu.Stream,
    ):
        self._model_runner_output = model_runner_output
        self._invalid_req_indices = invalid_req_indices

        # Event on the copy stream so we can synchronize the non-blocking copy.
        self._async_copy_ready_event = torch.npu.Event()

        # Keep a reference to the device tensor to avoid it being
        # deallocated until we finish copying it to the host.
        self._sampled_token_ids = sampled_token_ids

        # Initiate the copy on a separate stream, but do not synchronize it.
        default_stream = torch.npu.current_stream()
        with torch.npu.stream(async_output_copy_stream):
            async_output_copy_stream.wait_stream(default_stream)
            self._sampled_token_ids_cpu = self._sampled_token_ids.to(
                'cpu', non_blocking=True)
            self._async_copy_ready_event.record()

    def get_output(self) -> ModelRunnerOutput:
        """Copy the device tensors to the host and return a ModelRunnerOutput.

        This function blocks until the copy is finished.
        """
        self._async_copy_ready_event.synchronize()

        # Release the device tensor once the copy has completed
        del self._sampled_token_ids

        valid_sampled_token_ids = self._sampled_token_ids_cpu.tolist()
        for i in self._invalid_req_indices:
            valid_sampled_token_ids[i].clear()

        output = self._model_runner_output
        output.sampled_token_ids = valid_sampled_token_ids
        return output


class ExecuteModelState(NamedTuple):
    """Ephemeral cached state transferred between execute_model() and
    sample_tokens(), after execute_model() returns None."""

    scheduler_output: "SchedulerOutput"
    logits: torch.Tensor
    spec_decode_metadata: SpecDecodeMetadata | None
    hidden_states: torch.Tensor
    sample_hidden_states: torch.Tensor
    aux_hidden_states: list[torch.Tensor] | None
    kv_connector_output: KVConnectorOutput | None
    attn_metadata: dict[str, Any]
    positions: torch.Tensor


class NPUModelRunner(LoRAModelRunnerMixin, ECConnectorModelRunnerMixin):

    def __init__(self, vllm_config: VllmConfig, device: torch.device):
        self.vllm_config = vllm_config
        self.model_config = vllm_config.model_config
        self.cache_config = vllm_config.cache_config
        self.compilation_config = vllm_config.compilation_config
        self.load_config = vllm_config.load_config
        self.lora_config = vllm_config.lora_config
        self.parallel_config = vllm_config.parallel_config
        self.pin_memory = is_pin_memory_available()
        self.scheduler_config = vllm_config.scheduler_config
        self.speculative_config = vllm_config.speculative_config
        self.block_size = vllm_config.cache_config.block_size
        self.dp_size = vllm_config.parallel_config.data_parallel_size
        self.dp_rank = vllm_config.parallel_config.data_parallel_rank
        self.dcp_size = get_dcp_group().world_size
        self.dcp_rank = get_dcp_group().rank_in_group
        self.pcp_size = get_pcp_group().world_size
        self.pcp_rank = get_pcp_group(
        ).rank_in_group if self.pcp_size > 1 else 0
        decode_max_num_seqs = getattr(self.scheduler_config,
                                      'decode_max_num_seqs', 0)
        self.max_num_reqs = max(self.scheduler_config.max_num_seqs,
                                decode_max_num_seqs)
        if self.pcp_size > 1:
            self.model_config.max_model_len += 2 * self.pcp_size * self.max_num_reqs
        self.max_num_blocks_per_req = cdiv(self.model_config.max_model_len,
                                           self.block_size)
        self.max_num_tokens = self.scheduler_config.max_num_batched_tokens
        self.device = device
        if envs_ascend.VLLM_ASCEND_ENABLE_PREFETCH_MLP:
            self.prefetch_stream = torch.npu.Stream(device=device)
        else:
            self.prefetch_stream = None
        self.dtype = self.model_config.dtype
        if envs_ascend.VLLM_ASCEND_ENABLE_TOPK_TOPP_OPTIMIZATION:
            # TODO: drop the env config to use ascend sampler by default
            from vllm_ascend.sample.sampler import AscendSampler

            self.sampler = AscendSampler()
        else:
            from vllm.v1.sample.sampler import Sampler

            self.sampler = Sampler()
        self.reorder_batch_threshold: Optional[int] = None

        # Lazy initialization, these will be set after __init__
        self.kv_caches: List[torch.Tensor] = []
        self.attn_groups: list[list[AttentionGroup]] = []
        self.encoder_cache: Dict[str, torch.Tensor] = {}
        self.attn_mask = None
        self.attn_state = None
        self.requests: Dict[str, CachedRequestState] = {}
        self.intermediate_tensors: Optional[IntermediateTensors] = None
        self.runner_only_attn_layers: set[str] = set()

        # Ascend-specific configurations
        self.ascend_config = get_ascend_config()
        self.weight_prefetch_method = WeightPrefetchMethod(
            self.ascend_config.weight_prefetch_config)
        # Dump / PrecisionDebugger configuration now comes from AscendConfig
        dump_cfg = self.ascend_config.dump_config
        self.dump_enable = dump_cfg.enable_dump
        self.debugger = None
        if self.dump_enable:
            if self.model_config.enforce_eager:
                from msprobe.pytorch import PrecisionDebugger
                self.debugger = PrecisionDebugger(dump_cfg.config_path)
            else:
                raise RuntimeError(
                    "Dumping/debugging only works in eager mode.")

        if self.cache_config.cache_dtype == "auto":
            self.kv_cache_dtype = self.dtype
        else:
            self.kv_cache_dtype = STR_DTYPE_TO_TORCH_DTYPE[
                self.cache_config.cache_dtype]
        # use_hybrid_blocks: if hybrid blocks is used.
        self.use_hybrid_blocks: bool = False
        self.need_accepted_tokens: bool = False

        self.is_multimodal_model = self.model_config.is_multimodal_model
        self.is_pooling_model = self.model_config.pooler_config is not None
        self.enable_prompt_embeds = self.model_config.enable_prompt_embeds
        if self.is_multimodal_model or self.enable_prompt_embeds:
            self.inputs_embeds = self._make_buffer(
                self.max_num_tokens,
                self.model_config.get_hidden_size(),
                dtype=self.dtype,
                numpy=False)
        self.is_token_ids = self._make_buffer(self.max_num_tokens,
                                              dtype=torch.bool)

        # Set up Attention
        self.use_sparse = hasattr(self.vllm_config.model_config.hf_config,
                                  "index_topk")
        self.attn_backend = get_attn_backend(0,
                                             self.dtype,
                                             None,
                                             self.block_size,
                                             use_mla=self.model_config.use_mla,
                                             use_sparse=self.use_sparse)
        if self.pcp_size > 1:
            self.attn_mask_builder = None
        else:
            self.attn_mask_builder = AttentionMaskBuilder(
                self.scheduler_config.max_num_batched_tokens, self.dtype,
                self.device)

        self._set_up_drafter()

        # kv role
        self.is_kv_producer = False
        self.is_kv_consumer = False
        if vllm_config.kv_transfer_config is not None:
            self.is_kv_producer = vllm_config.kv_transfer_config.is_kv_producer
            self.is_kv_consumer = vllm_config.kv_transfer_config.is_kv_consumer

        self._may_pad_kv_consumer_num_seq()

        # Persistent batch.
        self.input_ids = torch.zeros(self.max_num_tokens,
                                     dtype=torch.int32,
                                     device=self.device)
        self.positions = torch.zeros(self.max_num_tokens,
                                     dtype=torch.int64,
                                     device=self.device)
        self.query_start_loc = torch.zeros(self.max_num_reqs + 1,
                                           dtype=torch.int32,
                                           device=self.device)
        self.seq_lens = torch.zeros(self.max_num_reqs,
                                    dtype=torch.int32,
                                    device=self.device)

        if self.vllm_config.model_config.use_mla and \
            self.compilation_config.cudagraph_mode == CUDAGraphMode.FULL_DECODE_ONLY:
            rope_dim = self.model_config.hf_text_config.qk_rope_head_dim
            self.cos = torch.ones(self.max_num_reqs *
                                  self.decode_token_per_req,
                                  1,
                                  1,
                                  rope_dim,
                                  dtype=self.dtype,
                                  device=self.device)
            self.sin = torch.zeros(self.max_num_reqs *
                                   self.decode_token_per_req,
                                   1,
                                   1,
                                   rope_dim,
                                   dtype=self.dtype,
                                   device=self.device)
        else:
            self.cos = None
            self.sin = None

        self.uses_mrope = self.model_config.uses_mrope
        # Only relevant for models using M-RoPE (e.g, Qwen2-VL)
        if self.uses_mrope:
            # NOTE: `mrope_positions` is implemented with one additional dummy
            # position on purpose to make it non-contiguous so that it can work
            # with torch compile.
            # See detailed explanation in https://github.com/vllm-project/vllm/pull/12128#discussion_r1926431923

            # NOTE: When M-RoPE is enabled, position ids are 3D regardless of
            # the modality of inputs. For text-only inputs, each dimension has
            # identical position IDs, making M-RoPE functionally equivalent to
            # 1D-RoPE.
            # See page 5 of https://arxiv.org/abs/2409.12191
            self.mrope_positions = torch.zeros((3, self.max_num_tokens + 1),
                                               dtype=torch.int64,
                                               device=self.device)
            self.mrope_positions_cpu = torch.zeros(
                (3, self.max_num_tokens + 1),
                dtype=torch.int64,
                device="cpu",
                pin_memory=True)
            self.mrope_positions_np = self.mrope_positions_cpu.numpy()

        # OPTIMIZATION: Cache the tensors rather than creating them every step.
        self.arange_np: npt.NDArray[np.int32] = np.arange(max(
            self.max_num_reqs + 1, self.model_config.max_model_len,
            self.max_num_tokens),
                                                          dtype=np.int32)
        # NOTE(woosuk): These tensors are "stateless", i.e., they are literally
        # a faster version of creating a new tensor every time. Thus, we should
        # not make any assumptions about the values in these tensors.
        self.input_ids_cpu = torch.zeros(self.max_num_tokens,
                                         dtype=torch.int32,
                                         device="cpu",
                                         pin_memory=True)
        self.positions_cpu = torch.zeros(self.max_num_tokens,
                                         dtype=torch.int64,
                                         device="cpu",
                                         pin_memory=True)
        self.positions_np = self.positions_cpu.numpy()

        self.query_start_loc_cpu = torch.zeros(self.max_num_reqs + 1,
                                               dtype=torch.int32,
                                               device="cpu",
                                               pin_memory=True)
        self.query_start_loc_np = self.query_start_loc_cpu.numpy()
        self.seq_lens_cpu = torch.zeros(self.max_num_reqs,
                                        dtype=torch.int32,
                                        device="cpu",
                                        pin_memory=True)
        self.seq_lens_np = self.seq_lens_cpu.numpy()
        self.pcp_allgather_restore_idx = torch.zeros(
            self.max_num_tokens + 2 * self.pcp_size * self.max_num_reqs,
            dtype=torch.int32,
            device=self.device)
        self.cp_kv_recover_idx_for_chunk: List[List[int]] = [
            [] for _ in range(self.pcp_size)
        ]

        self.num_pcp_pads = torch.zeros(self.max_num_reqs, dtype=torch.int32)
        self.pcp_padded_slot_mapping = torch.zeros(
            self.max_num_tokens + 2 * self.pcp_size * self.max_num_reqs,
            dtype=torch.int32,
            device=self.device)
        self.num_actual_tokens_pcp_padded = 0
        if self.speculative_config and self.pcp_size > 1:
            self.input_ids_pcp_full = torch.zeros(self.max_num_tokens,
                                                  dtype=torch.int32,
                                                  device=self.device)
            self.input_ids_pcp_full_cpu = torch.zeros(self.max_num_tokens,
                                                      dtype=torch.int32,
                                                      device="cpu",
                                                      pin_memory=True)
            self.query_start_loc_pcp_full = torch.zeros(self.max_num_reqs + 1,
                                                        dtype=torch.int32,
                                                        device=self.device)
            self.query_start_loc_pcp_full_cpu = \
                torch.zeros(self.max_num_reqs + 1,
                            dtype=torch.int32,
                            device="cpu",
                            pin_memory=True)
            self.query_start_loc_pcp_full_np = \
                self.query_start_loc_pcp_full_cpu.numpy()
            self.positions_pcp_full = torch.zeros(self.max_num_tokens,
                                                  dtype=torch.int64,
                                                  device="cpu",
                                                  pin_memory=True)
            self.positions_pcp_full_np = self.positions_pcp_full.numpy()
        self.decode_threshold = 1 + (
            self.speculative_config.num_speculative_tokens
            if self.speculative_config else 0)

        self.use_aclgraph = self._use_aclgraph()

        # self.aclgraph_batch_sizes sorts in ascending order.
        if (self.compilation_config.cudagraph_capture_sizes and
                self.compilation_config.cudagraph_mode != CUDAGraphMode.NONE):
            self.aclgraph_batch_sizes = sorted(
                self.compilation_config.cudagraph_capture_sizes)

        self.uniform_decode_query_len = 1 if not self.speculative_config else \
            1 + self.speculative_config.num_speculative_tokens
        # aclgraph dispatcher for runtime aclgraph dispatching.
        self.aclgraph_dispatcher = CudagraphDispatcher(self.vllm_config)
        # Cached outputs.
        self._draft_token_ids: Optional[Union[list[list[int]],
                                              torch.Tensor]] = None

        # NOTE: we need to use `in_profile_run` to determine whether `enable_force_load_balance` is True
        self.in_profile_run = False

        self._init_mc2_tokens_capacity()
        if is_moe_model(vllm_config):
            self.reserved_mc2_mask = torch.zeros(
                self.mc2_tokens_capacity,
                dtype=torch.bool,
                device=self.device,
            )
        else:
            self.reserved_mc2_mask = None
        self.dynamic_eplb = self.ascend_config.dynamic_eplb or self.ascend_config.expert_map_record_path
        if self.dynamic_eplb:
            EPLBParamUtils.check_dynamic_eplb(self.ascend_config.dynamic_eplb)
            EPLBParamUtils.check_expert_map_record_path(
                self.ascend_config.expert_map_record_path)
            self.is_eplb_warmuped = False
            self.policy_type = self.ascend_config.eplb_policy_type
            self.eplb_loader = D2DExpertWeightLoader()
            self.manager = Manager()
            self.shared_dict = self.manager.dict({
                "expert_map": None,
                "moe_load": None,
                "expert_maps": None
            })
            self.eplb_process = EplbProcess(shared_dict=self.shared_dict,
                                            policy_type=self.policy_type,
                                            enable_d2d=True)
            self.process = self.eplb_process._launch_process()
            ascend_config = get_ascend_config()
            self.eplb_updator = EplbUpdator(ascend_config, self.eplb_loader,
                                            self.eplb_process, self.process)

        self.use_async_scheduling = self.scheduler_config.async_scheduling
        self.async_output_copy_stream = torch.npu.Stream() if \
            self.use_async_scheduling else None
        # Input Batch
        # NOTE(Chen): Ideally, we should initialize the input batch inside
        # `initialize_kv_cache` based on the kv cache config. However, as in
        # https://github.com/vllm-project/vllm/pull/18298, due to some unknown
        # reasons, we have to initialize the input batch before `load_model`,
        # quantization + weight offloading will fail otherwise. As a temporary
        # solution, we initialize the input batch here, and re-initialize it
        # in `initialize_kv_cache` if the block_sizes here is different from
        # the block_sizes in the kv cache config.
        self.input_batch = InputBatch(
            max_num_reqs=self.max_num_reqs,
            max_model_len=self.model_config.max_model_len,
            max_num_batched_tokens=self.max_num_tokens,
            device=self.device,
            pin_memory=self.pin_memory,
            vocab_size=self.model_config.get_vocab_size(),
            block_sizes=[self.block_size],
            is_spec_decode=bool(self.vllm_config.speculative_config),
            logitsprocs=build_logitsprocs(
                self.vllm_config, self.device, self.pin_memory,
                self.is_pooling_model,
                self.vllm_config.model_config.logits_processors),
            is_pooling_model=self.is_pooling_model,
            num_speculative_tokens=(
                self.vllm_config.speculative_config.num_speculative_tokens
                if self.vllm_config.speculative_config else 0),
            kernel_block_sizes=[[self.vllm_config.cache_config.block_size]],
            cp_kv_cache_interleave_size=self.parallel_config.
            cp_kv_cache_interleave_size,
        )
        self.num_accepted_tokens = self._make_buffer(self.max_num_reqs,
                                                     dtype=torch.int64)
        self.num_draft_tokens = self._make_buffer(self.max_num_reqs,
                                                  dtype=torch.int32)
        # Only relevant for multimodal models
        self.mm_registry = MULTIMODAL_REGISTRY
        self.supports_mm_inputs = self.mm_registry.supports_multimodal_inputs(
            self.model_config)
        if self.supports_mm_inputs:
            self.is_mm_embed = self._make_buffer(self.max_num_tokens,
                                                 dtype=torch.bool)
        # TODO: EVS Support (Video tokens pruning) (see vllm#22980)
        self.is_multimodal_pruning_enabled = False

        # Ephemeral state transferred between execute_model() and sample_tokens().
        self.execute_model_state: ExecuteModelState | None = None

        self.transfer_event = torch.npu.Event()

    def _set_up_drafter(self):
        # Set up speculative decoding.
        self.spec_attn_mask = None
        self.drafter: Optional[Union[NgramProposer, EagleProposer, MtpProposer,
                                     TorchairMtpProposer,
                                     SuffixDecodingProposer]] = None
        self.actual_seq_lengths_q: list[int] = []
        self.decode_token_per_req = 1
        if self.speculative_config:
            spec_token_num = self.speculative_config.num_speculative_tokens
            assert spec_token_num > 0
            self.decode_token_per_req = 1 + spec_token_num
            self.spec_attn_mask = torch.triu(torch.ones(2048,
                                                        2048,
                                                        dtype=torch.bool),
                                             diagonal=1).to(self.device)
            if get_pp_group().is_last_rank:
                self.drafter = self._get_drafter()
                self.rejection_sampler = AscendRejectionSampler(self.sampler)
            self.actual_seq_lengths_q = list(
                range(self.decode_token_per_req, self.max_num_tokens + 1,
                      self.decode_token_per_req))
        self.discard_request_indices = self._make_buffer(self.max_num_reqs,
                                                         dtype=torch.int64)
        self.num_discarded_requests = 0

    def _get_drafter(self):
        return get_spec_decode_method(self.speculative_config.method,
                                      self.vllm_config, self.device, self)

    def _may_pad_kv_consumer_num_seq(self):
        # For Full Graph + MTP in a PD (Prefill/Decode) disaggregation scenario,
        # we may want to pad self.max_num_seqs in kv_consumer nodes to avoid
        # exceeding a sequence length limit (16 tokens) in npu_fused_infer_attention_score operation
        pass

    def _init_mc2_tokens_capacity(self):
        # NOTE: To be clear, we need to make sure that during graph capture, the number of
        # tokens is less than or equal to mc2_tokens_capacity. According to _set_cudagraph_sizes,
        # the max number of tokens in graph is min(max_num_seqs * uniform_decode_query_len, 512).
        if self.compilation_config.cudagraph_capture_sizes:
            max_num_tokens = self.compilation_config.max_cudagraph_capture_size
        else:
            # NOTE: To save memory, we cap the max number of tokens to 512.
            max_num_tokens = min(
                self.max_num_reqs * self.uniform_decode_query_len, 512)
        tp_size = self.parallel_config.tensor_parallel_size
        # Use integer arithmetic for ceiling division.
        num_tokens_per_tp_rank = (max_num_tokens + tp_size - 1) // tp_size
        self.mc2_tokens_capacity: int = num_tokens_per_tp_rank * tp_size

    def _make_buffer(self,
                     *size: Union[int, torch.SymInt],
                     dtype: torch.dtype,
                     numpy: bool = True) -> CpuGpuBuffer:
        # Bfloat16 torch tensors cannot be directly cast to a numpy array, so
        # if a bfloat16 buffer is needed without a corresponding numpy array,
        # don't bother instantiating the numpy array.
        return CpuGpuBuffer(*size,
                            dtype=dtype,
                            device=self.device,
                            pin_memory=self.pin_memory,
                            with_numpy=numpy)

    def _update_states_after_model_execute(
            self, output_token_ids: torch.Tensor) -> None:
        """Update the cached states after model execution.

        This is used for MTP/EAGLE for hybrid models, as in linear attention,
        only the last token's state is kept. In MTP/EAGLE, for draft tokens
        the state are kept util we decide how many tokens are accepted for
        each sequence, and a shifting is done during the next iteration
        based on the number of accepted tokens.
        """
        if not self.model_config.is_hybrid or not self.speculative_config:
            return

        # Find the number of accepted tokens for each sequence.
        num_accepted_tokens = (torch.cat(
            [
                output_token_ids,
                torch.full((output_token_ids.size(0), 1),
                           -1,
                           device=output_token_ids.device),
            ],
            dim=1) == -1).int().argmax(-1).cpu().numpy()
        for i, num_tokens in enumerate(num_accepted_tokens):
            self.input_batch.num_accepted_tokens_cpu[i] = num_tokens

    def _use_aclgraph(self) -> bool:
        return self.compilation_config.cudagraph_mode != CUDAGraphMode.NONE and self.compilation_config.mode == CompilationMode.VLLM_COMPILE and not self.model_config.enforce_eager

    def _update_states(self, scheduler_output: "SchedulerOutput") -> None:
        # Remove finished requests from the cached states.
        for req_id in scheduler_output.finished_req_ids:
            self.requests.pop(req_id, None)

        # Remove the finished requests from the persistent batch.
        # NOTE(woosuk): There could be an edge case where finished_req_ids and
        # scheduled_req_ids overlap. This happens when a request is aborted and
        # then resubmitted with the same ID. In this case, we treat them as two
        # distinct requests - clearing the cached states for the first request
        # and handling the second as a new request.
        for req_id in scheduler_output.finished_req_ids:
            self.input_batch.remove_request(req_id)
        for mm_hash in scheduler_output.free_encoder_mm_hashes:
            self.encoder_cache.pop(mm_hash, None)
        # Remove the unscheduled requests from the persistent batch.
        # NOTE(woosuk): The unscheduled requests are either preempted requests
        # or running requests that are not scheduled in this step. We remove
        # them from the persistent batch but keep their cached states since
        # they will be scheduled again sometime in the future.
        scheduled_req_ids = scheduler_output.num_scheduled_tokens.keys()
        cached_req_ids = self.input_batch.req_id_to_index.keys()
        unscheduled_req_ids = cached_req_ids - scheduled_req_ids
        # NOTE(woosuk): The persistent batch optimization assumes that
        # consecutive batches contain mostly the same requests. If batches
        # have low request overlap (e.g., alternating between two distinct
        # sets of requests), this optimization becomes very inefficient.
        for req_id in unscheduled_req_ids:
            self.input_batch.remove_request(req_id)

        req_ids_to_add: list[str] = []
        # Add new requests to the cached states.
        for new_req_data in scheduler_output.scheduled_new_reqs:
            req_id = new_req_data.req_id
            sampling_params = new_req_data.sampling_params
            pooling_params = new_req_data.pooling_params

            if sampling_params and \
                sampling_params.sampling_type == SamplingType.RANDOM_SEED:
                generator = torch.Generator(device=self.device)
                generator.manual_seed(sampling_params.seed)
            else:
                generator = None

            if pooling_params:
                assert (task := pooling_params.task) is not None, (
                    "You did not set `task` in the API")
                model = cast(VllmModelForPooling, self.get_model())
                to_update = model.pooler.get_pooling_updates(task)
                to_update.apply(pooling_params)

            backward_kwargs = {}
            backward_kwargs["mm_features"] = new_req_data.mm_features

            # Create request state - PCP/DCP tracking will be computed below
            self.requests[req_id] = CachedRequestState(
                req_id=req_id,
                prompt_token_ids=new_req_data.prompt_token_ids,
                prompt_embeds=new_req_data.prompt_embeds,
                sampling_params=sampling_params,
                pooling_params=pooling_params,
                generator=generator,
                block_ids=new_req_data.block_ids,
                num_computed_tokens=new_req_data.num_computed_tokens,
                output_token_ids=[],
                lora_request=new_req_data.lora_request,
                **backward_kwargs,
            )

            # Only relevant for models using M-RoPE (e.g, Qwen2-VL)
            if self.uses_mrope:
                self._init_mrope_positions(self.requests[req_id])

            req_ids_to_add.append(req_id)

        # If this rank is an EC transfer producer,
        # skip updating the states of KV cache blocks.
        if has_ec_transfer() and get_ec_transfer().is_producer:
            return

        # Update the states of the running/resumed requests.
        is_last_rank = get_pp_group().is_last_rank
        req_data = scheduler_output.scheduled_cached_reqs
        for i, req_id in enumerate(req_data.req_ids):
            req_state = self.requests[req_id]
            num_computed_tokens = req_data.num_computed_tokens[i]
            new_block_ids = req_data.new_block_ids[i]
            resumed_from_preemption = req_data.resumed_from_preemption[i]

            # Update the cached states.
            req_state.num_computed_tokens = num_computed_tokens

            if not is_last_rank:
                # When using PP, the scheduler sends the sampled tokens back,
                # because there's no direct communication between the first-
                # stage worker and the last-stage worker.
                new_token_ids = req_data.new_token_ids[i]
                # Add the sampled token(s) from the previous step (if any).
                # This doesn't include "unverified" tokens like spec tokens.
                num_new_tokens = (num_computed_tokens + len(new_token_ids) -
                                  req_state.num_tokens)
                if num_new_tokens == 1:
                    # Avoid slicing list in most common case.
                    req_state.output_token_ids.append(new_token_ids[-1])
                elif num_new_tokens > 0:
                    req_state.output_token_ids.extend(
                        new_token_ids[-num_new_tokens:])

            # Update the block IDs.
            if not resumed_from_preemption:
                if new_block_ids is not None:
                    # Append the new blocks to the existing block IDs.
                    for block_ids, new_ids in zip(req_state.block_ids,
                                                  new_block_ids):
                        block_ids.extend(new_ids)
            else:
                assert new_block_ids is not None
                # The request is resumed from preemption.
                # Replace the existing block IDs with the new ones.
                req_state.block_ids = new_block_ids

            req_index = self.input_batch.req_id_to_index.get(req_id)
            if req_index is None:
                # The request is not in the persistent batch.
                # The request was either preempted and resumed later, or was not
                # scheduled in the previous step and needs to be added again.
                req_ids_to_add.append(req_id)
                continue

            # Update the persistent batch.
            self.input_batch.num_computed_tokens_cpu[req_index] = (
                num_computed_tokens)
            if new_block_ids is not None:
                self.input_batch.block_table.append_row(
                    new_block_ids, req_index)

            # For the last rank, we don't need to update the token_ids_cpu
            # because the sampled tokens are already cached.
            if not is_last_rank:
                # Add new_token_ids to token_ids_cpu.
                start_token_index = num_computed_tokens
                end_token_index = num_computed_tokens + len(new_token_ids)
                self.input_batch.token_ids_cpu[
                    req_index,
                    start_token_index:end_token_index] = new_token_ids
                self.input_batch.num_tokens_no_spec[
                    req_index] = end_token_index
                self.input_batch.num_tokens[req_index] = end_token_index

            # Add spec_token_ids to token_ids_cpu.
            spec_token_ids = (
                scheduler_output.scheduled_spec_decode_tokens.get(req_id, ()))
            if spec_token_ids:
                num_spec_tokens = len(spec_token_ids)
                start_index = self.input_batch.num_tokens_no_spec[req_index]
                end_token_index = start_index + num_spec_tokens
                self.input_batch.token_ids_cpu[
                    req_index, start_index:end_token_index] = spec_token_ids
                # NOTE(woosuk): `num_tokens` here may include spec tokens.
                self.input_batch.num_tokens[req_index] += num_spec_tokens

        # Add the new or resumed requests to the persistent batch.
        # The smaller empty indices are filled first.
        for req_id in req_ids_to_add:
            req_state = self.requests[req_id]
            self.input_batch.add_request(req_state)

        # Condense the batched states if there are gaps left by removed requests
        self.input_batch.condense()
        # Allow attention backend to reorder the batch, potentially
        self._may_reorder_batch(scheduler_output)
        # Refresh batch metadata with any pending updates.
        self.input_batch.refresh_metadata()

    def _init_mrope_positions(self, req_state: CachedRequestState):
        assert supports_mrope(self.model), "MROPE is not supported"
        req_state.mrope_positions, req_state.mrope_position_delta = \
            self.model.get_mrope_input_positions(
                req_state.prompt_token_ids,
                req_state.mm_features,
            )

    def _sync_metadata_across_dp(
            self, num_tokens: int,
            with_prefill: bool) -> tuple[int, Optional[torch.Tensor], bool]:
        # TODO: In vLLM, the only thing that needs to be synced is num_tokens, but in
        # our case, we still need to sync the other two flags as well. So we need to
        # include them in the all_reduce operation, and more over, we CANNOT skip it
        # even if we are running in eager mode, which harms performance.
        # FIXME: Restore the `or self.vllm_config.model_config.enforce_eager` here
        # immediately once the other two flags are no longer needed.
        if self.dp_size == 1:
            return num_tokens, None, with_prefill

        # Sync num_tokens, with_prefill across dp ranks
        num_tokens_tensor = torch.tensor([
            num_tokens if i == self.dp_rank else 0 for i in range(self.dp_size)
        ],
                                         dtype=torch.int32,
                                         device="npu")

        flags_tensor = torch.tensor([int(with_prefill)],
                                    dtype=torch.int32,
                                    device="npu")

        packed_tensor = torch.cat([num_tokens_tensor, flags_tensor])

        dist.all_reduce(packed_tensor, group=get_dp_group().device_group)

        # Unpack the results
        num_tokens_across_dp = packed_tensor[:-1]
        synced_flags = packed_tensor[-1:]

        max_tokens_across_dp = torch.max(num_tokens_across_dp).item()
        global_with_prefill = bool(synced_flags[0])

        # Create a tensor for num_tokens_after_padding
        num_tokens_after_padding = torch.tensor([max_tokens_across_dp] *
                                                self.dp_size,
                                                device="cpu",
                                                dtype=torch.int32)

        return max_tokens_across_dp, num_tokens_after_padding, global_with_prefill

    def get_model(self) -> nn.Module:
        # get raw model out of the aclgraph wrapper.
        if isinstance(self.model, ACLGraphWrapper):
            return self.model.unwrap()
        return self.model

    def get_supported_generation_tasks(self) -> "list[GenerationTask]":
        model = self.get_model()
        supported_tasks = list[GenerationTask]()

        if is_text_generation_model(model):
            supported_tasks.append("generate")

        if supports_transcription(model):
            if model.supports_transcription_only:
                return ["transcription"]

            supported_tasks.append("transcription")

        return supported_tasks

    def get_supported_tasks(self) -> "tuple[SupportedTask, ...]":
        tasks = list[SupportedTask]()

        if self.model_config.runner_type == "generate":
            tasks.extend(self.get_supported_generation_tasks())
        if self.model_config.runner_type == "pooling":
            tasks.extend(self.get_supported_pooling_tasks())

        return tuple(tasks)

    def _make_attention_mask(self, seq_lens, position,
                             attn_state) -> torch.Tensor:
        # pcp situation.
        if self.pcp_size > 1:
            return None
        if self.attn_mask_builder is None:
            raise ValueError("Attn mask builder is None")
        # dcp situation.
        if self.dcp_size > 1:
            return self.attn_mask_builder.get_splitfuse_attn_mask()
        if self.vllm_config.model_config.use_mla:
            return None
        # Pooling situation.
        if self.model_config.runner_type == "pooling" and self.model_config.pooler_config.pooling_type == "CLS":
            return self.attn_mask_builder.get_pooling_mask(self.device)
        return self.attn_mask_builder.get_splitfuse_attn_mask()

    def _calc_mrope_positions(self, scheduler_output: "SchedulerOutput"):
        mrope_pos_ptr = 0
        for index, req_id in enumerate(self.input_batch.req_ids):
            req = self.requests[req_id]
            assert req.mrope_positions is not None

            num_computed_tokens = \
                self.input_batch.num_computed_tokens_cpu[index]
            num_scheduled_tokens = \
                scheduler_output.num_scheduled_tokens[req_id]
            num_prompt_tokens = length_from_prompt_token_ids_or_embeds(
                req.prompt_token_ids, req.prompt_embeds)

            if num_computed_tokens + num_scheduled_tokens > num_prompt_tokens:
                prompt_part_len = max(0,
                                      num_prompt_tokens - num_computed_tokens)
                completion_part_len = max(
                    0, num_scheduled_tokens - prompt_part_len)
            else:
                prompt_part_len = num_scheduled_tokens
                completion_part_len = 0

            assert num_scheduled_tokens == prompt_part_len + completion_part_len

            if prompt_part_len > 0:
                # prompt's mrope_positions are pre-computed
                dst_start = mrope_pos_ptr
                dst_end = mrope_pos_ptr + prompt_part_len
                src_start = num_computed_tokens
                src_end = num_computed_tokens + prompt_part_len

                self.mrope_positions_cpu[:, dst_start:dst_end] = \
                    req.mrope_positions[:, src_start:src_end]

                mrope_pos_ptr += prompt_part_len

            if completion_part_len > 0:
                # compute completion's mrope_positions on-the-fly
                dst_start = mrope_pos_ptr
                dst_end = mrope_pos_ptr + completion_part_len
                MRotaryEmbedding.get_next_input_positions_tensor(
                    out=self.mrope_positions_np,
                    out_offset=dst_start,
                    mrope_position_delta=req.mrope_position_delta,
                    context_len=num_computed_tokens + prompt_part_len,
                    num_new_tokens=completion_part_len,
                )

                mrope_pos_ptr += completion_part_len

    def _execute_mm_encoder(self, scheduler_output: "SchedulerOutput"):
        scheduled_encoder_inputs = scheduler_output.scheduled_encoder_inputs
        if not scheduled_encoder_inputs:
            return

        # Batch the multi-modal inputs.
        mm_kwargs, mm_hashes_pos = self._batch_mm_kwargs_from_scheduler(
            scheduler_output)
        encoder_outputs = []
        model = cast(SupportsMultiModal, self.model)
        mm_inputs = group_mm_kwargs_by_modality(
            mm_kwargs,
            device=self.device,
            pin_memory=self.pin_memory,
            merge_by_field_config=model.merge_by_field_config,
        )
        for modality, num_items, mm_kwargs_group in mm_inputs:
            # Run the encoder.
            # `curr_group_outputs` is either of the following:
            # 1. A tensor of shape (num_items, feature_size, hidden_size)
            # in case feature_size is fixed across all multimodal items.
            # 2. A list or tuple (length: num_items) of tensors, each of shape
            # (feature_size, hidden_size) in case the feature size is dynamic
            # depending on the input multimodal items.
            curr_group_outputs = self.model.embed_multimodal(**mm_kwargs_group)

            sanity_check_mm_encoder_outputs(
                curr_group_outputs,
                expected_num_items=num_items,
            )

            for output in curr_group_outputs:
                encoder_outputs.append(output)

        for (mm_hash, pos_info), output in zip(mm_hashes_pos, encoder_outputs):
            self.encoder_cache[mm_hash] = scatter_mm_placeholders(
                output,
                is_embed=pos_info.is_embed,
            )
            self.maybe_save_ec_to_connector(self.encoder_cache, mm_hash)

    def _batch_mm_kwargs_from_scheduler(
        self,
        scheduler_output: "SchedulerOutput",
    ) -> tuple[list[MultiModalKwargsItem], list[tuple[str, PlaceholderRange]]]:
        """Batch multimodal kwargs from scheduled encoder inputs.

        Args:
            scheduler_output: The scheduler output containing scheduled encoder
              inputs.

        Returns:
            A tuple of (mm_kwargs, req_ids_pos) where:
            - mm_kwargs: List of multimodal kwargs items to be batched
            - mm_hashes_pos: List of (mm_hash, position_info) tuples
        """
        scheduled_encoder_inputs = scheduler_output.scheduled_encoder_inputs
        if not scheduled_encoder_inputs:
            return [], []
        # Batch the multi-modal inputs.
        mm_kwargs = list[MultiModalKwargsItem]()
        # list of tuple (mm_hash, position_info)
        mm_hashes_pos = list[tuple[str, PlaceholderRange]]()
        for req_id, encoder_input_ids in scheduled_encoder_inputs.items():
            req_state = self.requests[req_id]
            assert req_state.mm_features is not None
            for mm_input_id in encoder_input_ids:
                mm_feature = req_state.mm_features[mm_input_id]
                mm_hash = mm_feature.identifier
                mm_kwargs.append(mm_feature.data)
                mm_hashes_pos.append((mm_hash, mm_feature.mm_position))

        return mm_kwargs, mm_hashes_pos

    def _gather_mm_embeddings(
        self,
        scheduler_output: "SchedulerOutput",
        shift_computed_tokens: int = 0,
    ) -> tuple[list[torch.Tensor], torch.Tensor]:
        total_num_scheduled_tokens = scheduler_output.total_num_scheduled_tokens

        mm_embeds = list[torch.Tensor]()
        is_mm_embed = self.is_mm_embed.cpu
        is_mm_embed[:total_num_scheduled_tokens] = False

        req_start_idx = 0

        for req_id in self.input_batch.req_ids:
            mm_embeds_req: list[torch.Tensor] = []

            num_scheduled_tokens = scheduler_output.num_scheduled_tokens[
                req_id]
            req_state = self.requests[req_id]
            num_computed_tokens = \
                req_state.num_computed_tokens + shift_computed_tokens

            for mm_feature in req_state.mm_features:  # type: ignore
                pos_info = mm_feature.mm_position
                start_pos = pos_info.offset
                num_encoder_tokens = pos_info.length

                # The encoder output is needed if the two ranges overlap:
                # [num_computed_tokens,
                #  num_computed_tokens + num_scheduled_tokens) and
                # [start_pos, start_pos + num_encoder_tokens)
                if start_pos >= num_computed_tokens + num_scheduled_tokens:
                    # The encoder output is not needed in this step.
                    break
                if start_pos + num_encoder_tokens <= num_computed_tokens:
                    # The encoder output is already processed and stored
                    # in the decoder's KV cache.
                    continue

                start_idx = max(num_computed_tokens - start_pos, 0)
                end_idx = min(
                    num_computed_tokens - start_pos + num_scheduled_tokens,
                    num_encoder_tokens,
                )
                assert start_idx < end_idx

                mm_hash = mm_feature.identifier
                encoder_output = self.encoder_cache.get(mm_hash, None)
                assert encoder_output is not None,\
                    f"Encoder cache miss for {mm_hash}."

                if (is_embed := pos_info.is_embed) is not None:
                    is_embed = is_embed[start_idx:end_idx]

                req_start_pos = req_start_idx + start_pos - num_computed_tokens
                is_mm_embed[req_start_pos+start_idx:req_start_pos + end_idx] \
                    = True if is_embed is None else is_embed

                mm_embeds_item = gather_mm_placeholders(
                    encoder_output[start_idx:end_idx],
                    is_embed=is_embed,
                )
                mm_embeds_req.append(mm_embeds_item)

            mm_embeds.extend(mm_embeds_req)
            req_start_idx += num_scheduled_tokens

        is_mm_embed = self.is_mm_embed.copy_to_gpu(total_num_scheduled_tokens)

        return mm_embeds, is_mm_embed

    def _get_cumsum_and_arange(
        self,
        num_tokens: np.ndarray,
        cumsum_dtype: Optional[np.dtype] = None,
    ) -> tuple[np.ndarray, np.ndarray]:
        """Get the cumulative sum and batched arange of the given array.
        # E.g., [2, 5, 3] -> ([2, 7, 10], [0, 1, 0, 1, 2, 3, 4, 0, 1, 2])
        # Equivalent to but faster than:
        # np.concatenate([np.arange(n) for n in num_tokens])
        """
        # Step 1. [2, 5, 3] -> [2, 7, 10]
        cu_num_tokens = np.cumsum(num_tokens, dtype=cumsum_dtype)
        total_num_tokens = cu_num_tokens[-1]
        # Step 2. [2, 7, 10] -> [0, 0, 2, 2, 2, 2, 2, 7, 7, 7]
        cumsums_offsets = np.repeat(cu_num_tokens - num_tokens, num_tokens)
        # Step 3. [0, 1, 0, 1, 2, 3, 4, 0, 1, 2]
        arange = self.arange_np[:total_num_tokens] - cumsums_offsets

        return cu_num_tokens, arange

    def _prepare_input_ids(self, total_num_scheduled_tokens: int,
                           cu_num_tokens: np.ndarray) -> None:
        """Prepare the input IDs for the current batch.

        Carefully handles the `prev_sampled_token_ids` which can be cached
        from the previous engine iteration, in which case those tokens on the
        NPU need to be copied into the corresponding slots into input_ids."""

        if self.input_batch.prev_sampled_token_ids is None:
            # Normal scheduling case
            self.input_ids[:total_num_scheduled_tokens].copy_(
                self.input_ids_cpu[:total_num_scheduled_tokens],
                non_blocking=True)
            if self.is_multimodal_model or self.enable_prompt_embeds:
                self.inputs_embeds.copy_to_gpu(total_num_scheduled_tokens)
            self.is_token_ids.copy_to_gpu(total_num_scheduled_tokens)
            return

        # Async scheduling case, where some decode requests from the previous
        # iteration won't have entries in input_ids_cpu and need to be copied
        # on the NPU from prev_sampled_token_ids.
        prev_req_id_to_index = self.input_batch.prev_req_id_to_index
        assert prev_req_id_to_index is not None
        flattened_indices = []
        prev_common_req_indices = []
        indices_match = True
        max_flattened_index = -1
        for req_id, cur_index in self.input_batch.req_id_to_index.items():
            if (prev_index := prev_req_id_to_index.get(req_id)) is not None:
                prev_common_req_indices.append(prev_index)
                # We need to compute the flattened input_ids index of the
                # last token in each common request.
                flattened_index = cu_num_tokens[cur_index].item() - 1
                flattened_indices.append(flattened_index)
                indices_match &= (prev_index == flattened_index)
                max_flattened_index = max(max_flattened_index, flattened_index)
        num_commmon_tokens = len(flattened_indices)
        if num_commmon_tokens < total_num_scheduled_tokens:
            # If not all requests are decodes from the last iteration,
            # We need to copy the input_ids_cpu to the NPU first.
            self.input_ids[:total_num_scheduled_tokens].copy_(
                self.input_ids_cpu[:total_num_scheduled_tokens],
                non_blocking=True)
            if self.is_multimodal_model or self.enable_prompt_embeds:
                self.inputs_embeds.copy_to_gpu(total_num_scheduled_tokens)
            self.is_token_ids.copy_to_gpu(total_num_scheduled_tokens)
        if num_commmon_tokens == 0:
            # No requests in common with the previous iteration
            # So input_ids_cpu will have all the input ids.
            return
        if indices_match and max_flattened_index == (num_commmon_tokens - 1):
            # Common-case optimization: the batch is unchanged
            # and no reordering happened.
            # The indices are both the same permutation of 0..N-1 so
            # we can copy directly using a single slice.
            self.input_ids[:num_commmon_tokens].copy_(
                self.input_batch.prev_sampled_token_ids[:num_commmon_tokens,
                                                        0],
                non_blocking=True)
            self.is_token_ids.gpu[:num_commmon_tokens] = True
            return
        # Upload the index tensors asynchronously
        # so the scatter can be non-blocking.
        input_ids_index_tensor = torch.tensor(flattened_indices,
                                              dtype=torch.int64,
                                              pin_memory=self.pin_memory).to(
                                                  self.device,
                                                  non_blocking=True)
        prev_common_req_indices_tensor = torch.tensor(
            prev_common_req_indices,
            dtype=torch.int64,
            pin_memory=self.pin_memory).to(self.device, non_blocking=True)
        self.input_ids.scatter_(dim=0,
                                index=input_ids_index_tensor,
                                src=self.input_batch.prev_sampled_token_ids[
                                    prev_common_req_indices_tensor, 0])

    def _may_reorder_batch(self, scheduler_output: "SchedulerOutput") -> None:
        """
        Update the order of requests in the batch based on the attention
        backend's needs. For example, some attention backends (namely MLA) may
        want to separate requests based on if the attention computation will be
        compute-bound or memory-bound.

        Args:
            scheduler_output: The scheduler output.
        """
        # Attention free models have zero kv_cache_goups, however models
        # like Mamba are also attention free but use the kv_cache for
        # keeping its internal state. This is why we check the number
        # of kv_cache groups instead of solely checking
        # for self.model_config.is_attention_free.
        if len(self.kv_cache_config.kv_cache_groups) == 0:
            return

        if self.reorder_batch_threshold is not None:
            reorder_batch_to_split_decodes_and_prefills(
                self.input_batch,
                scheduler_output,
                decode_threshold=self.reorder_batch_threshold)

    def generate_kv_idx(self, scheduler_output):
        if not self.pcp_size > 1:
            return
        self.cp_kv_recover_idx_for_chunk = [[] for _ in range(self.pcp_size)]

        for i, req_id in enumerate(self.input_batch.req_ids):
            num_scheduled_tokens = scheduler_output.num_scheduled_tokens[
                req_id]
            is_prefill = self.input_batch.num_computed_tokens_cpu[
                i] < self.input_batch.num_prompt_tokens[i]
            if is_prefill:
                num_cp_padded_scheduled_tokens = cdiv(
                    num_scheduled_tokens,
                    2 * self.pcp_size) * (2 * self.pcp_size)
                full_indices = list(
                    range(self.max_num_tokens * self.pcp_size * self.dcp_size +
                          self.pcp_size * self.dcp_size * self.max_num_reqs))
                chunk_size = num_cp_padded_scheduled_tokens // (2 *
                                                                self.pcp_size)
                num_added_recover_tokens = len(
                    self.cp_kv_recover_idx_for_chunk[0]) * self.pcp_size
                for rank in range(self.pcp_size):
                    self.cp_kv_recover_idx_for_chunk[rank].extend(
                        full_indices[rank * chunk_size +
                                     num_added_recover_tokens:(rank + 1) *
                                     chunk_size + num_added_recover_tokens])
                    self.cp_kv_recover_idx_for_chunk[rank].extend(
                        full_indices[num_cp_padded_scheduled_tokens -
                                     (rank + 1) * chunk_size +
                                     num_added_recover_tokens:
                                     num_cp_padded_scheduled_tokens -
                                     rank * chunk_size +
                                     num_added_recover_tokens])

        cp_kv_recover_idx_for_chunk = torch.from_numpy(
            np.concatenate(
                self.cp_kv_recover_idx_for_chunk)).to(device=self.device)
        cp_kv_recover_idx_for_chunk.copy_(torch.tensor(
            np.array(self.cp_kv_recover_idx_for_chunk).flatten().tolist()),
                                          non_blocking=True)
        self.cp_kv_recover_idx_for_chunk = cp_kv_recover_idx_for_chunk.to(
            torch.float32).argsort().to(torch.int32)

    def _prepare_inputs(
        self,
        scheduler_output: "SchedulerOutput",
        intermediate_tensors: Optional[IntermediateTensors] = None,
    ) -> tuple[dict[str, Any], torch.Tensor, np.ndarray, int, torch.Tensor,
               int, torch.Tensor, SpecDecodeMetadata, Optional[torch.Tensor],
               Optional[torch.Tensor], Optional[torch.Tensor], int]:
        total_num_scheduled_tokens = scheduler_output.total_num_scheduled_tokens
        assert total_num_scheduled_tokens > 0
        num_reqs = self.input_batch.num_reqs
        assert num_reqs > 0

        # OPTIMIZATION: Start copying the block table first.
        # This way, we can overlap the copy with the following CPU operations.
        self.input_batch.block_table.commit_block_table(num_reqs)

        # Get the number of scheduled tokens for each request.
        req_ids = self.input_batch.req_ids
        tokens = [scheduler_output.num_scheduled_tokens[i] for i in req_ids]
        num_scheduled_tokens = np.array(tokens, dtype=np.int32)

        req_indices = np.repeat(self.arange_np[:num_reqs],
                                num_scheduled_tokens)
        _, arange = self._get_cumsum_and_arange(num_scheduled_tokens)
        positions_np = np.add(
            self.input_batch.num_computed_tokens_cpu[req_indices],
            arange,
        )

        self.input_batch.block_table.compute_slot_mapping(
            req_indices, positions_np)
        self.input_batch.block_table.commit_slot_mapping(
            total_num_scheduled_tokens)
        if self.pcp_size > 1:
            if not self.vllm_config.model_config.use_mla:
                self.generate_kv_idx(scheduler_output)
            tokens, position_pcp, pcp_unpad_mask = self._update_tokens_for_pcp(
                tokens)
            num_scheduled_tokens = np.array(tokens, dtype=np.int32)
            total_num_scheduled_tokens = sum(num_scheduled_tokens[:num_reqs])
        else:
            position_pcp, pcp_unpad_mask = None, None
            self.num_pcp_pads = self.num_pcp_pads[:num_reqs]

        total_num_pcp_pads = sum(self.num_pcp_pads)
        max_num_scheduled_tokens = max(tokens)
        num_valid_tokens = np.array([
            num_tokens -
            len(scheduler_output.scheduled_spec_decode_tokens.get(i, []))
            for num_tokens, i in zip(tokens, req_ids)
        ],
                                    dtype=np.int32)

        if (self.use_aclgraph and total_num_scheduled_tokens
                <= self.aclgraph_batch_sizes[-1]):
            # Add padding to the batch size.
            num_input_tokens = self.vllm_config.pad_for_cudagraph(
                total_num_scheduled_tokens)
        elif self.use_aclgraph and enable_sp(self.vllm_config):
            # When using aclgraph, if total_num_scheduled_tokens exceeds the maximum graph size,
            # the model will fall back to running its FX graph in eager mode.
            # In this case, when sequence parallelism is enabled, we need to pad tokens to align
            # with tp_size because pad_size cannot be captured by the FX graph
            tp_size = self.vllm_config.parallel_config.tensor_parallel_size
            num_input_tokens = math.ceil(
                total_num_scheduled_tokens / tp_size) * tp_size
        else:
            # Eager mode.
            num_input_tokens = total_num_scheduled_tokens

        # Get the attention state.
        attn_state = self._build_attn_state(num_reqs, num_scheduled_tokens,
                                            num_valid_tokens)
        self.attn_state = attn_state  # type: ignore

        # Determine if it's a splitfuse batch
        with_prefill = attn_state not in [
            AscendAttentionState.DecodeOnly, AscendAttentionState.SpecDecoding
        ]

        self.query_lens = torch.from_numpy(num_scheduled_tokens)

        # Get info across DP ranks.
        # NOTE: maybe_padded_num_tokens is only used when using TorchAir with DP,
        # Otherwise, it's just max_tokens_across_dp_cpu
        (maybe_padded_num_tokens, num_tokens_across_dp,
         with_prefill) = self._sync_metadata_across_dp(num_input_tokens,
                                                       with_prefill)

        # TODO: Now that num_input_tokens is basically identical with maybe_padded_num_tokens
        # We should consider removing maybe_padded_num_tokens later
        num_input_tokens = maybe_padded_num_tokens

        # Hot-Swap lora model
        if self.lora_config:
            self.set_active_loras(self.input_batch, num_scheduled_tokens)

        # Get request indices.
        # E.g., [2, 5, 3] -> [0, 0, 1, 1, 1, 1, 1, 2, 2, 2]
        req_indices = np.repeat(self.arange_np[:num_reqs],
                                num_scheduled_tokens)

        # cu_num_tokens: [2, 5, 3] -> [2, 7, 10]
        # arange: [0, 1, 0, 1, 2, 3, 4, 0, 1, 2]
        cu_num_tokens, arange = self._get_cumsum_and_arange(
            num_scheduled_tokens)

        if self.pcp_size > 1:
            positions_np = self.positions_np[:total_num_scheduled_tokens]
            np.add(self.input_batch.num_computed_tokens_cpu[req_indices],
                   position_pcp[:total_num_scheduled_tokens],
                   out=positions_np)
        else:
            self.positions_np[:total_num_scheduled_tokens] = positions_np

        # Calculate M-RoPE positions.
        # Only relevant for models using M-RoPE (e.g, Qwen2-VL)
        if self.uses_mrope:
            self._calc_mrope_positions(scheduler_output)

            # Only relevant for models using M-RoPE (e.g, Qwen2-VL)
            self.mrope_positions[:, :total_num_scheduled_tokens].copy_(
                self.mrope_positions_cpu[:, :total_num_scheduled_tokens],
                non_blocking=True)

        # Get token indices.
        # E.g., [0, 1, 0, 1, 2, 3, 4, 0, 1, 2]
        # -> [0, 1, M, M + 1, M + 2, M + 3, M + 4, 2 * M, 2 * M + 1, 2 * M + 2]
        # where M is the max_model_len.
        token_indices = (positions_np +
                         req_indices * self.input_batch.token_ids_cpu.shape[1])
        token_indices_tensor = torch.from_numpy(token_indices)
        # Prepare input_ids.
        # NOTE(woosuk): We use torch.index_select instead of np.take here
        # because torch.index_select is much faster than np.take for large
        # tensors.
        torch.index_select(self.input_batch.token_ids_cpu_tensor.flatten(),
                           0,
                           token_indices_tensor,
                           out=self.input_ids_cpu[:total_num_scheduled_tokens])
        is_token_ids = self.input_batch.is_token_ids.flatten()
        torch.index_select(
            is_token_ids,
            0,
            token_indices_tensor,
            out=self.is_token_ids.cpu[:total_num_scheduled_tokens])

        # Because we did not pre-allocate a massive prompt_embeds CPU tensor on
        # the InputBatch, we need to fill in the prompt embeds into the expected
        # spots in the GpuModelRunner's pre-allocated prompt_embeds tensor.
        if self.input_batch.req_prompt_embeds and (self.is_multimodal_model or
                                                   self.enable_prompt_embeds):
            output_idx = 0
            for req_idx in range(num_reqs):
                num_sched = num_scheduled_tokens[req_idx]

                # Skip if this request doesn't have embeddings
                if req_idx not in self.input_batch.req_prompt_embeds:
                    output_idx += num_sched
                    continue

                # Skip if no tokens scheduled
                if num_sched <= 0:
                    output_idx += num_sched
                    continue

                req_embeds = self.input_batch.req_prompt_embeds[req_idx]
                start_pos = self.input_batch.num_computed_tokens_cpu[req_idx]

                # Skip if trying to read beyond available embeddings
                if start_pos >= req_embeds.shape[0]:
                    output_idx += num_sched
                    continue

                # Copy available embeddings
                end_pos = start_pos + num_sched
                actual_end = min(end_pos, req_embeds.shape[0])
                actual_num_sched = actual_end - start_pos

                if actual_num_sched > 0:
                    self.inputs_embeds.cpu[output_idx:output_idx +
                                           actual_num_sched].copy_(
                                               req_embeds[start_pos:actual_end]
                                           )

                output_idx += num_sched

        self.query_start_loc_np[0] = 0
        self.query_start_loc_np[1:num_reqs + 1] = cu_num_tokens
        self.query_start_loc[:num_reqs + 1].copy_(
            self.query_start_loc_cpu[:num_reqs + 1], non_blocking=True)

        self.seq_lens_np[:num_reqs] = (
            self.input_batch.num_computed_tokens_cpu[:num_reqs] +
            num_scheduled_tokens)
        self.seq_lens[:num_reqs].copy_(self.seq_lens_cpu[:num_reqs],
                                       non_blocking=True)

        # Fill unused with -1. Needed for reshape_and_cache
        self.query_start_loc[num_reqs + 1:].fill_(-1)
        self.seq_lens[num_reqs:].fill_(0)

        self.query_lens = torch.from_numpy(num_scheduled_tokens)

        # Copy the tensors to the NPU.
        self._prepare_input_ids(total_num_scheduled_tokens, cu_num_tokens)
        self.positions_cpu[total_num_scheduled_tokens:num_input_tokens].zero_()
        self.positions[:num_input_tokens].copy_(
            self.positions_cpu[:num_input_tokens], non_blocking=True)

        # Make Attention metadata
        positions_cpu = self.positions_cpu[:num_input_tokens]
        positions = self.positions[:num_input_tokens]
        seq_lens_cpu = self.seq_lens_cpu[:num_reqs]

        attn_state = self._build_attn_state(num_reqs, num_scheduled_tokens,
                                            num_valid_tokens)
        self.attn_mask = self._make_attention_mask(seq_lens=seq_lens_cpu,
                                                   position=positions_cpu,
                                                   attn_state=attn_state)
        self.attn_state = attn_state  # type: ignore

        self.with_prefill = with_prefill
        self.num_tokens_across_dp = num_tokens_across_dp
        self._update_graph_pad_size(with_prefill, maybe_padded_num_tokens)
        attn_metadata: dict[str, Any] = {}

        # Record the index of requests that should not be sampled,
        # so that we could clear the sampled tokens before returning
        num_tokens = [
            self.requests[r].num_tokens for r in self.input_batch.req_ids
        ]
        num_tokens_np = np.array(num_tokens, dtype=np.int32)
        num_reqs = self.input_batch.num_reqs
        if self.pcp_size > 1:
            # while pcp > 1, we need the original num_scheduled_tokens before split
            # to calculate discard_requests_mask
            tokens_original = [
                scheduler_output.num_scheduled_tokens[i] for i in req_ids
            ]
            original_seq_lens_np = (
                self.input_batch.num_computed_tokens_cpu[:num_reqs] +
                np.array(tokens_original, dtype=np.int32))
            discard_requests_mask = original_seq_lens_np < num_tokens_np
        else:
            discard_requests_mask = self.seq_lens_np[:num_reqs] < num_tokens_np

        discard_request_indices = np.nonzero(discard_requests_mask)[0]
        self.num_discarded_requests = len(discard_request_indices)
        self.discard_request_indices.np[:self.num_discarded_requests] = (
            discard_request_indices)
        self.discard_request_indices.copy_to_gpu(self.num_discarded_requests)

        # _prepare_inputs may reorder the batch, so we must gather
        # multi-modal outputs after that to ensure the correct order
        if self.is_multimodal_model:
            with self.maybe_get_ec_connector_output(
                    scheduler_output,
                    encoder_cache=self.encoder_cache,
            ):
                # Run the multimodal encoder if any.
                self._execute_mm_encoder(scheduler_output)

                # NOTE(woosuk): To unify token ids and soft tokens (vision
                # embeddings), we always use embeddings (rather than token ids)
                # as input to the multimodal model, even when the input is text.
                input_ids = self.input_ids[:total_num_scheduled_tokens]
                mm_embeds, is_mm_embed = self._gather_mm_embeddings(
                    scheduler_output)

            inputs_embeds = self.model.embed_input_ids(
                input_ids,
                multimodal_embeddings=mm_embeds,
                is_multimodal=is_mm_embed,
            )

            # TODO(woosuk): Avoid the copy. Optimize.
            self.inputs_embeds.gpu[:total_num_scheduled_tokens].copy_(
                inputs_embeds)
            inputs_embeds = self.inputs_embeds.gpu[:num_input_tokens]
            input_ids = None
        elif self.enable_prompt_embeds and get_pp_group().is_first_rank:
            # Get the input embeddings for the tokens that are not input embeds,
            # then put them into the appropriate positions.
            # TODO(qthequartermasterman): Since even when prompt embeds are
            # enabled, (a) not all requests will use prompt embeds, and (b)
            # after the initial prompt is processed, the rest of the generated
            # tokens will be token ids, it is not desirable to have the
            # embedding layer outside of the acl graph all the time. The v0
            # engine avoids this by "double compiling" the acl graph, once
            # with input_ids and again with inputs_embeds, for all num_tokens.
            # If a batch only has token ids, then including the embedding layer
            # in the acl graph will be more performant (like in the else case
            # below).
            token_ids_idx = self.is_token_ids.gpu[:total_num_scheduled_tokens] \
                .nonzero(as_tuple=False) \
                .squeeze(1)
            # Some tokens ids may need to become embeds
            if token_ids_idx.numel() > 0:
                token_ids = self.input_ids[token_ids_idx]
                tokens_to_embeds = self.model.embed_input_ids(
                    input_ids=token_ids)
                self.inputs_embeds.gpu[token_ids_idx] = tokens_to_embeds

            inputs_embeds = self.inputs_embeds.gpu[:num_input_tokens]
            input_ids = None
        else:
            # For text-only models, we use token ids as input.
            # While it is possible to use embeddings as input just like the
            # multimodal models, it is not desirable for performance since
            # then the embedding layer is not included in the ACL graph.
            input_ids = self.input_ids[:num_input_tokens]
            inputs_embeds = None
        positions = self.positions[:num_input_tokens]
        input_ids, positions = self._update_input_ids_and_positions(
            input_ids, positions, num_input_tokens, with_prefill,
            maybe_padded_num_tokens)

        if get_pp_group().is_first_rank:
            intermediate_tensors = None
        else:
            assert intermediate_tensors is not None
            assert self.intermediate_tensors is not None
            for k, v in intermediate_tensors.items():
                self.intermediate_tensors[k][:num_input_tokens].copy_(
                    v[:num_input_tokens], non_blocking=True)
            intermediate_tensors = IntermediateTensors({
                k: v[:num_input_tokens]
                for k, v in self.intermediate_tensors.items()
            })

        use_spec_decode = len(
            scheduler_output.scheduled_spec_decode_tokens) > 0
        if not use_spec_decode:
            # NOTE(woosuk): Due to chunked prefills, the batch may contain
            # partial requests. While we should not sample any token
            # from these partial requests, we do so for simplicity.
            # We will ignore the sampled tokens from the partial requests.
            # TODO: Support prompt logprobs.
            spec_decode_metadata = None
            if self.pcp_size * self.dcp_size > 1:
                logits_indices = torch.from_numpy(
                    cu_num_tokens
                ) * self.pcp_size - self.num_pcp_pads[:num_reqs] - 1
                logits_indices = logits_indices.pin_memory().to(
                    self.device, non_blocking=True)
            else:
                logits_indices = self.query_start_loc[1:num_reqs + 1] - 1
        else:
            # Get the number of draft tokens for each request.
            # Iterate over the dictionary rather than all requests since not all
            # requests have draft tokens.
            num_draft_tokens = np.zeros(num_reqs, dtype=np.int32)
            for req_id, draft_token_ids in (
                    scheduler_output.scheduled_spec_decode_tokens.items()):
                req_idx = self.input_batch.req_id_to_index[req_id]
                num_draft_tokens[req_idx] = len(draft_token_ids)

            spec_decode_metadata = self._calc_spec_decode_metadata(
                num_draft_tokens, cu_num_tokens, self.num_pcp_pads[:num_reqs])
            logits_indices = spec_decode_metadata.logits_indices
            self.num_draft_tokens.np[:num_reqs] = num_draft_tokens
            self.num_draft_tokens.np[num_reqs:].fill(0)
            self.num_draft_tokens.copy_to_gpu()
        # save logits_indices for pcp spec decode usage
        self.logits_indices = logits_indices

        # Used in the below loop.
        # query_start_loc_cpu = self.query_start_loc.cpu[:num_reqs + 1]
        num_computed_tokens_cpu = (
            self.input_batch.num_computed_tokens_cpu_tensor[:num_reqs])
        self.spec_decode_common_attn_metadata = None
        if use_spec_decode and self.need_accepted_tokens:
            self.num_accepted_tokens.np[:num_reqs] = (
                self.input_batch.num_accepted_tokens_cpu[:num_reqs])
            self.num_accepted_tokens.np[num_reqs:].fill(1)
            self.num_accepted_tokens.copy_to_gpu()

        if self.speculative_config and self.pcp_size > 1:
            self._generate_pcp_mtp_input(
                num_reqs, scheduler_output.total_num_scheduled_tokens,
                scheduler_output.num_scheduled_tokens)

        long_seq_metadata = self._generate_pcp_metadata(
            total_num_scheduled_tokens)
        # Prepare the attention metadata for each KV cache group and make layers
        # in the same group share the same metadata.
        for kv_cache_group_id, kv_cache_group_spec in enumerate(
                self.kv_cache_config.kv_cache_groups):
            slot_mapping_size = (total_num_scheduled_tokens
                                 if self.pcp_size == 1 else
                                 total_num_scheduled_tokens * self.pcp_size -
                                 total_num_pcp_pads)
            if isinstance(kv_cache_group_spec.kv_cache_spec,
                          EncoderOnlyAttentionSpec):
                # Encoder-only layers do not have KV cache, so we need to
                # create a dummy block table and slot mapping for them.
                blk_table_tensor = torch.zeros(
                    (num_reqs, 1),
                    dtype=torch.int32,
                    device=self.device,
                )
                slot_mapping = torch.zeros(
                    (total_num_scheduled_tokens, ),
                    dtype=torch.int64,
                    device=self.device,
                )
            else:
                blk_table = self.input_batch.block_table[kv_cache_group_id]
                blk_table_tensor = blk_table.get_device_tensor()
                slot_mapping = blk_table.slot_mapping[:slot_mapping_size]
                blk_table.slot_mapping[slot_mapping_size:].fill_(0)
                if self.pcp_size > 1:
                    slot_mapping_for_pcp = blk_table.slot_mapping[:
                                                                  long_seq_metadata
                                                                  .
                                                                  num_actual_tokens_pcp_padded]
                    slot_mapping_for_pcp[slot_mapping_size:].fill_(-1)
                    assert pcp_unpad_mask is not None
                    pcp_padded_slot_mapping = self.pcp_padded_slot_mapping[:
                                                                           pcp_unpad_mask
                                                                           .
                                                                           shape[
                                                                               0]]
                    pcp_padded_slot_mapping.fill_(-1)
                    pcp_padded_slot_mapping[
                        pcp_unpad_mask] = slot_mapping_for_pcp[:
                                                               slot_mapping_size]
                    slot_mapping_for_pcp[:long_seq_metadata.
                                         num_actual_tokens_pcp_padded] = pcp_padded_slot_mapping
                    slot_mapping = slot_mapping_for_pcp

            # Make AscendCommonAttentionMetadata
            common_attn_metadata = AscendCommonAttentionMetadata(
                query_start_loc=self.query_start_loc[:num_reqs + 1],
                query_start_loc_cpu=self.query_start_loc_cpu[:num_reqs + 1],
                seq_lens_cpu=self.seq_lens_cpu[:num_reqs],
                seq_lens=self.seq_lens_cpu[:num_reqs],
                num_reqs=num_reqs,
                num_actual_tokens=slot_mapping_size,
                num_input_tokens=num_input_tokens,
                actual_seq_lengths_q=self.actual_seq_lengths_q,
                # TODO: change this to the right block table for linear attn
                block_table_tensor=blk_table_tensor[:num_reqs],
                slot_mapping=slot_mapping,
                num_computed_tokens_cpu=num_computed_tokens_cpu,
                positions=self.positions,
                attn_mask=self.attn_mask,
                spec_attn_mask=self.spec_attn_mask,
                attn_state=self.attn_state,
                is_only_prefill=bool(np.all(num_valid_tokens != 1)),
                max_query_len=max_num_scheduled_tokens,
                graph_pad_size=self.graph_pad_size,
                decode_token_per_req=self.decode_token_per_req,
                cos=self.cos,
                sin=self.sin,
                prefill_context_parallel_metadata=long_seq_metadata,
            )

            if self.speculative_config and self.pcp_size > 1:
                # For pcp + spec decode, we flatten block_table
                # to avoid irregular spec_attn_mask shape, e.g.,
                # num_decode_req=2, num_prefill_req=3, num_speculative_tokens=1,
                # ori block_table: # [d0, d1, p0, p1, p2]
                # (num_reqs_d + num_reqs_p, max_num_blocks),
                # flattened block_table: [d0, d0, d1, d1, p0, p1, p2]
                # (num_reqs_d * decode_threshold + num_reqs_p, max_num_blocks),
                ori_query_lens = self.query_start_loc_pcp_full_cpu[1:num_reqs+1] - \
                    self.query_start_loc_pcp_full_cpu[:num_reqs]
                num_prefill_reqs = (ori_query_lens
                                    > self.decode_threshold).sum().item()
                num_decode_reqs = num_reqs - num_prefill_reqs
                num_decode_reqs_flatten = num_decode_reqs * self.decode_threshold
                blk_table_tensor[
                    num_decode_reqs_flatten:num_decode_reqs_flatten +
                    num_prefill_reqs].copy_(
                        blk_table_tensor[num_decode_reqs:num_decode_reqs +
                                         num_prefill_reqs].clone())
                blk_table_tensor[:num_decode_reqs_flatten].copy_(
                    blk_table_tensor[:num_decode_reqs].repeat_interleave(
                        self.decode_threshold, dim=0))
                common_attn_metadata.block_table_tensor = \
                    blk_table_tensor[:num_decode_reqs_flatten + num_prefill_reqs]

            if self.speculative_config and \
                self.spec_decode_common_attn_metadata is None:
                self.spec_decode_common_attn_metadata = common_attn_metadata

            for attn_group in self.attn_groups[kv_cache_group_id]:
                common_prefix_len = 0
                extra_attn_metadata_args = {}
                builder = attn_group.get_metadata_builder()
                if isinstance(builder, GDNAttentionMetadataBuilder
                              ) or self.model_config.runner_type == "pooling":
                    if use_spec_decode:
                        extra_attn_metadata_args = dict(
                            num_accepted_tokens=self.num_accepted_tokens.
                            gpu[:num_reqs],
                            num_decode_draft_tokens_cpu=self.num_draft_tokens.
                            gpu[:num_reqs],
                        )
                    attn_metadata_i = builder.build(
                        common_prefix_len=common_prefix_len,
                        common_attn_metadata=common_attn_metadata,
                        **extra_attn_metadata_args)
                else:
                    attn_metadata_i = builder.build(
                        common_prefix_len=common_prefix_len,
                        common_attn_metadata=common_attn_metadata,
                        model=self.get_model(),
                        **extra_attn_metadata_args)

                for layer_name in attn_group.layer_names:
                    attn_metadata[layer_name] = attn_metadata_i

        if lmhead_tp_enable():
            max_num_reqs_across_dp = maybe_padded_num_tokens if not with_prefill else self.max_num_reqs
            logits_indices = nn.functional.pad(
                logits_indices,
                (0, max_num_reqs_across_dp - logits_indices.shape[0]))

        return (attn_metadata, positions, num_scheduled_tokens,
                num_input_tokens, num_tokens_across_dp,
                maybe_padded_num_tokens, logits_indices, spec_decode_metadata,
                input_ids, inputs_embeds, intermediate_tensors,
                max_num_scheduled_tokens)

    def _generate_process_reqs_hidden_states(self, attn_metadata, with_prefill,
                                             maybe_padded_num_tokens,
                                             input_ids, positions,
                                             intermediate_tensors,
                                             inputs_embeds):
        assert self.model is not None
        hidden_states = self.model(
            input_ids=input_ids,
            positions=positions,
            intermediate_tensors=intermediate_tensors,
            inputs_embeds=inputs_embeds,
        )

        forward_context = get_forward_context()
        if forward_context.cudagraph_runtime_mode == CUDAGraphMode.FULL \
            and not self.use_sparse:
            # TODO: maybe_padded_num_tokens will be removed, use num_input_tokens instead
            if self.vllm_config.model_config.use_mla:
                if self.pcp_size * self.dcp_size > 1:
                    # FIXME: Try using `auto_dispatch_capture=True`
                    update_mla_attn_dcp_pcp_params(self.update_stream,
                                                   forward_context,
                                                   maybe_padded_num_tokens)
                else:
                    # FIXME: Try using `auto_dispatch_capture=True`
                    update_mla_attn_params(self.update_stream, forward_context,
                                           maybe_padded_num_tokens,
                                           self.speculative_config)
            else:
                if self.pcp_size * self.dcp_size > 1:
                    update_attn_dcp_pcp_params(self.update_stream,
                                               forward_context,
                                               maybe_padded_num_tokens)
                else:
                    update_attn_params(self.update_stream, forward_context,
                                       maybe_padded_num_tokens)

        if get_forward_context().sp_enabled:
            hidden_states = tensor_model_parallel_all_gather(hidden_states, 0)
            pad_size = get_forward_context().pad_size
            if pad_size > 0:
                hidden_states = hidden_states[:-pad_size, :]

        if self.pcp_size > 1:
            hidden_states = get_pcp_group().all_gather(
                hidden_states[:self.num_actual_tokens_pcp_padded //
                              self.pcp_size], 0)
            hidden_states = torch.index_select(
                hidden_states, 0,
                self.pcp_allgather_restore_idx[:hidden_states.shape[0]])
        return hidden_states

    def _build_attn_state(self, num_reqs, num_scheduled_tokens,
                          num_valid_tokens):
        if np.array_equal(self.seq_lens_np[:num_reqs], num_scheduled_tokens):
            attn_state = AscendAttentionState.PrefillNoCache
        # We assume it is the decode stage, where prefill occurs but only one token is not hit in cache.
        elif np.all(num_scheduled_tokens == 1):
            attn_state = AscendAttentionState.DecodeOnly
            if self.speculative_config and self.speculative_config.method == 'deepseek_mtp':
                # SpecDecoding now supports seq_len=1 and seq_len=2
                # In Prefilling Decoding Disaggregation scenario, SpecDecoding need to supports seq_len=1
                attn_state = AscendAttentionState.SpecDecoding
        # Speculative decoding.
        elif np.all(num_valid_tokens == 1):
            if self.speculative_config and self.speculative_config.method == 'deepseek_mtp':
                attn_state = AscendAttentionState.SpecDecoding
            else:
                attn_state = AscendAttentionState.ChunkedPrefill
        # splitfuse
        elif self.scheduler_config.enable_chunked_prefill:
            attn_state = AscendAttentionState.ChunkedPrefill
        else:
            attn_state = AscendAttentionState.PrefillCacheHit
        return attn_state

    def _update_graph_pad_size(self, with_prefill, graph_pad_size):
        self.graph_pad_size = -1

    def _update_input_ids_and_positions(self, input_ids, positions,
                                        num_input_tokens, with_prefill,
                                        maybe_padded_num_tokens):
        if self.uses_mrope:
            positions = self.mrope_positions[:, :num_input_tokens]
        return input_ids, positions

    def _calc_spec_decode_metadata(
        self,
        num_draft_tokens: np.ndarray,
        cu_num_scheduled_tokens: np.ndarray,
        num_pcp_pads: np.ndarray,
    ) -> SpecDecodeMetadata:
        # Inputs:
        # cu_num_scheduled_tokens:  [  4, 104, 107, 207, 209]
        # num_draft_tokens:         [  3,   0,   2,   0,   1]
        # Outputs:
        # cu_num_draft_tokens:      [  3,   3,   5,   5,   6]
        # logits_indices:           [  0,   1,   2,   3, 103, 104, 105, 106,
        #                            206, 207, 208]
        # target_logits_indices:    [  0,   1,   2,   5,   6,   9]
        # bonus_logits_indices:     [  3,   4,   7,   8,  10]

        # Compute the logits indices.
        # [4, 1, 3, 1, 2]
        num_sampled_tokens = num_draft_tokens + 1
        # Step 1. [4, 5, 8, 9, 11]
        cu_num_sampled_tokens = np.cumsum(num_sampled_tokens, dtype=np.int32)
        total_num_sampled_tokens = cu_num_sampled_tokens[-1]
        # Step 2. [0, 0, 0, 0, 4, 5, 5, 5, 8, 9, 9]
        cumsums_offsets = np.repeat(cu_num_sampled_tokens - num_sampled_tokens,
                                    num_sampled_tokens)
        # Step 3. [0, 1, 2, 3, 0, 0, 1, 2, 0, 0, 1]
        arange = self.arange_np[:total_num_sampled_tokens] - cumsums_offsets
        # Step 4. [0, 0, 0, 0, 103, 104, 104, 104, 206, 207, 207]
        logits_indices = np.repeat(
            cu_num_scheduled_tokens - num_sampled_tokens, num_sampled_tokens)
        # Step 5. [0, 1, 2, 3, 103, 104, 105, 106, 206, 207, 208]
        logits_indices += arange

        # while pcp > 1, decode results may contain padding (from pcp all-gather),
        # update logits_indices after getting draft_token_ids from ori logits_indices
        if self.pcp_size > 1:
            cu_num_scheduled_tokens = cu_num_scheduled_tokens * self.pcp_size - num_pcp_pads
            logits_indices_pcp = np.repeat(
                cu_num_scheduled_tokens - num_sampled_tokens,
                num_sampled_tokens)
            logits_indices_pcp += arange
            logits_indices_pcp = torch.from_numpy(logits_indices_pcp).to(
                self.device, non_blocking=True)

        # Compute the bonus logits indices.
        bonus_logits_indices = cu_num_sampled_tokens - 1

        # Compute the draft logits indices.
        # [3, 3, 5, 5, 6]
        cu_num_draft_tokens = np.cumsum(num_draft_tokens, dtype=np.int32)
        total_num_draft_tokens = cu_num_draft_tokens[-1]
        # [0, 0, 0, 3, 3, 5]
        cumsums_offsets = np.repeat(cu_num_draft_tokens - num_draft_tokens,
                                    num_draft_tokens)
        # [0, 1, 2, 0, 1, 0]
        arange = self.arange_np[:total_num_draft_tokens] - cumsums_offsets
        # [0, 0, 0, 5, 5, 9]
        target_logits_indices = np.repeat(
            cu_num_sampled_tokens - num_sampled_tokens, num_draft_tokens)
        # [0, 1, 2, 5, 6, 9]
        target_logits_indices += arange

        # TODO: Optimize the CPU -> NPU copy.
        cu_num_draft_tokens = torch.from_numpy(cu_num_draft_tokens).to(
            self.device, non_blocking=True)
        cu_num_sampled_tokens = torch.from_numpy(cu_num_sampled_tokens).to(
            self.device, non_blocking=True)
        logits_indices = torch.from_numpy(logits_indices).to(self.device,
                                                             non_blocking=True)
        target_logits_indices = torch.from_numpy(target_logits_indices).to(
            self.device, non_blocking=True)
        bonus_logits_indices = torch.from_numpy(bonus_logits_indices).to(
            self.device, non_blocking=True)

        # Compute the draft token ids.
        # draft_token_indices:      [  1,   2,   3, 105, 106, 208]
        draft_token_ids = self.input_ids[logits_indices]
        draft_token_ids = draft_token_ids[target_logits_indices + 1]
        if self.pcp_size > 1:
            logits_indices = logits_indices_pcp
        metadata = SpecDecodeMetadata(
            draft_token_ids=draft_token_ids,
            num_draft_tokens=num_draft_tokens.tolist(),
            cu_num_draft_tokens=cu_num_draft_tokens,
            cu_num_sampled_tokens=cu_num_sampled_tokens,
            target_logits_indices=target_logits_indices,
            bonus_logits_indices=bonus_logits_indices,
            logits_indices=logits_indices,
        )
        return metadata

    def apply_grammar_bitmask(
        self,
        scheduler_output: "SchedulerOutput",
        grammar_output: "GrammarOutput",
        logits: torch.Tensor,
    ) -> torch.Tensor:
        grammar_bitmask = grammar_output.grammar_bitmask

        # We receive the structured output bitmask from the scheduler,
        # compacted to contain bitmasks only for structured output requests.
        # The order of the requests in the bitmask is not guaranteed to be the
        # same as the order of the requests in the gpu runner's batch. We need
        # to sort the bitmask to match the order of the requests used here.

        # Get the batch indices of the structured output requests.
        # Keep track of the number of speculative tokens scheduled for every
        # request in the batch, as the logit indices are offset by this amount.
        struct_out_req_batch_indices: dict[str, int] = {}
        cumulative_offset = 0
        seq = sorted(self.input_batch.req_id_to_index.items(),
                     key=lambda x: x[1])
        for req_id, batch_index in seq:
            logit_index = batch_index + cumulative_offset
            cumulative_offset += len(
                scheduler_output.scheduled_spec_decode_tokens.get(req_id, []))
            if req_id in grammar_output.structured_output_request_ids:
                struct_out_req_batch_indices[req_id] = logit_index

        out_indices = []

        # Reorder the bitmask to match the order of the requests in the batch.
        sorted_bitmask = np.zeros_like(grammar_bitmask,
                                       shape=(logits.shape[0],
                                              grammar_bitmask.shape[1]))
        cumulative_index = 0
        for req_id in grammar_output.structured_output_request_ids:
            num_spec_tokens = len(
                scheduler_output.scheduled_spec_decode_tokens.get(req_id, []))
            if req_id in struct_out_req_batch_indices:
                logit_index = struct_out_req_batch_indices[req_id]
                for i in range(1 + num_spec_tokens):
                    sorted_bitmask[logit_index +
                                   i] = grammar_bitmask[cumulative_index + i]
                    out_indices.append(logit_index + i)
            cumulative_index += 1 + num_spec_tokens
        grammar_bitmask = sorted_bitmask

        # Serialization of np.ndarray is much more efficient than a tensor,
        # so we receive it in that format.
        grammar_bitmask = torch.from_numpy(grammar_bitmask)

        # NOTE:
        # 1. XGrammar bitmask applying only supports CPU and GPU.
        # 2. The logits and bitmask should be on the same device.
        # 3. XGrammar logits on CPU only supports float32 dtype.
        logits_dtype = logits.dtype
        logits = logits.to("cpu").float()
        xgr.apply_token_bitmask_inplace(
            logits,
            grammar_bitmask,
            indices=out_indices,
        )
        return logits.to(self.device).to(logits_dtype)

    def propose_draft_token_ids(
        self,
        valid_sampled_token_ids: torch.Tensor | list[list[int]],
        sampling_metadata: SamplingMetadata,
        scheduler_output: "SchedulerOutput",
        spec_decode_metadata: SpecDecodeMetadata,
        positions: torch.Tensor,
        num_scheduled_tokens: int,
        hidden_states: torch.Tensor,
        attn_metadata: dict[str, Any],
        aux_hidden_states: torch.Tensor = None,
    ) -> Optional[list[list[int]]]:
        if not self.drafter:
            # Speculative decoding is not enabled.
            draft_token_ids = None
        else:
            draft_token_ids = self.drafter.generate_token_ids(
                valid_sampled_token_ids, sampling_metadata, scheduler_output,
                spec_decode_metadata, positions, num_scheduled_tokens,
                hidden_states, attn_metadata, aux_hidden_states)
        return draft_token_ids

    def _pool(
        self,
        hidden_states: torch.Tensor,
        num_scheduled_tokens: int,
        num_scheduled_tokens_np: np.ndarray,
        finished_sending: Optional[set[str]] = None,
        finished_recving: Optional[set[str]] = None,
        kv_connector_output: Optional["KVConnectorOutput"] = None,
    ) -> ModelRunnerOutput:
        assert self.input_batch.num_reqs ==\
            len(self.input_batch.pooling_params), \
        "Either all or none of the requests in" \
        " a batch must be pooling request"

        hidden_states = hidden_states[:num_scheduled_tokens]
        pooling_metadata = self.input_batch.pooling_metadata
        pooling_metadata.build_pooling_cursor(num_scheduled_tokens_np.tolist(),
                                              device=hidden_states.device)
        seq_lens_cpu = self.seq_lens_cpu[:self.input_batch.num_reqs]

        model = cast(VllmModelForPooling, self.model)
        raw_pooler_output = model.pooler(
            hidden_states=hidden_states,
            pooling_metadata=pooling_metadata,
        )
        raw_pooler_output = json_map_leaves(
            lambda x: x.to("cpu", non_blocking=True),
            raw_pooler_output,
        )
        torch.npu.synchronize()

        pooler_output: list[Optional[torch.Tensor]] = []
        for raw_output, seq_len, prompt_len in zip(
                raw_pooler_output, seq_lens_cpu, pooling_metadata.prompt_lens):
            output = raw_output if seq_len == prompt_len else None
            pooler_output.append(output)

        return ModelRunnerOutput(
            req_ids=self.input_batch.req_ids,
            req_id_to_index=self.input_batch.req_id_to_index,
            sampled_token_ids=[],
            logprobs=None,
            prompt_logprobs_dict={},
            pooler_output=pooler_output,
            kv_connector_output=kv_connector_output,
        )

    def _select_moe_comm_method(self,
                                num_tokens: int) -> Optional[MoECommType]:
        """1. If expert parallel is not enabled, we use all-gather since MC2 and all-to-all
        are designed for expert parallelism.
        2. If expert parallel is enabled, we need to consider the soc version and the
        number of tokens. This is based on the observation that all-gather is more
        efficient than all-to-all when running on A2.

            a. For A2, we choose from MC2 and all-gather.

            b. For A3, we choose from MC2 and all-to-all.

            In both cases, we use MC2 when the number of tokens is smaller than
            a its capacity threshold.

        Args:
            num_tokens (int): The number of tokens in the current batch.

        Raises:
            ValueError: If the soc version is unsupported.

        Returns:
            MoECommType: The selected MoE communication method.
        """
        if not is_moe_model(self.vllm_config):
            return None

        soc_version = get_ascend_device_type()
        quant_type = getattr(
            self.vllm_config.model_config.hf_config, 'moe_quantize',
            getattr(self.vllm_config.model_config.hf_config, 'quantize', None))
        model_type = self.vllm_config.model_config.hf_config.model_type

        if not self.parallel_config.enable_expert_parallel:
            moe_comm_type = MoECommType.ALLGATHER
        elif soc_version in {AscendDeviceType._910B}:
            if (num_tokens <= self.mc2_tokens_capacity
                    and self.parallel_config.world_size_across_dp >= 16):
                moe_comm_type = MoECommType.MC2
            else:
                # Currently, w4a8_dynamic does not support allgatherep
                if quant_type == "w4a8_dynamic":
                    moe_comm_type = MoECommType.ALLTOALL
                else:
                    moe_comm_type = MoECommType.ALLGATHER

        elif soc_version in {AscendDeviceType._910_93}:
            moe_comm_type = (MoECommType.MC2
                             if num_tokens <= self.mc2_tokens_capacity else
                             MoECommType.FUSED_ALLTOALL if quant_type
                             == "w8a8_dynamic" else MoECommType.ALLTOALL)
        else:
            raise ValueError(f"Unsupported soc_version: {soc_version}")

        # PanguProMoE only supports allgather
        if model_type == "PanguProMoE":
            moe_comm_type = MoECommType.ALLGATHER

        if is_global_first_rank():
            logger.debug(f"num_tokens: {num_tokens}, "
                         f"moe_comm_type: {moe_comm_type}")
        return moe_comm_type

    @torch.inference_mode()
    def execute_model(
        self,
        scheduler_output: "SchedulerOutput",
        intermediate_tensors: Optional[IntermediateTensors] = None,
    ) -> Union[ModelRunnerOutput, IntermediateTensors] | None:
        if self.execute_model_state is not None:
            raise RuntimeError("State error: sample_tokens() must be called "
                               "after execute_model() returns None.")

        with ProfileExecuteDuration().capture_async("prepare input"):
            self._update_states(scheduler_output)
            if has_ec_transfer() and get_ec_transfer().is_producer:
                with self.maybe_get_ec_connector_output(
                        scheduler_output,
                        encoder_cache=self.encoder_cache,
                ):
                    self._execute_mm_encoder(scheduler_output)
                    return make_empty_encoder_model_runner_output(
                        scheduler_output)

            if not scheduler_output.total_num_scheduled_tokens:
                if not has_kv_transfer_group():
                    logger.debug(
                        "skip this step for we receive the data from remote disaggregate prefill node"
                    )
                    # Return empty ModelRunnerOuptut if there's no work to do.
                    return EMPTY_MODEL_RUNNER_OUTPUT
                return self.kv_connector_no_forward(scheduler_output)

            if self.dynamic_eplb:
                self.eplb_updator.forward_before()

            (attn_metadata, positions, num_scheduled_tokens_np,
             num_input_tokens, num_tokens_across_dp, maybe_padded_num_tokens,
             logits_indices, spec_decode_metadata, input_ids, inputs_embeds,
             intermediate_tensors,
             max_query_len) = (self._prepare_inputs(scheduler_output,
                                                    intermediate_tensors))

            if self.dynamic_eplb:
                self.eplb_updator.take_update_info_from_eplb_process()

        moe_comm_type = self._select_moe_comm_method(num_input_tokens)
        # prevent debugger is None
        need_dump = self.dump_enable and self.debugger is not None
        if need_dump:
            assert self.debugger is not None
            dbg_cfg = getattr(self.debugger, "config", None)
            dump_level = str(
                getattr(dbg_cfg, "level",
                        "L1")).upper() if dbg_cfg is not None else "L1"
            if dump_level in ("L0", "MIX"):
                self.debugger.start(model=self.model)
            else:
                self.debugger.start()

        uniform_decode = (max_query_len == self.uniform_decode_query_len) and (
            scheduler_output.total_num_scheduled_tokens
            == self.input_batch.num_reqs * max_query_len)
        has_lora = len(self.input_batch.lora_id_to_lora_request) > 0
        aclgraph_runtime_mode, batch_descriptor = \
            self.aclgraph_dispatcher.dispatch(num_tokens=num_input_tokens, uniform_decode=uniform_decode, has_lora=has_lora)

        # Run forward pass
        with ProfileExecuteDuration().capture_async("forward"):
            with set_ascend_forward_context(
                    attn_metadata,
                    self.vllm_config,
                    num_tokens=num_input_tokens,
                    num_tokens_across_dp=num_tokens_across_dp,
                    with_prefill=self.with_prefill,
                    reserved_mc2_mask=self.reserved_mc2_mask,
                    moe_comm_type=moe_comm_type,
                    aclgraph_runtime_mode=aclgraph_runtime_mode,
                    batch_descriptor=batch_descriptor,
                    num_actual_tokens=scheduler_output.
                    total_num_scheduled_tokens,
                    prefetch_stream=self.prefetch_stream,
                    model_instance=self.model,
                    weight_prefetch_method=self.weight_prefetch_method):
                self.maybe_setup_kv_connector(scheduler_output)

                hidden_states = self._generate_process_reqs_hidden_states(
                    attn_metadata, self.with_prefill, maybe_padded_num_tokens,
                    input_ids, positions, intermediate_tensors, inputs_embeds)

            finished_sending, finished_recving = self.get_finished_kv_transfer(
                scheduler_output)

            aux_hidden_states = None
            if self.drafter and self.drafter.name == SpecDcodeType.EAGLE3:
                hidden_states, aux_hidden_states = hidden_states

        kv_connector_output = KVConnectorOutput(
            finished_sending=finished_sending,
            finished_recving=finished_recving)
        finished_sending = None
        finished_recving = None
        with ProfileExecuteDuration().capture_async("post process"):
            # Broadcast PP output for external_launcher (torchrun)
            # to make sure we are synced across pp ranks
            # TODO: Support overlapping mirco-batches
            # https://github.com/vllm-project/vllm/issues/18019
            broadcast_pp_output = \
                self.parallel_config.distributed_executor_backend \
                == "external_launcher" and len(get_pp_group().ranks) > 0
            if not get_pp_group().is_last_rank:
                # For mid-pipeline stages, return the hidden states.
                if not broadcast_pp_output:
                    hidden_states.kv_connector_output = kv_connector_output
                    if need_dump:
                        assert self.debugger is not None
                        self.debugger.stop()
                        self.debugger.step()
                    return hidden_states
                assert isinstance(hidden_states, IntermediateTensors)
                get_pp_group().send_tensor_dict(
                    hidden_states.tensors, all_gather_group=get_tp_group())
                logits = None
            else:
                if self.input_batch.pooling_params:
                    pool_output = self._pool(
                        hidden_states,
                        scheduler_output.total_num_scheduled_tokens,
                        num_scheduled_tokens_np, finished_sending,
                        finished_recving, kv_connector_output)
                    if need_dump:
                        assert self.debugger is not None
                        self.debugger.stop()
                        self.debugger.step()
                    return pool_output
                sample_hidden_states = hidden_states[logits_indices]
                logits = self.model.compute_logits(sample_hidden_states)
            if broadcast_pp_output:
                model_output_broadcast_data = {
                    "logits": logits.contiguous(),
                } if logits is not None else {}
                model_output_broadcast_data = get_pp_group(
                ).broadcast_tensor_dict(model_output_broadcast_data,
                                        src=len(get_pp_group().ranks) - 1)
                assert model_output_broadcast_data is not None
                logits = model_output_broadcast_data["logits"]

            # Apply structured output bitmasks if present
            self.execute_model_state = ExecuteModelState(
                scheduler_output,
                logits,
                spec_decode_metadata,
                hidden_states,
                sample_hidden_states,
                aux_hidden_states,
                kv_connector_output,
                attn_metadata,
                positions,
            )
        return None

    @torch.inference_mode
    def sample_tokens(
        self, grammar_output: "GrammarOutput | None"
    ) -> ModelRunnerOutput | AsyncModelRunnerOutput | IntermediateTensors:
        if self.execute_model_state is None:
            # Nothing to do (PP non-final rank case), output isn't used.
            return None  # noqa
        need_dump = self.dump_enable and self.debugger is not None
        # Unpack ephemeral state.
        (
            scheduler_output,
            logits,
            spec_decode_metadata,
            hidden_states,
            sample_hidden_states,
            aux_hidden_states,
            kv_connector_output,
            attn_metadata,
            positions,
        ) = self.execute_model_state
        # Clear ephemeral state.
        self.execute_model_state = None

        # Apply structured output bitmasks if present.
        if grammar_output is not None:
            logits = self.apply_grammar_bitmask(scheduler_output,
                                                grammar_output, logits)

        with ProfileExecuteDuration().capture_async("Sample"):
            # Sample the next token and get logprobs if needed.
            sampling_metadata = self.input_batch.sampling_metadata
            if spec_decode_metadata is None:
                if lmhead_tp_enable() and logits is not None:
                    logits = logits[:self.input_batch.num_reqs]
                sampler_output = self.sampler(
                    logits=logits,
                    sampling_metadata=sampling_metadata,
                )
            else:
                if lmhead_tp_enable() and logits is not None:
                    logits = logits[:len(spec_decode_metadata.logits_indices)]
                # When indexing with a tensor (bonus_logits_indices), PyTorch
                # creates a new tensor with separate storage from the original
                # logits tensor. This means any in-place operations on bonus_logits
                # won't affect the original logits tensor.
                assert logits is not None
                bonus_logits = logits[
                    spec_decode_metadata.bonus_logits_indices]
                sampler_output = self.sampler(
                    logits=bonus_logits,
                    sampling_metadata=sampling_metadata,
                )
                bonus_token_ids = sampler_output.sampled_token_ids

                # Just like `bonus_logits`, `target_logits` is a new tensor with
                # separate storage from the original `logits` tensor. Therefore,
                # it is safe to update `target_logits` in place.
                target_logits = logits[
                    spec_decode_metadata.target_logits_indices]
                output_token_ids = self.rejection_sampler(
                    spec_decode_metadata,
                    None,  # draft_probs
                    target_logits,
                    bonus_token_ids,
                    sampling_metadata,
                )
                sampler_output.sampled_token_ids = output_token_ids
                if self.need_accepted_tokens:
                    self._update_states_after_model_execute(output_token_ids)

            discard_sampled_tokens_req_indices = \
                self.discard_request_indices.np[:self.num_discarded_requests]
            for i in discard_sampled_tokens_req_indices:
                generator = self.input_batch.generators.get(int(i))
                if generator is not None:
                    generator.set_offset(generator.get_offset() - 4)

            # Copy some objects so they don't get modified after returning.
            # This is important when using async scheduling.
            req_ids_output_copy = self.input_batch.req_ids.copy()
            req_id_to_index_output_copy = \
                self.input_batch.req_id_to_index.copy()

            # NOTE: NPU -> CPU Sync happens here.
            # Move as many CPU operations as possible before this sync point.
            logprobs_tensors = sampler_output.logprobs_tensors
            logprobs_lists = logprobs_tensors.tolists() \
                if logprobs_tensors is not None else None

            # Compute prompt logprobs if needed.
            prompt_logprobs_dict = self._get_prompt_logprobs_dict(
                hidden_states[:scheduler_output.total_num_scheduled_tokens],
                scheduler_output,
            )

            num_sampled_tokens = sampler_output.sampled_token_ids.shape[0]
            sampled_token_ids = sampler_output.sampled_token_ids
            if not self.use_async_scheduling:
                # Get the valid generated tokens.
                max_gen_len = sampled_token_ids.shape[-1]
                if max_gen_len == 1:
                    # No spec decode tokens. It's a tensor.
                    valid_sampled_token_ids = sampled_token_ids.tolist()
                else:
                    # Includes spec decode tokens. It's a numpy array
                    valid_sampled_token_ids, _ = self.rejection_sampler.parse_output(
                        sampled_token_ids,
                        self.input_batch.vocab_size,
                    )
                # Mask out the sampled tokens that should not be sampled.
                for i in discard_sampled_tokens_req_indices:
                    valid_sampled_token_ids[int(i)].clear()
            else:
                valid_sampled_token_ids = []
                invalid_req_indices = discard_sampled_tokens_req_indices.tolist(
                )
                invalid_req_indices_set = set(invalid_req_indices)
                assert sampled_token_ids.shape[-1] == 1

                # Cache the sampled tokens on the NPU and avoid CPU sync.
                # These will be copied into input_ids in the next step
                # when preparing inputs.
                self.input_batch.prev_sampled_token_ids = \
                    sampled_token_ids
                self.input_batch.prev_sampled_token_ids_invalid_indices = \
                    invalid_req_indices_set
                self.input_batch.prev_req_id_to_index = {
                    req_id: i
                    for i, req_id in enumerate(self.input_batch.req_ids)
                    if i not in invalid_req_indices_set
                }
            # Cache the sampled tokens in the model runner, so that the scheduler
            # doesn't need to send them back.
            # NOTE(woosuk): As an exception, when using PP, the scheduler sends
            # the sampled tokens back, because there's no direct communication
            # between the first-stage worker and the last-stage worker.
            for req_idx in range(num_sampled_tokens):
                if self.use_async_scheduling:
                    sampled_ids = [-1] * 1 if \
                        req_idx not in invalid_req_indices_set else None
                else:
                    sampled_ids = valid_sampled_token_ids[req_idx]
                if not sampled_ids:
                    continue

                start_idx = self.input_batch.num_tokens_no_spec[req_idx]
                end_idx = start_idx + len(sampled_ids)
                assert end_idx <= self.model_config.max_model_len, (
                    "Sampled token IDs exceed the max model length. "
                    f"Total number of tokens: {end_idx} > max_model_len: "
                    f"{self.model_config.max_model_len}")

                self.input_batch.token_ids_cpu[req_idx,
                                               start_idx:end_idx] = sampled_ids
                self.input_batch.is_token_ids[req_idx,
                                              start_idx:end_idx] = True
                self.input_batch.num_tokens_no_spec[req_idx] = end_idx
                self.input_batch.num_tokens[req_idx] = end_idx
                req_id = self.input_batch.req_ids[req_idx]
                req_state = self.requests[req_id]
                req_state.output_token_ids.extend(sampled_ids)

        def propose_draft_token_ids(sampled_token_ids):
            assert self.spec_decode_common_attn_metadata is not None
            self._draft_token_ids = self.propose_draft_token_ids(
                sampled_token_ids,
                sampling_metadata,
                scheduler_output,
                spec_decode_metadata,
                positions,
                scheduler_output.total_num_scheduled_tokens,
                hidden_states,
                attn_metadata,
                aux_hidden_states,
            )

        with ProfileExecuteDuration().capture_async("Draft"):
            if self.speculative_config:
                use_padded_batch_for_eagle = self.speculative_config and \
                    self.speculative_config.method in ("deepseek_mtp", "qwen3_next_mtp") and \
                    not self.speculative_config.disable_padded_drafter_batch
                if use_padded_batch_for_eagle:
                    # EAGLE speculative decoding can use the GPU sampled tokens
                    # as inputs, and does not need to wait for bookkeeping to finish.
                    propose_draft_token_ids(sampler_output.sampled_token_ids)
                if self.speculative_config and not use_padded_batch_for_eagle:
                    # ngram and other speculative decoding methods use the sampled
                    # tokens on the CPU, so they are run after bookkeeping.
                    propose_draft_token_ids(valid_sampled_token_ids)
            self.maybe_wait_for_kv_save()
            if has_kv_transfer_group():
                get_kv_transfer_group().clear_connector_metadata()

        extra_args = ({"kv_connector_output": kv_connector_output})

        model_runner_output = ModelRunnerOutput(
            req_ids=req_ids_output_copy,
            req_id_to_index=req_id_to_index_output_copy,
            sampled_token_ids=valid_sampled_token_ids,
            logprobs=logprobs_lists,
            prompt_logprobs_dict=prompt_logprobs_dict,
            pooler_output=[],
            **extra_args,
        )

        durations = ProfileExecuteDuration().pop_captured_sync()
        if durations:
            dr_str = [
                f"[{tag}]:{duration:.2f}ms"
                for tag, duration in durations.items()
            ]
            captured_name = "Decode" if self.attn_state == AscendAttentionState.DecodeOnly else "Prefill"
            logger.info("Profile execute duration [%s]:%s", captured_name,
                        " ".join(dr_str))
        if self.dynamic_eplb:
            self.eplb_updator.forward_end()
        if not self.use_async_scheduling:
            if need_dump:
                assert self.debugger is not None
                self.debugger.stop()
                self.debugger.step()
            return model_runner_output

        if need_dump:
            assert self.debugger is not None
            self.debugger.stop()
            self.debugger.step()
        return AsyncNPUModelRunnerOutput(
            model_runner_output=model_runner_output,
            sampled_token_ids=sampled_token_ids,
            invalid_req_indices=invalid_req_indices,
            async_output_copy_stream=self.async_output_copy_stream,
        )

    def take_draft_token_ids(self) -> Optional[DraftTokenIds]:
        if self._draft_token_ids is None:
            return None
        req_ids = self.input_batch.req_ids
        if isinstance(self._draft_token_ids, torch.Tensor):
            draft_token_ids = self._draft_token_ids.tolist()
        else:
            draft_token_ids = self._draft_token_ids
        self._draft_token_ids = None
        return DraftTokenIds(req_ids, draft_token_ids)

    def kv_connector_no_forward(
            self, scheduler_output: "SchedulerOutput") -> ModelRunnerOutput:
        with set_ascend_forward_context(None, self.vllm_config):
            self.maybe_setup_kv_connector(scheduler_output)
            finished_sending, finished_recving = (
                self.get_finished_kv_transfer(scheduler_output))
            # For the case of no forward caused by receiving remote kv,
            # one round of dummy inference is necessary
            # to prevent hang over the collective calls.

        output = copy.copy(EMPTY_MODEL_RUNNER_OUTPUT)
        output.kv_connector_output = KVConnectorOutput(
            finished_sending=finished_sending,
            finished_recving=finished_recving)
        return output

    @staticmethod
    def maybe_setup_kv_connector(scheduler_output: "SchedulerOutput"):
        # Update KVConnector with the KVConnector metadata forward().
        if has_kv_transfer_group():
            kv_connector = get_kv_transfer_group()
            assert isinstance(kv_connector, KVConnectorBase_V1)
            assert scheduler_output.kv_connector_metadata is not None
            kv_connector.bind_connector_metadata(
                scheduler_output.kv_connector_metadata)

            kv_connector.start_load_kv(get_forward_context())

    @staticmethod
    def maybe_wait_for_kv_save() -> None:
        if has_kv_transfer_group():
            get_kv_transfer_group().wait_for_save()

    @staticmethod
    def get_finished_kv_transfer(
        scheduler_output: "SchedulerOutput",
    ) -> tuple[Optional[set[str]], Optional[set[str]]]:
        if has_kv_transfer_group():
            return get_kv_transfer_group().get_finished(
                scheduler_output.finished_req_ids)
        return None, None

    def _build_dummy_attn_metadata(
        self,
        with_prefill: bool,
        num_reqs: int,
        num_tokens: int,
        max_query_len: int,
        num_scheduled_tokens: np.ndarray,
        aclgraph_runtime_mode: Optional[CUDAGraphMode] = None,
        force_attention: bool = False,
    ) -> Optional[dict[str, Any]]:
        attn_metadata: Optional[dict[str, Any]] = None

        if force_attention or aclgraph_runtime_mode == CUDAGraphMode.FULL:
            assert with_prefill is False, \
                "Full decode graph only supports uniform batch now."

            attn_metadata = {}

            seq_lens = max_query_len
            self.seq_lens_np[:num_reqs] = seq_lens
            self.seq_lens_np[num_reqs:] = 0

            cu_num_tokens, arange = self._get_cumsum_and_arange(
                num_scheduled_tokens)

            self.query_start_loc[1:num_reqs + 1] = torch.Tensor(cu_num_tokens)
            self.query_start_loc_cpu[1:num_reqs +
                                     1] = torch.Tensor(cu_num_tokens)
            self.query_lens = torch.from_numpy(num_scheduled_tokens)

            assigned_mask_dim = 2048
            self.attn_mask = torch.triu(torch.ones(assigned_mask_dim,
                                                   assigned_mask_dim),
                                        diagonal=1).to(torch.int8).to(
                                            self.device)

            num_computed_tokens_cpu = (
                self.input_batch.num_computed_tokens_cpu_tensor[:num_reqs])

            for kv_cache_group_id, kv_cache_group_spec in enumerate(
                    self.kv_cache_config.kv_cache_groups):
                block_table_tensor = self.input_batch.block_table[
                    kv_cache_group_id].get_device_tensor()
                slot_mapping = self.input_batch.block_table[
                    kv_cache_group_id].slot_mapping
                self.cp_kv_recover_idx = torch.zeros(self.max_num_tokens,
                                                     dtype=torch.int32,
                                                     device=self.device)
                long_seq_metadata = self._generate_pcp_metadata(num_tokens)
                if long_seq_metadata is not None:
                    pcp_world_size = get_pcp_group().world_size
                    dcp_world_size = get_dcp_group().world_size
                    num_computed_tokens_of_pcp_dcp = [[
                        [0] * dcp_world_size for _ in range(pcp_world_size)
                    ] for _ in range(num_tokens)]
                    long_seq_metadata.num_computed_tokens_of_pcp_dcp = num_computed_tokens_of_pcp_dcp
                if self.speculative_config:
                    query_start_loc = torch.tensor(
                        [0] + self.actual_seq_lengths_q[:num_reqs],
                        device=self.device,
                        dtype=torch.int32)
                else:
                    query_start_loc = self.query_start_loc[:num_reqs + 1]
                common_attn_metadata = AscendCommonAttentionMetadata(
                    query_start_loc=query_start_loc,
                    query_start_loc_cpu=self.query_start_loc_cpu[:num_reqs +
                                                                 1],
                    seq_lens_cpu=self.seq_lens_cpu,
                    seq_lens=self.seq_lens_cpu[:num_reqs],
                    num_reqs=num_reqs,
                    num_actual_tokens=num_tokens,
                    actual_seq_lengths_q=self.actual_seq_lengths_q,
                    block_table_tensor=block_table_tensor[:num_reqs],
                    slot_mapping=slot_mapping,
                    num_computed_tokens_cpu=num_computed_tokens_cpu,
                    positions=self.positions,
                    attn_mask=self.attn_mask,
                    spec_attn_mask=self.spec_attn_mask,
                    attn_state=self.attn_state,
                    max_query_len=max_query_len,
                    decode_token_per_req=self.decode_token_per_req,
                    cos=self.cos,
                    sin=self.sin,
                    prefill_context_parallel_metadata=long_seq_metadata,
                )
                if self.pcp_size > 1:
                    common_attn_metadata.block_table_tensor = \
                        block_table_tensor[:num_reqs * self.decode_threshold]
                attn_state = AscendAttentionState.DecodeOnly
                if self.speculative_config and \
                        self.speculative_config.method == "deepseek_mtp":
                    attn_state = AscendAttentionState.SpecDecoding

                common_metadata = CommonAttentionMetadata(
                    query_start_loc=self.query_start_loc[:num_reqs + 1],
                    query_start_loc_cpu=self.query_start_loc_cpu[:num_reqs +
                                                                 1],
                    seq_lens_cpu=self.seq_lens_cpu[:num_reqs],
                    seq_lens=self.seq_lens_cpu[:num_reqs],
                    num_reqs=num_reqs,
                    num_actual_tokens=num_tokens,
                    block_table_tensor=block_table_tensor[:num_reqs],
                    slot_mapping=slot_mapping,
                    num_computed_tokens_cpu=num_computed_tokens_cpu,
                    max_query_len=max_query_len,
                    max_seq_len=seq_lens)

                for attn_group in self.attn_groups[kv_cache_group_id]:
                    builder = attn_group.get_metadata_builder()
                    if isinstance(builder, GDNAttentionMetadataBuilder):
                        attn_metadata_gdn_attention = builder.build_for_cudagraph_capture(
                            common_metadata)
                    else:
                        attn_metadata_full_attention = builder.build_for_graph_capture(
                            common_attn_metadata, attn_state, self.get_model())
                    for layer_name in kv_cache_group_spec.layer_names:
                        if "linear_attn" in layer_name:
                            attn_metadata[
                                layer_name] = attn_metadata_gdn_attention
                        else:
                            attn_metadata[
                                layer_name] = attn_metadata_full_attention

        return attn_metadata

    def _generate_dummy_run_hidden_states(self, with_prefill,
                                          is_torchair_compile, input_ids,
                                          positions, attn_metadata, num_tokens,
                                          intermediate_tensors, inputs_embeds):
        hidden_states = self.model(input_ids=input_ids,
                                   positions=positions,
                                   intermediate_tensors=intermediate_tensors,
                                   inputs_embeds=inputs_embeds)
        forward_context = get_forward_context()
        assert forward_context is not None
        if forward_context.cudagraph_runtime_mode == CUDAGraphMode.FULL and \
            not forward_context.capturing and not self.use_sparse:
            if self.vllm_config.model_config.use_mla:
                # FIXME: Try using `auto_dispatch_capture=True`
                if self.pcp_size * self.dcp_size > 1:
                    # FIXME: Try using `auto_dispatch_capture=True`
                    update_mla_attn_dcp_pcp_params(self.update_stream,
                                                   forward_context,
                                                   positions.shape[0])
                else:
                    # FIXME: Try using `auto_dispatch_capture=True`
                    update_mla_attn_params(self.update_stream, forward_context,
                                           num_tokens, self.speculative_config)
            else:
                if self.pcp_size * self.dcp_size > 1:
                    update_attn_dcp_pcp_params(self.update_stream,
                                               forward_context,
                                               positions.shape[0])
                else:
                    update_attn_params(self.update_stream, forward_context,
                                       num_tokens)

        if self.drafter and self.drafter.name == SpecDcodeType.EAGLE3:
            hidden_states, _ = hidden_states
        else:
            hidden_states = hidden_states
        return hidden_states

    @torch.inference_mode()
    def _dummy_run(
        self,
        num_tokens: int,
        with_prefill: bool = False,
        is_torchair_compile: bool = False,
        aclgraph_runtime_mode: Optional[CUDAGraphMode] = None,
        force_attention: bool = False,
        uniform_decode: bool = False,
    ) -> torch.Tensor:
        # only support eager mode and piecewise graph now
        assert aclgraph_runtime_mode is None or aclgraph_runtime_mode in {
            CUDAGraphMode.NONE, CUDAGraphMode.PIECEWISE, CUDAGraphMode.FULL
        }
        # In multi-DP scenarios, there may be situations where all DP groups are executing dummy runs.
        # If sequence parallelism is enabled, it is essential to ensure that num_tokens is divisible by tp_size.
        if self.use_aclgraph and enable_sp(self.vllm_config):
            tp_size = self.vllm_config.parallel_config.tensor_parallel_size
            num_tokens = math.ceil(num_tokens / tp_size) * tp_size

        # Force dummy run on prefill stage when this node is deemed as kv producer.
        if self.is_kv_producer and not self.is_kv_consumer:
            with_prefill = True

        # Padding for DP
        (num_tokens, num_tokens_across_dp,
         with_prefill) = self._sync_metadata_across_dp(num_tokens,
                                                       with_prefill)

        moe_comm_type = self._select_moe_comm_method(num_tokens)

        # If cudagraph_mode.decode_mode() == FULL and
        # cudagraph_mode.seperate_routine(). This means that we are using
        # different graphs and/or modes for mixed prefill-decode batches vs.
        # uniform decode batches. A uniform decode batch means that all
        # requests have identical query length, except a potential virtual
        # request (shorter) in the batch account for padding.
        # Uniform decode batch could either be common pure decode, where
        # max_query_len == 1, or speculative decode, where
        # max_query_len == 1 + num_spec_decode_tokens.

        # When setting max_query_len = 1, we switch to and capture the optimized
        # routine of FA2 for pure decode, i.e., Flashdecode + an optimization
        # for GQA/MQA.
        max_query_len = self.uniform_decode_query_len if uniform_decode else \
                                                                num_tokens

        # Set num_scheduled_tokens based on num_tokens and max_num_seqs
        # for dummy run with LoRA so that the num_reqs collectively
        # has num_tokens in total.
        assert num_tokens <= self.scheduler_config.max_num_batched_tokens
        max_num_reqs = self.max_num_reqs
        if uniform_decode:
            num_reqs = cdiv(num_tokens, max_query_len)
            num_scheduled_tokens_list = [max_query_len] * num_reqs
            if num_tokens % max_query_len != 0:
                num_scheduled_tokens_list[-1] = num_tokens % max_query_len
        else:
            if with_prefill:
                num_reqs = num_tokens
            else:
                num_reqs = (num_tokens + self.decode_token_per_req -
                            1) // self.decode_token_per_req
            num_reqs = min(num_reqs, max_num_reqs)
            min_tokens_per_req = num_tokens // num_reqs
            num_scheduled_tokens_list = [min_tokens_per_req] * num_reqs
            num_scheduled_tokens_list[-1] += num_tokens % num_reqs
        assert sum(num_scheduled_tokens_list) == num_tokens
        assert len(num_scheduled_tokens_list) == num_reqs
        num_scheduled_tokens = np.array(num_scheduled_tokens_list,
                                        dtype=np.int32)
        num_sampled_tokens = np.ones(num_reqs, dtype=np.int32)

        if not self.in_profile_run and self.dynamic_eplb:
            self.eplb_updator.forward_before()

        with self.maybe_dummy_run_with_lora(self.lora_config,
                                            num_scheduled_tokens,
                                            num_sampled_tokens):
            if self.is_multimodal_model:
                input_ids = None
                inputs_embeds = self.inputs_embeds.gpu[:num_tokens]
            elif self.enable_prompt_embeds:
                input_ids = None
                inputs_embeds = self.inputs_embeds.gpu[:num_tokens]
            else:
                input_ids = self.input_ids[:num_tokens]
                inputs_embeds = None

            if self.uses_mrope:
                positions = self.mrope_positions[:, :num_tokens]
            else:
                positions = self.positions[:num_tokens]

            if get_pp_group().is_first_rank:
                intermediate_tensors = None
            else:
                if self.intermediate_tensors is None:
                    self.intermediate_tensors = (
                        self.model.make_empty_intermediate_tensors(
                            batch_size=num_tokens,
                            dtype=self.dtype,
                            device=self.device))
                intermediate_tensors = IntermediateTensors({
                    k: v[:num_tokens]
                    for k, v in self.intermediate_tensors.items()
                })
            has_lora = True if self.lora_config and self.compilation_config.cudagraph_specialize_lora else False
            # filter out the valid batch descriptor
            _ag_mode, batch_descriptor = \
                self.aclgraph_dispatcher.dispatch(num_tokens=num_tokens, uniform_decode=uniform_decode, has_lora=has_lora)
            if aclgraph_runtime_mode is not None:
                # we allow forcing NONE when the dispatcher disagrees to support
                # warm ups for aclgraph capture
                if aclgraph_runtime_mode != CUDAGraphMode.NONE and aclgraph_runtime_mode != _ag_mode:
                    raise ValueError(
                        f"Aclgraph runtime mode mismatch at dummy_run. "
                        f"Expected {_ag_mode}, but got {aclgraph_runtime_mode}."
                    )
            else:
                aclgraph_runtime_mode = _ag_mode

            # TODO(Mengqing): Set create_mixed_batch to False since it's only used in FI warmup
            # and not supported in ASCEND now. We could remove it in the future.
            attn_metadata = self._build_dummy_attn_metadata(
                False,
                num_reqs=num_reqs,
                num_tokens=num_tokens,
                max_query_len=max_query_len,
                aclgraph_runtime_mode=aclgraph_runtime_mode,
                force_attention=force_attention,
                num_scheduled_tokens=num_scheduled_tokens,
            )

            need_dummy_logits = (not self.in_profile_run
                                 and lmhead_tp_enable())
            max_num_reqs_across_dp = num_tokens if not with_prefill else max_num_reqs
            dummy_indices = torch.zeros(max_num_reqs_across_dp,
                                        dtype=torch.int32)

            def dummy_compute_logits(hidden_states):
                if not need_dummy_logits:
                    return None
                return self.model.compute_logits(hidden_states[dummy_indices])

            def dummy_drafter_compute_logits(hidden_states):
                if not need_dummy_logits or self.drafter is None:
                    return
                if hasattr(self.drafter, "model") and hasattr(
                        self.drafter.model, "compute_logits"):
                    return self.drafter.model.compute_logits(
                        hidden_states[dummy_indices])

            with set_ascend_forward_context(
                    attn_metadata,
                    self.vllm_config,
                    num_tokens=num_tokens,
                    num_tokens_across_dp=num_tokens_across_dp,
                    with_prefill=with_prefill,
                    in_profile_run=self.in_profile_run,
                    reserved_mc2_mask=self.reserved_mc2_mask,
                    moe_comm_type=moe_comm_type,
                    num_actual_tokens=0,
                    aclgraph_runtime_mode=aclgraph_runtime_mode,
                    batch_descriptor=batch_descriptor,
                    prefetch_stream=self.prefetch_stream,
                    model_instance=self.model,
                    weight_prefetch_method=self.weight_prefetch_method):
                hidden_states = self._generate_dummy_run_hidden_states(
                    with_prefill, is_torchair_compile, input_ids, positions,
                    attn_metadata, num_tokens, intermediate_tensors,
                    inputs_embeds)
                dummy_compute_logits(hidden_states)

            if self.drafter:
                self.drafter.dummy_run(
                    num_tokens=num_tokens,
                    with_prefill=with_prefill,
                    num_reqs=num_reqs,
                    num_tokens_across_dp=num_tokens_across_dp,
                    aclgraph_runtime_mode=aclgraph_runtime_mode,
                    batch_descriptor=batch_descriptor,
                    dummy_compute_logits=dummy_drafter_compute_logits)
            if self.in_profile_run and self.dynamic_eplb:
                self.model.clear_all_moe_loads()
            if not self.in_profile_run and self.dynamic_eplb:
                self.eplb_updator.take_update_info_from_eplb_process()
                self.eplb_updator.forward_end()
            return hidden_states

    @contextmanager
    def set_in_profile_run(self):
        self.in_profile_run = True
        try:
            yield
        finally:
            self.in_profile_run = False

    def profile_run(self) -> None:
        # Trigger compilation for general shape.
        with self.set_in_profile_run():
            hidden_states = self._dummy_run(
                self.max_num_tokens //
                self.pcp_size if self.pcp_size > 1 else self.max_num_tokens,
                with_prefill=True)
            # MC2 will consume additional NPU memory.
            # Therefore, we need to run the MC2 path once here to complete its initialization,
            # allowing vLLM to correctly estimate the maximum memory required.
            if self.max_num_tokens > self.mc2_tokens_capacity and \
                self._select_moe_comm_method(
                    self.mc2_tokens_capacity) == MoECommType.MC2:
                self._dummy_run(self.mc2_tokens_capacity, with_prefill=True)

        output = None
        if get_pp_group().is_last_rank:
            if self.is_pooling_model:
                output = self._dummy_pooler_run(hidden_states)
            else:
                # For profile, have maximum num_reqs and that collectively have
                # maximum num_tokens.
                min_tokens_per_req = self.max_num_tokens // self.max_num_reqs
                num_scheduled_tokens_list = [min_tokens_per_req
                                             ] * self.max_num_reqs
                num_scheduled_tokens_list[
                    -1] += self.max_num_tokens % self.max_num_reqs
                num_scheduled_tokens = np.array(num_scheduled_tokens_list,
                                                dtype=np.int32)
                logit_indices = np.cumsum(num_scheduled_tokens) - 1
                # TODO: need to rum a dummy sampler for generate task
                hidden_states = hidden_states[logit_indices]
                output = self.model.compute_logits(hidden_states)

        NPUPlatform.synchronize()
        del hidden_states, output
        self.encoder_cache.clear()
        gc.collect()

    def _dummy_pooler_run_task(
        self,
        hidden_states: torch.Tensor,
        task: PoolingTask,
    ) -> PoolerOutput:
        num_tokens = hidden_states.shape[0]
        max_num_reqs = self.scheduler_config.max_num_seqs
        num_reqs = min(num_tokens, max_num_reqs)
        min_tokens_per_req = num_tokens // num_reqs
        num_scheduled_tokens_list = [min_tokens_per_req] * num_reqs
        num_scheduled_tokens_list[-1] += num_tokens % num_reqs
        assert sum(num_scheduled_tokens_list) == num_tokens
        assert len(num_scheduled_tokens_list) == num_reqs

        req_num_tokens = num_tokens // num_reqs

        dummy_token_ids = torch.zeros((num_reqs, req_num_tokens),
                                      dtype=torch.int32,
                                      device=self.device)

        model = cast(VllmModelForPooling, self.get_model())
        dummy_pooling_params = PoolingParams(task=task)
        to_update = model.pooler.get_pooling_updates(task)
        to_update.apply(dummy_pooling_params)

        dummy_prompt_lens = torch.tensor(
            num_scheduled_tokens_list,
            device="cpu",
        )
        dummy_metadata = PoolingMetadata(
            prompt_lens=dummy_prompt_lens,
            prompt_token_ids=dummy_token_ids,
            pooling_params=[dummy_pooling_params] * num_reqs,
        )

        dummy_metadata.build_pooling_cursor(num_scheduled_tokens_list,
                                            device=hidden_states.device)

        try:
            return model.pooler(hidden_states=hidden_states,
                                pooling_metadata=dummy_metadata)
        except RuntimeError as e:
            if 'out of memory' in str(e):
                raise RuntimeError(
                    "CUDA out of memory occurred when warming up pooler "
                    f"({task=}) with {num_reqs} dummy requests. Please try "
                    "lowering `max_num_seqs` or `gpu_memory_utilization` when "
                    "initializing the engine.") from e
            else:
                raise e

    @torch.inference_mode()
    def _dummy_pooler_run(
        self,
        hidden_states: torch.Tensor,
    ) -> PoolerOutput:
        # Find the task that has the largest output for subsequent steps
        output_size = dict[PoolingTask, float]()
        for task in self.get_supported_pooling_tasks():
            # Run a full batch with each task to ensure none of them OOMs
            output = self._dummy_pooler_run_task(hidden_states, task)
            output_size[task] = sum(o.nbytes for o in output)
            del output  # Allow GC

        max_task = max(output_size.items(), key=lambda x: x[1])[0]
        return self._dummy_pooler_run_task(hidden_states, max_task)

    def eplb_warmup(self):
        if self.dynamic_eplb and not self.is_eplb_warmuped:
            self.is_eplb_warmuped = True
            self.eplb_adaptor = VllmEplbAdaptor(model=self.model)
            self.eplb_loader.set_adator(self.eplb_adaptor)
            self.eplb_updator.set_adaptor(self.eplb_adaptor)
            self.eplb_updator.warm_up_eplb()

    def load_model(self) -> None:
        logger.info("Starting to load model %s...", self.model_config.model)

        with DeviceMemoryProfiler() as m:  # noqa: SIM117
            self.model = get_model(vllm_config=self.vllm_config)
            if self.dynamic_eplb:
                model_register(self.model, self.model_config)
            if get_ascend_device_type() == AscendDeviceType._310P:
                from vllm.model_executor.layers.linear import (
                    MergedColumnParallelLinear, QKVParallelLinear,
                    RowParallelLinear)
                for module in self.model.modules():
                    if isinstance(module,
                                  (MergedColumnParallelLinear,
                                   QKVParallelLinear, RowParallelLinear)):
                        module.weight.data = self._convert_torch_format(
                            module.weight.data)
            if self.drafter:
                logger.info("Loading drafter model...")
                self.drafter.load_model(self.model)
                if self.drafter.name == SpecDcodeType.EAGLE3:
                    self.model.set_aux_hidden_state_layers(
                        self.model.get_eagle3_aux_hidden_state_layers())

            if self.lora_config:
                self.model = self.load_lora_model(self.model, self.vllm_config,
                                                  self.device)
        logger.info("Loading model weights took %.4f GB",
                    m.consumed_memory / float(2**30))

        # wrap the model with full graph wrapper if needed.
        if self.compilation_config.cudagraph_mode.has_full_cudagraphs():
            self.update_stream: torch.npu.Stream = torch.npu.Stream()
            set_graph_params(self.compilation_config.cudagraph_capture_sizes)
            self.model = ACLGraphWrapper(self.model,
                                         self.vllm_config,
                                         runtime_mode=CUDAGraphMode.FULL)

    def _convert_torch_format(self, tensor):
        if ACL_FORMAT == ACL_FORMAT_FRACTAL_NZ \
                and not is_enable_nz():
            return tensor
        tensor = torch_npu.npu_format_cast(tensor, ACL_FORMAT)
        return tensor

    def initialize_kv_cache(self, kv_cache_config: KVCacheConfig) -> None:
        """
        Initialize KV cache based on `kv_cache_config`.
        Args:
            kv_cache_config: Configuration for the KV cache, including the KV
            cache size of each layer
        """
        kv_cache_config = deepcopy(kv_cache_config)
        self.kv_cache_config = kv_cache_config
        self.may_add_encoder_only_layers_to_kv_cache_config()
        # NOTE(cmq): initialize_attn_backend must before using self.attn_groups
        self.initialize_attn_backend(kv_cache_config)
        self.use_hybrid_blocks = (len(self.attn_groups) > 1)
        # NOTE: Currently, we determine whether we need `num_accepted_tokens` through `MambaSpec`.
        self.need_accepted_tokens = any([
            isinstance(attn_group[0].kv_cache_spec, MambaSpec)
            for attn_group in self.attn_groups
        ])

        self.may_reinitialize_input_batch(kv_cache_config)
        kv_caches = self.initialize_kv_cache_tensors(kv_cache_config)

        if has_kv_transfer_group():
            get_kv_transfer_group().register_kv_caches(kv_caches)

    def _align_memory(self, tensor: torch.Tensor,
                      alignment: int) -> torch.Tensor:
        data_ptr = tensor.data_ptr()
        aligned_addr = (data_ptr + alignment - 1) // alignment * alignment
        offset = (aligned_addr - data_ptr) // tensor.element_size()
        return tensor[int(offset):]

    def initialize_kv_cache_tensors(
            self, kv_cache_config: KVCacheConfig) -> dict[str, torch.Tensor]:
        """
        Initialize the memory buffer for KV cache.

        Args:
            kv_cache_config: The KV cache config
        Returns:
            Dict[str, torch.Tensor]: A map between layer names to their
            corresponding memory buffer for KV cache.
        """
        # Initialize the memory buffer for KV cache
        kv_cache_raw_tensors = self._allocate_kv_cache_tensors(kv_cache_config)
        # Change the memory buffer to the desired shape
        kv_caches = self._reshape_kv_cache_tensors(kv_cache_config,
                                                   kv_cache_raw_tensors)

        bind_kv_cache(kv_caches,
                      self.compilation_config.static_forward_context,
                      self.kv_caches)
        return kv_caches

    def _allocate_kv_cache_tensors(
            self, kv_cache_config: KVCacheConfig) -> dict[str, torch.Tensor]:
        """
        Initializes the KV cache buffer with the correct size. The buffer needs
        to be reshaped to the desired shape before being used by the models.

        NOTE: To support prefill disaggregation, we need to split kvcache tensor into
        k_cahce and v cache, and the addr of both are aligned by 2M

        Args:
            kv_cache_config: The KV cache config
        Returns:
            dict[str, torch.Tensor]: A map between layer names to their
            corresponding memory buffer for KV cache.
            dict[str, tuple(torch.Tensor, torch.Tensor)] A map between layer names
            to their corresponding memory buffer for K cache and V cache.
         """
        # init kv cache tensors
        kv_cache_raw_tensors: dict[str, Union[torch.Tensor,
                                              Optional[torch.Tensor]]] = {}
        # llmdatadist need the addr of cache tensor be aligned with 2M
        alignment = 2 * 1024 * 1024
        for kv_cache_tensor in kv_cache_config.kv_cache_tensors:
            # TODO: REFACTOR ME to sharing hybrid cache
            for idx in range(len(kv_cache_tensor.shared_by)):
                layer_name = kv_cache_tensor.shared_by[idx]
                if "linear_attn" in layer_name and layer_name not in kv_cache_raw_tensors.keys(
                ):
                    # for mamba linear attention
                    if self.vllm_config.kv_transfer_config is None:
                        tensor = torch.zeros(kv_cache_tensor.size,
                                             dtype=torch.int8,
                                             device=self.device)
                    else:
                        cache_size_aligned = kv_cache_tensor.size + alignment
                        tensor = torch.zeros(cache_size_aligned,
                                             dtype=torch.int8,
                                             device=self.device)
                        tensor = self._align_memory(
                            tensor, alignment)[:kv_cache_tensor.size]

                    for layer_name_inner in kv_cache_tensor.shared_by:
                        # shared the kvcache between the self_attn specs in the same group
                        if "linear_attn" in layer_name_inner:
                            kv_cache_raw_tensors[layer_name_inner] = tensor
                elif "attn" in layer_name and layer_name not in kv_cache_raw_tensors.keys(
                ):
                    # NOTE: We need to init k cache tensor (nope cache tensor in mla) and
                    # v cache tensor (rope cache tensor in mla) separately to support llmdatadist,
                    # as it only support the 0-dim of kv_cache is `num_blocks`.
                    # For deepseek mla, we need to spilt cache tensor accrodding to the nope head dim
                    # and rope head dim.
                    if self.model_config.is_deepseek_mla:
                        head_size = self.model_config.hf_text_config.qk_rope_head_dim + \
                            self.model_config.hf_text_config.kv_lora_rank

                    dsa_k_cache_factor = None
                    dsa_k_cache_size = None
                    if not self.model_config.is_deepseek_mla:
                        # for non-mla model, use FullAttentionSpec
                        k_tensor_split_factor = 2
                        v_tensor_split_factor = 2
                    elif self.use_sparse:
                        # for deepseek v3.2, DSA use FullAttentionSpec
                        # FullAttentionSpec allocate 2 * mla page size bytes,
                        # and we use half of that for k cache in DSA
                        dsa_k_cache_factor = 2
                        k_tensor_split_factor = 2 * head_size / self.model_config.hf_text_config.kv_lora_rank
                        v_tensor_split_factor = 2 * head_size / self.model_config.hf_text_config.qk_rope_head_dim
                        dsa_k_cache_size = int(kv_cache_tensor.size //
                                               dsa_k_cache_factor)
                    else:
                        # for other deepseek models, use MLAAttentionSpec
                        k_tensor_split_factor = head_size / self.model_config.hf_text_config.kv_lora_rank
                        v_tensor_split_factor = head_size / self.model_config.hf_text_config.qk_rope_head_dim

                    k_tensor_size = int(kv_cache_tensor.size //
                                        k_tensor_split_factor)
                    v_tensor_size = int(kv_cache_tensor.size //
                                        v_tensor_split_factor)

                    # for other attentions, e.g., self_attn, sliding window attn
                    if self.vllm_config.kv_transfer_config is None:
                        k_tensor = torch.zeros(k_tensor_size,
                                               dtype=torch.int8,
                                               device=self.device)
                        v_tensor = torch.zeros(v_tensor_size,
                                               dtype=torch.int8,
                                               device=self.device)
                        #### k cache: for deepseek sparse attention
                        if dsa_k_cache_factor is not None:
                            dsa_k_cache_tensor = torch.zeros(
                                dsa_k_cache_size,
                                dtype=torch.int8,
                                device=self.device)
                    else:
                        k_tensor = torch.zeros(k_tensor_size + alignment,
                                               dtype=torch.int8,
                                               device=self.device)
                        v_tensor = torch.zeros(v_tensor_size + alignment,
                                               dtype=torch.int8,
                                               device=self.device)
                        k_tensor = self._align_memory(
                            k_tensor, alignment)[:k_tensor_size]
                        v_tensor = self._align_memory(
                            v_tensor, alignment)[:v_tensor_size]
                        #### k cache: for deepseek sparse attention
                        if dsa_k_cache_factor is not None and dsa_k_cache_size is not None:
                            dsa_k_cache_tensor = torch.zeros(
                                dsa_k_cache_size + alignment,
                                dtype=torch.int8,
                                device=self.device)
                            dsa_k_cache_tensor = self._align_memory(
                                dsa_k_cache_tensor,
                                alignment)[:dsa_k_cache_size]

                    for layer_name_inner in kv_cache_tensor.shared_by:
                        # shared the kvcache between the self_attn specs in the same group
                        if ("attn" in layer_name_inner
                                and "linear_attn" not in layer_name_inner):
                            kv_cache_raw_tensors[layer_name_inner] = (k_tensor, v_tensor) if \
                                not self.use_sparse else (k_tensor, v_tensor, dsa_k_cache_tensor)

        layer_names = set()
        for group in kv_cache_config.kv_cache_groups:
            for layer_name in group.layer_names:
                if layer_name in self.runner_only_attn_layers:
                    continue
                layer_names.add(layer_name)
        assert layer_names == set(kv_cache_raw_tensors.keys(
        )), "Some layers are not correctly initialized"

        return kv_cache_raw_tensors

    def _reshape_kv_cache_tensors(
        self,
        kv_cache_config: KVCacheConfig,
        kv_cache_raw_tensors: dict[str, torch.Tensor],
    ) -> dict[str, torch.Tensor]:
        """
        Reshape the KV cache tensors to the desired shape and dtype.

        Args:
            kv_cache_config: The KV cache config
            kv_cache_raw_tensors: The KV cache buffer of each layer, with
                correct size but uninitialized shape.
        Returns:
            Dict[str, torch.Tensor]: A map between layer names to their
            corresponding memory buffer for KV cache.
        """
        kv_caches: Dict[str, torch.Tensor] = {}
        for group in self._kv_cache_spec_attn_group_iterator():
            kv_cache_spec = group.kv_cache_spec
            attn_backend = group.backend
            for layer_name in group.layer_names:
                if layer_name in self.runner_only_attn_layers:
                    continue

                # TODO: remove this after the OOM issue is located and fixed, otherwise, some model may
                # encounter OOM issue
                if isinstance(kv_cache_spec, FullAttentionSpec):
                    raw_dsa_k_tensor = None
                    if self.use_sparse:
                        raw_k_tensor, raw_v_tensor, raw_dsa_k_tensor = kv_cache_raw_tensors[  # type: ignore
                            layer_name]
                        assert raw_dsa_k_tensor is not None
                        sum_page_size_bytes = raw_k_tensor.numel(
                        ) + raw_v_tensor.numel() + raw_dsa_k_tensor.numel()
                    else:
                        raw_k_tensor, raw_v_tensor = kv_cache_raw_tensors[  # type: ignore
                            layer_name]
                        sum_page_size_bytes = raw_k_tensor.numel(
                        ) + raw_v_tensor.numel()
                    assert raw_k_tensor is not None
                    assert raw_v_tensor is not None
                    assert sum_page_size_bytes % kv_cache_spec.page_size_bytes == 0
                    num_blocks = sum_page_size_bytes // kv_cache_spec.page_size_bytes

                    # `num_blocks` is the number of blocks the model runner can use.
                    # `kv_cache_config.num_blocks` is the number of blocks that
                    # KVCacheManager may allocate.
                    # Since different GPUs may have different number of layers and
                    # different memory capacities, `num_blocks` can be different on
                    # different GPUs, and `kv_cache_config.num_blocks` is set to
                    # the min of all `num_blocks`. Verify it here.
                    assert num_blocks >= kv_cache_config.num_blocks

                    if self.vllm_config.additional_config.get(
                            "kv_cache_dtype", None) == 'int8':
                        kv_cache_shape = attn_backend.get_bsh_kv_cache_shape(
                            num_blocks, kv_cache_spec.block_size,
                            kv_cache_spec.num_kv_heads,
                            kv_cache_spec.head_size)
                    elif hasattr(attn_backend, "get_supported_block_size"
                                 ) and self.use_hybrid_blocks:
                        block_size = attn_backend.get_supported_block_size()[0]

                        block_size_chunk = kv_cache_spec.block_size // block_size
                        kv_cache_shape = attn_backend.get_kv_cache_shape(
                            num_blocks * block_size_chunk, block_size,
                            kv_cache_spec.num_kv_heads,
                            kv_cache_spec.head_size)
                    else:
                        kv_cache_shape = self.attn_backend.get_kv_cache_shape(
                            num_blocks, kv_cache_spec.block_size,
                            kv_cache_spec.num_kv_heads,
                            kv_cache_spec.head_size)
                    dtype = kv_cache_spec.dtype
                    if not self.model_config.is_deepseek_mla:
                        k_shape = kv_cache_shape[1:]
                        v_shape = k_shape
                    else:
                        # k_cache: nope_cache    v_cache: rope_cache
                        mla_num_blocks, mla_block_size, num_kv_heads, _ = kv_cache_shape
                        k_shape = [
                            mla_num_blocks, mla_block_size, num_kv_heads,
                            self.model_config.hf_text_config.kv_lora_rank
                        ]
                        v_shape = [
                            mla_num_blocks, mla_block_size, num_kv_heads,
                            self.model_config.hf_text_config.qk_rope_head_dim
                        ]
                    k_cache = raw_k_tensor.view(dtype).view(k_shape)
                    k_cache = self._convert_torch_format(k_cache)
                    v_cache = raw_v_tensor.view(dtype).view(v_shape)
                    v_cache = self._convert_torch_format(v_cache)
                    if self.use_sparse and raw_dsa_k_tensor is not None:
                        dsa_k_cache_shape = (num_blocks,
                                             kv_cache_spec.block_size, 1, 128)
                        dsa_k_cache_size = (
                            num_blocks
                        ) * kv_cache_spec.block_size * 128 * dtype.itemsize
                        dsa_k_cache = raw_dsa_k_tensor[:dsa_k_cache_size].view(
                            dtype).view(dsa_k_cache_shape)
                        kv_caches[layer_name] = (k_cache, v_cache, dsa_k_cache)
                    else:
                        kv_caches[layer_name] = (k_cache, v_cache)
                elif isinstance(kv_cache_spec, MambaSpec):
                    raw_tensor = kv_cache_raw_tensors[layer_name]
                    assert raw_tensor is not None
                    assert raw_tensor.numel(
                    ) % kv_cache_spec.page_size_bytes == 0
                    num_blocks = raw_tensor.numel(
                    ) // kv_cache_spec.page_size_bytes

                    # `num_blocks` is the number of blocks the model runner can use.
                    # `kv_cache_config.num_blocks` is the number of blocks that
                    # KVCacheManager may allocate.
                    # Since different GPUs may have different number of layers and
                    # different memory capacities, `num_blocks` can be different on
                    # different GPUs, and `kv_cache_config.num_blocks` is set to
                    # the min of all `num_blocks`. Verify it here.
                    assert num_blocks >= kv_cache_config.num_blocks

                    state_tensors = []
                    storage_offset_bytes = 0
                    for (shape, dtype) in zip(kv_cache_spec.shapes,
                                              kv_cache_spec.dtypes):
                        dtype_size = get_dtype_size(dtype)
                        num_element_per_page = (
                            kv_cache_spec.page_size_bytes // dtype_size)
                        target_shape = (num_blocks, *shape)
                        stride = torch.empty(target_shape).stride()
                        target_stride = (num_element_per_page, *stride[1:])
                        assert storage_offset_bytes % dtype_size == 0
                        tensor = torch.as_strided(
                            raw_tensor.view(dtype),
                            size=target_shape,
                            stride=target_stride,
                            storage_offset=storage_offset_bytes // dtype_size,
                        )
                        state_tensors.append(tensor)
                        storage_offset_bytes += stride[0] * dtype_size
                    kv_caches[layer_name] = state_tensors
                else:
                    raise ValueError("Unknown KV cache spec type.")

        return kv_caches

    def may_reinitialize_input_batch(self,
                                     kv_cache_config: KVCacheConfig) -> None:
        """
        Re-initialize the input batch if the block sizes are different from
        `[self.cache_config.block_size]`. This usually happens when there
        are multiple KV cache groups.

        Args:
            kv_cache_config: The KV cache configuration.
        """
        block_sizes = [
            kv_cache_group.kv_cache_spec.block_size
            for kv_cache_group in kv_cache_config.kv_cache_groups
            if not isinstance(kv_cache_group.kv_cache_spec,
                              EncoderOnlyAttentionSpec)
        ]

        # Generate kernel_block_sizes that matches each block_size
        # For attention backends that support virtual block splitting,
        # use the supported block sizes from the backend
        # For other backends (like Mamba), use [0] (no splitting)
        kernel_block_sizes = []
        for kv_cache_group_id, kv_cache_group in enumerate(
                kv_cache_config.kv_cache_groups):

            if isinstance(kv_cache_group.kv_cache_spec,
                          EncoderOnlyAttentionSpec):
                continue
            elif isinstance(kv_cache_group.kv_cache_spec, AttentionSpec):
                # This is an attention backend that supports virtual
                # block splitting. Get the supported block sizes from
                # the backend.
                try:
                    attn_groups = self.attn_groups[kv_cache_group_id]
                except IndexError:
                    attn_groups = None
                if attn_groups and self.use_hybrid_blocks:
                    # Use the backend's supported block size list
                    backend = attn_groups[0].backend
                    supported_sizes = backend.get_supported_block_size()
                    # If no specific sizes supported, use cache config
                    # block_size
                    kernel_block_size_list = (supported_sizes
                                              if supported_sizes else
                                              [self.cache_config.block_size])
                else:
                    # Fallback to cache config block_size if no backend found
                    kernel_block_size_list = [self.cache_config.block_size]
                kernel_block_sizes.append(kernel_block_size_list)
            else:
                # This is likely Mamba or other non-attention cache,
                # no splitting.
                # NOTE: set kernel_block_sizes to 0 to disable slotmapping computation
                # of mamba block. In this case, BlockTable.block_size will never equal
                # to kernel_block_sizes[0]
                kernel_block_sizes.append([0])

        if block_sizes != [
                self.cache_config.block_size
        ] or kernel_block_sizes != [[self.cache_config.block_size]]:
            assert self.cache_config.cpu_offload_gb == 0, (
                "Cannot re-initialize the input batch when CPU weight "
                "offloading is enabled. See https://github.com/vllm-project/vllm/pull/18298 "  # noqa: E501
                "for more details.")
            self.input_batch = InputBatch(
                max_num_reqs=self.max_num_reqs,
                max_model_len=self.model_config.max_model_len,
                max_num_batched_tokens=self.max_num_tokens,
                device=self.device,
                pin_memory=self.pin_memory,
                vocab_size=self.model_config.get_vocab_size(),
                block_sizes=block_sizes,
                is_spec_decode=bool(self.vllm_config.speculative_config),
                logitsprocs=self.input_batch.logitsprocs,
                is_pooling_model=self.is_pooling_model,
                num_speculative_tokens=(
                    self.vllm_config.speculative_config.num_speculative_tokens
                    if self.vllm_config.speculative_config else 0),
                kernel_block_sizes=kernel_block_sizes,
            )

    def may_add_encoder_only_layers_to_kv_cache_config(self) -> None:
        """
        Add encoder-only layers to the KV cache config.
        """
        block_size = self.vllm_config.cache_config.block_size
        encoder_only_attn_specs: dict[AttentionSpec,
                                      list[str]] = defaultdict(list)
        attn_layers = get_layers_from_vllm_config(self.vllm_config, Attention)
        for layer_name, attn_module in attn_layers.items():
            if attn_module.attn_type == AttentionType.ENCODER_ONLY:
                attn_spec: AttentionSpec = EncoderOnlyAttentionSpec(
                    block_size=block_size,
                    num_kv_heads=attn_module.num_kv_heads,
                    head_size=attn_module.head_size,
                    dtype=self.kv_cache_dtype)
                encoder_only_attn_specs[attn_spec].append(layer_name)
                self.runner_only_attn_layers.add(layer_name)
        if len(encoder_only_attn_specs) > 0:
            assert len(
                encoder_only_attn_specs
            ) == 1, "Only support one encoder-only attention spec now"
            spec, layer_names = encoder_only_attn_specs.popitem()
            self.kv_cache_config.kv_cache_groups.append(
                KVCacheGroupSpec(layer_names=layer_names, kv_cache_spec=spec))

    def initialize_attn_backend(self, kv_cache_config: KVCacheConfig) -> None:
        """
        Initialize the attention backends and attention metadata builders.
        """
        assert len(self.attn_groups) == 0, \
            "Attention backends are already initialized"

        class AttentionGroupKey(NamedTuple):
            attn_backend: type[AttentionBackend]
            kv_cache_spec: KVCacheSpec

        def get_attn_backends_for_group(
            kv_cache_group_spec: KVCacheGroupSpec,
        ) -> dict[AttentionGroupKey, list[str]]:
            layers = get_layers_from_vllm_config(
                self.vllm_config, AttentionLayerBase,
                kv_cache_group_spec.layer_names)
            attn_backends = {}
            attn_backend_layers = defaultdict(list)
            # Dedupe based on full class name; this is a bit safer than
            # using the class itself as the key because when we create dynamic
            # attention backend subclasses (e.g. ChunkedLocalAttention) unless
            # they are cached correctly, there will be different objects per
            # layer.
            for layer_name in kv_cache_group_spec.layer_names:
                attn_backend = layers[layer_name].get_attn_backend()
                full_cls_name = attn_backend.full_cls_name()
                layer_kv_cache_spec = kv_cache_group_spec.kv_cache_spec
                if isinstance(layer_kv_cache_spec, UniformTypeKVCacheSpecs):
                    layer_kv_cache_spec = layer_kv_cache_spec.kv_cache_specs[
                        layer_name]
                key = (full_cls_name, layer_kv_cache_spec)
                attn_backends[key] = AttentionGroupKey(attn_backend,
                                                       layer_kv_cache_spec)
                attn_backend_layers[key].append(layer_name)
            return {
                attn_backends[k]: v
                for k, v in attn_backend_layers.items()
            }

        def create_attn_groups(attn_backends_map: dict[AttentionBackend,
                                                       list[str]],
                               kv_cache_group_id: int) -> list[AttentionGroup]:
            attn_groups: list[AttentionGroup] = []
            for (attn_backend,
                 kv_cache_spec), layer_names in attn_backends_map.items():
                attn_metadata_builders = []
                attn_metadata_builders.append(attn_backend.get_builder_cls()(
                    kv_cache_spec,
                    layer_names,
                    self.vllm_config,
                    self.device,
                ))
                attn_group = AttentionGroup(attn_backend, layer_names,
                                            kv_cache_spec, kv_cache_group_id,
                                            attn_metadata_builders)
                attn_groups.append(attn_group)
            return attn_groups

        for i, kv_cache_group_spec in enumerate(
                kv_cache_config.kv_cache_groups):
            attn_backends = get_attn_backends_for_group(  # type: ignore
                kv_cache_group_spec)
            self.attn_groups.append(create_attn_groups(attn_backends, i))

        # Calculate reorder batch threshold (if needed)
        self.calculate_reorder_batch_threshold()

    def _attn_group_iterator(self) -> Iterator[AttentionGroup]:
        return itertools.chain.from_iterable(self.attn_groups)

    def _kv_cache_spec_attn_group_iterator(self) -> Iterator[AttentionGroup]:
        if not self.kv_cache_config.kv_cache_groups:
            return
        for attn_groups in self.attn_groups:
            yield from attn_groups

    def calculate_reorder_batch_threshold(self) -> None:
        """
        Check that if any backends reorder batches; that the reordering
        is compatible (e.g., decode threshold is the same)
        """
        for group in self._attn_group_iterator():
            attn_metadata_builder_i = group.get_metadata_builder()
            if hasattr(attn_metadata_builder_i, "reorder_batch_threshold"):
                # check that if any backends reorder batches; that the reordering
                # is compatible (e.g., decode threshold is the same)
                reorder_batch_threshold_i = (
                    attn_metadata_builder_i.reorder_batch_threshold)
                if reorder_batch_threshold_i is not None:
                    if self.reorder_batch_threshold is not None:
                        if reorder_batch_threshold_i != \
                            self.reorder_batch_threshold:
                            raise ValueError(
                                f"Attention backend reorders decodes with "
                                f"threshold {reorder_batch_threshold_i} but other "
                                f"backend uses threshold "
                                f"{self.reorder_batch_threshold}")
                    else:
                        self.reorder_batch_threshold = reorder_batch_threshold_i

    def get_kv_cache_spec(self) -> dict[str, KVCacheSpec]:
        """
        Generates the KVCacheSpec by parsing the kv cache format from each
        Attention module in the static forward context.
        Returns:
            KVCacheSpec: A dictionary mapping layer names to their KV cache
            format. Layers that do not need KV cache are not included.
        """

        if has_ec_transfer() and get_ec_transfer().is_producer:
            return {}

        block_size = self.vllm_config.cache_config.block_size
        use_mla = self.vllm_config.model_config.use_mla
        kv_cache_spec: dict[str, KVCacheSpec] = {}
        attn_layers = get_layers_from_vllm_config(self.vllm_config,
                                                  AttentionLayerBase)
        for layer_name, attn_module in attn_layers.items():
            if isinstance(attn_module, Attention):
                if (kv_tgt_layer :=
                        attn_module.kv_sharing_target_layer_name) is not None:
                    # The layer doesn't need its own KV cache and will use that of
                    # the target layer. We skip creating a KVCacheSpec for it, so
                    # that KV cache management logic will act as this layer does
                    # not exist, and doesn't allocate KV cache for the layer. This
                    # enables the memory saving of cross-layer kv sharing, allowing
                    # a given amount of memory to accommodate longer context lengths
                    # or enable more requests to be processed simultaneously.
                    self.shared_kv_cache_layers[layer_name] = kv_tgt_layer
                    continue

                # TODO: Support other attention modules, e.g., cross-attention
                # TODO(lucas): move the attention specs into the model layers like
                # the attention backends
                if attn_module.attn_type == AttentionType.DECODER:
                    kv_cache_spec[layer_name] = FullAttentionSpec(
                        block_size=block_size,
                        num_kv_heads=attn_module.num_kv_heads,
                        head_size=attn_module.head_size,
                        dtype=self.kv_cache_dtype)
                elif attn_module.attn_type in (AttentionType.ENCODER,
                                               AttentionType.ENCODER_ONLY):
                    # encoder-only attention does not need KV cache.
                    continue
                elif attn_module.attn_type == AttentionType.ENCODER_DECODER:
                    raise NotImplementedError
                else:
                    raise ValueError(
                        f"Unknown attention type: {attn_module.attn_type}")

            elif isinstance(attn_module, MLAAttention):
                if use_mla and not self.use_sparse:
                    kv_cache_spec[layer_name] = MLAAttentionSpec(
                        block_size=block_size,
                        num_kv_heads=1,
                        head_size=attn_module.head_size,
                        dtype=self.kv_cache_dtype,
                        cache_dtype_str=self.cache_config.cache_dtype)
                else:
                    # TODO(cmq): This is a hack way to fix deepseek kvcache when
                    # using DSA. Fix the spec in vLLM is a finnal way.
                    kv_cache_spec[layer_name] = FullAttentionSpec(
                        block_size=block_size,
                        num_kv_heads=1,
                        head_size=attn_module.head_size,
                        dtype=self.kv_cache_dtype)

        mamba_layers = get_layers_from_vllm_config(self.vllm_config, MambaBase)
        if len(mamba_layers) > 0:
            if (self.vllm_config.speculative_config is not None
                    and self.vllm_config.model_config.hf_config.model_type
                    not in ["qwen3_next"]):
                raise NotImplementedError(
                    "Mamba with speculative decoding is not supported yet.")
            if self.vllm_config.cache_config.enable_prefix_caching:
                raise NotImplementedError(
                    "Prefix caching is not supported for Mamba yet.")
            max_model_len = self.vllm_config.model_config.max_model_len

            page_size_padded = (
                self.vllm_config.cache_config.mamba_page_size_padded)

            # Set block_size to max_model_len, so that mamba model will always
            # have only one block in the KV cache.
            for layer_name, mamba_module in mamba_layers.items():
                kv_cache_spec[layer_name] = MambaSpec(
                    shapes=mamba_module.get_state_shape(),
                    dtypes=mamba_module.get_state_dtype(),
                    block_size=max_model_len,
                    page_size_padded=page_size_padded,
                    mamba_type=mamba_module.mamba_type,
                    num_speculative_blocks=(
                        self.speculative_config.num_speculative_tokens
                        if self.speculative_config else 0),
                )

        return kv_cache_spec

    def initialize_aclgraph_capture(self) -> None:
        min_ag_support = AttentionCGSupport.ALWAYS
        min_ag_builder_name = None

        for attn_group in self._attn_group_iterator():
            builder = attn_group.get_metadata_builder()
            graph_support = None
            if hasattr(builder, 'aclgraph_support'):
                graph_support = builder.aclgraph_support.value
                builder_aclgraph = builder.aclgraph_support
            else:
                graph_support = builder._cudagraph_support.value
                builder_aclgraph = builder._cudagraph_support
            if graph_support < min_ag_support.value:
                min_ag_support = builder_aclgraph
                min_ag_builder_name = builder.__class__.__name__

        # This is an imitation of compilation_config.splitting_ops_contain_attention()
        splitting_ops_contain_attention = (
            self.compilation_config.splitting_ops is not None
            and all(op in self.compilation_config.splitting_ops for op in [
                "vllm.mla_forward",
            ]))

        # Flexible resolve the aclgraph mode
        aclgraph_mode = self.compilation_config.cudagraph_mode
        # check graph for mixed batch is supported
        if aclgraph_mode.mixed_mode() == CUDAGraphMode.FULL \
            and min_ag_support != AttentionCGSupport.ALWAYS:
            msg = (f"ACLGraphMode.{aclgraph_mode.name} is not supported "
                   f"with {min_ag_builder_name} backend (support: "
                   f"{min_ag_support})")
            if min_ag_support == AttentionCGSupport.NEVER:
                # if not supported any full graphs, just raise it.
                msg += "; please try cudagraph_mode=PIECEWISE, and "\
                    "make sure compilation level is piecewise"
                raise ValueError(msg)

            # attempt to resolve the full graph related mode
            if splitting_ops_contain_attention:
                msg += "; setting cudagraph_mode=FULL_AND_PIECEWISE"
                aclgraph_mode = self.compilation_config.cudagraph_mode = (
                    CUDAGraphMode.FULL_AND_PIECEWISE)
            else:
                msg += "; setting cudagraph_mode=FULL_DECODE_ONLY"
                aclgraph_mode = self.compilation_config.cudagraph_mode = (
                    CUDAGraphMode.FULL_DECODE_ONLY)
            logger.warning(msg)

        # double check that we can support full graph if they are requested
        # even after automatic downgrades
        if aclgraph_mode.has_full_cudagraphs() \
            and min_ag_support == AttentionCGSupport.NEVER:
            raise ValueError(f"CUDAGraphMode.{aclgraph_mode.name} is not "
                             f"supported with {min_ag_builder_name} backend ("
                             f"support:{min_ag_support}) "
                             "; please try cudagraph_mode=PIECEWISE, "
                             "and make sure compilation level is piecewise")

        self.aclgraph_dispatcher.initialize_cudagraph_keys(
            self.compilation_config.cudagraph_mode,
            self.uniform_decode_query_len)

    def _capture_aclgraphs(self, compilation_cases: list[int],
                           aclgraph_runtime_mode: CUDAGraphMode,
                           uniform_decode: bool):
        assert aclgraph_runtime_mode != CUDAGraphMode.NONE and \
            aclgraph_runtime_mode in [CUDAGraphMode.FULL,
                                      CUDAGraphMode.PIECEWISE]

        # Only rank 0 should print progress bar during capture
        if is_global_first_rank():
            logger.info(
                "Starting to capture ACL graphs for cases: %s, "
                "mode: %s, uniform_decode: %s", compilation_cases,
                aclgraph_runtime_mode.name, uniform_decode)
            compilation_cases = tqdm(
                compilation_cases,
                disable=not self.load_config.use_tqdm_on_load,
                desc="Capturing ACL graphs ({}, {})".format(
                    "decode" if uniform_decode else "mixed prefill-decode",
                    aclgraph_runtime_mode.name))
        # We skip EPLB here since we don't want to record dummy metrics
        for num_tokens in compilation_cases:
            for _ in range(self.compilation_config.cudagraph_num_of_warmups):
                # Use CUDAGraphRuntimeStyle.NONE (default) for warmup.
                # But be careful, warm up with `NONE`is orthogonal to
                # if we want to warm up attention or not. This is
                # different from the case where `FULL` implies capture
                # attention while `PIECEWISE` implies no attention.
                force_attention = (aclgraph_runtime_mode == CUDAGraphMode.FULL)
                self._dummy_run(num_tokens,
                                aclgraph_runtime_mode=CUDAGraphMode.NONE,
                                force_attention=force_attention,
                                uniform_decode=uniform_decode)
            self._dummy_run(num_tokens,
                            aclgraph_runtime_mode=aclgraph_runtime_mode,
                            force_attention=force_attention,
                            uniform_decode=uniform_decode)

    def _capture_model(self):
        if not self.use_aclgraph:
            logger.warning(
                "Skipping ACL graph capture. To turn on ACL graph capture, "
                "ensure `aclraph_mode` was not manually set to `NONE`")
            return
        else:
            self.initialize_aclgraph_capture()

        set_cudagraph_capturing_enabled(True)
        # Trigger ACL graph capture for specific shapes.
        # Capture the large shapes first so that the smaller shapes
        # can reuse the memory pool allocated for the large shapes.
        with graph_capture(device=self.device):
            aclgraph_mode = self.compilation_config.cudagraph_mode
            if aclgraph_mode.mixed_mode() != CUDAGraphMode.NONE:
                aclgraph_runtime_mode = aclgraph_mode.mixed_mode()

                # make sure we capture the largest batch size first
                compilation_cases = list(reversed(self.aclgraph_batch_sizes))

                try:
                    self._capture_aclgraphs(
                        compilation_cases,
                        aclgraph_runtime_mode=aclgraph_runtime_mode,
                        uniform_decode=False)
                except Exception as e:
                    error_msg = str(e)
                    error_code = '0x7020023'
                    pattern = r'retCode=([^,\s\.]+)'
                    match = re.search(pattern, error_msg)
                    if match:
                        retCode = match.group(1)
                    # Determine whether the error message is caused by stream capture failure.
                    if match and retCode == error_code:
                        logger.error(
                            f"ACLgraph sizes capture fail: {type(e).__name__}:\n"
                            "ACLgraph has insufficient available streams to capture the configured number of sizes. "
                            "Please verify both the availability of adequate streams and the appropriateness of the configured size count.\n\n"
                            "Recommended solutions:\n"
                            "1. Manually configure the compilation_config parameter "
                            "with a reduced set of sizes: '{\"cudagraph_capture_sizes\":[size1, size2, size3, ...]}'.\n"
                            "2. Utilize ACLgraph's full graph mode as an alternative to the piece-wise approach.\n\n"
                            f"{str(e)}")
                    raise

            if aclgraph_mode.decode_mode() == CUDAGraphMode.FULL and \
                aclgraph_mode.separate_routine():
                max_num_tokens = self.scheduler_config.max_num_seqs * \
                        self.uniform_decode_query_len
                decode_cudagraph_batch_sizes = [
                    x for x in self.aclgraph_batch_sizes if x <= max_num_tokens
                    and x >= self.uniform_decode_query_len
                ]
                compilation_cases_decode = sorted(decode_cudagraph_batch_sizes)
                # TODO: refactor this when vLLM supports mtp>1
                if not all(x % self.uniform_decode_query_len == 0
                           for x in decode_cudagraph_batch_sizes):
                    raise ValueError(
                        "In the MTP fullgraph scenario, each graph size must be an integer multiple of "
                        f"(num_speculative_tokens + 1): {self.uniform_decode_query_len}. "
                        f"Please modify the cudagraph_capture_sizes variable to be integer multiple of {self.uniform_decode_query_len}, "
                        f"while ensuring the maximum cudagraph_capture_sizes does not exceed max_num_seqs * (num_speculative_tokens + 1): {max_num_tokens}. "
                        "For example, with MTP=2 and max_num_seqs=16, we recommend setting cudagraph_capture_sizes to [48]."
                    )
                self._capture_aclgraphs(
                    compilation_cases=compilation_cases_decode,
                    aclgraph_runtime_mode=CUDAGraphMode.FULL,
                    uniform_decode=True)

        # Disable aclgraph capturing globally, so any unexpected aclgraph
        # capturing will be detected and raise an error after here.
        # Note: We don't put it into graph_capture context manager because
        # we may doing lazy capturing in future that still allows capturing
        # after here.
        set_cudagraph_capturing_enabled(False)

    def capture_model(self) -> None:

        compilation_counter.num_gpu_runner_capture_triggers += 1

        start_time = time.perf_counter()
        start_free_npu_memory = torch.npu.mem_get_info()[0]

        self._capture_model()

        end_time = time.perf_counter()
        end_free_npu_memory = torch.npu.mem_get_info()[0]
        elapsed_time = end_time - start_time
        npu_graph_size = start_free_npu_memory - end_free_npu_memory
        # This usually takes 5~20 seconds.
        logger.info("Graph capturing finished in %.0f secs, took %.2f GiB",
                    elapsed_time, npu_graph_size / (1 << 30))

    def _get_prompt_logprobs_dict(
        self,
        hidden_states: torch.Tensor,
        scheduler_output: "SchedulerOutput",
    ) -> dict[str, Optional[LogprobsTensors]]:
        num_prompt_logprobs_dict = self.input_batch.num_prompt_logprobs
        if not num_prompt_logprobs_dict:
            return {}

        in_progress_dict = self.input_batch.in_progress_prompt_logprobs_cpu
        prompt_logprobs_dict: dict[str, Optional[LogprobsTensors]] = {}

        # Since prompt logprobs are a rare feature, prioritize simple,
        # maintainable loop over optimal performance.
        completed_prefill_reqs = []
        for req_id, num_prompt_logprobs in num_prompt_logprobs_dict.items():

            num_tokens = scheduler_output.num_scheduled_tokens[req_id]

            # Get metadata for this request.
            request = self.requests[req_id]
            if request.prompt_token_ids is None:
                # Prompt logprobs is incompatible with prompt embeddings
                continue
            num_prompt_tokens = len(request.prompt_token_ids)
            prompt_token_ids = torch.tensor(request.prompt_token_ids).to(
                self.device, non_blocking=True)

            # Set up target LogprobsTensors object.
            logprobs_tensors = in_progress_dict.get(req_id)
            if not logprobs_tensors:
                # Create empty logprobs CPU tensors for the entire prompt.
                # If chunked, we'll copy in slice by slice.
                logprobs_tensors = LogprobsTensors.empty_cpu(
                    num_prompt_tokens - 1, num_prompt_logprobs + 1)
                in_progress_dict[req_id] = logprobs_tensors

            # Determine number of logits to retrieve.
            start_idx = request.num_computed_tokens
            start_tok = start_idx + 1
            num_remaining_tokens = num_prompt_tokens - start_tok
            if num_tokens <= num_remaining_tokens:
                # This is a chunk, more tokens remain.
                # In the == case, there are no more prompt logprobs to produce
                # but we want to defer returning them to the next step where we
                # have new generated tokens to return.
                num_logits = num_tokens
            else:
                # This is the last chunk of prompt tokens to return.
                num_logits = num_remaining_tokens
                completed_prefill_reqs.append(req_id)
                prompt_logprobs_dict[req_id] = logprobs_tensors

            if num_logits <= 0:
                # This can happen for the final chunk if we prefilled exactly
                # (num_prompt_tokens - 1) tokens for this request in the prior
                # step. There are no more prompt logprobs to produce.
                continue

            # Get the logits corresponding to this req's prompt tokens.
            # If this is a partial request (i.e. chunked prefill),
            # then there is prompt logprob generated for each index.
            req_idx = self.input_batch.req_id_to_index[req_id]
            offset = self.query_start_loc_np[req_idx].item()
            prompt_hidden_states = hidden_states[offset:offset + num_logits]
            logits = self.model.compute_logits(prompt_hidden_states)

            # Get the "target" tokens for each index. For prompt at index i,
            # the token at prompt index i+1 is the "sampled" token we want
            # to gather the logprob for.
            tgt_token_ids = prompt_token_ids[start_tok:start_tok + num_logits]

            # Compute prompt logprobs.
            logprobs = self.sampler.compute_logprobs(logits)
            token_ids, logprobs, ranks = self.sampler.gather_logprobs(
                logprobs, num_prompt_logprobs, tgt_token_ids)

            # Transfer NPU->CPU async.
            chunk_slice = slice(start_idx, start_idx + num_logits)
            logprobs_tensors.logprob_token_ids[chunk_slice].copy_(
                token_ids, non_blocking=True)
            logprobs_tensors.logprobs[chunk_slice].copy_(logprobs,
                                                         non_blocking=True)
            logprobs_tensors.selected_token_ranks[chunk_slice].copy_(
                ranks, non_blocking=True)

        # Remove requests that have completed prefill from the batch
        # num_prompt_logprobs_dict.
        for req_id in completed_prefill_reqs:
            del num_prompt_logprobs_dict[req_id]
            del in_progress_dict[req_id]

        # Must synchronize the non-blocking NPU->CPU transfers.
        if prompt_logprobs_dict:
            torch.npu.synchronize()

        return prompt_logprobs_dict

    def get_supported_pooling_tasks(self):
        model = self.get_model()
        if not is_pooling_model(model):
            return []

        return list(model.pooler.get_supported_tasks())

    def _build_drafter_prepare_inputs_torchair_param(self):
        return False

    def _update_tokens_for_pcp(self, tokens):
        num_reqs = self.input_batch.num_reqs
        self.num_pcp_pads = self.num_pcp_pads[:num_reqs]
        tokens = np.array(tokens, dtype=np.int32)
        num_decode_reqs = sum(
            self.input_batch.num_computed_tokens_cpu[:num_reqs] >=
            self.input_batch.num_prompt_tokens[:num_reqs])
        num_decode_tokens = sum(tokens[:num_decode_reqs])
        num_padded_scheduled_tokens = np.ceil(
            tokens /
            (2 * self.pcp_size)).astype(np.int32) * (2 * self.pcp_size)
        num_padded_scheduled_tokens[:num_decode_reqs] = (
            tokens[:num_decode_reqs] * self.pcp_size)
        self.num_pcp_pads = num_padded_scheduled_tokens - tokens
        cu_padded_tokens, pcp_padded_arange = \
            self._get_cumsum_and_arange(num_padded_scheduled_tokens)
        unpad_mask = torch.from_numpy(
            pcp_padded_arange < np.repeat(tokens, num_padded_scheduled_tokens))
        unpad_mask_decode = unpad_mask[:num_decode_tokens * self.pcp_size]
        unpad_mask_decode = unpad_mask_decode.reshape([-1, self.pcp_size])
        unpad_mask_decode[:, 0] = True
        unpad_mask_decode[:, 1:] = False

        pcp_tokens = num_padded_scheduled_tokens // self.pcp_size
        pcp_chunk_sizes = (pcp_tokens // 2).clip(min=1)
        pcp_chunk_sizes[:num_decode_reqs] = pcp_tokens[:num_decode_reqs]
        _, pcp_arange = self._get_cumsum_and_arange(pcp_tokens)
        _, pcp_chunk_arange = self._get_cumsum_and_arange(pcp_chunk_sizes)
        pcp_head_chunk_mask = pcp_arange < np.repeat(pcp_chunk_sizes,
                                                     pcp_tokens)

        def get_current_rank_positions(cu_tokens, rank):
            positions_start_loc = np.zeros_like(cu_tokens)
            positions_start_loc[1:] = cu_tokens[:-1]
            positions = np.zeros(len(pcp_head_chunk_mask), dtype=np.int32)
            head_start_loc = positions_start_loc + rank * pcp_chunk_sizes
            tail_start_loc = positions_start_loc + \
                (2 * self.pcp_size - rank - 1) * pcp_chunk_sizes
            positions[pcp_head_chunk_mask] = pcp_chunk_arange + \
                np.repeat(head_start_loc, pcp_chunk_sizes)
            # Decode reqs do not have tail chunks.
            positions[~pcp_head_chunk_mask] = \
                pcp_chunk_arange[num_decode_tokens:] + \
                np.repeat(tail_start_loc, pcp_chunk_sizes)[num_decode_tokens:]
            return positions

        positions = get_current_rank_positions(
            np.zeros(num_reqs, dtype=np.int32), self.pcp_rank)
        # Decode tokens are duplicate and their positions always be 0.
        if num_decode_reqs > 0:
            positions[:num_decode_tokens] = self._get_cumsum_and_arange(
                tokens[:num_decode_reqs])[1]

        all_positions = [
            get_current_rank_positions(cu_padded_tokens, rank_i)
            for rank_i in range(self.pcp_size)
        ]
        all_positions_tensor = torch.from_numpy(np.concatenate(all_positions))
        self.pcp_allgather_restore_idx[:all_positions_tensor.shape[0]].copy_(
            all_positions_tensor.float().argsort().long(), non_blocking=True)
        return pcp_tokens, positions, unpad_mask

    def _get_cp_local_seq_lens(
        self,
        seq_lens: torch.Tensor,
        pcp_world_size: int = 1,
        dcp_world_size: int = 1,
        cp_kv_cache_interleave_size: int = 1,
    ) -> torch.Tensor:
        """While using pcp or dcp, kv_cache size stored on each rank may be different,
        use this function to calculate split decode seq_lens of each (p/d)cp rank.
        """
        num_requests = seq_lens.size(0)
        total_world_size = pcp_world_size * dcp_world_size
        seq_lens_tiled = seq_lens.unsqueeze(-1).repeat(1, total_world_size)
        rank_offsets = (torch.arange(total_world_size,
                                     dtype=torch.int32).unsqueeze(0).repeat(
                                         num_requests, 1))
        base = (seq_lens_tiled // cp_kv_cache_interleave_size //
                total_world_size * cp_kv_cache_interleave_size)
        remainder = seq_lens_tiled - base * total_world_size
        remainder = torch.clip(
            remainder - rank_offsets * cp_kv_cache_interleave_size,
            0,
            cp_kv_cache_interleave_size,
        )
        dcp_local_seq_lens = (base + remainder).reshape(
            [-1, pcp_world_size, dcp_world_size])
        return dcp_local_seq_lens

    def _generate_pcp_metadata(self, total_num_scheduled_tokens):
        # In dummy run num_reqs == 0, update it from seq_lens
        num_reqs = self.input_batch.num_reqs or self.query_lens.size(0)
        num_decodes = sum(self.input_batch.num_computed_tokens_cpu[:num_reqs]
                          >= self.input_batch.num_prompt_tokens[:num_reqs])
        num_actual_tokens_pcp_padded = total_num_scheduled_tokens * self.pcp_size
        self.num_actual_tokens_pcp_padded = num_actual_tokens_pcp_padded
        long_seq_metadata = None
        if self.pcp_size * self.dcp_size > 1:
            decode_context_lens = self.input_batch.num_tokens[:num_decodes]
            prefill_context_lens = self.input_batch.num_computed_tokens_cpu[
                num_decodes:num_reqs]
            context_lens = np.concatenate(
                [decode_context_lens, prefill_context_lens])
            num_computed_tokens_of_pcp_dcp = torch.zeros(
                [
                    num_reqs * self.decode_threshold, self.pcp_size,
                    self.dcp_size
                ],
                dtype=torch.int32,
            )
            # For pcp + spec decode, we flatten seq_lens
            # to avoid irregular spec_attn_mask shape
            for decode_idx in range(self.decode_threshold):
                num_computed_tokens_of_pcp_dcp[
                    self.decode_threshold - 1 - decode_idx::self.decode_threshold] = \
                    self._get_cp_local_seq_lens(
                        torch.tensor(context_lens),
                        self.pcp_size,
                        self.dcp_size,
                        self.parallel_config.cp_kv_cache_interleave_size,
                    )
            long_seq_metadata = AscendPrefillContextParallelMetadata(
                num_actual_tokens_pcp_padded=num_actual_tokens_pcp_padded,
                num_computed_tokens_of_pcp_dcp=num_computed_tokens_of_pcp_dcp.
                numpy())
            if self.pcp_size > 1:
                q_head_idx, q_tail_idx = [], []
                kv_with_q_head_nomask_idx, kv_with_q_head_mask_idx = [], []
                kv_with_q_tail_nomask_idx, kv_with_q_tail_mask_idx = [], []
                chunk_seqlens = []
                kv_with_q_head_nomask_seqlens, kv_with_q_tail_nomask_seqlens = [], []
                q_req_offset = 0
                kv_req_offset = 0
                q_head_chunk_id = self.pcp_rank
                q_tail_chunk_id = self.pcp_size * 2 - 1 - self.pcp_rank
                for i, seq_len in enumerate(self.query_lens):
                    if i < num_decodes:
                        continue
                    chunk_len = seq_len // 2
                    chunk_seqlens.append(chunk_len)
                    q_head_idx.extend(
                        list(range(q_req_offset, q_req_offset + chunk_len)))
                    kv_with_q_head_nomask_idx.extend(
                        list(
                            range(kv_req_offset, kv_req_offset +
                                  chunk_len * q_head_chunk_id)))
                    kv_with_q_head_mask_idx.extend(
                        list(
                            range(
                                kv_req_offset + chunk_len * q_head_chunk_id,
                                kv_req_offset + chunk_len *
                                (q_head_chunk_id + 1))))
                    kv_with_q_head_nomask_seqlens.append(chunk_len *
                                                         q_head_chunk_id)

                    q_tail_idx.extend(
                        list(
                            range(q_req_offset + chunk_len,
                                  q_req_offset + chunk_len * 2)))
                    kv_with_q_tail_nomask_idx.extend(
                        list(
                            range(kv_req_offset, kv_req_offset +
                                  chunk_len * q_tail_chunk_id)))
                    kv_with_q_tail_mask_idx.extend(
                        list(
                            range(
                                kv_req_offset + chunk_len * q_tail_chunk_id,
                                kv_req_offset + chunk_len *
                                (q_tail_chunk_id + 1))))
                    kv_with_q_tail_nomask_seqlens.append(chunk_len *
                                                         q_tail_chunk_id)

                    q_req_offset += seq_len
                    kv_req_offset += seq_len * self.pcp_size

                # Convert lists to tensors and move to device
                def _list_to_tensor(lst, device, dtype=torch.int32):
                    tensor_npu = torch.zeros(len(lst),
                                             dtype=dtype,
                                             device=device)
                    tensor_npu.copy_(torch.tensor(lst, dtype=dtype),
                                     non_blocking=True)
                    return tensor_npu

                q_head_idx_tensor = _list_to_tensor(q_head_idx, self.device)
                q_tail_idx_tensor = _list_to_tensor(q_tail_idx, self.device)
                self.q_head_idx_tensor = q_head_idx_tensor
                self.q_tail_idx_tensor = q_tail_idx_tensor

                q_full_idx = torch.cat([q_head_idx_tensor, q_tail_idx_tensor])
                q_full_idx = q_full_idx.to(torch.float32).argsort().to(
                    torch.int32)
                self.q_full_idx = q_full_idx

                self.kv_idx_names = {
                    'kv_with_q_head_nomask_idx_tensor':
                    kv_with_q_head_nomask_idx,
                    'kv_with_q_head_mask_idx_tensor': kv_with_q_head_mask_idx,
                    'kv_with_q_tail_nomask_idx_tensor':
                    kv_with_q_tail_nomask_idx,
                    'kv_with_q_tail_mask_idx_tensor': kv_with_q_tail_mask_idx
                }
                for key, value in self.kv_idx_names.items():
                    tensor_npu = _list_to_tensor(value, self.device)
                    self.kv_idx_names[key] = tensor_npu

                attn_mask_seqlens = torch.tensor(
                    [chunk_seqlens, chunk_seqlens], dtype=torch.int32)
                head_attn_nomask_seqlens = torch.tensor(
                    [chunk_seqlens, kv_with_q_head_nomask_seqlens],
                    dtype=torch.int32)
                tail_attn_nomask_seqlens = torch.tensor(
                    [chunk_seqlens, kv_with_q_tail_nomask_seqlens],
                    dtype=torch.int32)
                if self.vllm_config.model_config.use_mla:
                    pcp_prefill_mask = torch.triu(
                        torch.ones(512,
                                   512,
                                   device=self.device,
                                   dtype=self.dtype), 1)
                else:
                    pcp_prefill_mask = torch.triu(
                        torch.full((2048, 2048),
                                   True,
                                   device=self.device,
                                   dtype=torch.bool), 1)

                self.extra_long_seq_kwargs = {
                    'attn_mask_seqlens': attn_mask_seqlens,
                    'head_attn_nomask_seqlens': head_attn_nomask_seqlens,
                    'tail_attn_nomask_seqlens': tail_attn_nomask_seqlens,
                    'pcp_prefill_mask': pcp_prefill_mask
                }
                long_seq_metadata.pcp_allgather_restore_idx = self.pcp_allgather_restore_idx[:
                                                                                             num_actual_tokens_pcp_padded]
                long_seq_metadata.cp_kv_recover_idx_for_chunk = self.cp_kv_recover_idx_for_chunk
                long_seq_metadata.q_head_idx_tensor = self.q_head_idx_tensor
                long_seq_metadata.q_tail_idx_tensor = self.q_tail_idx_tensor
                long_seq_metadata.q_full_idx = self.q_full_idx
                long_seq_metadata.kv_with_q_head_nomask_idx_tensor = self.kv_idx_names[
                    'kv_with_q_head_nomask_idx_tensor']
                long_seq_metadata.kv_with_q_head_mask_idx_tensor = self.kv_idx_names[
                    'kv_with_q_head_mask_idx_tensor']
                long_seq_metadata.kv_with_q_tail_nomask_idx_tensor = self.kv_idx_names[
                    'kv_with_q_tail_nomask_idx_tensor']
                long_seq_metadata.kv_with_q_tail_mask_idx_tensor = self.kv_idx_names[
                    'kv_with_q_tail_mask_idx_tensor']
                long_seq_metadata.attn_mask_seqlens = self.extra_long_seq_kwargs[
                    'attn_mask_seqlens']
                long_seq_metadata.head_attn_nomask_seqlens = self.extra_long_seq_kwargs[
                    'head_attn_nomask_seqlens']
                long_seq_metadata.tail_attn_nomask_seqlens = self.extra_long_seq_kwargs[
                    'tail_attn_nomask_seqlens']
                long_seq_metadata.pcp_prefill_mask = self.extra_long_seq_kwargs[
                    'pcp_prefill_mask']
            self.long_seq_metadata = long_seq_metadata
        return long_seq_metadata

    def _generate_pcp_mtp_input(
        self,
        num_reqs: int,
        total_num_scheduled_tokens: int,
        num_scheduled_tokens: dict[str, int],
    ):
        """
        While pcp > 1, model inputs (input_ids, position, etc.) are split across pcp group,
        but mtp need to shift original input_ids before pcp splitting,
        so we record original input_ids here.
        """
        total_num_scheduled_tokens_pcp_full = total_num_scheduled_tokens
        num_scheduled_tokens_pcp_full = np.empty(num_reqs, dtype=np.int32)
        for i, req_id in enumerate(self.input_batch.req_ids):
            num_scheduled_tokens_pcp_full[i] = num_scheduled_tokens[req_id]
        req_indices_pcp_full = np.repeat(self.arange_np[:num_reqs],
                                         num_scheduled_tokens_pcp_full)
        cu_num_tokens_pcp_full = np.cumsum(num_scheduled_tokens_pcp_full)
        self.query_start_loc_pcp_full_np[0] = 0
        self.query_start_loc_pcp_full_np[1:num_reqs +
                                         1] = cu_num_tokens_pcp_full
        self.query_start_loc_pcp_full_np[num_reqs + 1:].fill(-1)
        cumsums_offsets_pcp_full = np.repeat(
            cu_num_tokens_pcp_full - num_scheduled_tokens_pcp_full,
            num_scheduled_tokens_pcp_full)
        arange_pcp_full = self.arange_np[:
                                         total_num_scheduled_tokens_pcp_full] - cumsums_offsets_pcp_full
        positions_pcp_full_np = self.positions_pcp_full_np[:
                                                           total_num_scheduled_tokens_pcp_full]
        np.add(self.input_batch.num_computed_tokens_cpu[req_indices_pcp_full],
               arange_pcp_full,
               out=positions_pcp_full_np)
        token_indices_pcp_full = (
            positions_pcp_full_np +
            req_indices_pcp_full * self.input_batch.token_ids_cpu.shape[1])
        torch.index_select(
            self.input_batch.token_ids_cpu_tensor.flatten(),
            0,
            torch.from_numpy(token_indices_pcp_full),
            out=self.
            input_ids_pcp_full_cpu[:total_num_scheduled_tokens_pcp_full])
        self.query_start_loc_pcp_full[:num_reqs + 1].copy_(
            self.query_start_loc_pcp_full_cpu[:num_reqs + 1],
            non_blocking=True,
        )
        self.input_ids_pcp_full[:total_num_scheduled_tokens_pcp_full].copy_(
            self.input_ids_pcp_full_cpu[:total_num_scheduled_tokens_pcp_full],
            non_blocking=True,
<<<<<<< HEAD
        )

    def _to_list(self, sampled_token_ids: torch.Tensor) -> list[np.ndarray]:
        # This is a short term mitigation for issue mentioned in
        # https://github.com/vllm-project/vllm/issues/22754.
        # `tolist` would trigger a cuda wise stream sync, which
        # would block other copy ops from other cuda streams.
        # A cuda event sync would avoid such a situation. Since
        # this is in the critical path of every single model
        # forward loop, this has caused perf issue for a disagg
        # setup.
        pinned = self.sampled_token_ids_pinned_cpu[:sampled_token_ids.shape[0]]
        pinned.copy_(sampled_token_ids, non_blocking=True)
        self.transfer_event.record()
        self.transfer_event.synchronize()
        return [row for row in pinned.numpy()]

    def reload_weights(self) -> None:
        assert getattr(self, "model", None) is not None, \
            "Cannot reload weights before model is loaded."
        model_loader = get_model_loader(self.load_config)
        logger.info("Reloading weights inplace...")
        model_loader.load_weights(self.model, model_config=self.model_config)
=======
        )
>>>>>>> 41fbc5eb
<|MERGE_RESOLUTION|>--- conflicted
+++ resolved
@@ -4451,7 +4451,6 @@
         self.input_ids_pcp_full[:total_num_scheduled_tokens_pcp_full].copy_(
             self.input_ids_pcp_full_cpu[:total_num_scheduled_tokens_pcp_full],
             non_blocking=True,
-<<<<<<< HEAD
         )
 
     def _to_list(self, sampled_token_ids: torch.Tensor) -> list[np.ndarray]:
@@ -4474,7 +4473,4 @@
             "Cannot reload weights before model is loaded."
         model_loader = get_model_loader(self.load_config)
         logger.info("Reloading weights inplace...")
-        model_loader.load_weights(self.model, model_config=self.model_config)
-=======
-        )
->>>>>>> 41fbc5eb
+        model_loader.load_weights(self.model, model_config=self.model_config)