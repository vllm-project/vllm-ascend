#
# Copyright (c) 2025 Huawei Technologies Co., Ltd. All Rights Reserved.
# Copyright 2023 The vLLM team.
#
# Licensed under the Apache License, Version 2.0 (the "License");
# you may not use this file except in compliance with the License.
# You may obtain a copy of the License at
#
#     http://www.apache.org/licenses/LICENSE-2.0
#
# Unless required by applicable law or agreed to in writing, software
# distributed under the License is distributed on an "AS IS" BASIS,
# WITHOUT WARRANTIES OR CONDITIONS OF ANY KIND, either express or implied.
# See the License for the specific language governing permissions and
# limitations under the License.
# This file is a part of the vllm-ascend project.
# Adapted from vllm-project/vllm/vllm/worker/gpu_model_runner.py
#

import copy
import gc
import itertools
import math
import time
from collections import defaultdict
from collections.abc import Iterator
from contextlib import contextmanager, nullcontext
from copy import deepcopy
from dataclasses import dataclass
from multiprocessing import Manager
from typing import (TYPE_CHECKING, Any, Dict, List, NamedTuple, Optional,
                    Tuple, Union, cast)

import numpy as np
import numpy.typing as npt
import regex as re
import torch
import torch._dynamo.cache_size
import torch.distributed as dist
import torch.nn as nn
from tqdm import tqdm  # type: ignore
from vllm.attention import AttentionType, get_attn_backend
from vllm.attention.backends.abstract import AttentionBackend
from vllm.attention.layer import Attention
from vllm.compilation.counter import compilation_counter
from vllm.compilation.monitor import set_cudagraph_capturing_enabled
from vllm.config import CUDAGraphMode, VllmConfig, get_layers_from_vllm_config
from vllm.distributed import tensor_model_parallel_all_gather
from vllm.distributed.kv_transfer import (get_kv_transfer_group,
                                          has_kv_transfer_group)
from vllm.distributed.kv_transfer.kv_connector.v1 import KVConnectorBase_V1
from vllm.distributed.parallel_state import (get_dcp_group, get_dp_group,
                                             get_pp_group, get_tp_group,
                                             is_global_first_rank)
from vllm.forward_context import BatchDescriptor, get_forward_context
from vllm.logger import logger
from vllm.model_executor.layers.attention_layer_base import AttentionLayerBase
from vllm.model_executor.layers.mamba.abstract import MambaBase
from vllm.model_executor.layers.rotary_embedding import MRotaryEmbedding
from vllm.model_executor.model_loader import get_model
# yapf conflicts with isort for this block
# yapf: disable
from vllm.model_executor.models.interfaces import (SupportsMultiModal,
                                                   supports_mrope,
                                                   supports_transcription)
from vllm.model_executor.models.interfaces_base import (
    VllmModelForPooling, is_pooling_model, is_text_generation_model)
from vllm.multimodal import MULTIMODAL_REGISTRY
from vllm.multimodal.inputs import MultiModalKwargsItem, PlaceholderRange
from vllm.multimodal.utils import group_mm_kwargs_by_modality
from vllm.pooling_params import PoolingParams
from vllm.sampling_params import SamplingType
from vllm.sequence import IntermediateTensors
from vllm.tasks import GenerationTask, PoolingTask, SupportedTask
from vllm.utils import cdiv, length_from_prompt_token_ids_or_embeds
from vllm.utils.jsontree import json_map_leaves
from vllm.v1.attention.backends.gdn_attn import GDNAttentionMetadataBuilder
from vllm.v1.attention.backends.utils import (
    AttentionCGSupport, reorder_batch_to_split_decodes_and_prefills)
from vllm.v1.cudagraph_dispatcher import CudagraphDispatcher
# yapf conflicts with isort for this block
# yapf: disable
from vllm.v1.kv_cache_interface import (AttentionSpec,
                                        EncoderOnlyAttentionSpec,
                                        FullAttentionSpec, KVCacheConfig,
                                        KVCacheGroupSpec, KVCacheSpec,
                                        MambaSpec, MLAAttentionSpec,
                                        UniformTypeKVCacheSpecs)
# yapf: enable
from vllm.v1.outputs import (EMPTY_MODEL_RUNNER_OUTPUT, AsyncModelRunnerOutput,
                             DraftTokenIds, LogprobsTensors, ModelRunnerOutput,
                             PoolerOutput)
from vllm.v1.pool.metadata import PoolingMetadata
from vllm.v1.sample.metadata import SamplingMetadata
from vllm.v1.spec_decode.metadata import SpecDecodeMetadata
from vllm.v1.spec_decode.ngram_proposer import NgramProposer
from vllm.v1.utils import CpuGpuBuffer
from vllm.v1.worker.kv_connector_model_runner_mixin import KVConnectorOutput
from vllm.v1.worker.lora_model_runner_mixin import LoRAModelRunnerMixin
from vllm.v1.worker.utils import (AttentionGroup, bind_kv_cache,
                                  gather_mm_placeholders,
                                  sanity_check_mm_encoder_outputs,
                                  scatter_mm_placeholders)

import vllm_ascend.envs as envs_ascend
from vllm_ascend.ascend_config import get_ascend_config
from vllm_ascend.ascend_forward_context import (MoECommType,
                                                set_ascend_forward_context)
from vllm_ascend.attention.attention_mask import AttentionMaskBuilder
from vllm_ascend.attention.attention_v1 import AscendAttentionState
from vllm_ascend.attention.utils import (AscendCommonAttentionMetadata,
                                         AscendPrefillContextParallelMetadata)
# yapf: disable
from vllm_ascend.compilation.acl_graph import (ACLGraphWrapper,
                                               set_graph_params,
                                               update_attn_dcp_pcp_params,
                                               update_attn_params,
                                               update_mla_attn_dcp_pcp_params,
                                               update_mla_attn_params)
# yapf: enable
from vllm_ascend.eplb.adaptor.vllm_adaptor import VllmEplbAdaptor
from vllm_ascend.eplb.core.eplb_device_transfer_loader import \
    D2DExpertWeightLoader
from vllm_ascend.eplb.core.eplb_utils import EPLBParamUtils
from vllm_ascend.eplb.core.eplb_worker import EplbProcess
from vllm_ascend.eplb.eplb_updator import EplbUpdator
from vllm_ascend.eplb.utils import model_register
from vllm_ascend.ops.weight_prefetch import WeightPrefetchMethod
from vllm_ascend.platform import NPUPlatform
from vllm_ascend.sample.logits_processor import build_logitsprocs
from vllm_ascend.sample.rejection_sampler import AscendRejectionSampler
from vllm_ascend.spec_decode import get_spec_decode_method
from vllm_ascend.spec_decode.eagle_proposer import EagleProposer
from vllm_ascend.spec_decode.interface import SpecDcodeType
from vllm_ascend.spec_decode.mtp_proposer import MtpProposer
from vllm_ascend.torchair.torchair_mtp_proposer import TorchairMtpProposer
from vllm_ascend.utils import (ACL_FORMAT_FRACTAL_ND, ACL_FORMAT_FRACTAL_NZ,
                               AscendSocVersion, ProfileExecuteDuration,
                               enable_sp, get_ascend_soc_version, is_310p,
                               is_enable_nz, is_moe_model, lmhead_tp_enable,
                               prefill_context_parallel_enable,
                               vllm_version_is)
from vllm_ascend.worker.npu_input_batch import CachedRequestState, InputBatch

if prefill_context_parallel_enable():
    from vllm.distributed import get_pcp_group
    from vllm.distributed.parallel_state import (
        get_prefill_context_model_parallel_rank,
        get_prefill_context_model_parallel_world_size)

if vllm_version_is("0.11.0"):
    from vllm.utils import (STR_DTYPE_TO_TORCH_DTYPE, DeviceMemoryProfiler,
                            get_dtype_size)
else:
    from vllm.utils.mem_utils import DeviceMemoryProfiler
    from vllm.utils.torch_utils import STR_DTYPE_TO_TORCH_DTYPE, get_dtype_size

# yapf: enable

if vllm_version_is("0.11.0"):
    from vllm.attention.layer import Attention
    from vllm.config import CompilationLevel
    from vllm.utils import LazyLoader, is_pin_memory_available

    from vllm_ascend.models.layers.mla import AscendMultiHeadLatentAttention
else:
    from vllm.attention.layer import MLAAttention
    from vllm.config import CompilationMode
    from vllm.utils.import_utils import LazyLoader
    from vllm.utils.platform_utils import is_pin_memory_available

if TYPE_CHECKING:
    import xgrammar as xgr  # type: ignore[import-untyped]
    from vllm.v1.core.sched.output import SchedulerOutput
else:
    xgr = LazyLoader("xgr", globals(), "xgrammar")

import torch_npu

# if true, allow tensor initialization and casting with internal format (e.g., NZ)
torch.npu.config.allow_internal_format = True

if is_310p():
    torch_npu.npu.set_compile_mode(jit_compile=False)
    ACL_FORMAT = ACL_FORMAT_FRACTAL_NZ
else:
    ACL_FORMAT = ACL_FORMAT_FRACTAL_ND


@dataclass
class GraphCaptureContext:
    stream: torch.npu.Stream


@contextmanager
def graph_capture(device: torch.device):
    """
    `graph_capture` is a context manager which should surround the code that
    is capturing the NPU graph. Its main purpose is to ensure that the
    some operations will be run after the graph is captured, before the graph
    is replayed. It returns a `GraphCaptureContext` object which contains the
    necessary data for the graph capture. Currently, it only contains the
    stream that the graph capture is running on. This stream is set to the
    current NPU stream when the context manager is entered and reset to the
    default stream when the context manager is exited. This is to ensure that
    the graph capture is running on a separate stream from the default stream,
    in order to explicitly distinguish the kernels to capture
    from other kernels possibly launched on background in the default stream.
    """
    graph_capture_context = GraphCaptureContext(
        torch.npu.Stream(device=device))
    stream = graph_capture_context.stream

    # we use nullcontext now
    maybe_ca_context = nullcontext()

    # ensure all initialization operations complete before attempting to
    # capture the graph on another stream
    curr_stream = torch.npu.current_stream()
    if curr_stream != stream:
        stream.wait_stream(curr_stream)

    with torch.npu.stream(stream), maybe_ca_context:
        yield graph_capture_context


# Wrapper for ModelRunnerOutput to support overlapped execution.
class AsyncNPUModelRunnerOutput(AsyncModelRunnerOutput):

    def __init__(
        self,
        model_runner_output: ModelRunnerOutput,
        sampled_token_ids: torch.Tensor,
        invalid_req_indices: list[int],
        async_output_copy_stream: torch.npu.Stream,
    ):
        self._model_runner_output = model_runner_output
        self._invalid_req_indices = invalid_req_indices

        # Event on the copy stream so we can synchronize the non-blocking copy.
        self._async_copy_ready_event = torch.npu.Event()

        # Keep a reference to the device tensor to avoid it being
        # deallocated until we finish copying it to the host.
        self._sampled_token_ids = sampled_token_ids

        # Initiate the copy on a separate stream, but do not synchronize it.
        default_stream = torch.npu.current_stream()
        with torch.npu.stream(async_output_copy_stream):
            async_output_copy_stream.wait_stream(default_stream)
            self._sampled_token_ids_cpu = self._sampled_token_ids.to(
                'cpu', non_blocking=True)
            self._async_copy_ready_event.record()

    def get_output(self) -> ModelRunnerOutput:
        """Copy the device tensors to the host and return a ModelRunnerOutput.

        This function blocks until the copy is finished.
        """
        self._async_copy_ready_event.synchronize()

        # Release the device tensor once the copy has completed
        del self._sampled_token_ids

        valid_sampled_token_ids = self._sampled_token_ids_cpu.tolist()
        for i in self._invalid_req_indices:
            valid_sampled_token_ids[i].clear()

        output = self._model_runner_output
        output.sampled_token_ids = valid_sampled_token_ids
        return output


class NPUModelRunner(LoRAModelRunnerMixin):

    def __init__(self, vllm_config: VllmConfig, device: torch.device):
        self.vllm_config = vllm_config
        self.model_config = vllm_config.model_config
        self.cache_config = vllm_config.cache_config
        self.compilation_config = vllm_config.compilation_config
        self.load_config = vllm_config.load_config
        self.lora_config = vllm_config.lora_config
        self.parallel_config = vllm_config.parallel_config
        self.pin_memory = is_pin_memory_available()
        self.scheduler_config = vllm_config.scheduler_config
        self.speculative_config = vllm_config.speculative_config
        self.block_size = vllm_config.cache_config.block_size
        self.max_num_blocks_per_req = cdiv(self.model_config.max_model_len,
                                           self.block_size)
        self.max_num_tokens = self.scheduler_config.max_num_batched_tokens
        decode_max_num_seqs = getattr(self.scheduler_config,
                                      'decode_max_num_seqs', 0)
        self.max_num_reqs = max(self.scheduler_config.max_num_seqs,
                                decode_max_num_seqs)
        self.dp_size = vllm_config.parallel_config.data_parallel_size
        self.dp_rank = vllm_config.parallel_config.data_parallel_rank
        self.pcp_size = get_prefill_context_model_parallel_world_size(
        ) if prefill_context_parallel_enable() else 1
        self.pcp_rank = get_prefill_context_model_parallel_rank(
        ) if self.pcp_size > 1 else 0
        self.dcp_size = get_dcp_group().world_size
        self.dcp_rank = get_dcp_group().rank_in_group
        self.device = device
        if envs_ascend.VLLM_ASCEND_ENABLE_PREFETCH_MLP:
            self.prefetch_stream = torch.npu.Stream(device=device)
        else:
            self.prefetch_stream = None
        self.dtype = self.model_config.dtype
        if envs_ascend.VLLM_ASCEND_ENABLE_TOPK_TOPP_OPTIMIZATION:
            # TODO: drop the env config to use ascend sampler by default
            from vllm_ascend.sample.sampler import AscendSampler

            self.sampler = AscendSampler()
        else:
            from vllm.v1.sample.sampler import Sampler

            self.sampler = Sampler()
        self.reorder_batch_threshold: Optional[int] = None

        # Lazy initialization, these will be set after __init__
        self.kv_caches: List[torch.Tensor] = []
        self.attn_groups: list[list[AttentionGroup]] = []
        self.encoder_cache: Dict[str, torch.Tensor] = {}
        self.attn_mask = None
        self.attn_state = None
        self.requests: Dict[str, CachedRequestState] = {}
        self.intermediate_tensors: Optional[IntermediateTensors] = None
        self.runner_only_attn_layers: set[str] = set()

        self.ascend_config = get_ascend_config()
        if self.ascend_config.ascend_scheduler_config.enabled:
            self.chunked_prefill_enabled = self.scheduler_config.chunked_prefill_enabled
        else:
            self.chunked_prefill_enabled = True
        self.weight_prefetch_method = WeightPrefetchMethod(
            self.ascend_config.weight_prefetch_config)

        if self.cache_config.cache_dtype == "auto":
            self.kv_cache_dtype = self.dtype
        else:
            self.kv_cache_dtype = STR_DTYPE_TO_TORCH_DTYPE[
                self.cache_config.cache_dtype]
        # use_hybrid_blocks: if hybrid blocks is used.
        self.use_hybrid_blocks: bool = False
        self.need_accepted_tokens: bool = False

        self.is_multimodal_model = self.model_config.is_multimodal_model
        self.is_pooling_model = self.model_config.pooler_config is not None
        self.enable_prompt_embeds = self.model_config.enable_prompt_embeds
        if self.is_multimodal_model or self.enable_prompt_embeds:
            self.inputs_embeds = self._make_buffer(
                self.max_num_tokens,
                self.model_config.get_hidden_size(),
                dtype=self.dtype,
                numpy=False)
        self.is_token_ids = self._make_buffer(self.max_num_tokens,
                                              dtype=torch.bool)

        # Set up Attention
        self.use_sparse = hasattr(self.vllm_config.model_config.hf_config,
                                  "index_topk")
        self.attn_backend = get_attn_backend(0,
                                             self.dtype,
                                             None,
                                             self.block_size,
                                             use_mla=self.model_config.use_mla,
                                             use_sparse=self.use_sparse)
        if self.pcp_size > 1:
            self.attn_mask_builder = None
        elif torch.version.cann.startswith("8.3"):
            self.attn_mask_builder = AttentionMaskBuilder(
                self.scheduler_config.max_num_batched_tokens, self.dtype,
                self.device)
        else:
            self.attn_mask_builder = AttentionMaskBuilder(
                self.model_config.max_model_len, self.dtype)

        self._set_up_drafter()

        # kv role
        self.is_kv_producer = False
        self.is_kv_consumer = False
        if vllm_config.kv_transfer_config is not None:
            self.is_kv_producer = vllm_config.kv_transfer_config.is_kv_producer
            self.is_kv_consumer = vllm_config.kv_transfer_config.is_kv_consumer

        self._may_pad_kv_consumer_num_seq()

        # Persistent batch.
        self.input_ids = torch.zeros(self.max_num_tokens,
                                     dtype=torch.int32,
                                     device=self.device)
        self.positions = torch.zeros(self.max_num_tokens,
                                     dtype=torch.int64,
                                     device=self.device)
        self.query_start_loc = torch.zeros(self.max_num_reqs + 1,
                                           dtype=torch.int32,
                                           device=self.device)
        self.seq_lens = torch.zeros(self.max_num_reqs,
                                    dtype=torch.int32,
                                    device=self.device)

        if self.vllm_config.model_config.use_mla and \
            self.compilation_config.cudagraph_mode == CUDAGraphMode.FULL_DECODE_ONLY:
            rope_dim = self.model_config.hf_text_config.qk_rope_head_dim
            self.cos = torch.ones(self.max_num_reqs *
                                  self.decode_token_per_req,
                                  1,
                                  1,
                                  rope_dim,
                                  dtype=self.dtype,
                                  device=self.device)
            self.sin = torch.zeros(self.max_num_reqs *
                                   self.decode_token_per_req,
                                   1,
                                   1,
                                   rope_dim,
                                   dtype=self.dtype,
                                   device=self.device)
        else:
            self.cos = None
            self.sin = None

        self.uses_mrope = self.model_config.uses_mrope
        # Only relevant for models using M-RoPE (e.g, Qwen2-VL)
        if self.uses_mrope:
            # NOTE: `mrope_positions` is implemented with one additional dummy
            # position on purpose to make it non-contiguous so that it can work
            # with torch compile.
            # See detailed explanation in https://github.com/vllm-project/vllm/pull/12128#discussion_r1926431923

            # NOTE: When M-RoPE is enabled, position ids are 3D regardless of
            # the modality of inputs. For text-only inputs, each dimension has
            # identical position IDs, making M-RoPE functionally equivalent to
            # 1D-RoPE.
            # See page 5 of https://arxiv.org/abs/2409.12191
            self.mrope_positions = torch.zeros((3, self.max_num_tokens + 1),
                                               dtype=torch.int64,
                                               device=self.device)
            self.mrope_positions_cpu = torch.zeros(
                (3, self.max_num_tokens + 1),
                dtype=torch.int64,
                device="cpu",
                pin_memory=True)
            self.mrope_positions_np = self.mrope_positions_cpu.numpy()

        # OPTIMIZATION: Cache the tensors rather than creating them every step.
        self.arange_np: npt.NDArray[np.int32] = np.arange(max(
            self.max_num_reqs + 1, self.model_config.max_model_len,
            self.max_num_tokens),
                                                          dtype=np.int32)
        # NOTE(woosuk): These tensors are "stateless", i.e., they are literally
        # a faster version of creating a new tensor every time. Thus, we should
        # not make any assumptions about the values in these tensors.
        self.input_ids_cpu = torch.zeros(self.max_num_tokens,
                                         dtype=torch.int32,
                                         device="cpu",
                                         pin_memory=True)
        self.positions_cpu = torch.zeros(self.max_num_tokens,
                                         dtype=torch.int64,
                                         device="cpu",
                                         pin_memory=True)
        self.positions_np = self.positions_cpu.numpy()

        self.query_start_loc_cpu = torch.zeros(self.max_num_reqs + 1,
                                               dtype=torch.int32,
                                               device="cpu",
                                               pin_memory=True)
        self.query_start_loc_np = self.query_start_loc_cpu.numpy()
        self.seq_lens_cpu = torch.zeros(self.max_num_reqs,
                                        dtype=torch.int32,
                                        device="cpu",
                                        pin_memory=True)
        self.seq_lens_np = self.seq_lens_cpu.numpy()
        self.pcp_allgather_restore_idx = torch.zeros(
            self.max_num_tokens + 2 * self.pcp_size * self.max_num_reqs,
            dtype=torch.int32,
            device=self.device)
        self.cp_kv_recover_idx_for_chunk: List[List[int]] = [
            [] for _ in range(self.pcp_size)
        ]

        self.num_pcp_pads = torch.zeros(self.max_num_reqs, dtype=torch.int32)
<<<<<<< HEAD
        self.pcp_padded_slot_mapping = torch.zeros(
            self.max_num_tokens + 2 * self.pcp_size * self.max_num_reqs,
            dtype=torch.int32,
            device=self.device)
=======
        self.pcp_padded_slot_mapping = torch.zeros(self.max_num_tokens,
                                                   dtype=torch.int32,
                                                   device=self.device)
        if self.speculative_config and self.pcp_size > 1:
            self.input_ids_pcp_full = torch.zeros(self.max_num_tokens,
                                                  dtype=torch.int32,
                                                  device="cpu",
                                                  pin_memory=True)
            self.query_start_loc_pcp_full = torch.zeros(self.max_num_reqs + 1,
                                                        dtype=torch.int32,
                                                        device="cpu",
                                                        pin_memory=True)
            self.query_start_loc_pcp_full_np = self.query_start_loc_pcp_full.numpy(
            )
            self.positions_pcp_full = torch.zeros(self.max_num_tokens,
                                                  dtype=torch.int64,
                                                  device="cpu",
                                                  pin_memory=True)
            self.positions_np_pcp_full = self.positions_pcp_full.numpy()
>>>>>>> 0b9b6d79

        self.use_aclgraph = self._use_aclgraph()
        self.aclgraph_batch_sizes = list(
            reversed(self.compilation_config.cudagraph_capture_sizes))

        self.uniform_decode_query_len = 1 if not self.speculative_config else \
            1 + self.speculative_config.num_speculative_tokens
        # aclgraph dispatcher for runtime aclgraph dispatching.
        self.aclgraph_dispatcher = CudagraphDispatcher(self.vllm_config)
        # Cached outputs.
        self._draft_token_ids: Optional[Union[list[list[int]],
                                              torch.Tensor]] = None

        # NOTE: we need to use `in_profile_run` to determine whether `enable_force_load_balance` is True
        self.in_profile_run = False

        self._init_mc2_tokens_capacity()
        if is_moe_model(vllm_config):
            self.reserved_mc2_mask = torch.zeros(
                self.mc2_tokens_capacity,
                dtype=torch.bool,
                device=self.device,
            )
        else:
            self.reserved_mc2_mask = None
        self.dynamic_eplb = self.ascend_config.dynamic_eplb or self.ascend_config.expert_map_record_path
        if self.dynamic_eplb:
            EPLBParamUtils.check_dynamic_eplb(self.ascend_config.dynamic_eplb)
            EPLBParamUtils.check_expert_map_record_path(
                self.ascend_config.expert_map_record_path)
            self.is_eplb_warmuped = False
            self.policy_type = self.ascend_config.eplb_policy_type
            self.eplb_loader = D2DExpertWeightLoader()
            self.manager = Manager()
            self.shared_dict = self.manager.dict({
                "expert_map": None,
                "moe_load": None,
                "expert_maps": None
            })
            self.eplb_process = EplbProcess(shared_dict=self.shared_dict,
                                            policy_type=self.policy_type,
                                            enable_d2d=True)
            self.process = self.eplb_process._launch_process()
            ascend_config = get_ascend_config()
            self.eplb_updator = EplbUpdator(ascend_config, self.eplb_loader,
                                            self.eplb_process, self.process)

        self.use_async_scheduling = self.scheduler_config.async_scheduling
        self.async_output_copy_stream = torch.npu.Stream() if \
            self.use_async_scheduling else None
        # Input Batch
        # NOTE(Chen): Ideally, we should initialize the input batch inside
        # `initialize_kv_cache` based on the kv cache config. However, as in
        # https://github.com/vllm-project/vllm/pull/18298, due to some unknown
        # reasons, we have to initialize the input batch before `load_model`,
        # quantization + weight offloading will fail otherwise. As a temporary
        # solution, we initialize the input batch here, and re-initialize it
        # in `initialize_kv_cache` if the block_sizes here is different from
        # the block_sizes in the kv cache config.
        self.input_batch = InputBatch(
            max_num_reqs=self.max_num_reqs,
            max_model_len=self.model_config.max_model_len,
            max_num_batched_tokens=self.max_num_tokens,
            device=self.device,
            pin_memory=self.pin_memory,
            vocab_size=self.model_config.get_vocab_size(),
            block_sizes=[self.block_size],
            is_spec_decode=bool(self.vllm_config.speculative_config),
            logitsprocs=build_logitsprocs(
                self.vllm_config, self.device, self.pin_memory,
                self.is_pooling_model,
                self.vllm_config.model_config.logits_processors),
            is_pooling_model=self.is_pooling_model,
            kernel_block_sizes=[[self.vllm_config.cache_config.block_size]],
            cp_kv_cache_interleave_size=self.parallel_config.
            cp_kv_cache_interleave_size
            if prefill_context_parallel_enable() else 1,
        )
        self.num_accepted_tokens = self._make_buffer(self.max_num_reqs,
                                                     dtype=torch.int64)
        self.num_draft_tokens = self._make_buffer(self.max_num_reqs,
                                                  dtype=torch.int32)
        # Only relevant for multimodal models
        self.mm_registry = MULTIMODAL_REGISTRY
        self.supports_mm_inputs = self.mm_registry.supports_multimodal_inputs(
            self.model_config)
        if self.supports_mm_inputs:
            self.is_mm_embed = self._make_buffer(self.max_num_tokens,
                                                 dtype=torch.bool)
        # TODO: EVS Support (Video tokens pruning) (see vllm#22980)
        self.is_multimodal_pruning_enabled = False

    def _set_up_drafter(self):
        # Set up speculative decoding.
        self.spec_attn_mask = None
        self.drafter: Optional[Union[NgramProposer, EagleProposer, MtpProposer,
                                     TorchairMtpProposer]] = None
        self.actual_seq_lengths_q: list[int] = []
        self.decode_token_per_req = 1
        if self.speculative_config:
            spec_token_num = self.speculative_config.num_speculative_tokens
            assert spec_token_num > 0
            self.decode_token_per_req = 1 + spec_token_num
            self.spec_attn_mask = torch.triu(torch.ones(2048,
                                                        2048,
                                                        dtype=torch.bool),
                                             diagonal=1).to(self.device)
            if get_pp_group().is_last_rank:
                self.drafter = self._get_drafter()
                if vllm_version_is("0.11.0"):
                    self.rejection_sampler = AscendRejectionSampler()
                else:
                    self.rejection_sampler = AscendRejectionSampler(
                        self.sampler)
            self.actual_seq_lengths_q = list(
                range(self.decode_token_per_req, self.max_num_tokens + 1,
                      self.decode_token_per_req))
        self.discard_request_indices = self._make_buffer(self.max_num_reqs,
                                                         dtype=torch.int64)
        self.num_discarded_requests = 0

    def _get_drafter(self):
        return get_spec_decode_method(self.speculative_config.method,
                                      self.vllm_config, self.device, self)

    def _may_pad_kv_consumer_num_seq(self):
        # For Full Graph + MTP in a PD (Prefill/Decode) disaggregation scenario,
        # we may want to pad self.max_num_seqs in kv_consumer nodes to avoid
        # exceeding a sequence length limit (16 tokens) in npu_fused_infer_attention_score operation
        pass

    def _init_mc2_tokens_capacity(self):
        # NOTE: To be clear, we need to make sure that during graph capture, the number of
        # tokens is less than or equal to mc2_tokens_capacity. According to _set_cudagraph_sizes,
        # the max number of tokens in graph is min(max_num_seqs * uniform_decode_query_len, 512).
        if self.compilation_config.cudagraph_capture_sizes:
            max_num_tokens = self.compilation_config.cudagraph_capture_sizes[0]
        else:
            # NOTE: To save memory, we cap the max number of tokens to 512.
            max_num_tokens = min(
                self.max_num_reqs * self.uniform_decode_query_len, 512)
        tp_size = self.parallel_config.tensor_parallel_size
        # Use integer arithmetic for ceiling division.
        num_tokens_per_tp_rank = (max_num_tokens + tp_size - 1) // tp_size
        self.mc2_tokens_capacity: int = num_tokens_per_tp_rank * tp_size

    def _make_buffer(self,
                     *size: Union[int, torch.SymInt],
                     dtype: torch.dtype,
                     numpy: bool = True) -> CpuGpuBuffer:
        # Bfloat16 torch tensors cannot be directly cast to a numpy array, so
        # if a bfloat16 buffer is needed without a corresponding numpy array,
        # don't bother instantiating the numpy array.
        return CpuGpuBuffer(*size,
                            dtype=dtype,
                            device=self.device,
                            pin_memory=self.pin_memory,
                            with_numpy=numpy)

    def _update_states_after_model_execute(
            self, output_token_ids: torch.Tensor) -> None:
        """Update the cached states after model execution.

        This is used for MTP/EAGLE for hybrid models, as in linear attention,
        only the last token's state is kept. In MTP/EAGLE, for draft tokens
        the state are kept util we decide how many tokens are accepted for
        each sequence, and a shifting is done during the next iteration
        based on the number of accepted tokens.
        """
        if not self.model_config.is_hybrid or not self.speculative_config:
            return

        # Find the number of accepted tokens for each sequence.
        num_accepted_tokens = (torch.cat(
            [
                output_token_ids,
                torch.full((output_token_ids.size(0), 1),
                           -1,
                           device=output_token_ids.device),
            ],
            dim=1) == -1).int().argmax(-1).cpu().numpy()
        for i, num_tokens in enumerate(num_accepted_tokens):
            self.input_batch.num_accepted_tokens_cpu[i] = num_tokens

    def _use_aclgraph(self) -> bool:
        if vllm_version_is("0.11.0"):
            return self.compilation_config.cudagraph_mode != CUDAGraphMode.NONE and self.compilation_config.level == CompilationLevel.PIECEWISE and not self.model_config.enforce_eager
        else:
            return self.compilation_config.cudagraph_mode != CUDAGraphMode.NONE and self.compilation_config.mode == CompilationMode.VLLM_COMPILE and not self.model_config.enforce_eager

    def _update_states(self, scheduler_output: "SchedulerOutput") -> None:
        # Remove finished requests from the cached states.
        for req_id in scheduler_output.finished_req_ids:
            self.requests.pop(req_id, None)

        # Remove the finished requests from the persistent batch.
        # NOTE(woosuk): There could be an edge case where finished_req_ids and
        # scheduled_req_ids overlap. This happens when a request is aborted and
        # then resubmitted with the same ID. In this case, we treat them as two
        # distinct requests - clearing the cached states for the first request
        # and handling the second as a new request.
        for req_id in scheduler_output.finished_req_ids:
            self.input_batch.remove_request(req_id)
        for mm_hash in scheduler_output.free_encoder_mm_hashes:
            self.encoder_cache.pop(mm_hash, None)
        # Remove the unscheduled requests from the persistent batch.
        # NOTE(woosuk): The unscheduled requests are either preempted requests
        # or running requests that are not scheduled in this step. We remove
        # them from the persistent batch but keep their cached states since
        # they will be scheduled again sometime in the future.
        scheduled_req_ids = scheduler_output.num_scheduled_tokens.keys()
        cached_req_ids = self.input_batch.req_id_to_index.keys()
        unscheduled_req_ids = cached_req_ids - scheduled_req_ids
        # NOTE(woosuk): The persistent batch optimization assumes that
        # consecutive batches contain mostly the same requests. If batches
        # have low request overlap (e.g., alternating between two distinct
        # sets of requests), this optimization becomes very inefficient.
        for req_id in unscheduled_req_ids:
            self.input_batch.remove_request(req_id)

        req_ids_to_add: list[str] = []
        # Add new requests to the cached states.
        for new_req_data in scheduler_output.scheduled_new_reqs:
            req_id = new_req_data.req_id
            sampling_params = new_req_data.sampling_params
            pooling_params = new_req_data.pooling_params

            if sampling_params and \
                sampling_params.sampling_type == SamplingType.RANDOM_SEED:
                generator = torch.Generator(device=self.device)
                generator.manual_seed(sampling_params.seed)
            else:
                generator = None

            if pooling_params:
                assert (task := pooling_params.task) is not None, (
                    "You did not set `task` in the API")
                model = cast(VllmModelForPooling, self.get_model())
                to_update = model.pooler.get_pooling_updates(task)
                to_update.apply(pooling_params)

            backward_kwargs = {}
            backward_kwargs["mm_features"] = new_req_data.mm_features

            # Create request state - CP/DCP tracking will be computed below
            req_state = CachedRequestState(
                req_id=req_id,
                prompt_token_ids=new_req_data.prompt_token_ids,
                prompt_embeds=new_req_data.prompt_embeds,
                sampling_params=sampling_params,
                pooling_params=pooling_params,
                generator=generator,
                block_ids=new_req_data.block_ids,
                num_computed_tokens=new_req_data.num_computed_tokens,
                output_token_ids=[],
                lora_request=new_req_data.lora_request,
                num_computed_tokens_of_pcp_dcp_for_chunk=None,
                **backward_kwargs,
            )

            # Compute CP/DCP tracking fields for chunked prefill
            if self.pcp_size * self.dcp_size > 1:
                num_computed_tokens = new_req_data.num_computed_tokens
                if num_computed_tokens > 0:
                    # Initialize with starting rank 0
                    temp_start_rank_dict = {req_id: (0, 0)}

                    # Compute token distribution for initial tokens
                    current_distribution = self.get_split_computed_tokens(
                        np.array([num_computed_tokens]),
                        request_ids=[req_id],
                        request_start_rank_dict=temp_start_rank_dict,
                        cp_kv_cache_interleave_size=self.parallel_config.
                        cp_kv_cache_interleave_size,
                    )[0]

                    # Update next_cp_dcp_start_rank
                    req_state.next_cp_dcp_start_rank = temp_start_rank_dict[
                        req_id][0]
                    req_state.token_blank_in_last_blk = temp_start_rank_dict[
                        req_id][1]

                    req_state.num_computed_tokens_of_pcp_dcp_for_chunk = [
                        copy.deepcopy(current_distribution)
                    ]
                else:
                    # No computed tokens yet
                    req_state.num_computed_tokens_of_pcp_dcp_for_chunk = []

            self.requests[req_id] = req_state

            # Only relevant for models using M-RoPE (e.g, Qwen2-VL)
            if self.uses_mrope:
                self._init_mrope_positions(self.requests[req_id])

            req_ids_to_add.append(req_id)

        # Update the states of the running/resumed requests.
        is_last_rank = get_pp_group().is_last_rank
        req_data = scheduler_output.scheduled_cached_reqs
        for i, req_id in enumerate(req_data.req_ids):
            req_state = self.requests[req_id]
            num_computed_tokens = req_data.num_computed_tokens[i]
            new_block_ids = req_data.new_block_ids[i]
            resumed_from_preemption = req_data.resumed_from_preemption[i]

            # Update the cached states.
            prev_num_computed_tokens = req_state.num_computed_tokens
            req_state.num_computed_tokens = num_computed_tokens

            # Compute CP/DCP tracking fields for chunked prefill
            if self.pcp_size * self.dcp_size > 1:
                # If this is the first chunk, initialize tracking fields
                if req_state.num_computed_tokens_of_pcp_dcp_for_chunk is None:
                    req_state.num_computed_tokens_of_pcp_dcp_for_chunk = []

                # Compute tokens added in this chunk (not cumulative)
                chunk_tokens = num_computed_tokens - prev_num_computed_tokens

                if chunk_tokens > 0:
                    # Create a temporary dict with this request's starting rank
                    temp_start_rank_dict = {
                        req_id: (req_state.next_cp_dcp_start_rank,
                                 req_state.token_blank_in_last_blk)
                    }

                    # Compute distribution for this chunk only
                    chunk_distribution = self.get_split_computed_tokens(
                        np.array([chunk_tokens]),
                        request_ids=[req_id],
                        request_start_rank_dict=temp_start_rank_dict,
                        cp_kv_cache_interleave_size=self.parallel_config.
                        cp_kv_cache_interleave_size,
                    )[0]

                    # Update next_cp_dcp_start_rank for this request
                    req_state.next_cp_dcp_start_rank = temp_start_rank_dict[
                        req_id][0]
                    req_state.token_blank_in_last_blk = temp_start_rank_dict[
                        req_id][1]

                    # Append this chunk's distribution to accumulation list
                    req_state.num_computed_tokens_of_pcp_dcp_for_chunk.append(
                        copy.deepcopy(chunk_distribution))

            if not is_last_rank:
                # When using PP, the scheduler sends the sampled tokens back,
                # because there's no direct communication between the first-
                # stage worker and the last-stage worker.
                new_token_ids = req_data.new_token_ids[i]
                # Add the sampled token(s) from the previous step (if any).
                # This doesn't include "unverified" tokens like spec tokens.
                num_new_tokens = (num_computed_tokens + len(new_token_ids) -
                                  req_state.num_tokens)
                if num_new_tokens == 1:
                    # Avoid slicing list in most common case.
                    req_state.output_token_ids.append(new_token_ids[-1])
                elif num_new_tokens > 0:
                    req_state.output_token_ids.extend(
                        new_token_ids[-num_new_tokens:])

            # Update the block IDs.
            if not resumed_from_preemption:
                if new_block_ids is not None:
                    # Append the new blocks to the existing block IDs.
                    for block_ids, new_ids in zip(req_state.block_ids,
                                                  new_block_ids):
                        block_ids.extend(new_ids)
            else:
                assert new_block_ids is not None
                # The request is resumed from preemption.
                # Replace the existing block IDs with the new ones.
                req_state.block_ids = new_block_ids

            req_index = self.input_batch.req_id_to_index.get(req_id)
            if req_index is None:
                # The request is not in the persistent batch.
                # The request was either preempted and resumed later, or was not
                # scheduled in the previous step and needs to be added again.
                req_ids_to_add.append(req_id)
                continue

            # Update the persistent batch.
            self.input_batch.num_computed_tokens_cpu[req_index] = (
                num_computed_tokens)
            if new_block_ids is not None:
                self.input_batch.block_table.append_row(
                    new_block_ids, req_index)

            # Update PCP/DCP tracking fields in input_batch
            self.input_batch.num_computed_tokens_of_pcp_dcp_for_chunk[
                req_index] = req_state.num_computed_tokens_of_pcp_dcp_for_chunk

            # For the last rank, we don't need to update the token_ids_cpu
            # because the sampled tokens are already cached.
            if not is_last_rank:
                # Add new_token_ids to token_ids_cpu.
                start_token_index = num_computed_tokens
                end_token_index = num_computed_tokens + len(new_token_ids)
                self.input_batch.token_ids_cpu[
                    req_index,
                    start_token_index:end_token_index] = new_token_ids
                self.input_batch.num_tokens_no_spec[
                    req_index] = end_token_index
                self.input_batch.num_tokens[req_index] = end_token_index

            # Add spec_token_ids to token_ids_cpu.
            spec_token_ids = (
                scheduler_output.scheduled_spec_decode_tokens.get(req_id, ()))
            if spec_token_ids:
                num_spec_tokens = len(spec_token_ids)
                start_index = self.input_batch.num_tokens_no_spec[req_index]
                end_token_index = start_index + num_spec_tokens
                self.input_batch.token_ids_cpu[
                    req_index, start_index:end_token_index] = spec_token_ids
                # NOTE(woosuk): `num_tokens` here may include spec tokens.
                self.input_batch.num_tokens[req_index] += num_spec_tokens

        # Add the new or resumed requests to the persistent batch.
        # The smaller empty indices are filled first.
        for req_id in req_ids_to_add:
            req_state = self.requests[req_id]
            self.input_batch.add_request(req_state)

        # Condense the batched states if there are gaps left by removed requests
        self.input_batch.condense()
        # Allow attention backend to reorder the batch, potentially
        self._may_reorder_batch(scheduler_output)
        # Refresh batch metadata with any pending updates.
        self.input_batch.refresh_metadata()

    def _init_mrope_positions(self, req_state: CachedRequestState):
        image_grid_thw = []
        video_grid_thw = []
        second_per_grid_ts = []
        audio_feature_lengths = []
        use_audio_in_video = False
        assert req_state.mm_features is not None
        for mm_feature in req_state.mm_features:
            mm_item = mm_feature.data
            if mm_item is None:
                continue
            mm_input = mm_item.get_data()
            if (t := mm_input.get("image_grid_thw")) is not None:
                image_grid_thw.append(t.tolist())
            if (t := mm_input.get("video_grid_thw")) is not None:
                video_grid_thw.append(t.tolist())
            if (t := mm_input.get("second_per_grid_ts")) is not None:
                second_per_grid_ts.append(t)
            if (t := mm_input.get("audio_feature_lengths")) is not None:
                audio_feature_lengths.append(t)
            if mm_input.get("use_audio_in_video") is True:
                use_audio_in_video = True

        if vllm_version_is("0.11.0"):
            req_state.mrope_positions, req_state.mrope_position_delta = \
                MRotaryEmbedding.get_input_positions_tensor(
                    req_state.prompt_token_ids,
                    hf_config=self.model_config.hf_config,
                    image_grid_thw=image_grid_thw,
                    video_grid_thw=video_grid_thw,
                    second_per_grid_ts=second_per_grid_ts,
                    audio_feature_lengths=audio_feature_lengths,
                    use_audio_in_video=use_audio_in_video,
                )
        else:
            if supports_mrope(self.model):
                req_state.mrope_positions, req_state.mrope_position_delta = \
                    self.model.get_mrope_input_positions(
                        req_state.prompt_token_ids,
                        hf_config=self.model_config.hf_config,
                        image_grid_thw=image_grid_thw,
                        video_grid_thw=video_grid_thw,
                        second_per_grid_ts=second_per_grid_ts,
                        audio_feature_lengths=audio_feature_lengths,
                        use_audio_in_video=use_audio_in_video,
                    )

    def _sync_metadata_across_dp(
            self, num_tokens: int,
            with_prefill: bool) -> tuple[int, Optional[torch.Tensor], bool]:
        # TODO: In vLLM, the only thing that needs to be synced is num_tokens, but in
        # our case, we still need to sync the other two flags as well. So we need to
        # include them in the all_reduce operation, and more over, we CANNOT skip it
        # even if we are running in eager mode, which harms performance.
        # FIXME: Restore the `or self.vllm_config.model_config.enforce_eager` here
        # immediately once the other two flags are no longer needed.
        if self.dp_size == 1:
            return num_tokens, None, with_prefill

        # Sync num_tokens, with_prefill across dp ranks
        num_tokens_tensor = torch.tensor([
            num_tokens if i == self.dp_rank else 0 for i in range(self.dp_size)
        ],
                                         dtype=torch.int32,
                                         device="npu")

        flags_tensor = torch.tensor([int(with_prefill)],
                                    dtype=torch.int32,
                                    device="npu")

        packed_tensor = torch.cat([num_tokens_tensor, flags_tensor])

        dist.all_reduce(packed_tensor, group=get_dp_group().device_group)

        # Unpack the results
        num_tokens_across_dp = packed_tensor[:-1]
        synced_flags = packed_tensor[-1:]

        max_tokens_across_dp = torch.max(num_tokens_across_dp).item()
        global_with_prefill = bool(synced_flags[0])

        # Create a tensor for num_tokens_after_padding
        num_tokens_after_padding = torch.tensor([max_tokens_across_dp] *
                                                self.dp_size,
                                                device="cpu",
                                                dtype=torch.int32)

        return max_tokens_across_dp, num_tokens_after_padding, global_with_prefill

    def get_model(self) -> nn.Module:
        # get raw model out of the aclgraph wrapper.
        if isinstance(self.model, ACLGraphWrapper):
            return self.model.unwrap()
        return self.model

    def get_supported_generation_tasks(self) -> "list[GenerationTask]":
        model = self.get_model()
        supported_tasks = list[GenerationTask]()

        if is_text_generation_model(model):
            supported_tasks.append("generate")

        if supports_transcription(model):
            if model.supports_transcription_only:
                return ["transcription"]

            supported_tasks.append("transcription")

        return supported_tasks

    def get_supported_tasks(self) -> "tuple[SupportedTask, ...]":
        tasks = list[SupportedTask]()

        if self.model_config.runner_type == "generate":
            tasks.extend(self.get_supported_generation_tasks())
        if self.model_config.runner_type == "pooling":
            tasks.extend(self.get_supported_pooling_tasks())

        return tuple(tasks)

    def _make_attention_mask(self, seq_lens, position,
                             attn_state) -> torch.Tensor:
        if self.pcp_size > 1:
            return None
        if self.dcp_size > 1:
            return self.attn_mask_builder.get_splitfuse_attn_mask()
        if self.attn_mask_builder is None:
            raise ValueError("Attn mask builder is None")
        # Pooling situation.
        if self.model_config.runner_type == "pooling" and self.model_config.pooler_config.pooling_type == "CLS":
            return self.attn_mask_builder.get_pooling_mask(self.device)
        # Chunk Prefill situation.
        elif attn_state == AscendAttentionState.ChunkedPrefill and not self.vllm_config.model_config.use_mla and not self.use_sparse:
            if torch.version.cann.startswith("8.3") or self.dcp_size > 1:
                return self.attn_mask_builder.get_splitfuse_attn_mask()
            else:
                return self.attn_mask_builder.get_splitfuse_attn_mask(
                    seq_lens, position, self.dtype, self.device)

        # Prefill without cache situation.
        elif attn_state == AscendAttentionState.PrefillNoCache:
            max_seq_len = max(seq_lens.max().item(), 0)
            return self.attn_mask_builder.get_attn_mask(
                max_seq_len, self.dtype, self.device)
        # Prefill with cache hit.
        elif attn_state == AscendAttentionState.PrefillCacheHit:
            if torch.version.cann.startswith("8.3"):
                return self.attn_mask_builder.get_attn_mask(
                    2048, self.dtype, self.device)
            else:
                return self.attn_mask_builder.get_attn_mask(
                    128, self.dtype, self.device)
        # Decode-only situation.
        else:
            return None

    def _calc_mrope_positions(self, scheduler_output: "SchedulerOutput"):
        mrope_pos_ptr = 0
        for index, req_id in enumerate(self.input_batch.req_ids):
            req = self.requests[req_id]
            assert req.mrope_positions is not None

            num_computed_tokens = \
                self.input_batch.num_computed_tokens_cpu[index]
            num_scheduled_tokens = \
                scheduler_output.num_scheduled_tokens[req_id]
            num_prompt_tokens = length_from_prompt_token_ids_or_embeds(
                req.prompt_token_ids, req.prompt_embeds)

            if num_computed_tokens + num_scheduled_tokens > num_prompt_tokens:
                prompt_part_len = max(0,
                                      num_prompt_tokens - num_computed_tokens)
                completion_part_len = max(
                    0, num_scheduled_tokens - prompt_part_len)
            else:
                prompt_part_len = num_scheduled_tokens
                completion_part_len = 0

            assert num_scheduled_tokens == prompt_part_len + completion_part_len

            if prompt_part_len > 0:
                # prompt's mrope_positions are pre-computed
                dst_start = mrope_pos_ptr
                dst_end = mrope_pos_ptr + prompt_part_len
                src_start = num_computed_tokens
                src_end = num_computed_tokens + prompt_part_len

                self.mrope_positions_cpu[:, dst_start:dst_end] = \
                    req.mrope_positions[:, src_start:src_end]

                mrope_pos_ptr += prompt_part_len

            if completion_part_len > 0:
                # compute completion's mrope_positions on-the-fly
                dst_start = mrope_pos_ptr
                dst_end = mrope_pos_ptr + completion_part_len
                MRotaryEmbedding.get_next_input_positions_tensor(
                    out=self.mrope_positions_np,
                    out_offset=dst_start,
                    mrope_position_delta=req.mrope_position_delta,
                    context_len=num_computed_tokens + prompt_part_len,
                    num_new_tokens=completion_part_len,
                )

                mrope_pos_ptr += completion_part_len

    def _execute_mm_encoder(self, scheduler_output: "SchedulerOutput"):
        scheduled_encoder_inputs = scheduler_output.scheduled_encoder_inputs
        if not scheduled_encoder_inputs:
            return

        # Batch the multi-modal inputs.
        mm_kwargs, mm_hashes_pos = self._batch_mm_kwargs_from_scheduler(
            scheduler_output)
        encoder_outputs = []

        if vllm_version_is("0.11.0"):
            mm_inputs = group_mm_kwargs_by_modality(
                mm_kwargs,
                device=self.device,
                pin_memory=self.pin_memory,
            )
        else:
            model = cast(SupportsMultiModal, self.model)
            mm_inputs = group_mm_kwargs_by_modality(
                mm_kwargs,
                device=self.device,
                pin_memory=self.pin_memory,
                merge_by_field_config=model.merge_by_field_config,
            )
        for modality, num_items, mm_kwargs_group in mm_inputs:
            # Run the encoder.
            # `curr_group_outputs` is either of the following:
            # 1. A tensor of shape (num_items, feature_size, hidden_size)
            # in case feature_size is fixed across all multimodal items.
            # 2. A list or tuple (length: num_items) of tensors, each of shape
            # (feature_size, hidden_size) in case the feature size is dynamic
            # depending on the input multimodal items.
            curr_group_outputs = self.model.get_multimodal_embeddings(
                **mm_kwargs_group)

            sanity_check_mm_encoder_outputs(
                curr_group_outputs,
                expected_num_items=num_items,
            )

            for output in curr_group_outputs:
                encoder_outputs.append(output)

        for (mm_hash, pos_info), output in zip(mm_hashes_pos, encoder_outputs):
            self.encoder_cache[mm_hash] = scatter_mm_placeholders(
                output,
                is_embed=pos_info.is_embed,
            )

    def _batch_mm_kwargs_from_scheduler(
        self,
        scheduler_output: "SchedulerOutput",
    ) -> tuple[list[MultiModalKwargsItem], list[tuple[str, PlaceholderRange]]]:
        """Batch multimodal kwargs from scheduled encoder inputs.

        Args:
            scheduler_output: The scheduler output containing scheduled encoder
              inputs.

        Returns:
            A tuple of (mm_kwargs, req_ids_pos) where:
            - mm_kwargs: List of multimodal kwargs items to be batched
            - mm_hashes_pos: List of (mm_hash, position_info) tuples
        """
        scheduled_encoder_inputs = scheduler_output.scheduled_encoder_inputs
        if not scheduled_encoder_inputs:
            return [], []
        # Batch the multi-modal inputs.
        mm_kwargs = list[MultiModalKwargsItem]()
        # list of tuple (mm_hash, position_info)
        mm_hashes_pos = list[tuple[str, PlaceholderRange]]()
        for req_id, encoder_input_ids in scheduled_encoder_inputs.items():
            req_state = self.requests[req_id]
            assert req_state.mm_features is not None
            for mm_input_id in encoder_input_ids:
                mm_feature = req_state.mm_features[mm_input_id]
                mm_hash = mm_feature.identifier
                mm_kwargs.append(mm_feature.data)
                mm_hashes_pos.append((mm_hash, mm_feature.mm_position))

        return mm_kwargs, mm_hashes_pos

    def _gather_mm_embeddings_0110(
        self,
        scheduler_output: "SchedulerOutput",
    ) -> list[torch.Tensor]:

        def _iter_mm_features(req_state: CachedRequestState):
            assert req_state.mm_features is not None
            for mm_feature in req_state.mm_features:
                pos_info = mm_feature.mm_position
                yield mm_feature.identifier, pos_info, getattr(
                    pos_info, "is_embed", None)

        mm_embeds: list[torch.Tensor] = []

        for req_id in self.input_batch.req_ids:
            num_scheduled_tokens = scheduler_output.num_scheduled_tokens[
                req_id]
            req_state = self.requests[req_id]
            num_computed_tokens = req_state.num_computed_tokens

            for mm_hash, pos_info, is_embed in _iter_mm_features(req_state):
                start_pos = pos_info.offset
                num_encoder_tokens = pos_info.length

                if start_pos >= num_computed_tokens + num_scheduled_tokens:
                    break
                if start_pos + num_encoder_tokens <= num_computed_tokens:
                    continue

                start_idx = max(num_computed_tokens - start_pos, 0)
                end_idx = min(
                    num_computed_tokens - start_pos + num_scheduled_tokens,
                    num_encoder_tokens,
                )
                assert start_idx < end_idx

                encoder_output = self.encoder_cache.get(mm_hash, None)
                assert encoder_output is not None, \
                    f"Encoder cache miss for {mm_hash}."

                if is_embed is not None:
                    is_embed = is_embed[start_idx:end_idx]

                mm_embeds_item = gather_mm_placeholders(
                    encoder_output[start_idx:end_idx],
                    is_embed=is_embed,
                )
                mm_embeds.append(mm_embeds_item)
        return mm_embeds

    def _gather_mm_embeddings(
        self,
        scheduler_output: "SchedulerOutput",
        shift_computed_tokens: int = 0,
    ) -> tuple[list[torch.Tensor], torch.Tensor]:
        total_num_scheduled_tokens = scheduler_output.total_num_scheduled_tokens

        mm_embeds = list[torch.Tensor]()
        is_mm_embed = self.is_mm_embed.cpu
        is_mm_embed[:total_num_scheduled_tokens] = False

        req_start_idx = 0

        for req_id in self.input_batch.req_ids:
            mm_embeds_req: list[torch.Tensor] = []

            num_scheduled_tokens = scheduler_output.num_scheduled_tokens[
                req_id]
            req_state = self.requests[req_id]
            num_computed_tokens = \
                req_state.num_computed_tokens + shift_computed_tokens

            for mm_feature in req_state.mm_features:  # type: ignore
                pos_info = mm_feature.mm_position
                start_pos = pos_info.offset
                num_encoder_tokens = pos_info.length

                # The encoder output is needed if the two ranges overlap:
                # [num_computed_tokens,
                #  num_computed_tokens + num_scheduled_tokens) and
                # [start_pos, start_pos + num_encoder_tokens)
                if start_pos >= num_computed_tokens + num_scheduled_tokens:
                    # The encoder output is not needed in this step.
                    break
                if start_pos + num_encoder_tokens <= num_computed_tokens:
                    # The encoder output is already processed and stored
                    # in the decoder's KV cache.
                    continue

                start_idx = max(num_computed_tokens - start_pos, 0)
                end_idx = min(
                    num_computed_tokens - start_pos + num_scheduled_tokens,
                    num_encoder_tokens,
                )
                assert start_idx < end_idx

                mm_hash = mm_feature.identifier
                encoder_output = self.encoder_cache.get(mm_hash, None)
                assert encoder_output is not None,\
                    f"Encoder cache miss for {mm_hash}."

                if (is_embed := pos_info.is_embed) is not None:
                    is_embed = is_embed[start_idx:end_idx]

                req_start_pos = req_start_idx + start_pos - num_computed_tokens
                is_mm_embed[req_start_pos+start_idx:req_start_pos + end_idx] \
                    = True if is_embed is None else is_embed

                mm_embeds_item = gather_mm_placeholders(
                    encoder_output[start_idx:end_idx],
                    is_embed=is_embed,
                )
                mm_embeds_req.append(mm_embeds_item)

            mm_embeds.extend(mm_embeds_req)
            req_start_idx += num_scheduled_tokens

        is_mm_embed = self.is_mm_embed.copy_to_gpu(total_num_scheduled_tokens)

        return mm_embeds, is_mm_embed

    def _get_cumsum_and_arange(
        self,
        num_tokens: np.ndarray,
        cumsum_dtype: Optional[np.dtype] = None,
    ) -> tuple[np.ndarray, np.ndarray]:
        """Get the cumulative sum and batched arange of the given array.
        # E.g., [2, 5, 3] -> ([2, 7, 10], [0, 1, 0, 1, 2, 3, 4, 0, 1, 2])
        # Equivalent to but faster than:
        # np.concatenate([np.arange(n) for n in num_tokens])
        """
        # Step 1. [2, 5, 3] -> [2, 7, 10]
        cu_num_tokens = np.cumsum(num_tokens, dtype=cumsum_dtype)
        total_num_tokens = cu_num_tokens[-1]
        # Step 2. [2, 7, 10] -> [0, 0, 2, 2, 2, 2, 2, 7, 7, 7]
        cumsums_offsets = np.repeat(cu_num_tokens - num_tokens, num_tokens)
        # Step 3. [0, 1, 0, 1, 2, 3, 4, 0, 1, 2]
        arange = self.arange_np[:total_num_tokens] - cumsums_offsets

        return cu_num_tokens, arange

    def _prepare_input_ids(self, total_num_scheduled_tokens: int,
                           cu_num_tokens: np.ndarray) -> None:
        """Prepare the input IDs for the current batch.

        Carefully handles the `prev_sampled_token_ids` which can be cached
        from the previous engine iteration, in which case those tokens on the
        NPU need to be copied into the corresponding slots into input_ids."""

        if self.input_batch.prev_sampled_token_ids is None:
            # Normal scheduling case
            self.input_ids[:total_num_scheduled_tokens].copy_(
                self.input_ids_cpu[:total_num_scheduled_tokens],
                non_blocking=True)
            if self.is_multimodal_model or self.enable_prompt_embeds:
                self.inputs_embeds.copy_to_gpu(total_num_scheduled_tokens)
            self.is_token_ids.copy_to_gpu(total_num_scheduled_tokens)
            return

        # Async scheduling case, where some decode requests from the previous
        # iteration won't have entries in input_ids_cpu and need to be copied
        # on the NPU from prev_sampled_token_ids.
        prev_req_id_to_index = self.input_batch.prev_req_id_to_index
        assert prev_req_id_to_index is not None
        flattened_indices = []
        prev_common_req_indices = []
        indices_match = True
        max_flattened_index = -1
        for req_id, cur_index in self.input_batch.req_id_to_index.items():
            if (prev_index := prev_req_id_to_index.get(req_id)) is not None:
                prev_common_req_indices.append(prev_index)
                # We need to compute the flattened input_ids index of the
                # last token in each common request.
                flattened_index = cu_num_tokens[cur_index].item() - 1
                flattened_indices.append(flattened_index)
                indices_match &= (prev_index == flattened_index)
                max_flattened_index = max(max_flattened_index, flattened_index)
        num_commmon_tokens = len(flattened_indices)
        if num_commmon_tokens < total_num_scheduled_tokens:
            # If not all requests are decodes from the last iteration,
            # We need to copy the input_ids_cpu to the NPU first.
            self.input_ids[:total_num_scheduled_tokens].copy_(
                self.input_ids_cpu[:total_num_scheduled_tokens],
                non_blocking=True)
            if self.is_multimodal_model or self.enable_prompt_embeds:
                self.inputs_embeds.copy_to_gpu(total_num_scheduled_tokens)
            self.is_token_ids.copy_to_gpu(total_num_scheduled_tokens)
        if num_commmon_tokens == 0:
            # No requests in common with the previous iteration
            # So input_ids_cpu will have all the input ids.
            return
        if indices_match and max_flattened_index == (num_commmon_tokens - 1):
            # Common-case optimization: the batch is unchanged
            # and no reordering happened.
            # The indices are both the same permutation of 0..N-1 so
            # we can copy directly using a single slice.
            self.input_ids[:num_commmon_tokens].copy_(
                self.input_batch.prev_sampled_token_ids[:num_commmon_tokens,
                                                        0],
                non_blocking=True)
            self.is_token_ids.gpu[:num_commmon_tokens] = True
            return
        # Upload the index tensors asynchronously
        # so the scatter can be non-blocking.
        input_ids_index_tensor = torch.tensor(flattened_indices,
                                              dtype=torch.int64,
                                              pin_memory=self.pin_memory).to(
                                                  self.device,
                                                  non_blocking=True)
        prev_common_req_indices_tensor = torch.tensor(
            prev_common_req_indices,
            dtype=torch.int64,
            pin_memory=self.pin_memory).to(self.device, non_blocking=True)
        self.input_ids.scatter_(dim=0,
                                index=input_ids_index_tensor,
                                src=self.input_batch.prev_sampled_token_ids[
                                    prev_common_req_indices_tensor, 0])

    def _may_reorder_batch(self, scheduler_output: "SchedulerOutput") -> None:
        """
        Update the order of requests in the batch based on the attention
        backend's needs. For example, some attention backends (namely MLA) may
        want to separate requests based on if the attention computation will be
        compute-bound or memory-bound.

        Args:
            scheduler_output: The scheduler output.
        """
        # Attention free models have zero kv_cache_goups, however models
        # like Mamba are also attention free but use the kv_cache for
        # keeping its internal state. This is why we check the number
        # of kv_cache groups instead of solely checking
        # for self.model_config.is_attention_free.
        if len(self.kv_cache_config.kv_cache_groups) == 0:
            return

        if self.reorder_batch_threshold is not None:
            reorder_batch_to_split_decodes_and_prefills(
                self.input_batch,
                scheduler_output,
                decode_threshold=self.reorder_batch_threshold)

    def generate_kv_idx(self, tokens, scheduler_output):
        if not self.pcp_size > 1:
            return
        self.cp_kv_recover_idx_for_chunk = [[] for _ in range(self.pcp_size)]

        for i, req_id in enumerate(self.input_batch.req_ids):
            num_scheduled_tokens = scheduler_output.num_scheduled_tokens[
                req_id]
            is_prefill = num_scheduled_tokens > 1
            if is_prefill:
                num_cp_padded_scheduled_tokens = cdiv(
                    num_scheduled_tokens,
                    2 * self.pcp_size) * (2 * self.pcp_size)
                full_indices = list(
                    range(self.max_num_tokens * self.pcp_size * self.dcp_size +
                          self.pcp_size * self.dcp_size * self.max_num_reqs))
                chunk_size = num_cp_padded_scheduled_tokens // (2 *
                                                                self.pcp_size)
                num_added_recover_tokens = len(
                    self.cp_kv_recover_idx_for_chunk[0]) * self.pcp_size
                for rank in range(self.pcp_size):
                    self.cp_kv_recover_idx_for_chunk[rank].extend(
                        full_indices[rank * chunk_size +
                                     num_added_recover_tokens:(rank + 1) *
                                     chunk_size + num_added_recover_tokens])
                    self.cp_kv_recover_idx_for_chunk[rank].extend(
                        full_indices[num_cp_padded_scheduled_tokens -
                                     (rank + 1) * chunk_size +
                                     num_added_recover_tokens:
                                     num_cp_padded_scheduled_tokens -
                                     rank * chunk_size +
                                     num_added_recover_tokens])

        cp_kv_recover_idx_for_chunk = torch.from_numpy(
            np.concatenate(
                self.cp_kv_recover_idx_for_chunk)).to(device=self.device)
        cp_kv_recover_idx_for_chunk.copy_(torch.tensor(
            np.array(self.cp_kv_recover_idx_for_chunk).flatten().tolist()),
                                          non_blocking=True)
        self.cp_kv_recover_idx_for_chunk = cp_kv_recover_idx_for_chunk.to(
            torch.float32).argsort().to(torch.int32)

    def _prepare_inputs(
        self,
        scheduler_output: "SchedulerOutput",
        intermediate_tensors: Optional[IntermediateTensors] = None,
    ) -> tuple[dict[str, Any], torch.Tensor, np.ndarray, int, torch.Tensor,
               int, torch.Tensor, SpecDecodeMetadata, Optional[torch.Tensor],
               Optional[torch.Tensor], Optional[torch.Tensor], int]:
        total_num_scheduled_tokens = scheduler_output.total_num_scheduled_tokens
        assert total_num_scheduled_tokens > 0
        num_reqs = self.input_batch.num_reqs
        assert num_reqs > 0

        # OPTIMIZATION: Start copying the block table first.
        # This way, we can overlap the copy with the following CPU operations.
        self.input_batch.block_table.commit_block_table(num_reqs)

        # Get the number of scheduled tokens for each request.
        req_ids = self.input_batch.req_ids
        tokens = [scheduler_output.num_scheduled_tokens[i] for i in req_ids]
        num_scheduled_tokens = np.array(tokens, dtype=np.int32)

        req_indices = np.repeat(self.arange_np[:num_reqs],
                                num_scheduled_tokens)
        _, arange = self._get_cumsum_and_arange(num_scheduled_tokens)
        positions_np = np.add(
            self.input_batch.num_computed_tokens_cpu[req_indices],
            arange,
        )
        self.generate_kv_idx(tokens, scheduler_output)
        self.input_batch.block_table.compute_slot_mapping(
            req_indices, positions_np)
        self.input_batch.block_table.commit_slot_mapping(
            total_num_scheduled_tokens)
        tokens, position_pcp, pcp_unpad_mask = self._update_tokens_for_pcp(
            tokens)
        num_scheduled_tokens = np.array(tokens, dtype=np.int32)
        # update total_num_scheduled_tokens
        total_num_scheduled_tokens = sum(num_scheduled_tokens[:num_reqs])
        total_num_pcp_pads = sum(self.num_pcp_pads)
        max_num_scheduled_tokens = max(tokens)
        num_valid_tokens = np.array([
            num_tokens -
            len(scheduler_output.scheduled_spec_decode_tokens.get(i, []))
            for num_tokens, i in zip(tokens, req_ids)
        ],
                                    dtype=np.int32)

        if (self.use_aclgraph and total_num_scheduled_tokens
                <= self.aclgraph_batch_sizes[-1]):
            # Add padding to the batch size.
            num_input_tokens = self.vllm_config.pad_for_cudagraph(
                total_num_scheduled_tokens)
        elif self.use_aclgraph and enable_sp(self.vllm_config):
            # When using aclgraph, if total_num_scheduled_tokens exceeds the maximum graph size,
            # the model will fall back to running its FX graph in eager mode.
            # In this case, when sequence parallelism is enabled, we need to pad tokens to align
            # with tp_size because pad_size cannot be captured by the FX graph
            tp_size = self.vllm_config.parallel_config.tensor_parallel_size
            num_input_tokens = math.ceil(
                total_num_scheduled_tokens / tp_size) * tp_size
        else:
            # Eager mode.
            num_input_tokens = total_num_scheduled_tokens

        # Get the attention state.
        attn_state = self._build_attn_state(num_reqs, num_scheduled_tokens,
                                            num_valid_tokens)
        self.attn_state = attn_state  # type: ignore

        # Determine if it's a splitfuse batch
        with_prefill = attn_state not in [
            AscendAttentionState.DecodeOnly, AscendAttentionState.SpecDecoding
        ]

        self.query_lens = torch.from_numpy(num_scheduled_tokens)

        # Get info across DP ranks.
        # NOTE: maybe_padded_num_tokens is only used when using TorchAir with DP,
        # Otherwise, it's just max_tokens_across_dp_cpu
        (maybe_padded_num_tokens, num_tokens_across_dp,
         with_prefill) = self._sync_metadata_across_dp(num_input_tokens,
                                                       with_prefill)

        # TODO: Now that num_input_tokens is basically identical with maybe_padded_num_tokens
        # We should consider removing maybe_padded_num_tokens later
        num_input_tokens = maybe_padded_num_tokens

        # Hot-Swap lora model
        if self.lora_config:
            self.set_active_loras(self.input_batch, num_scheduled_tokens)

        # Get request indices.
        # E.g., [2, 5, 3] -> [0, 0, 1, 1, 1, 1, 1, 2, 2, 2]
        req_indices = np.repeat(self.arange_np[:num_reqs],
                                num_scheduled_tokens)

        # cu_num_tokens: [2, 5, 3] -> [2, 7, 10]
        # arange: [0, 1, 0, 1, 2, 3, 4, 0, 1, 2]
        cu_num_tokens, arange = self._get_cumsum_and_arange(
            num_scheduled_tokens)

        if self.pcp_size > 1:
            positions_np = self.positions_np[:total_num_scheduled_tokens]
            np.add(self.input_batch.num_computed_tokens_cpu[req_indices],
                   position_pcp[:total_num_scheduled_tokens],
                   out=positions_np)
        else:
            self.positions_np[:total_num_scheduled_tokens] = positions_np

        # Calculate M-RoPE positions.
        # Only relevant for models using M-RoPE (e.g, Qwen2-VL)
        if self.uses_mrope:
            self._calc_mrope_positions(scheduler_output)

            # Only relevant for models using M-RoPE (e.g, Qwen2-VL)
            self.mrope_positions[:, :total_num_scheduled_tokens].copy_(
                self.mrope_positions_cpu[:, :total_num_scheduled_tokens],
                non_blocking=True)

        # Get token indices.
        # E.g., [0, 1, 0, 1, 2, 3, 4, 0, 1, 2]
        # -> [0, 1, M, M + 1, M + 2, M + 3, M + 4, 2 * M, 2 * M + 1, 2 * M + 2]
        # where M is the max_model_len.
        token_indices = (positions_np +
                         req_indices * self.input_batch.token_ids_cpu.shape[1])
        token_indices_tensor = torch.from_numpy(token_indices)
        # Prepare input_ids.
        # NOTE(woosuk): We use torch.index_select instead of np.take here
        # because torch.index_select is much faster than np.take for large
        # tensors.
        torch.index_select(self.input_batch.token_ids_cpu_tensor.flatten(),
                           0,
                           token_indices_tensor,
                           out=self.input_ids_cpu[:total_num_scheduled_tokens])
        is_token_ids = self.input_batch.is_token_ids.flatten()
        torch.index_select(
            is_token_ids,
            0,
            token_indices_tensor,
            out=self.is_token_ids.cpu[:total_num_scheduled_tokens])

        # Because we did not pre-allocate a massive prompt_embeds CPU tensor on
        # the InputBatch, we need to fill in the prompt embeds into the expected
        # spots in the GpuModelRunner's pre-allocated prompt_embeds tensor.
        if self.input_batch.req_prompt_embeds and (self.is_multimodal_model or
                                                   self.enable_prompt_embeds):
            output_idx = 0
            for req_idx in range(num_reqs):
                num_sched = num_scheduled_tokens[req_idx]

                # Skip if this request doesn't have embeddings
                if req_idx not in self.input_batch.req_prompt_embeds:
                    output_idx += num_sched
                    continue

                # Skip if no tokens scheduled
                if num_sched <= 0:
                    output_idx += num_sched
                    continue

                req_embeds = self.input_batch.req_prompt_embeds[req_idx]
                start_pos = self.input_batch.num_computed_tokens_cpu[req_idx]

                # Skip if trying to read beyond available embeddings
                if start_pos >= req_embeds.shape[0]:
                    output_idx += num_sched
                    continue

                # Copy available embeddings
                end_pos = start_pos + num_sched
                actual_end = min(end_pos, req_embeds.shape[0])
                actual_num_sched = actual_end - start_pos

                if actual_num_sched > 0:
                    self.inputs_embeds.cpu[output_idx:output_idx +
                                           actual_num_sched].copy_(
                                               req_embeds[start_pos:actual_end]
                                           )

                output_idx += num_sched

        self.query_start_loc_np[0] = 0
        self.query_start_loc_np[1:num_reqs + 1] = cu_num_tokens
        self.query_start_loc[:num_reqs + 1].copy_(
            self.query_start_loc_cpu[:num_reqs + 1], non_blocking=True)

        self.seq_lens_np[:num_reqs] = (
            self.input_batch.num_computed_tokens_cpu[:num_reqs] +
            num_scheduled_tokens)
        self.seq_lens[:num_reqs].copy_(self.seq_lens_cpu[:num_reqs],
                                       non_blocking=True)

        # Fill unused with -1. Needed for reshape_and_cache
        self.query_start_loc[num_reqs + 1:].fill_(-1)
        self.seq_lens[num_reqs:].fill_(0)

        self.query_lens = torch.from_numpy(num_scheduled_tokens)

        # Copy the tensors to the NPU.
        self._prepare_input_ids(total_num_scheduled_tokens, cu_num_tokens)
        self.positions_cpu[total_num_scheduled_tokens:num_input_tokens].zero_()
        self.positions[:num_input_tokens].copy_(
            self.positions_cpu[:num_input_tokens], non_blocking=True)

        # Make Attention metadata
        positions_cpu = self.positions_cpu[:num_input_tokens]
        positions = self.positions[:num_input_tokens]
        seq_lens_cpu = self.seq_lens_cpu[:num_reqs]

        attn_state = self._build_attn_state(num_reqs, num_scheduled_tokens,
                                            num_valid_tokens)
        self.attn_mask = self._make_attention_mask(seq_lens=seq_lens_cpu,
                                                   position=positions_cpu,
                                                   attn_state=attn_state)
        self.attn_state = attn_state  # type: ignore

        self.with_prefill = with_prefill
        self.num_tokens_across_dp = num_tokens_across_dp
        self._update_graph_pad_size(with_prefill, maybe_padded_num_tokens)
        attn_metadata: dict[str, Any] = {}

        # Record the index of requests that should not be sampled,
        # so that we could clear the sampled tokens before returning
        num_tokens = [
            self.requests[r].num_tokens for r in self.input_batch.req_ids
        ]
        num_tokens_np = np.array(num_tokens, dtype=np.int32)
        num_reqs = self.input_batch.num_reqs
        if self.pcp_size == 1:
            discard_requests_mask = self.seq_lens_np[:num_reqs] < num_tokens_np
        else:
            # while pcp > 1, we need the original num_scheduled_tokens before split
            # to calculate discard_requests_mask
            original_seq_lens_np = (
                self.input_batch.num_computed_tokens_cpu[:num_reqs] +
                np.array(list(scheduler_output.num_scheduled_tokens.values())))
            discard_requests_mask = original_seq_lens_np < num_tokens_np
        discard_request_indices = np.nonzero(discard_requests_mask)[0]
        self.num_discarded_requests = len(discard_request_indices)
        self.discard_request_indices.np[:self.num_discarded_requests] = (
            discard_request_indices)
        self.discard_request_indices.copy_to_gpu(self.num_discarded_requests)

        # _prepare_inputs may reorder the batch, so we must gather
        # multi-modal outputs after that to ensure the correct order
        if self.is_multimodal_model:
            # Run the multimodal encoder if any.
            self._execute_mm_encoder(scheduler_output)

            # NOTE(woosuk): To unify token ids and soft tokens (vision
            # embeddings), we always use embeddings (rather than token ids)
            # as input to the multimodal model, even when the input is text.
            input_ids = self.input_ids[:total_num_scheduled_tokens]
            if vllm_version_is("0.11.0"):
                mm_embeds = self._gather_mm_embeddings_0110(scheduler_output)
                if mm_embeds:
                    inputs_embeds = self.model.get_input_embeddings(
                        input_ids, mm_embeds)
                else:
                    inputs_embeds = self.model.get_input_embeddings(input_ids)
            else:
                mm_embeds, is_mm_embed = self._gather_mm_embeddings(
                    scheduler_output)

                inputs_embeds = self.model.get_input_embeddings(
                    input_ids,
                    multimodal_embeddings=mm_embeds,
                    is_multimodal=is_mm_embed,
                )

            # TODO(woosuk): Avoid the copy. Optimize.
            self.inputs_embeds.gpu[:total_num_scheduled_tokens].copy_(
                inputs_embeds)
            inputs_embeds = self.inputs_embeds.gpu[:num_input_tokens]
            input_ids = None
        elif self.enable_prompt_embeds and get_pp_group().is_first_rank:
            # Get the input embeddings for the tokens that are not input embeds,
            # then put them into the appropriate positions.
            # TODO(qthequartermasterman): Since even when prompt embeds are
            # enabled, (a) not all requests will use prompt embeds, and (b)
            # after the initial prompt is processed, the rest of the generated
            # tokens will be token ids, it is not desirable to have the
            # embedding layer outside of the acl graph all the time. The v0
            # engine avoids this by "double compiling" the acl graph, once
            # with input_ids and again with inputs_embeds, for all num_tokens.
            # If a batch only has token ids, then including the embedding layer
            # in the acl graph will be more performant (like in the else case
            # below).
            token_ids_idx = self.is_token_ids.gpu[:total_num_scheduled_tokens] \
                .nonzero(as_tuple=False) \
                .squeeze(1)
            # Some tokens ids may need to become embeds
            if token_ids_idx.numel() > 0:
                token_ids = self.input_ids[token_ids_idx]
                tokens_to_embeds = self.model.get_input_embeddings(
                    input_ids=token_ids)
                self.inputs_embeds.gpu[token_ids_idx] = tokens_to_embeds

            inputs_embeds = self.inputs_embeds.gpu[:num_input_tokens]
            input_ids = None
        else:
            # For text-only models, we use token ids as input.
            # While it is possible to use embeddings as input just like the
            # multimodal models, it is not desirable for performance since
            # then the embedding layer is not included in the ACL graph.
            input_ids = self.input_ids[:num_input_tokens]
            inputs_embeds = None
        positions = self.positions[:num_input_tokens]
        input_ids, positions = self._update_input_ids_and_positions(
            input_ids, positions, num_input_tokens, with_prefill,
            maybe_padded_num_tokens)

        if get_pp_group().is_first_rank:
            intermediate_tensors = None
        else:
            assert intermediate_tensors is not None
            assert self.intermediate_tensors is not None
            for k, v in intermediate_tensors.items():
                self.intermediate_tensors[k][:num_input_tokens].copy_(
                    v[:num_input_tokens], non_blocking=True)
            intermediate_tensors = IntermediateTensors({
                k: v[:num_input_tokens]
                for k, v in self.intermediate_tensors.items()
            })

        use_spec_decode = len(
            scheduler_output.scheduled_spec_decode_tokens) > 0
        if not use_spec_decode:
            # NOTE(woosuk): Due to chunked prefills, the batch may contain
            # partial requests. While we should not sample any token
            # from these partial requests, we do so for simplicity.
            # We will ignore the sampled tokens from the partial requests.
            # TODO: Support prompt logprobs.
            spec_decode_metadata = None
            logits_indices = torch.from_numpy(
                cu_num_tokens
            ) * self.pcp_size - self.num_pcp_pads[:num_reqs] - 1
            logits_indices = logits_indices.to(self.device, non_blocking=True)
        else:
            # pcp not supported now
            assert self.pcp_size == 1
            # Get the number of draft tokens for each request.
            # Iterate over the dictionary rather than all requests since not all
            # requests have draft tokens.
            num_draft_tokens = np.zeros(num_reqs, dtype=np.int32)
            for req_id, draft_token_ids in (
                    scheduler_output.scheduled_spec_decode_tokens.items()):
                req_idx = self.input_batch.req_id_to_index[req_id]
                num_draft_tokens[req_idx] = len(draft_token_ids)

            spec_decode_metadata = self._calc_spec_decode_metadata(
                num_draft_tokens, cu_num_tokens)
            logits_indices = spec_decode_metadata.logits_indices
            self.num_draft_tokens.np[:num_reqs] = num_draft_tokens
            self.num_draft_tokens.np[num_reqs:].fill(0)
            self.num_draft_tokens.copy_to_gpu()

        # Used in the below loop.
        # query_start_loc_cpu = self.query_start_loc.cpu[:num_reqs + 1]
        num_computed_tokens_cpu = (
            self.input_batch.num_computed_tokens_cpu_tensor[:num_reqs])
        self.spec_decode_common_attn_metadata = None
        if use_spec_decode and self.need_accepted_tokens:
            self.num_accepted_tokens.np[:num_reqs] = (
                self.input_batch.num_accepted_tokens_cpu[:num_reqs])
            self.num_accepted_tokens.np[num_reqs:].fill(1)
            self.num_accepted_tokens.copy_to_gpu()

        is_prefill = len(scheduler_output.scheduled_new_reqs) > 0
        if self.speculative_config and self.pcp_size > 1 and is_prefill:
            self._generate_pcp_mtp_input(
                num_reqs, scheduler_output.total_num_scheduled_tokens,
                scheduler_output.num_scheduled_tokens)

        # prepare pcp meta data
        # For chunked prefill, use num_scheduled_tokens instead of cumulative seq_lens
        # to correctly calculate chunk_len in _generate_pcp_metadata
        if self.vllm_config.scheduler_config.chunked_prefill_enabled and self.pcp_size > 1:
            # In chunked prefill, seq_lens_for_chunk should be the current chunk size
            seq_lens_for_chunk = torch.from_numpy(
                num_scheduled_tokens[:num_reqs])
        else:
            # Normal mode: use cumulative sequence lengths
            seq_lens_for_chunk = seq_lens_cpu
        long_seq_metadata = self._generate_pcp_metadata(
            total_num_scheduled_tokens, seq_lens_for_chunk, seq_lens_cpu)
        # Prepare the attention metadata for each KV cache group and make layers
        # in the same group share the same metadata.
        for kv_cache_group_id, kv_cache_group_spec in enumerate(
                self.kv_cache_config.kv_cache_groups):
            slot_mapping_size = (total_num_scheduled_tokens
                                 if self.pcp_size == 1 else
                                 total_num_scheduled_tokens * self.pcp_size -
                                 total_num_pcp_pads)
            if isinstance(kv_cache_group_spec.kv_cache_spec,
                          EncoderOnlyAttentionSpec):
                # Encoder-only layers do not have KV cache, so we need to
                # create a dummy block table and slot mapping for them.
                blk_table_tensor = torch.zeros(
                    (num_reqs, 1),
                    dtype=torch.int32,
                    device=self.device,
                )
                slot_mapping = torch.zeros(
                    (total_num_scheduled_tokens, ),
                    dtype=torch.int64,
                    device=self.device,
                )
            else:
                blk_table = self.input_batch.block_table[kv_cache_group_id]
                blk_table_tensor = blk_table.get_device_tensor()
                slot_mapping = blk_table.slot_mapping[:slot_mapping_size]
                blk_table.slot_mapping[slot_mapping_size:].fill_(0)
                if self.pcp_size > 1:
                    slot_mapping_for_pcp = blk_table.slot_mapping[:
                                                                  long_seq_metadata
                                                                  .
                                                                  num_actual_tokens_pcp_padded]
                    slot_mapping_for_pcp[slot_mapping_size:].fill_(-1)
                    assert pcp_unpad_mask is not None
                    pcp_padded_slot_mapping = self.pcp_padded_slot_mapping[:
                                                                           pcp_unpad_mask
                                                                           .
                                                                           shape[
                                                                               0]]
                    pcp_padded_slot_mapping.fill_(-1)
                    pcp_padded_slot_mapping[
                        pcp_unpad_mask] = slot_mapping_for_pcp[:
                                                               slot_mapping_size]
                    slot_mapping_for_pcp[:long_seq_metadata.
                                         num_actual_tokens_pcp_padded] = pcp_padded_slot_mapping
                    slot_mapping = slot_mapping_for_pcp

            # Make AscendCommonAttentionMetadata
            common_attn_metadata = AscendCommonAttentionMetadata(
                query_start_loc=self.query_start_loc[:num_reqs + 1],
                query_start_loc_cpu=self.query_start_loc_cpu[:num_reqs + 1],
                seq_lens_cpu=self.seq_lens_cpu[:num_reqs],
                seq_lens=self.seq_lens_cpu[:num_reqs],
                num_reqs=num_reqs,
                num_actual_tokens=slot_mapping_size,
                num_input_tokens=num_input_tokens,
                actual_seq_lengths_q=self.actual_seq_lengths_q,
                # TODO: change this to the right block table for linear attn
                block_table_tensor=blk_table_tensor[:num_reqs],
                slot_mapping=slot_mapping,
                num_computed_tokens_cpu=num_computed_tokens_cpu,
                positions=self.positions,
                attn_mask=self.attn_mask,
                spec_attn_mask=self.spec_attn_mask,
                attn_state=self.attn_state,
                is_only_prefill=bool(np.all(num_valid_tokens != 1)),
                max_query_len=max_num_scheduled_tokens,
                graph_pad_size=self.graph_pad_size,
                decode_token_per_req=self.decode_token_per_req,
                cos=self.cos,
                sin=self.sin,
                prefill_context_parallel_metadata=long_seq_metadata,
            )

            if self.speculative_config and \
                self.spec_decode_common_attn_metadata is None:
                self.spec_decode_common_attn_metadata = common_attn_metadata

            for attn_group in self.attn_groups[kv_cache_group_id]:
                common_prefix_len = 0
                extra_attn_metadata_args = {}
                builder = attn_group.get_metadata_builder()
                if isinstance(builder, GDNAttentionMetadataBuilder
                              ) or self.model_config.runner_type == "pooling":
                    if use_spec_decode:
                        extra_attn_metadata_args = dict(
                            num_accepted_tokens=self.num_accepted_tokens.
                            gpu[:num_reqs],
                            num_draft_tokens=self.num_draft_tokens.
                            gpu[:num_reqs],
                        )
                    attn_metadata_i = builder.build(
                        common_prefix_len=common_prefix_len,
                        common_attn_metadata=common_attn_metadata,
                        **extra_attn_metadata_args)
                else:
                    attn_metadata_i = builder.build(
                        common_prefix_len=common_prefix_len,
                        common_attn_metadata=common_attn_metadata,
                        model=self.get_model(),
                        **extra_attn_metadata_args)

                for layer_name in attn_group.layer_names:
                    attn_metadata[layer_name] = attn_metadata_i

        if lmhead_tp_enable():
            max_num_reqs_across_dp = maybe_padded_num_tokens if not with_prefill else self.max_num_reqs
            logits_indices = nn.functional.pad(
                logits_indices,
                (0, max_num_reqs_across_dp - logits_indices.shape[0]))

        return (attn_metadata, positions, num_scheduled_tokens,
                num_input_tokens, num_tokens_across_dp,
                maybe_padded_num_tokens, logits_indices, spec_decode_metadata,
                input_ids, inputs_embeds, intermediate_tensors,
                max_num_scheduled_tokens)

    def _generate_process_reqs_hidden_states(self, attn_metadata, with_prefill,
                                             maybe_padded_num_tokens,
                                             input_ids, positions,
                                             intermediate_tensors,
                                             inputs_embeds):
        assert self.model is not None
        hidden_states = self.model(
            input_ids=input_ids,
            positions=positions,
            intermediate_tensors=intermediate_tensors,
            inputs_embeds=inputs_embeds,
        )

        forward_context = get_forward_context()
        if forward_context.cudagraph_runtime_mode == CUDAGraphMode.FULL \
            and not self.use_sparse:
            # TODO: maybe_padded_num_tokens will be removed, use num_input_tokens instead
            if self.vllm_config.model_config.use_mla:
                if self.pcp_size * self.dcp_size > 1:
                    # FIXME: Try using `auto_dispatch_capture=True`
                    update_mla_attn_dcp_pcp_params(self.update_stream,
                                                   forward_context,
                                                   maybe_padded_num_tokens,
                                                   self.speculative_config)
                else:
                    # FIXME: Try using `auto_dispatch_capture=True`
                    update_mla_attn_params(self.update_stream, forward_context,
                                           maybe_padded_num_tokens,
                                           self.speculative_config)
            else:
                if self.pcp_size * self.dcp_size > 1:
                    update_attn_dcp_pcp_params(self.update_stream,
                                               forward_context,
                                               maybe_padded_num_tokens)
                else:
                    update_attn_params(self.update_stream, forward_context,
                                       maybe_padded_num_tokens)

        if get_forward_context().sp_enabled:
            hidden_states = tensor_model_parallel_all_gather(hidden_states, 0)
            pad_size = get_forward_context().pad_size
            if pad_size > 0:
                hidden_states = hidden_states[:-pad_size, :]

        if self.pcp_size > 1:
            hidden_states = get_pcp_group().all_gather(hidden_states, 0)
            hidden_states = torch.index_select(
                hidden_states, 0,
                self.pcp_allgather_restore_idx[:hidden_states.shape[0]])
        return hidden_states

    def _build_attn_state(self, num_reqs, num_scheduled_tokens,
                          num_valid_tokens):
        ascend_config = get_ascend_config()
        if np.array_equal(self.seq_lens_np[:num_reqs], num_scheduled_tokens):
            attn_state = AscendAttentionState.PrefillNoCache
        # We assume it is the decode stage, where prefill occurs but only one token is not hit in cache.
        elif np.all(num_scheduled_tokens == 1):
            attn_state = AscendAttentionState.DecodeOnly
            if self.speculative_config and self.speculative_config.method == 'deepseek_mtp':
                # SpecDecoding now supports seq_len=1 and seq_len=2
                # In Prefilling Decoding Disaggregation scenario, SpecDecoding need to supports seq_len=1
                attn_state = AscendAttentionState.SpecDecoding
        # Speculative decoding.
        elif np.all(num_valid_tokens == 1):
            if self.drafter and (self.drafter.name == SpecDcodeType.EAGLE
                                 or self.drafter.name == SpecDcodeType.EAGLE3):
                attn_state = AscendAttentionState.ChunkedPrefill
            else:
                attn_state = AscendAttentionState.SpecDecoding
        # splitfuse
        elif not ascend_config.ascend_scheduler_config.enabled or self.chunked_prefill_enabled:
            attn_state = AscendAttentionState.ChunkedPrefill
        else:
            attn_state = AscendAttentionState.PrefillCacheHit
        return attn_state

    def _update_graph_pad_size(self, with_prefill, graph_pad_size):
        self.graph_pad_size = -1

    def _update_input_ids_and_positions(self, input_ids, positions,
                                        num_input_tokens, with_prefill,
                                        maybe_padded_num_tokens):
        if self.uses_mrope:
            positions = self.mrope_positions[:, :num_input_tokens]
        return input_ids, positions

    def _calc_spec_decode_metadata(
        self,
        num_draft_tokens: np.ndarray,
        cu_num_scheduled_tokens: np.ndarray,
    ) -> SpecDecodeMetadata:
        # Inputs:
        # cu_num_scheduled_tokens:  [  4, 104, 107, 207, 209]
        # num_draft_tokens:         [  3,   0,   2,   0,   1]
        # Outputs:
        # cu_num_draft_tokens:      [  3,   3,   5,   5,   6]
        # logits_indices:           [  0,   1,   2,   3, 103, 104, 105, 106,
        #                            206, 207, 208]
        # target_logits_indices:    [  0,   1,   2,   5,   6,   9]
        # bonus_logits_indices:     [  3,   4,   7,   8,  10]

        # Compute the logits indices.
        # [4, 1, 3, 1, 2]
        num_sampled_tokens = num_draft_tokens + 1
        # Step 1. [4, 5, 8, 9, 11]
        cu_num_sampled_tokens = np.cumsum(num_sampled_tokens, dtype=np.int32)
        total_num_sampled_tokens = cu_num_sampled_tokens[-1]
        # Step 2. [0, 0, 0, 0, 4, 5, 5, 5, 8, 9, 9]
        cumsums_offsets = np.repeat(cu_num_sampled_tokens - num_sampled_tokens,
                                    num_sampled_tokens)
        # Step 3. [0, 1, 2, 3, 0, 0, 1, 2, 0, 0, 1]
        arange = self.arange_np[:total_num_sampled_tokens] - cumsums_offsets
        # Step 4. [0, 0, 0, 0, 103, 104, 104, 104, 206, 207, 207]
        logits_indices = np.repeat(
            cu_num_scheduled_tokens - num_sampled_tokens, num_sampled_tokens)
        # Step 5. [0, 1, 2, 3, 103, 104, 105, 106, 206, 207, 208]
        logits_indices += arange

        # Compute the bonus logits indices.
        bonus_logits_indices = cu_num_sampled_tokens - 1

        # Compute the draft logits indices.
        # [3, 3, 5, 5, 6]
        cu_num_draft_tokens = np.cumsum(num_draft_tokens, dtype=np.int32)
        total_num_draft_tokens = cu_num_draft_tokens[-1]
        # [0, 0, 0, 3, 3, 5]
        cumsums_offsets = np.repeat(cu_num_draft_tokens - num_draft_tokens,
                                    num_draft_tokens)
        # [0, 1, 2, 0, 1, 0]
        arange = self.arange_np[:total_num_draft_tokens] - cumsums_offsets
        # [0, 0, 0, 5, 5, 9]
        target_logits_indices = np.repeat(
            cu_num_sampled_tokens - num_sampled_tokens, num_draft_tokens)
        # [0, 1, 2, 5, 6, 9]
        target_logits_indices += arange

        # TODO: Optimize the CPU -> NPU copy.
        cu_num_draft_tokens = torch.from_numpy(cu_num_draft_tokens).to(
            self.device, non_blocking=True)
        if not vllm_version_is("0.11.0"):
            cu_num_sampled_tokens = torch.from_numpy(cu_num_sampled_tokens).to(
                self.device, non_blocking=True)
        logits_indices = torch.from_numpy(logits_indices).to(self.device,
                                                             non_blocking=True)
        target_logits_indices = torch.from_numpy(target_logits_indices).to(
            self.device, non_blocking=True)
        bonus_logits_indices = torch.from_numpy(bonus_logits_indices).to(
            self.device, non_blocking=True)

        # Compute the draft token ids.
        # draft_token_indices:      [  1,   2,   3, 105, 106, 208]
        draft_token_ids = self.input_ids[logits_indices]
        draft_token_ids = draft_token_ids[target_logits_indices + 1]
        if vllm_version_is("0.11.0"):
            metadata = SpecDecodeMetadata(
                draft_token_ids=draft_token_ids,
                num_draft_tokens=num_draft_tokens.tolist(),
                cu_num_draft_tokens=cu_num_draft_tokens,
                target_logits_indices=target_logits_indices,
                bonus_logits_indices=bonus_logits_indices,
                logits_indices=logits_indices,
            )
        else:
            metadata = SpecDecodeMetadata(
                draft_token_ids=draft_token_ids,
                num_draft_tokens=num_draft_tokens.tolist(),
                cu_num_draft_tokens=cu_num_draft_tokens,
                cu_num_sampled_tokens=cu_num_sampled_tokens,
                target_logits_indices=target_logits_indices,
                bonus_logits_indices=bonus_logits_indices,
                logits_indices=logits_indices,
            )
        return metadata

    def apply_grammar_bitmask(
        self,
        scheduler_output: "SchedulerOutput",
        logits: torch.Tensor,
    ) -> torch.Tensor:
        grammar_bitmask = scheduler_output.grammar_bitmask

        # We receive the structured output bitmask from the scheduler,
        # compacted to contain bitmasks only for structured output requests.
        # The order of the requests in the bitmask is not guaranteed to be the
        # same as the order of the requests in the gpu runner's batch. We need
        # to sort the bitmask to match the order of the requests used here.

        # Get the batch indices of the structured output requests.
        # Keep track of the number of speculative tokens scheduled for every
        # request in the batch, as the logit indices are offset by this amount.
        struct_out_req_batch_indices: dict[str, int] = {}
        cumulative_offset = 0
        seq = sorted(self.input_batch.req_id_to_index.items(),
                     key=lambda x: x[1])
        for req_id, batch_index in seq:
            logit_index = batch_index + cumulative_offset
            cumulative_offset += len(
                scheduler_output.scheduled_spec_decode_tokens.get(req_id, []))
            if req_id in scheduler_output.structured_output_request_ids:
                struct_out_req_batch_indices[req_id] = logit_index

        out_indices = []

        # Reorder the bitmask to match the order of the requests in the batch.
        sorted_bitmask = np.zeros_like(grammar_bitmask,
                                       shape=(logits.shape[0],
                                              grammar_bitmask.shape[1]))
        cumulative_index = 0
        if vllm_version_is("0.11.0"):
            seq = sorted(
                scheduler_output.structured_output_request_ids.items(),
                key=lambda x: x[1])
            for req_id, _ in seq:
                logit_index = struct_out_req_batch_indices[req_id]
                num_spec_tokens = len(
                    scheduler_output.scheduled_spec_decode_tokens.get(
                        req_id, []))
                for i in range(1 + num_spec_tokens):
                    sorted_bitmask[logit_index + i] = \
                        grammar_bitmask[cumulative_index + i]
                    out_indices.append(logit_index + i)
                cumulative_index += 1 + num_spec_tokens
        else:
            for req_id in scheduler_output.structured_output_request_ids:
                num_spec_tokens = len(
                    scheduler_output.scheduled_spec_decode_tokens.get(
                        req_id, []))
                if req_id in struct_out_req_batch_indices:
                    logit_index = struct_out_req_batch_indices[req_id]
                    for i in range(1 + num_spec_tokens):
                        sorted_bitmask[logit_index +
                                       i] = grammar_bitmask[cumulative_index +
                                                            i]
                        out_indices.append(logit_index + i)
                cumulative_index += 1 + num_spec_tokens
        grammar_bitmask = sorted_bitmask

        # Serialization of np.ndarray is much more efficient than a tensor,
        # so we receive it in that format.
        grammar_bitmask = torch.from_numpy(grammar_bitmask)

        # NOTE:
        # 1. XGrammar bitmask applying only supports CPU and GPU.
        # 2. The logits and bitmask should be on the same device.
        # 3. XGrammar logits on CPU only supports float32 dtype.
        logits_dtype = logits.dtype
        logits = logits.to("cpu").float()
        xgr.apply_token_bitmask_inplace(
            logits,
            grammar_bitmask,
            indices=out_indices,
        )
        return logits.to(self.device).to(logits_dtype)

    def propose_draft_token_ids(
        self,
        valid_sampled_token_ids: Union[torch.Tensor, list[list[int]]],
        sampling_metadata: SamplingMetadata,
        scheduler_output: "SchedulerOutput",
        spec_decode_metadata: SpecDecodeMetadata,
        positions: torch.Tensor,
        num_scheduled_tokens: int,
        hidden_states: torch.Tensor,
        attn_metadata: dict[str, Any],
        aux_hidden_states: torch.Tensor = None,
    ) -> Optional[list[list[int]]]:
        if not self.drafter:
            # Speculative decoding is not enabled.
            draft_token_ids = None
        else:
            draft_token_ids = self.drafter.generate_token_ids(
                valid_sampled_token_ids, sampling_metadata, scheduler_output,
                spec_decode_metadata, positions, num_scheduled_tokens,
                hidden_states, attn_metadata, aux_hidden_states)
        return draft_token_ids

    def _pool(
        self,
        hidden_states: torch.Tensor,
        num_scheduled_tokens: int,
        num_scheduled_tokens_np: np.ndarray,
        finished_sending: Optional[set[str]] = None,
        finished_recving: Optional[set[str]] = None,
        kv_connector_output: Optional["KVConnectorOutput"] = None,
    ) -> ModelRunnerOutput:
        assert self.input_batch.num_reqs ==\
            len(self.input_batch.pooling_params), \
        "Either all or none of the requests in" \
        " a batch must be pooling request"

        hidden_states = hidden_states[:num_scheduled_tokens]
        pooling_metadata = self.input_batch.pooling_metadata
        pooling_metadata.build_pooling_cursor(num_scheduled_tokens_np.tolist(),
                                              device=hidden_states.device)
        seq_lens_cpu = self.seq_lens_cpu[:self.input_batch.num_reqs]

        model = cast(VllmModelForPooling, self.model)
        raw_pooler_output = model.pooler(
            hidden_states=hidden_states,
            pooling_metadata=pooling_metadata,
        )
        raw_pooler_output = json_map_leaves(
            lambda x: x.to("cpu", non_blocking=True),
            raw_pooler_output,
        )
        torch.npu.synchronize()

        pooler_output: list[Optional[torch.Tensor]] = []
        for raw_output, seq_len, prompt_len in zip(
                raw_pooler_output, seq_lens_cpu, pooling_metadata.prompt_lens):
            output = raw_output if seq_len == prompt_len else None
            pooler_output.append(output)

        return ModelRunnerOutput(
            req_ids=self.input_batch.req_ids,
            req_id_to_index=self.input_batch.req_id_to_index,
            sampled_token_ids=[],
            logprobs=None,
            prompt_logprobs_dict={},
            pooler_output=pooler_output,
            kv_connector_output=kv_connector_output,
        )

    def _select_moe_comm_method(self, num_tokens: int,
                                with_prefill: bool) -> Optional[MoECommType]:
        """1. If expert parallel is not enabled, we use all-gather since MC2 and all-to-all
        are designed for expert parallelism.
        2. If expert parallel is enabled, we need to consider the soc version and the
        number of tokens. This is based on the observation that all-gather is more
        efficient than all-to-all when running on A2.

            a. For A2, we choose from MC2 and all-gather.

            b. For A3, we choose from MC2 and all-to-all.

            In both cases, we use MC2 when the number of tokens is smaller than
            a its capacity threshold.

        Args:
            num_tokens (int): The number of tokens in the current batch.

        Raises:
            ValueError: If the soc version is unsupported.

        Returns:
            MoECommType: The selected MoE communication method.
        """
        if not is_moe_model(self.vllm_config):
            return None

        soc_version = get_ascend_soc_version()
        quant_type = getattr(self.vllm_config.model_config.hf_config,
                             'moe_quantize', None)
        model_type = self.vllm_config.model_config.hf_config.model_type

        if not self.parallel_config.enable_expert_parallel:
            moe_comm_type = MoECommType.ALLGATHER
        elif soc_version in {AscendSocVersion.A2}:
            if (num_tokens <= self.mc2_tokens_capacity
                    and self.parallel_config.world_size_across_dp >= 16):
                moe_comm_type = MoECommType.MC2
            else:
                # Currently, w4a8_dynamic does not support allgatherep
                if quant_type == "w4a8_dynamic":
                    moe_comm_type = MoECommType.ALLTOALL
                else:
                    moe_comm_type = MoECommType.ALLGATHER

        elif soc_version in {AscendSocVersion.A3}:
            moe_comm_type = (MoECommType.MC2
                             if num_tokens <= self.mc2_tokens_capacity else
                             MoECommType.ALLTOALL)
        else:
            raise ValueError(f"Unsupported soc_version: {soc_version}")

        if moe_comm_type == MoECommType.ALLGATHER and with_prefill:
            if enable_sp():
                moe_comm_type = MoECommType.ALLGATHER
            else:
                moe_comm_type = MoECommType.NAIVE_MULTICAST

        # PanguProMoE only supports allgather
        if model_type == "PanguProMoE":
            moe_comm_type = MoECommType.ALLGATHER

        if is_global_first_rank():
            logger.debug(f"num_tokens: {num_tokens}, "
                         f"moe_comm_type: {moe_comm_type}")
        return moe_comm_type

    @torch.inference_mode()
    def execute_model(
        self,
        scheduler_output: "SchedulerOutput",
        intermediate_tensors: Optional[IntermediateTensors] = None,
    ) -> Union[ModelRunnerOutput, AsyncModelRunnerOutput, IntermediateTensors]:
        with ProfileExecuteDuration().capture_async("prepare input"):
            self._update_states(scheduler_output)
            if not scheduler_output.total_num_scheduled_tokens:
                if not has_kv_transfer_group():
                    logger.debug(
                        "skip this step for we receive the data from remote disaggregate prefill node"
                    )
                    # Return empty ModelRunnerOuptut if there's no work to do.
                    return EMPTY_MODEL_RUNNER_OUTPUT
                return self.kv_connector_no_forward(scheduler_output)

            if self.dynamic_eplb:
                self.eplb_updator.forward_before()

            (attn_metadata, positions, num_scheduled_tokens_np,
             num_input_tokens, num_tokens_across_dp, maybe_padded_num_tokens,
             logits_indices, spec_decode_metadata, input_ids, inputs_embeds,
             intermediate_tensors,
             max_query_len) = (self._prepare_inputs(scheduler_output,
                                                    intermediate_tensors))

            if self.dynamic_eplb:
                self.eplb_updator.take_update_info_from_eplb_process()

        moe_comm_type = self._select_moe_comm_method(num_input_tokens,
                                                     self.with_prefill)

        uniform_decode = (max_query_len == self.uniform_decode_query_len) and (
            scheduler_output.total_num_scheduled_tokens
            == self.input_batch.num_reqs * max_query_len)
        batch_descriptor = BatchDescriptor(num_tokens=num_input_tokens,
                                           uniform_decode=uniform_decode)
        aclgraph_runtime_mode, batch_descriptor = \
            self.aclgraph_dispatcher.dispatch(batch_descriptor)

        # Run forward pass
        with ProfileExecuteDuration().capture_async("forward"):
            with set_ascend_forward_context(
                    attn_metadata,
                    self.vllm_config,
                    num_tokens=num_input_tokens,
                    num_tokens_across_dp=num_tokens_across_dp,
                    with_prefill=self.with_prefill,
                    reserved_mc2_mask=self.reserved_mc2_mask,
                    moe_comm_type=moe_comm_type,
                    aclgraph_runtime_mode=aclgraph_runtime_mode,
                    batch_descriptor=batch_descriptor,
                    num_actual_tokens=scheduler_output.
                    total_num_scheduled_tokens,
                    prefetch_stream=self.prefetch_stream,
                    model_instance=self.model,
                    weight_prefetch_method=self.weight_prefetch_method):
                self.maybe_setup_kv_connector(scheduler_output)

                hidden_states = self._generate_process_reqs_hidden_states(
                    attn_metadata, self.with_prefill, maybe_padded_num_tokens,
                    input_ids, positions, intermediate_tensors, inputs_embeds)

            self.maybe_wait_for_kv_save()
            finished_sending, finished_recving = self.get_finished_kv_transfer(
                scheduler_output)

            aux_hidden_states = None
            if self.drafter and self.drafter.name == SpecDcodeType.EAGLE3:
                hidden_states, aux_hidden_states = hidden_states

        kv_connector_output = KVConnectorOutput(
            finished_sending=finished_sending,
            finished_recving=finished_recving)
        finished_sending = None
        finished_recving = None
        with ProfileExecuteDuration().capture_async("post process"):
            # Broadcast PP output for external_launcher (torchrun)
            # to make sure we are synced across pp ranks
            # TODO: Support overlapping mirco-batches
            # https://github.com/vllm-project/vllm/issues/18019
            broadcast_pp_output = \
                self.parallel_config.distributed_executor_backend \
                == "external_launcher" and len(get_pp_group().ranks) > 0
            if not get_pp_group().is_last_rank:
                # For mid-pipeline stages, return the hidden states.
                if not broadcast_pp_output:
                    hidden_states.kv_connector_output = kv_connector_output
                    return hidden_states
                assert isinstance(hidden_states, IntermediateTensors)
                get_pp_group().send_tensor_dict(
                    hidden_states.tensors, all_gather_group=get_tp_group())
                logits = None
            else:
                if self.input_batch.pooling_params:
                    return self._pool(
                        hidden_states,
                        scheduler_output.total_num_scheduled_tokens,
                        num_scheduled_tokens_np, finished_sending,
                        finished_recving, kv_connector_output)
                sample_hidden_states = hidden_states[logits_indices]
                logits = self.model.compute_logits(sample_hidden_states)
            if broadcast_pp_output:
                model_output_broadcast_data = {
                    "logits": logits.contiguous(),
                } if logits is not None else {}
                model_output_broadcast_data = get_pp_group(
                ).broadcast_tensor_dict(model_output_broadcast_data,
                                        src=len(get_pp_group().ranks) - 1)
                assert model_output_broadcast_data is not None
                logits = model_output_broadcast_data["logits"]

            # Apply structured output bitmasks if present
            if vllm_version_is("0.11.0"):
                if scheduler_output.grammar_bitmask is not None:
                    logits = self.apply_grammar_bitmask(
                        scheduler_output, logits)
            else:
                if scheduler_output.structured_output_request_ids:
                    logits = self.apply_grammar_bitmask(
                        scheduler_output, logits)

        with ProfileExecuteDuration().capture_async("Sample"):
            # Sample the next token and get logprobs if needed.
            sampling_metadata = self.input_batch.sampling_metadata
            if spec_decode_metadata is None:
                if lmhead_tp_enable() and logits is not None:
                    logits = logits[:self.input_batch.num_reqs]
                sampler_output = self.sampler(
                    logits=logits,
                    sampling_metadata=sampling_metadata,
                )
            else:
                if lmhead_tp_enable() and logits is not None:
                    logits = logits[:len(spec_decode_metadata.logits_indices)]
                # When indexing with a tensor (bonus_logits_indices), PyTorch
                # creates a new tensor with separate storage from the original
                # logits tensor. This means any in-place operations on bonus_logits
                # won't affect the original logits tensor.
                assert logits is not None
                bonus_logits = logits[
                    spec_decode_metadata.bonus_logits_indices]
                sampler_output = self.sampler(
                    logits=bonus_logits,
                    sampling_metadata=sampling_metadata,
                )
                bonus_token_ids = sampler_output.sampled_token_ids

                # Just like `bonus_logits`, `target_logits` is a new tensor with
                # separate storage from the original `logits` tensor. Therefore,
                # it is safe to update `target_logits` in place.
                target_logits = logits[
                    spec_decode_metadata.target_logits_indices]
                output_token_ids = self.rejection_sampler(
                    spec_decode_metadata,
                    None,  # draft_probs
                    target_logits,
                    bonus_token_ids,
                    sampling_metadata,
                )
                sampler_output.sampled_token_ids = output_token_ids
                if self.need_accepted_tokens:
                    self._update_states_after_model_execute(output_token_ids)

            discard_sampled_tokens_req_indices = \
                self.discard_request_indices.np[:self.num_discarded_requests]
            for i in discard_sampled_tokens_req_indices:
                generator = self.input_batch.generators.get(int(i))
                if generator is not None:
                    generator.set_offset(generator.get_offset() - 4)

            # Copy some objects so they don't get modified after returning.
            # This is important when using async scheduling.
            req_ids_output_copy = self.input_batch.req_ids.copy()
            req_id_to_index_output_copy = \
                self.input_batch.req_id_to_index.copy()

            # NOTE: NPU -> CPU Sync happens here.
            # Move as many CPU operations as possible before this sync point.
            logprobs_tensors = sampler_output.logprobs_tensors
            logprobs_lists = logprobs_tensors.tolists() \
                if logprobs_tensors is not None else None

            # Compute prompt logprobs if needed.
            prompt_logprobs_dict = self._get_prompt_logprobs_dict(
                hidden_states[:scheduler_output.total_num_scheduled_tokens],
                scheduler_output,
            )

            num_sampled_tokens = sampler_output.sampled_token_ids.shape[0]
            sampled_token_ids = sampler_output.sampled_token_ids
            if not self.use_async_scheduling:
                # Get the valid generated tokens.
                max_gen_len = sampled_token_ids.shape[-1]
                if max_gen_len == 1:
                    # No spec decode tokens.
                    valid_sampled_token_ids = sampled_token_ids.tolist()
                else:
                    # Includes spec decode tokens.
                    valid_sampled_token_ids = self.rejection_sampler.parse_output(
                        sampled_token_ids,
                        self.input_batch.vocab_size,
                    )
                # Mask out the sampled tokens that should not be sampled.
                for i in discard_sampled_tokens_req_indices:
                    valid_sampled_token_ids[int(i)].clear()
            else:
                valid_sampled_token_ids = []
                invalid_req_indices = discard_sampled_tokens_req_indices.tolist(
                )
                invalid_req_indices_set = set(invalid_req_indices)
                assert sampled_token_ids.shape[-1] == 1

                # Cache the sampled tokens on the NPU and avoid CPU sync.
                # These will be copied into input_ids in the next step
                # when preparing inputs.
                self.input_batch.prev_sampled_token_ids = \
                    sampled_token_ids
                self.input_batch.prev_sampled_token_ids_invalid_indices = \
                    invalid_req_indices_set
                self.input_batch.prev_req_id_to_index = {
                    req_id: i
                    for i, req_id in enumerate(self.input_batch.req_ids)
                    if i not in invalid_req_indices_set
                }
            # Cache the sampled tokens in the model runner, so that the scheduler
            # doesn't need to send them back.
            # NOTE(woosuk): As an exception, when using PP, the scheduler sends
            # the sampled tokens back, because there's no direct communication
            # between the first-stage worker and the last-stage worker.
            for req_idx in range(num_sampled_tokens):
                if self.use_async_scheduling:
                    sampled_ids = [-1] * 1 if \
                        req_idx not in invalid_req_indices_set else None
                else:
                    sampled_ids = valid_sampled_token_ids[req_idx]
                if not sampled_ids:
                    continue

                start_idx = self.input_batch.num_tokens_no_spec[req_idx]
                end_idx = start_idx + len(sampled_ids)
                assert end_idx <= self.model_config.max_model_len, (
                    "Sampled token IDs exceed the max model length. "
                    f"Total number of tokens: {end_idx} > max_model_len: "
                    f"{self.model_config.max_model_len}")

                self.input_batch.token_ids_cpu[req_idx,
                                               start_idx:end_idx] = sampled_ids
                self.input_batch.is_token_ids[req_idx,
                                              start_idx:end_idx] = True
                self.input_batch.num_tokens_no_spec[req_idx] = end_idx
                self.input_batch.num_tokens[req_idx] = end_idx
                req_id = self.input_batch.req_ids[req_idx]
                req_state = self.requests[req_id]
                req_state.output_token_ids.extend(sampled_ids)

        def propose_draft_token_ids(sampled_token_ids):
            assert self.spec_decode_common_attn_metadata is not None
            self._draft_token_ids = self.propose_draft_token_ids(
                sampled_token_ids,
                sampling_metadata,
                scheduler_output,
                spec_decode_metadata,
                positions,
                scheduler_output.total_num_scheduled_tokens,
                hidden_states,
                attn_metadata,
                aux_hidden_states,
            )

        with ProfileExecuteDuration().capture_async("Draft"):
            if self.speculative_config:
                use_padded_batch_for_eagle = self.speculative_config and \
                    self.speculative_config.method == "deepseek_mtp" and \
                    not self.speculative_config.disable_padded_drafter_batch
                if use_padded_batch_for_eagle:
                    # EAGLE speculative decoding can use the GPU sampled tokens
                    # as inputs, and does not need to wait for bookkeeping to finish.
                    propose_draft_token_ids(sampler_output.sampled_token_ids)
                if self.speculative_config and not use_padded_batch_for_eagle:
                    # ngram and other speculative decoding methods use the sampled
                    # tokens on the CPU, so they are run after bookkeeping.
                    propose_draft_token_ids(valid_sampled_token_ids)

            if has_kv_transfer_group():
                get_kv_transfer_group().clear_connector_metadata()

        extra_args = ({"kv_connector_output": kv_connector_output})

        model_runner_output = ModelRunnerOutput(
            req_ids=req_ids_output_copy,
            req_id_to_index=req_id_to_index_output_copy,
            sampled_token_ids=valid_sampled_token_ids,
            logprobs=logprobs_lists,
            prompt_logprobs_dict=prompt_logprobs_dict,
            pooler_output=[],
            **extra_args,
        )

        durations = ProfileExecuteDuration().pop_captured_sync()
        if durations:
            dr_str = [
                f"[{tag}]:{duration:.2f}ms"
                for tag, duration in durations.items()
            ]
            captured_name = "Decode" if self.attn_state == AscendAttentionState.DecodeOnly else "Prefill"
            logger.info("Profile execute duration [%s]:%s", captured_name,
                        " ".join(dr_str))
        if self.dynamic_eplb:
            self.eplb_updator.forward_end()
        if not self.use_async_scheduling:
            return model_runner_output

        return AsyncNPUModelRunnerOutput(
            model_runner_output=model_runner_output,
            sampled_token_ids=sampled_token_ids,
            invalid_req_indices=invalid_req_indices,
            async_output_copy_stream=self.async_output_copy_stream,
        )

    def take_draft_token_ids(self) -> Optional[DraftTokenIds]:
        if self._draft_token_ids is None:
            return None
        req_ids = self.input_batch.req_ids
        if isinstance(self._draft_token_ids, torch.Tensor):
            draft_token_ids = self._draft_token_ids.tolist()
        else:
            draft_token_ids = self._draft_token_ids
        self._draft_token_ids = None
        return DraftTokenIds(req_ids, draft_token_ids)

    def kv_connector_no_forward(
            self, scheduler_output: "SchedulerOutput") -> ModelRunnerOutput:
        with set_ascend_forward_context(None, self.vllm_config):
            self.maybe_setup_kv_connector(scheduler_output)
            finished_sending, finished_recving = (
                self.get_finished_kv_transfer(scheduler_output))
            # For the case of no forward caused by receiving remote kv,
            # one round of dummy inference is necessary
            # to prevent hang over the collective calls.

        output = copy.copy(EMPTY_MODEL_RUNNER_OUTPUT)
        output.kv_connector_output = KVConnectorOutput(
            finished_sending=finished_sending,
            finished_recving=finished_recving)
        return output

    @staticmethod
    def maybe_setup_kv_connector(scheduler_output: "SchedulerOutput"):
        # Update KVConnector with the KVConnector metadata forward().
        if has_kv_transfer_group():
            kv_connector = get_kv_transfer_group()
            assert isinstance(kv_connector, KVConnectorBase_V1)
            assert scheduler_output.kv_connector_metadata is not None
            kv_connector.bind_connector_metadata(
                scheduler_output.kv_connector_metadata)

            kv_connector.start_load_kv(get_forward_context())

    @staticmethod
    def maybe_wait_for_kv_save() -> None:
        if has_kv_transfer_group():
            get_kv_transfer_group().wait_for_save()

    @staticmethod
    def get_finished_kv_transfer(
        scheduler_output: "SchedulerOutput",
    ) -> tuple[Optional[set[str]], Optional[set[str]]]:
        if has_kv_transfer_group():
            return get_kv_transfer_group().get_finished(
                scheduler_output.finished_req_ids)
        return None, None

    def _build_dummy_attn_metadata(
        self,
        with_prefill: bool,
        num_reqs: int,
        num_tokens: int,
        max_query_len: int,
        aclgraph_runtime_mode: Optional[CUDAGraphMode] = None,
        force_attention: bool = False,
    ) -> Optional[dict[str, Any]]:
        attn_metadata: Optional[dict[str, Any]] = None

        if force_attention or aclgraph_runtime_mode == CUDAGraphMode.FULL:
            assert with_prefill is False, \
                "Full decode graph only supports uniform batch now."

            attn_metadata = {}

            seq_lens = self.model_config.max_model_len
            self.seq_lens_np[:num_reqs] = seq_lens
            self.seq_lens_np[num_reqs:] = 0

            num_computed_tokens_cpu = (
                self.input_batch.num_computed_tokens_cpu_tensor[:num_reqs])

            for kv_cache_group_id, kv_cache_group_spec in enumerate(
                    self.kv_cache_config.kv_cache_groups):
                block_table_tensor = self.input_batch.block_table[
                    kv_cache_group_id].get_device_tensor()
                slot_mapping = self.input_batch.block_table[
                    kv_cache_group_id].slot_mapping
                self.cp_kv_recover_idx = torch.zeros(self.max_num_tokens,
                                                     dtype=torch.int32,
                                                     device=self.device)
                long_seq_metadata = self._generate_pcp_metadata(
                    num_tokens, self.seq_lens_cpu, self.seq_lens_cpu)
                if long_seq_metadata is not None:
                    pcp_world_size = get_pcp_group(
                    ).world_size if prefill_context_parallel_enable() else 1
                    dcp_world_size = get_dcp_group().world_size
                    num_computed_tokens_of_pcp_dcp = [[
                        [0] * dcp_world_size for _ in range(pcp_world_size)
                    ] for _ in range(num_tokens)]
                    long_seq_metadata.num_computed_tokens_of_pcp_dcp = num_computed_tokens_of_pcp_dcp
                if self.speculative_config:
                    query_start_loc = torch.tensor(
                        [0] + self.actual_seq_lengths_q[:num_reqs],
                        device=self.device,
                        dtype=torch.int32)
                else:
                    query_start_loc = self.query_start_loc[:num_reqs + 1]
                common_attn_metadata = AscendCommonAttentionMetadata(
                    query_start_loc=query_start_loc,
                    query_start_loc_cpu=self.query_start_loc_cpu[:num_reqs +
                                                                 1],
                    seq_lens_cpu=self.seq_lens_cpu,
                    seq_lens=self.seq_lens_cpu[:num_reqs],
                    num_reqs=num_reqs,
                    num_actual_tokens=num_tokens,
                    actual_seq_lengths_q=self.actual_seq_lengths_q,
                    block_table_tensor=block_table_tensor[:num_reqs],
                    slot_mapping=slot_mapping,
                    num_computed_tokens_cpu=num_computed_tokens_cpu,
                    positions=self.positions,
                    attn_mask=self.attn_mask,
                    spec_attn_mask=self.spec_attn_mask,
                    attn_state=self.attn_state,
                    max_query_len=max_query_len,
                    decode_token_per_req=self.decode_token_per_req,
                    cos=self.cos,
                    sin=self.sin,
                    prefill_context_parallel_metadata=long_seq_metadata,
                )
                attn_state = AscendAttentionState.DecodeOnly
                if self.speculative_config and \
                        self.speculative_config.method == "deepseek_mtp":
                    attn_state = AscendAttentionState.SpecDecoding

                for attn_group in self.attn_groups[kv_cache_group_id]:
                    builder = attn_group.get_metadata_builder()
                    attn_metadata_i = builder.build_for_graph_capture(
                        common_attn_metadata, attn_state, self.get_model())
                    for layer_name in kv_cache_group_spec.layer_names:
                        attn_metadata[layer_name] = attn_metadata_i

        return attn_metadata

    def _generate_dummy_run_hidden_states(self, with_prefill,
                                          is_torchair_compile, input_ids,
                                          positions, attn_metadata, num_tokens,
                                          intermediate_tensors, inputs_embeds):
        hidden_states = self.model(input_ids=input_ids,
                                   positions=positions,
                                   intermediate_tensors=intermediate_tensors,
                                   inputs_embeds=inputs_embeds)
        forward_context = get_forward_context()
        assert forward_context is not None
        if forward_context.cudagraph_runtime_mode == CUDAGraphMode.FULL and \
            not forward_context.capturing and not self.use_sparse:
            if self.vllm_config.model_config.use_mla:
                # FIXME: Try using `auto_dispatch_capture=True`
                if self.pcp_size * self.dcp_size > 1:
                    # FIXME: Try using `auto_dispatch_capture=True`
                    update_mla_attn_dcp_pcp_params(self.update_stream,
                                                   forward_context,
                                                   positions.shape[0],
                                                   self.speculative_config)
                else:
                    # FIXME: Try using `auto_dispatch_capture=True`
                    update_mla_attn_params(self.update_stream, forward_context,
                                           positions.shape[0],
                                           self.speculative_config)
            else:
                if self.pcp_size * self.dcp_size > 1:
                    update_attn_dcp_pcp_params(self.update_stream,
                                               forward_context,
                                               positions.shape[0])
                else:
                    update_attn_params(self.update_stream, forward_context,
                                       positions.shape[0])

        if self.drafter and self.drafter.name == SpecDcodeType.EAGLE3:
            hidden_states, _ = hidden_states
        else:
            hidden_states = hidden_states
        return hidden_states

    @torch.inference_mode()
    def _dummy_run(
        self,
        num_tokens: int,
        with_prefill: bool = False,
        is_torchair_compile: bool = False,
        aclgraph_runtime_mode: Optional[CUDAGraphMode] = None,
        force_attention: bool = False,
        uniform_decode: bool = False,
    ) -> torch.Tensor:
        # only support eager mode and piecewise graph now
        assert aclgraph_runtime_mode is None or aclgraph_runtime_mode in {
            CUDAGraphMode.NONE, CUDAGraphMode.PIECEWISE, CUDAGraphMode.FULL
        }

        # In multi-DP scenarios, there may be situations where all DP groups are executing dummy runs.
        # If sequence parallelism is enabled, it is essential to ensure that num_tokens is divisible by tp_size.
        if self.use_aclgraph and enable_sp(self.vllm_config):
            tp_size = self.vllm_config.parallel_config.tensor_parallel_size
            num_tokens = math.ceil(num_tokens / tp_size) * tp_size

        # Force dummy run on prefill stage when this node is deemed as kv producer.
        if self.is_kv_producer and not self.is_kv_consumer:
            with_prefill = True

        # Padding for DP
        (num_tokens, num_tokens_across_dp,
         with_prefill) = self._sync_metadata_across_dp(num_tokens,
                                                       with_prefill)

        moe_comm_type = self._select_moe_comm_method(num_tokens, with_prefill)

        # If cudagraph_mode.decode_mode() == FULL and
        # cudagraph_mode.seperate_routine(). This means that we are using
        # different graphs and/or modes for mixed prefill-decode batches vs.
        # uniform decode batches. A uniform decode batch means that all
        # requests have identical query length, except a potential virtual
        # request (shorter) in the batch account for padding.
        # Uniform decode batch could either be common pure decode, where
        # max_query_len == 1, or speculative decode, where
        # max_query_len == 1 + num_spec_decode_tokens.

        # When setting max_query_len = 1, we switch to and capture the optimized
        # routine of FA2 for pure decode, i.e., Flashdecode + an optimization
        # for GQA/MQA.
        max_query_len = self.uniform_decode_query_len if uniform_decode else \
                                                                num_tokens

        # Set num_scheduled_tokens based on num_tokens and max_num_seqs
        # for dummy run with LoRA so that the num_reqs collectively
        # has num_tokens in total.
        assert num_tokens <= self.scheduler_config.max_num_batched_tokens
        max_num_reqs = self.max_num_reqs
        if uniform_decode:
            num_reqs = cdiv(num_tokens, max_query_len)
            num_scheduled_tokens_list = [max_query_len] * num_reqs
            if num_tokens % max_query_len != 0:
                num_scheduled_tokens_list[-1] = num_tokens % max_query_len
        else:
            if with_prefill:
                num_reqs = num_tokens
            else:
                num_reqs = (num_tokens + self.decode_token_per_req -
                            1) // self.decode_token_per_req
            num_reqs = min(num_reqs, max_num_reqs)
            min_tokens_per_req = num_tokens // num_reqs
            num_scheduled_tokens_list = [min_tokens_per_req] * num_reqs
            num_scheduled_tokens_list[-1] += num_tokens % num_reqs
        assert sum(num_scheduled_tokens_list) == num_tokens
        assert len(num_scheduled_tokens_list) == num_reqs
        num_scheduled_tokens = np.array(num_scheduled_tokens_list,
                                        dtype=np.int32)

        if not self.in_profile_run and self.dynamic_eplb:
            self.eplb_updator.forward_before()

        with self.maybe_dummy_run_with_lora(self.lora_config,
                                            num_scheduled_tokens):
            if self.is_multimodal_model:
                input_ids = None
                inputs_embeds = self.inputs_embeds.gpu[:num_tokens]
            elif self.enable_prompt_embeds:
                input_ids = None
                inputs_embeds = self.inputs_embeds.gpu[:num_tokens]
            else:
                input_ids = self.input_ids[:num_tokens]
                inputs_embeds = None

            if self.uses_mrope:
                positions = self.mrope_positions[:, :num_tokens]
            else:
                positions = self.positions[:num_tokens]

            if get_pp_group().is_first_rank:
                intermediate_tensors = None
            else:
                if self.intermediate_tensors is None:
                    self.intermediate_tensors = (
                        self.model.make_empty_intermediate_tensors(
                            batch_size=num_tokens,
                            dtype=self.dtype,
                            device=self.device))
                intermediate_tensors = IntermediateTensors({
                    k: v[:num_tokens]
                    for k, v in self.intermediate_tensors.items()
                })

            # filter out the valid batch descriptor
            _ag_mode, batch_descriptor = \
                self.aclgraph_dispatcher.dispatch(
                    BatchDescriptor(num_tokens=num_tokens,
                                    uniform_decode=uniform_decode))
            if aclgraph_runtime_mode is not None:
                # we allow forcing NONE when the dispatcher disagrees to support
                # warm ups for aclgraph capture
                assert aclgraph_runtime_mode == CUDAGraphMode.NONE or \
                    aclgraph_runtime_mode == _ag_mode, (
                    f"Aclgraph runtime mode mismatch at dummy_run. "
                    f"Expected {_ag_mode}, but got {aclgraph_runtime_mode}.")
            else:
                aclgraph_runtime_mode = _ag_mode

            # TODO(Mengqing): Set create_mixed_batch to False since it's only used in FI warmup
            # and not supported in ASCEND now. We could remove it in the future.
            attn_metadata = self._build_dummy_attn_metadata(
                False,
                num_reqs=num_reqs,
                num_tokens=num_tokens,
                max_query_len=max_query_len,
                aclgraph_runtime_mode=aclgraph_runtime_mode,
                force_attention=force_attention,
            )

            need_dummy_logits = (not self.in_profile_run
                                 and lmhead_tp_enable())

            if need_dummy_logits:
                max_num_reqs_across_dp = num_tokens if not with_prefill else max_num_reqs
                dummy_indices = torch.zeros(max_num_reqs_across_dp,
                                            dtype=torch.int32)

                def dummy_compute_logits(hidden_states):
                    return self.model.compute_logits(
                        hidden_states[dummy_indices])

            with set_ascend_forward_context(
                    attn_metadata,
                    self.vllm_config,
                    num_tokens=num_tokens,
                    num_tokens_across_dp=num_tokens_across_dp,
                    with_prefill=with_prefill,
                    in_profile_run=self.in_profile_run,
                    reserved_mc2_mask=self.reserved_mc2_mask,
                    moe_comm_type=moe_comm_type,
                    num_actual_tokens=0,
                    aclgraph_runtime_mode=aclgraph_runtime_mode,
                    batch_descriptor=batch_descriptor,
                    prefetch_stream=self.prefetch_stream,
                    model_instance=self.model,
                    weight_prefetch_method=self.weight_prefetch_method):
                hidden_states = self._generate_dummy_run_hidden_states(
                    with_prefill, is_torchair_compile, input_ids, positions,
                    attn_metadata, num_tokens, intermediate_tensors,
                    inputs_embeds)
                if need_dummy_logits:
                    dummy_compute_logits(hidden_states)

            if self.drafter:
                self.drafter.dummy_run(
                    num_tokens=num_tokens,
                    with_prefill=with_prefill,
                    skip_attn=True,
                    num_reqs=num_reqs,
                    num_tokens_across_dp=num_tokens_across_dp,
                    aclgraph_runtime_mode=aclgraph_runtime_mode,
                    batch_descriptor=batch_descriptor)
                if need_dummy_logits:
                    self.drafter.model.compute_logits(
                        hidden_states[dummy_indices])
            if self.in_profile_run and self.dynamic_eplb:
                self.model.clear_all_moe_loads()
            if not self.in_profile_run and self.dynamic_eplb:
                self.eplb_updator.take_update_info_from_eplb_process()
                self.eplb_updator.forward_end()
            return hidden_states

    @contextmanager
    def set_in_profile_run(self):
        self.in_profile_run = True
        try:
            yield
        finally:
            self.in_profile_run = False

    def profile_run(self) -> None:
        # Trigger compilation for general shape.
        with self.set_in_profile_run():
            hidden_states = self._dummy_run(
                self.max_num_tokens //
                self.pcp_size if self.pcp_size > 1 else self.max_num_tokens,
                with_prefill=True)
            # MC2 will consume additional NPU memory.
            # Therefore, we need to run the MC2 path once here to complete its initialization,
            # allowing vLLM to correctly estimate the maximum memory required.
            if self.max_num_tokens > self.mc2_tokens_capacity and \
                self._select_moe_comm_method(
                    self.mc2_tokens_capacity,
                    with_prefill=True) == MoECommType.MC2:
                self._dummy_run(self.mc2_tokens_capacity, with_prefill=True)

        output = None
        if get_pp_group().is_last_rank:
            if self.is_pooling_model:
                output = self._dummy_pooler_run(hidden_states)
            else:
                # For profile, have maximum num_reqs and that collectively have
                # maximum num_tokens.
                min_tokens_per_req = self.max_num_tokens // self.max_num_reqs
                num_scheduled_tokens_list = [min_tokens_per_req
                                             ] * self.max_num_reqs
                num_scheduled_tokens_list[
                    -1] += self.max_num_tokens % self.max_num_reqs
                num_scheduled_tokens = np.array(num_scheduled_tokens_list,
                                                dtype=np.int32)
                logit_indices = np.cumsum(num_scheduled_tokens) - 1
                # TODO: need to rum a dummy sampler for generate task
                hidden_states = hidden_states[logit_indices]
                output = self.model.compute_logits(hidden_states)

        NPUPlatform.synchronize()
        del hidden_states, output
        self.encoder_cache.clear()
        gc.collect()

    def _dummy_pooler_run_task(
        self,
        hidden_states: torch.Tensor,
        task: PoolingTask,
    ) -> PoolerOutput:
        num_tokens = hidden_states.shape[0]
        max_num_reqs = self.scheduler_config.max_num_seqs
        num_reqs = min(num_tokens, max_num_reqs)
        min_tokens_per_req = num_tokens // num_reqs
        num_scheduled_tokens_list = [min_tokens_per_req] * num_reqs
        num_scheduled_tokens_list[-1] += num_tokens % num_reqs
        assert sum(num_scheduled_tokens_list) == num_tokens
        assert len(num_scheduled_tokens_list) == num_reqs

        req_num_tokens = num_tokens // num_reqs

        dummy_token_ids = torch.zeros((num_reqs, req_num_tokens),
                                      dtype=torch.int32,
                                      device=self.device)

        model = cast(VllmModelForPooling, self.get_model())
        dummy_pooling_params = PoolingParams(task=task)
        to_update = model.pooler.get_pooling_updates(task)
        to_update.apply(dummy_pooling_params)

        dummy_prompt_lens = torch.tensor(
            num_scheduled_tokens_list,
            device="cpu",
        )
        dummy_metadata = PoolingMetadata(
            prompt_lens=dummy_prompt_lens,
            prompt_token_ids=dummy_token_ids,
            pooling_params=[dummy_pooling_params] * num_reqs,
        )

        dummy_metadata.build_pooling_cursor(num_scheduled_tokens_list,
                                            device=hidden_states.device)

        try:
            return model.pooler(hidden_states=hidden_states,
                                pooling_metadata=dummy_metadata)
        except RuntimeError as e:
            if 'out of memory' in str(e):
                raise RuntimeError(
                    "CUDA out of memory occurred when warming up pooler "
                    f"({task=}) with {num_reqs} dummy requests. Please try "
                    "lowering `max_num_seqs` or `gpu_memory_utilization` when "
                    "initializing the engine.") from e
            else:
                raise e

    @torch.inference_mode()
    def _dummy_pooler_run(
        self,
        hidden_states: torch.Tensor,
    ) -> PoolerOutput:
        # Find the task that has the largest output for subsequent steps
        output_size = dict[PoolingTask, float]()
        for task in self.get_supported_pooling_tasks():
            # Run a full batch with each task to ensure none of them OOMs
            output = self._dummy_pooler_run_task(hidden_states, task)
            output_size[task] = sum(o.nbytes for o in output)
            del output  # Allow GC

        max_task = max(output_size.items(), key=lambda x: x[1])[0]
        return self._dummy_pooler_run_task(hidden_states, max_task)

    def eplb_warmup(self):
        if self.dynamic_eplb and not self.is_eplb_warmuped:
            self.is_eplb_warmuped = True
            self.eplb_adaptor = VllmEplbAdaptor(model=self.model)
            self.eplb_loader.set_adator(self.eplb_adaptor)
            self.eplb_updator.set_adaptor(self.eplb_adaptor)
            self.eplb_updator.warm_up_eplb()

    def load_model(self) -> None:
        logger.info("Starting to load model %s...", self.model_config.model)

        with DeviceMemoryProfiler() as m:  # noqa: SIM117
            self.model = get_model(vllm_config=self.vllm_config)
            if self.dynamic_eplb:
                model_register(self.model, self.model_config)
            if is_310p():
                from vllm.model_executor.layers.linear import (
                    MergedColumnParallelLinear, QKVParallelLinear,
                    RowParallelLinear)
                for module in self.model.modules():
                    if isinstance(module,
                                  (MergedColumnParallelLinear,
                                   QKVParallelLinear, RowParallelLinear)):
                        module.weight.data = self._convert_torch_format(
                            module.weight.data)
            if self.drafter:
                logger.info("Loading drafter model...")
                self.drafter.load_model(self.model)
                if self.drafter.name == SpecDcodeType.EAGLE3:
                    self.model.set_aux_hidden_state_layers(
                        self.model.get_eagle3_aux_hidden_state_layers())

            if self.lora_config:
                self.model = self.load_lora_model(self.model, self.vllm_config,
                                                  self.device)
        logger.info("Loading model weights took %.4f GB",
                    m.consumed_memory / float(2**30))

        # wrap the model with full graph wrapper if needed.
        if self.compilation_config.cudagraph_mode.has_full_cudagraphs():
            self.update_stream: torch.npu.Stream = torch.npu.Stream()
            set_graph_params(self.compilation_config.cudagraph_capture_sizes)
            self.model = ACLGraphWrapper(self.model,
                                         self.vllm_config,
                                         runtime_mode=CUDAGraphMode.FULL)

    def _convert_torch_format(self, tensor):
        if ACL_FORMAT == ACL_FORMAT_FRACTAL_NZ \
                and not is_enable_nz():
            return tensor
        tensor = torch_npu.npu_format_cast(tensor, ACL_FORMAT)
        return tensor

    def initialize_kv_cache(self, kv_cache_config: KVCacheConfig) -> None:
        """
        Initialize KV cache based on `kv_cache_config`.
        Args:
            kv_cache_config: Configuration for the KV cache, including the KV
            cache size of each layer
        """
        kv_cache_config = deepcopy(kv_cache_config)
        self.kv_cache_config = kv_cache_config
        self.may_add_encoder_only_layers_to_kv_cache_config()
        # NOTE(cmq): initialize_attn_backend must before using self.attn_groups
        self.initialize_attn_backend(kv_cache_config)
        self.use_hybrid_blocks = (len(self.attn_groups) > 1)
        # NOTE: Currently, we determine whether we need `num_accepted_tokens` through `MambaSpec`.
        self.need_accepted_tokens = any([
            isinstance(attn_group[0].kv_cache_spec, MambaSpec)
            for attn_group in self.attn_groups
        ])

        self.may_reinitialize_input_batch(kv_cache_config)

        if self.use_sparse:
            kv_caches = self.initialize_kv_cache_tensors_deepseek_sfa(
                kv_cache_config)
        elif self.model_config.is_deepseek_mla:
            kv_caches = self.initialize_kv_cache_tensors_deepseek_mla(
                kv_cache_config)
        else:
            kv_caches = self.initialize_kv_cache_tensors(kv_cache_config)

        if has_kv_transfer_group():
            get_kv_transfer_group().register_kv_caches(kv_caches)

    def _align_memory(self, tensor: torch.Tensor,
                      alignment: int) -> torch.Tensor:
        data_ptr = tensor.data_ptr()
        aligned_addr = (data_ptr + alignment - 1) // alignment * alignment
        offset = (aligned_addr - data_ptr) // tensor.element_size()
        return tensor[int(offset):]

    def initialize_kv_cache_tensors_deepseek_sfa(
            self, kv_cache_config: KVCacheConfig) -> dict[str, torch.Tensor]:
        kv_cache_sizes = {}
        for kv_cache_tensor in kv_cache_config.kv_cache_tensors:
            assert len(kv_cache_tensor.shared_by) == 1, (
                "KV cache tensor shared by multiple layers is not supported in "
                "NPU.")
            kv_cache_sizes[kv_cache_tensor.shared_by[0]] = kv_cache_tensor.size

        kv_caches: Dict[str, torch.Tensor] = {}
        for group in self._kv_cache_spec_attn_group_iterator():
            kv_cache_spec = group.kv_cache_spec
            attn_backend = group.backend
            for layer_name in group.layer_names:
                if layer_name in self.runner_only_attn_layers:
                    continue
                tensor_size = kv_cache_sizes[layer_name]
                num_blocks = tensor_size // kv_cache_spec.page_size_bytes
                if self.vllm_config.additional_config.get(
                        "kv_cache_dtype", None) == 'int8':
                    kv_cache_shape = attn_backend.get_bsh_kv_cache_shape(
                        num_blocks, kv_cache_spec.block_size,
                        kv_cache_spec.num_kv_heads, kv_cache_spec.head_size)
                elif hasattr(
                        attn_backend, "get_supported_block_size"
                ) and not self.model_config.is_deepseek_mla and not self.use_sparse:
                    block_size = attn_backend.get_supported_block_size()[0]
                    block_size_chunk = kv_cache_spec.block_size // block_size
                    kv_cache_shape = attn_backend.get_kv_cache_shape(
                        num_blocks * block_size_chunk, block_size,
                        kv_cache_spec.num_kv_heads, kv_cache_spec.head_size)
                else:
                    kv_cache_shape = self.attn_backend.get_kv_cache_shape(
                        num_blocks, kv_cache_spec.block_size,
                        kv_cache_spec.num_kv_heads, kv_cache_spec.head_size)
                dtype = kv_cache_spec.dtype

                alignment = 2 * 1024 * 1024
                num_blocks, block_size, num_kv_heads, head_size = kv_cache_shape
                rope_dim = self.model_config.hf_text_config.qk_rope_head_dim
                nope_dim = head_size - rope_dim
                nope_cache_shape = (num_blocks, block_size, num_kv_heads,
                                    nope_dim)
                rope_cache_shape = (num_blocks, block_size, num_kv_heads,
                                    rope_dim)
                #### k cache
                # TODO(zzzzwwjj): wait transformers add these params
                k_cache_shape = (num_blocks, block_size, 1, 128)
                if self.vllm_config.kv_transfer_config is None:
                    # For no disaggregate pd scenario, allocate kv cache in normal way
                    rope_cache = torch.zeros(rope_cache_shape,
                                             dtype=dtype,
                                             device=self.device)
                    nope_cache = torch.zeros(nope_cache_shape,
                                             dtype=dtype,
                                             device=self.device)
                    rope_cache = self._convert_torch_format(rope_cache)
                    nope_cache = self._convert_torch_format(nope_cache)

                    #### k cache
                    k_cache = torch.zeros(k_cache_shape,
                                          dtype=dtype,
                                          device=self.device)
                    k_cache = self._convert_torch_format(k_cache)
                else:

                    # In order to transfer kv cache through the reigster_memory api from llmdatadist, the memory
                    # address should be aligned by 2M. In most case, torch_npu can allocate 2M aligned memory, but
                    # we found there are also some exceptions during test, so we manual align those memory here, this part
                    # of code may consume 2M * 2 * elem_size memory every layer.
                    nope_allocate_shape = num_blocks * block_size * num_kv_heads * nope_dim
                    nope_allocate_shape_alignment = nope_allocate_shape + alignment
                    rope_allocate_shape = num_blocks * block_size * num_kv_heads * rope_dim
                    rope_allocate_shape_alignment = rope_allocate_shape + alignment

                    nope_cache = torch.zeros(nope_allocate_shape_alignment,
                                             dtype=dtype,
                                             device=self.device)
                    rope_cache = torch.zeros(rope_allocate_shape_alignment,
                                             dtype=dtype,
                                             device=self.device)
                    #### k cache
                    # TODO(zzzzwwjj): wait transformers add these params
                    k_allocate_shape = num_blocks * block_size * 1 * 128
                    k_allocate_shape_alignment = k_allocate_shape + alignment
                    k_cache = torch.zeros(k_allocate_shape_alignment,
                                          dtype=dtype,
                                          device=self.device)

                    nope_cache = self._align_memory(
                        nope_cache,
                        alignment)[:nope_allocate_shape].view(nope_cache_shape)
                    rope_cache = self._align_memory(
                        rope_cache,
                        alignment)[:rope_allocate_shape].view(rope_cache_shape)
                    k_cache = self._align_memory(
                        k_cache,
                        alignment)[:k_allocate_shape].view(k_cache_shape)

                kv_caches[layer_name] = (nope_cache, rope_cache, k_cache)
        bind_kv_cache(kv_caches,
                      self.compilation_config.static_forward_context,
                      self.kv_caches)

        return kv_caches

    def initialize_kv_cache_tensors_deepseek_mla(
            self, kv_cache_config: KVCacheConfig) -> dict[str, torch.Tensor]:
        kv_cache_sizes = {}
        for kv_cache_tensor in kv_cache_config.kv_cache_tensors:
            assert len(kv_cache_tensor.shared_by) == 1, (
                "KV cache tensor shared by multiple layers is not supported in "
                "NPU.")
            kv_cache_sizes[kv_cache_tensor.shared_by[0]] = kv_cache_tensor.size

        kv_caches: Dict[str, torch.Tensor] = {}
        for group in self._kv_cache_spec_attn_group_iterator():
            kv_cache_spec = group.kv_cache_spec
            attn_backend = group.backend
            for layer_name in group.layer_names:
                if layer_name in self.runner_only_attn_layers:
                    continue
                tensor_size = kv_cache_sizes[layer_name]
                num_blocks = tensor_size // kv_cache_spec.page_size_bytes
                if self.vllm_config.additional_config.get(
                        "kv_cache_dtype", None) == 'int8':
                    kv_cache_shape = attn_backend.get_bsh_kv_cache_shape(
                        num_blocks, kv_cache_spec.block_size,
                        kv_cache_spec.num_kv_heads, kv_cache_spec.head_size)
                elif hasattr(attn_backend, "get_supported_block_size"
                             ) and not self.model_config.is_deepseek_mla:
                    block_size = attn_backend.get_supported_block_size()[0]
                    block_size_chunk = kv_cache_spec.block_size // block_size
                    kv_cache_shape = attn_backend.get_kv_cache_shape(
                        num_blocks * block_size_chunk, block_size,
                        kv_cache_spec.num_kv_heads, kv_cache_spec.head_size)
                else:
                    kv_cache_shape = self.attn_backend.get_kv_cache_shape(
                        num_blocks, kv_cache_spec.block_size,
                        kv_cache_spec.num_kv_heads, kv_cache_spec.head_size)
                dtype = kv_cache_spec.dtype

                alignment = 2 * 1024 * 1024
                num_blocks, block_size, num_kv_heads, head_size = kv_cache_shape
                rope_dim = self.model_config.hf_text_config.qk_rope_head_dim
                nope_dim = head_size - rope_dim
                nope_cache_shape = (num_blocks, block_size, num_kv_heads,
                                    nope_dim)
                rope_cache_shape = (num_blocks, block_size, num_kv_heads,
                                    rope_dim)
                if self.vllm_config.kv_transfer_config is None:
                    # For no disaggregate pd scenario, allocate kv cache in normal way
                    rope_cache = torch.zeros(rope_cache_shape,
                                             dtype=dtype,
                                             device=self.device)
                    nope_cache = torch.zeros(nope_cache_shape,
                                             dtype=dtype,
                                             device=self.device)
                    rope_cache = self._convert_torch_format(rope_cache)
                    nope_cache = self._convert_torch_format(nope_cache)
                else:

                    # In order to transfer kv cache through the reigster_memory api from llmdatadist, the memory
                    # address should be aligned by 2M. In most case, torch_npu can allocate 2M aligned memory, but
                    # we found there are also some exceptions during test, so we manual align those memory here, this part
                    # of code may consume 2M * 2 * elem_size memory every layer.
                    nope_allocate_shape = num_blocks * block_size * num_kv_heads * nope_dim
                    nope_allocate_shape_alignment = nope_allocate_shape + alignment
                    rope_allocate_shape = num_blocks * block_size * num_kv_heads * rope_dim
                    rope_allocate_shape_alignment = rope_allocate_shape + alignment

                    nope_cache = torch.zeros(nope_allocate_shape_alignment,
                                             dtype=dtype,
                                             device=self.device)
                    rope_cache = torch.zeros(rope_allocate_shape_alignment,
                                             dtype=dtype,
                                             device=self.device)
                    nope_cache = self._align_memory(
                        nope_cache,
                        alignment)[:nope_allocate_shape].view(nope_cache_shape)
                    rope_cache = self._align_memory(
                        rope_cache,
                        alignment)[:rope_allocate_shape].view(rope_cache_shape)
                kv_caches[layer_name] = (nope_cache, rope_cache)

        bind_kv_cache(kv_caches,
                      self.compilation_config.static_forward_context,
                      self.kv_caches)

        return kv_caches

    def initialize_kv_cache_tensors(
            self, kv_cache_config: KVCacheConfig) -> dict[str, torch.Tensor]:
        """
        Initialize the memory buffer for KV cache.

        Args:
            kv_cache_config: The KV cache config
        Returns:
            Dict[str, torch.Tensor]: A map between layer names to their
            corresponding memory buffer for KV cache.
        """
        # init kv cache tensors
        kv_cache_raw_tensors: dict[str, Union[torch.Tensor,
                                              Optional[torch.Tensor]]] = {}
        # llmdatadist need the addr of cache tensor be aligned with 2M
        alignment = 2 * 1024 * 1024
        for kv_cache_tensor in kv_cache_config.kv_cache_tensors:
            # TODO: REFACTOR ME to sharing hybrid cache
            for idx in range(len(kv_cache_tensor.shared_by)):
                layer_name = kv_cache_tensor.shared_by[idx]
                if "linear_attn" in layer_name and layer_name not in kv_cache_raw_tensors.keys(
                ):
                    # for mamba linear attention
                    if self.vllm_config.kv_transfer_config is None:
                        tensor = torch.zeros(kv_cache_tensor.size,
                                             dtype=torch.int8,
                                             device=self.device)
                    else:
                        cache_size_aligned = kv_cache_tensor.size + alignment
                        tensor = torch.zeros(cache_size_aligned,
                                             dtype=torch.int8,
                                             device=self.device)
                        tensor = self._align_memory(
                            tensor, alignment)[:kv_cache_tensor.size]
                    for layer_name_inner in kv_cache_tensor.shared_by:
                        # shared the kvcache between the linear_attn specs in the same group
                        if "linear_attn" in layer_name_inner:
                            kv_cache_raw_tensors[layer_name_inner] = tensor
                elif "attn" in layer_name and layer_name not in kv_cache_raw_tensors.keys(
                ):
                    # for other attentions, e.g., self_attn, sliding window attn
                    if self.vllm_config.kv_transfer_config is None:
                        k_tensor = torch.zeros(kv_cache_tensor.size // 2,
                                               dtype=torch.int8,
                                               device=self.device)
                        v_tensor = torch.zeros(kv_cache_tensor.size // 2,
                                               dtype=torch.int8,
                                               device=self.device)
                    else:
                        cache_size = kv_cache_tensor.size // 2
                        cache_size_aligned = kv_cache_tensor.size // 2 + alignment
                        k_tensor = torch.zeros(cache_size_aligned,
                                               dtype=torch.int8,
                                               device=self.device)
                        v_tensor = torch.zeros(cache_size_aligned,
                                               dtype=torch.int8,
                                               device=self.device)
                        k_tensor = self._align_memory(k_tensor,
                                                      alignment)[:cache_size]
                        v_tensor = self._align_memory(v_tensor,
                                                      alignment)[:cache_size]
                    for layer_name_inner in kv_cache_tensor.shared_by:
                        # shared the kvcache between the self_attn specs in the same group
                        if ("attn" in layer_name_inner
                                and "linear_attn" not in layer_name_inner):
                            kv_cache_raw_tensors[layer_name_inner] = (k_tensor,
                                                                      v_tensor)

        layer_names = set()
        for group in kv_cache_config.kv_cache_groups:
            for layer_name in group.layer_names:
                if layer_name in self.runner_only_attn_layers:
                    continue
                layer_names.add(layer_name)
        assert layer_names == set(kv_cache_raw_tensors.keys(
        )), "Some layers are not correctly initialized"

        kv_caches: Dict[str, torch.Tensor] = {}
        for group in self._kv_cache_spec_attn_group_iterator():
            kv_cache_spec = group.kv_cache_spec
            attn_backend = group.backend
            for layer_name in group.layer_names:
                if layer_name in self.runner_only_attn_layers:
                    continue

                # TODO: remove this after the OOM issue is located and fixed, otherwise, some model may
                # encounter OOM issue
                if isinstance(kv_cache_spec, FullAttentionSpec):
                    raw_k_tensor, raw_v_tensor = kv_cache_raw_tensors[  # type: ignore
                        layer_name]
                    assert raw_k_tensor is not None
                    assert raw_v_tensor is not None
                    assert (raw_k_tensor.numel() + raw_v_tensor.numel()
                            ) % kv_cache_spec.page_size_bytes == 0
                    num_blocks = (raw_k_tensor.numel() + raw_v_tensor.numel()
                                  ) // kv_cache_spec.page_size_bytes

                    # `num_blocks` is the number of blocks the model runner can use.
                    # `kv_cache_config.num_blocks` is the number of blocks that
                    # KVCacheManager may allocate.
                    # Since different GPUs may have different number of layers and
                    # different memory capacities, `num_blocks` can be different on
                    # different GPUs, and `kv_cache_config.num_blocks` is set to
                    # the min of all `num_blocks`. Verify it here.
                    assert num_blocks >= kv_cache_config.num_blocks

                    if self.vllm_config.additional_config.get(
                            "kv_cache_dtype", None) == 'int8':
                        kv_cache_shape = attn_backend.get_bsh_kv_cache_shape(
                            num_blocks, kv_cache_spec.block_size,
                            kv_cache_spec.num_kv_heads,
                            kv_cache_spec.head_size)
                    elif hasattr(attn_backend, "get_supported_block_size"
                                 ) and self.use_hybrid_blocks:
                        block_size = attn_backend.get_supported_block_size()[0]

                        block_size_chunk = kv_cache_spec.block_size // block_size
                        kv_cache_shape = attn_backend.get_kv_cache_shape(
                            num_blocks * block_size_chunk, block_size,
                            kv_cache_spec.num_kv_heads,
                            kv_cache_spec.head_size)
                    else:
                        kv_cache_shape = self.attn_backend.get_kv_cache_shape(
                            num_blocks, kv_cache_spec.block_size,
                            kv_cache_spec.num_kv_heads,
                            kv_cache_spec.head_size)
                    dtype = kv_cache_spec.dtype
                    k_cache = raw_k_tensor.view(dtype).view(kv_cache_shape[1:])
                    k_cache = self._convert_torch_format(k_cache)
                    v_cache = raw_v_tensor.view(dtype).view(kv_cache_shape[1:])
                    v_cache = self._convert_torch_format(v_cache)
                    kv_caches[layer_name] = (k_cache, v_cache)
                elif isinstance(kv_cache_spec, MambaSpec):
                    raw_tensor = kv_cache_raw_tensors[layer_name]
                    assert raw_tensor is not None
                    assert raw_tensor.numel(
                    ) % kv_cache_spec.page_size_bytes == 0
                    num_blocks = raw_tensor.numel(
                    ) // kv_cache_spec.page_size_bytes

                    # `num_blocks` is the number of blocks the model runner can use.
                    # `kv_cache_config.num_blocks` is the number of blocks that
                    # KVCacheManager may allocate.
                    # Since different GPUs may have different number of layers and
                    # different memory capacities, `num_blocks` can be different on
                    # different GPUs, and `kv_cache_config.num_blocks` is set to
                    # the min of all `num_blocks`. Verify it here.
                    assert num_blocks >= kv_cache_config.num_blocks

                    state_tensors = []
                    storage_offset_bytes = 0
                    for (shape, dtype) in zip(kv_cache_spec.shapes,
                                              kv_cache_spec.dtypes):
                        dtype_size = get_dtype_size(dtype)
                        num_element_per_page = (
                            kv_cache_spec.page_size_bytes // dtype_size)
                        target_shape = (num_blocks, *shape)
                        stride = torch.empty(target_shape).stride()
                        target_stride = (num_element_per_page, *stride[1:])
                        assert storage_offset_bytes % dtype_size == 0
                        tensor = torch.as_strided(
                            raw_tensor.view(dtype),
                            size=target_shape,
                            stride=target_stride,
                            storage_offset=storage_offset_bytes // dtype_size,
                        )
                        state_tensors.append(tensor)
                        storage_offset_bytes += stride[0] * dtype_size
                    kv_caches[layer_name] = state_tensors
                else:
                    raise ValueError("Unknown KV cache spec type.")

        bind_kv_cache(kv_caches,
                      self.compilation_config.static_forward_context,
                      self.kv_caches)

        return kv_caches

    def may_reinitialize_input_batch(self,
                                     kv_cache_config: KVCacheConfig) -> None:
        """
        Re-initialize the input batch if the block sizes are different from
        `[self.cache_config.block_size]`. This usually happens when there
        are multiple KV cache groups.

        Args:
            kv_cache_config: The KV cache configuration.
        """
        block_sizes = [
            kv_cache_group.kv_cache_spec.block_size
            for kv_cache_group in kv_cache_config.kv_cache_groups
            if not isinstance(kv_cache_group.kv_cache_spec,
                              EncoderOnlyAttentionSpec)
        ]

        # Generate kernel_block_sizes that matches each block_size
        # For attention backends that support virtual block splitting,
        # use the supported block sizes from the backend
        # For other backends (like Mamba), use [0] (no splitting)
        kernel_block_sizes = []
        for kv_cache_group_id, kv_cache_group in enumerate(
                kv_cache_config.kv_cache_groups):

            if isinstance(kv_cache_group.kv_cache_spec,
                          EncoderOnlyAttentionSpec):
                continue
            elif isinstance(kv_cache_group.kv_cache_spec, AttentionSpec):
                # This is an attention backend that supports virtual
                # block splitting. Get the supported block sizes from
                # the backend.
                try:
                    attn_groups = self.attn_groups[kv_cache_group_id]
                except IndexError:
                    attn_groups = None
                if attn_groups and self.use_hybrid_blocks:
                    # Use the backend's supported block size list
                    backend = attn_groups[0].backend
                    supported_sizes = backend.get_supported_block_size()
                    # If no specific sizes supported, use cache config
                    # block_size
                    kernel_block_size_list = (supported_sizes
                                              if supported_sizes else
                                              [self.cache_config.block_size])
                else:
                    # Fallback to cache config block_size if no backend found
                    kernel_block_size_list = [self.cache_config.block_size]
                kernel_block_sizes.append(kernel_block_size_list)
            else:
                # This is likely Mamba or other non-attention cache,
                # no splitting.
                # NOTE: set kernel_block_sizes to 0 to disable slotmapping computation
                # of mamba block. In this case, BlockTable.block_size will never equal
                # to kernel_block_sizes[0]
                kernel_block_sizes.append([0])

        if block_sizes != [
                self.cache_config.block_size
        ] or kernel_block_sizes != [[self.cache_config.block_size]]:
            assert self.cache_config.cpu_offload_gb == 0, (
                "Cannot re-initialize the input batch when CPU weight "
                "offloading is enabled. See https://github.com/vllm-project/vllm/pull/18298 "  # noqa: E501
                "for more details.")
            self.input_batch = InputBatch(
                max_num_reqs=self.max_num_reqs,
                max_model_len=self.model_config.max_model_len,
                max_num_batched_tokens=self.max_num_tokens,
                device=self.device,
                pin_memory=self.pin_memory,
                vocab_size=self.model_config.get_vocab_size(),
                block_sizes=block_sizes,
                is_spec_decode=bool(self.vllm_config.speculative_config),
                logitsprocs=self.input_batch.logitsprocs,
                is_pooling_model=self.is_pooling_model,
                num_speculative_tokens=(
                    self.vllm_config.speculative_config.num_speculative_tokens
                    if self.vllm_config.speculative_config else 0),
                kernel_block_sizes=kernel_block_sizes,
            )

    def may_add_encoder_only_layers_to_kv_cache_config(self) -> None:
        """
        Add encoder-only layers to the KV cache config.
        """
        block_size = self.vllm_config.cache_config.block_size
        encoder_only_attn_specs: dict[AttentionSpec,
                                      list[str]] = defaultdict(list)
        attn_layers = get_layers_from_vllm_config(self.vllm_config, Attention)
        for layer_name, attn_module in attn_layers.items():
            if attn_module.attn_type == AttentionType.ENCODER_ONLY:
                attn_spec: AttentionSpec = EncoderOnlyAttentionSpec(
                    block_size=block_size,
                    num_kv_heads=attn_module.num_kv_heads,
                    head_size=attn_module.head_size,
                    dtype=self.kv_cache_dtype)
                encoder_only_attn_specs[attn_spec].append(layer_name)
                self.runner_only_attn_layers.add(layer_name)
        if len(encoder_only_attn_specs) > 0:
            assert len(
                encoder_only_attn_specs
            ) == 1, "Only support one encoder-only attention spec now"
            spec, layer_names = encoder_only_attn_specs.popitem()
            self.kv_cache_config.kv_cache_groups.append(
                KVCacheGroupSpec(layer_names=layer_names, kv_cache_spec=spec))

    def initialize_attn_backend(self, kv_cache_config: KVCacheConfig) -> None:
        """
        Initialize the attention backends and attention metadata builders.
        """
        assert len(self.attn_groups) == 0, \
            "Attention backends are already initialized"

        class AttentionGroupKey(NamedTuple):
            attn_backend: type[AttentionBackend]
            kv_cache_spec: KVCacheSpec

        def get_attn_backends_for_group(
            kv_cache_group_spec: KVCacheGroupSpec,
        ) -> dict[AttentionGroupKey, list[str]]:
            layers = get_layers_from_vllm_config(
                self.vllm_config, AttentionLayerBase,
                kv_cache_group_spec.layer_names)
            attn_backends = {}
            attn_backend_layers = defaultdict(list)
            # Dedupe based on full class name; this is a bit safer than
            # using the class itself as the key because when we create dynamic
            # attention backend subclasses (e.g. ChunkedLocalAttention) unless
            # they are cached correctly, there will be different objects per
            # layer.
            for layer_name in kv_cache_group_spec.layer_names:
                attn_backend = layers[layer_name].get_attn_backend()
                full_cls_name = attn_backend.full_cls_name()
                layer_kv_cache_spec = kv_cache_group_spec.kv_cache_spec
                if isinstance(layer_kv_cache_spec, UniformTypeKVCacheSpecs):
                    layer_kv_cache_spec = layer_kv_cache_spec.kv_cache_specs[
                        layer_name]
                key = (full_cls_name, layer_kv_cache_spec)
                attn_backends[key] = AttentionGroupKey(attn_backend,
                                                       layer_kv_cache_spec)
                attn_backend_layers[key].append(layer_name)
            return {
                attn_backends[k]: v
                for k, v in attn_backend_layers.items()
            }

        def create_attn_groups(
            attn_backends_map: dict[AttentionBackend, list[str]],
        ) -> list[AttentionGroup]:
            attn_groups: list[AttentionGroup] = []
            for (attn_backend,
                 kv_cache_spec), layer_names in attn_backends_map.items():
                attn_metadata_builders = []
                attn_metadata_builders.append(attn_backend.get_builder_cls()(
                    kv_cache_spec,
                    layer_names,
                    self.vllm_config,
                    self.device,
                ))
                attn_group = AttentionGroup(attn_backend,
                                            attn_metadata_builders,
                                            layer_names, kv_cache_spec)
                attn_groups.append(attn_group)
            return attn_groups

        for kv_cache_group_spec in kv_cache_config.kv_cache_groups:
            attn_backends = get_attn_backends_for_group(  # type: ignore
                kv_cache_group_spec)
            self.attn_groups.append(create_attn_groups(attn_backends))

        # Calculate reorder batch threshold (if needed)
        self.calculate_reorder_batch_threshold()

    def _attn_group_iterator(self) -> Iterator[AttentionGroup]:
        return itertools.chain.from_iterable(self.attn_groups)

    def _kv_cache_spec_attn_group_iterator(self) -> Iterator[AttentionGroup]:
        if not self.kv_cache_config.kv_cache_groups:
            return
        for attn_groups in self.attn_groups:
            yield from attn_groups

    def calculate_reorder_batch_threshold(self) -> None:
        """
        Check that if any backends reorder batches; that the reordering
        is compatible (e.g., decode threshold is the same)
        """
        for group in self._attn_group_iterator():
            attn_metadata_builder_i = group.get_metadata_builder()
            if hasattr(attn_metadata_builder_i, "reorder_batch_threshold"):
                # check that if any backends reorder batches; that the reordering
                # is compatible (e.g., decode threshold is the same)
                reorder_batch_threshold_i = (
                    attn_metadata_builder_i.reorder_batch_threshold)
                if reorder_batch_threshold_i is not None:
                    if self.reorder_batch_threshold is not None:
                        if reorder_batch_threshold_i != \
                            self.reorder_batch_threshold:
                            raise ValueError(
                                f"Attention backend reorders decodes with "
                                f"threshold {reorder_batch_threshold_i} but other "
                                f"backend uses threshold "
                                f"{self.reorder_batch_threshold}")
                    else:
                        self.reorder_batch_threshold = reorder_batch_threshold_i

    def get_kv_cache_spec_v0110(self) -> dict[str, KVCacheSpec]:
        """
        Generates the KVCacheSpec by parsing the kv cache format from each
        Attention module in the static forward context.
        Returns:
            KVCacheSpec: A dictionary mapping layer names to their KV cache
            format. Layers that do not need KV cache are not included.
        """

        block_size = self.vllm_config.cache_config.block_size
        use_mla = self.vllm_config.model_config.use_mla
        use_sparse = self.use_sparse
        kv_cache_spec: dict[str, KVCacheSpec] = {}
        attn_layers = get_layers_from_vllm_config(self.vllm_config, Attention)
        for layer_name, attn_module in attn_layers.items():
            if (kv_tgt_layer :=
                    attn_module.kv_sharing_target_layer_name) is not None:
                # The layer doesn't need its own KV cache and will use that of
                # the target layer. We skip creating a KVCacheSpec for it, so
                # that KV cache management logic will act as this layer does
                # not exist, and doesn't allocate KV cache for the layer. This
                # enables the memory saving of cross-layer kv sharing, allowing
                # a given amount of memory to accommodate longer context lengths
                # or enable more requests to be processed simultaneously.
                self.shared_kv_cache_layers[layer_name] = kv_tgt_layer
                continue
            if isinstance(attn_module, AscendMultiHeadLatentAttention):
                continue

            # TODO: Support other attention modules, e.g., cross-attention
            # TODO(lucas): move the attention specs into the model layers like
            # the attention backends
            if attn_module.attn_type == AttentionType.DECODER:
                if use_mla and not use_sparse:
                    kv_cache_spec[layer_name] = MLAAttentionSpec(
                        block_size=block_size,
                        num_kv_heads=attn_module.num_kv_heads,
                        head_size=attn_module.head_size,
                        dtype=self.kv_cache_dtype,
                        cache_dtype_str=self.cache_config.cache_dtype)
                else:
                    # TODO(cmq): This is a hack way to fix deepseek kvcache when
                    # using DSA. Fix the spec in vLLM is a finnal way.
                    kv_cache_spec[layer_name] = FullAttentionSpec(
                        block_size=block_size,
                        num_kv_heads=attn_module.num_kv_heads,
                        head_size=attn_module.head_size,
                        dtype=self.kv_cache_dtype)
            elif attn_module.attn_type in (AttentionType.ENCODER,
                                           AttentionType.ENCODER_ONLY):
                # encoder-only attention does not need KV cache.
                continue
            elif attn_module.attn_type == AttentionType.ENCODER_DECODER:
                raise NotImplementedError
            else:
                raise ValueError(
                    f"Unknown attention type: {attn_module.attn_type}")

        mamba_layers = get_layers_from_vllm_config(self.vllm_config, MambaBase)
        if len(mamba_layers) > 0:
            if (self.vllm_config.speculative_config is not None
                    and self.vllm_config.model_config.hf_config.model_type
                    not in ["qwen3_next"]):
                raise NotImplementedError(
                    "Mamba with speculative decoding is not supported yet.")
            if self.vllm_config.cache_config.enable_prefix_caching:
                raise NotImplementedError(
                    "Prefix caching is not supported for Mamba yet.")
            max_model_len = self.vllm_config.model_config.max_model_len

            page_size_padded = (
                self.vllm_config.cache_config.mamba_page_size_padded)

            # Set block_size to max_model_len, so that mamba model will always
            # have only one block in the KV cache.
            for layer_name, mamba_module in mamba_layers.items():
                kv_cache_spec[layer_name] = MambaSpec(
                    shapes=mamba_module.get_state_shape(),
                    dtypes=mamba_module.get_state_dtype(),
                    block_size=max_model_len,
                    page_size_padded=page_size_padded,
                    mamba_type=mamba_module.mamba_type,
                    num_speculative_blocks=(
                        self.speculative_config.num_speculative_tokens
                        if self.speculative_config else 0),
                )

        return kv_cache_spec

    def get_kv_cache_spec(self) -> dict[str, KVCacheSpec]:
        """
        Generates the KVCacheSpec by parsing the kv cache format from each
        Attention module in the static forward context.
        Returns:
            KVCacheSpec: A dictionary mapping layer names to their KV cache
            format. Layers that do not need KV cache are not included.
        """
        if vllm_version_is("0.11.0"):
            return self.get_kv_cache_spec_v0110()

        block_size = self.vllm_config.cache_config.block_size
        use_mla = self.vllm_config.model_config.use_mla
        kv_cache_spec: dict[str, KVCacheSpec] = {}
        attn_layers = get_layers_from_vllm_config(self.vllm_config,
                                                  AttentionLayerBase)
        for layer_name, attn_module in attn_layers.items():
            if isinstance(attn_module, Attention):
                if (kv_tgt_layer :=
                        attn_module.kv_sharing_target_layer_name) is not None:
                    # The layer doesn't need its own KV cache and will use that of
                    # the target layer. We skip creating a KVCacheSpec for it, so
                    # that KV cache management logic will act as this layer does
                    # not exist, and doesn't allocate KV cache for the layer. This
                    # enables the memory saving of cross-layer kv sharing, allowing
                    # a given amount of memory to accommodate longer context lengths
                    # or enable more requests to be processed simultaneously.
                    self.shared_kv_cache_layers[layer_name] = kv_tgt_layer
                    continue

                # TODO: Support other attention modules, e.g., cross-attention
                # TODO(lucas): move the attention specs into the model layers like
                # the attention backends
                if attn_module.attn_type == AttentionType.DECODER:
                    kv_cache_spec[layer_name] = FullAttentionSpec(
                        block_size=block_size,
                        num_kv_heads=attn_module.num_kv_heads,
                        head_size=attn_module.head_size,
                        dtype=self.kv_cache_dtype)
                elif attn_module.attn_type in (AttentionType.ENCODER,
                                               AttentionType.ENCODER_ONLY):
                    # encoder-only attention does not need KV cache.
                    continue
                elif attn_module.attn_type == AttentionType.ENCODER_DECODER:
                    raise NotImplementedError
                else:
                    raise ValueError(
                        f"Unknown attention type: {attn_module.attn_type}")

            elif isinstance(attn_module, MLAAttention):
                if use_mla and not self.use_sparse:
                    kv_cache_spec[layer_name] = MLAAttentionSpec(
                        block_size=block_size,
                        num_kv_heads=1,
                        head_size=attn_module.head_size,
                        dtype=self.kv_cache_dtype,
                        cache_dtype_str=self.cache_config.cache_dtype)
                else:
                    # TODO(cmq): This is a hack way to fix deepseek kvcache when
                    # using DSA. Fix the spec in vLLM is a finnal way.
                    kv_cache_spec[layer_name] = FullAttentionSpec(
                        block_size=block_size,
                        num_kv_heads=1,
                        head_size=attn_module.head_size,
                        dtype=self.kv_cache_dtype)

        mamba_layers = get_layers_from_vllm_config(self.vllm_config, MambaBase)
        if len(mamba_layers) > 0:
            if (self.vllm_config.speculative_config is not None
                    and self.vllm_config.model_config.hf_config.model_type
                    not in ["qwen3_next"]):
                raise NotImplementedError(
                    "Mamba with speculative decoding is not supported yet.")
            if self.vllm_config.cache_config.enable_prefix_caching:
                raise NotImplementedError(
                    "Prefix caching is not supported for Mamba yet.")
            max_model_len = self.vllm_config.model_config.max_model_len

            page_size_padded = (
                self.vllm_config.cache_config.mamba_page_size_padded)

            # Set block_size to max_model_len, so that mamba model will always
            # have only one block in the KV cache.
            for layer_name, mamba_module in mamba_layers.items():
                kv_cache_spec[layer_name] = MambaSpec(
                    shapes=mamba_module.get_state_shape(),
                    dtypes=mamba_module.get_state_dtype(),
                    block_size=max_model_len,
                    page_size_padded=page_size_padded,
                    mamba_type=mamba_module.mamba_type,
                    num_speculative_blocks=(
                        self.speculative_config.num_speculative_tokens
                        if self.speculative_config else 0),
                )

        return kv_cache_spec

    def initialize_aclgraph_capture(self) -> None:
        min_ag_support = AttentionCGSupport.ALWAYS
        min_ag_builder_name = None

        for attn_group in self._attn_group_iterator():
            builder = attn_group.get_metadata_builder()
            graph_support = None
            if hasattr(builder, 'aclgraph_support'):
                graph_support = builder.aclgraph_support.value
            else:
                graph_support = builder.cudagraph_support.value
            if graph_support < min_ag_support.value:
                min_ag_support = builder.aclgraph_support
                min_ag_builder_name = builder.__class__.__name__

        # This is an imitation of compilation_config.splitting_ops_contain_attention()
        splitting_ops_contain_attention = (
            self.compilation_config.splitting_ops is not None
            and all(op in self.compilation_config.splitting_ops for op in [
                "vllm.mla_forward",
            ]))

        # Flexible resolve the aclgraph mode
        aclgraph_mode = self.compilation_config.cudagraph_mode
        # check graph for mixed batch is supported
        if aclgraph_mode.mixed_mode() == CUDAGraphMode.FULL \
            and min_ag_support != AttentionCGSupport.ALWAYS:
            msg = (f"ACLGraphMode.{aclgraph_mode.name} is not supported "
                   f"with {min_ag_builder_name} backend (support: "
                   f"{min_ag_support})")
            if min_ag_support == AttentionCGSupport.NEVER:
                # if not supported any full graphs, just raise it.
                msg += "; please try cudagraph_mode=PIECEWISE, and "\
                    "make sure compilation level is piecewise"
                raise ValueError(msg)

            # attempt to resolve the full graph related mode
            if splitting_ops_contain_attention:
                msg += "; setting cudagraph_mode=FULL_AND_PIECEWISE"
                aclgraph_mode = self.compilation_config.cudagraph_mode = (
                    CUDAGraphMode.FULL_AND_PIECEWISE)
            else:
                msg += "; setting cudagraph_mode=FULL_DECODE_ONLY"
                aclgraph_mode = self.compilation_config.cudagraph_mode = (
                    CUDAGraphMode.FULL_DECODE_ONLY)
            logger.warning(msg)

        # double check that we can support full graph if they are requested
        # even after automatic downgrades
        if aclgraph_mode.has_full_cudagraphs() \
            and min_ag_support == AttentionCGSupport.NEVER:
            raise ValueError(f"CUDAGraphMode.{aclgraph_mode.name} is not "
                             f"supported with {min_ag_builder_name} backend ("
                             f"support:{min_ag_support}) "
                             "; please try cudagraph_mode=PIECEWISE, "
                             "and make sure compilation level is piecewise")

        self.aclgraph_dispatcher.initialize_cudagraph_keys(
            self.compilation_config.cudagraph_mode,
            self.uniform_decode_query_len)

    def _capture_aclgraphs(self, compilation_cases: list[int],
                           aclgraph_runtime_mode: CUDAGraphMode,
                           uniform_decode: bool):
        assert aclgraph_runtime_mode != CUDAGraphMode.NONE and \
            aclgraph_runtime_mode in [CUDAGraphMode.FULL,
                                      CUDAGraphMode.PIECEWISE]

        # Only rank 0 should print progress bar during capture
        if is_global_first_rank():
            logger.info(
                "Starting to capture ACL graphs for cases: %s, "
                "mode: %s, uniform_decode: %s", compilation_cases,
                aclgraph_runtime_mode.name, uniform_decode)
            compilation_cases = tqdm(
                compilation_cases,
                disable=not self.load_config.use_tqdm_on_load,
                desc="Capturing ACL graphs ({}, {})".format(
                    "decode" if uniform_decode else "mixed prefill-decode",
                    aclgraph_runtime_mode.name))
        # We skip EPLB here since we don't want to record dummy metrics
        for num_tokens in compilation_cases:
            for _ in range(self.compilation_config.cudagraph_num_of_warmups):
                # Use CUDAGraphRuntimeStyle.NONE (default) for warmup.
                # But be careful, warm up with `NONE`is orthogonal to
                # if we want to warm up attention or not. This is
                # different from the case where `FULL` implies capture
                # attention while `PIECEWISE` implies no attention.
                force_attention = (aclgraph_runtime_mode == CUDAGraphMode.FULL)
                self._dummy_run(num_tokens,
                                aclgraph_runtime_mode=CUDAGraphMode.NONE,
                                force_attention=force_attention,
                                uniform_decode=uniform_decode)
            self._dummy_run(num_tokens,
                            aclgraph_runtime_mode=aclgraph_runtime_mode,
                            force_attention=force_attention,
                            uniform_decode=uniform_decode)

    def _capture_model(self):
        if not self.use_aclgraph:
            logger.warning(
                "Skipping ACL graph capture. To turn on ACL graph capture, "
                "ensure `aclraph_mode` was not manually set to `NONE`")
            return
        else:
            self.initialize_aclgraph_capture()

        set_cudagraph_capturing_enabled(True)
        # Trigger ACL graph capture for specific shapes.
        # Capture the large shapes first so that the smaller shapes
        # can reuse the memory pool allocated for the large shapes.
        with graph_capture(device=self.device):
            aclgraph_mode = self.compilation_config.cudagraph_mode
            if aclgraph_mode.mixed_mode() != CUDAGraphMode.NONE:
                aclgraph_runtime_mode = aclgraph_mode.mixed_mode()

                compilation_cases = sorted(self.aclgraph_batch_sizes)

                try:
                    self._capture_aclgraphs(
                        compilation_cases,
                        aclgraph_runtime_mode=aclgraph_runtime_mode,
                        uniform_decode=False)
                except Exception as e:
                    error_msg = str(e)
                    error_code = '0x7020023'
                    pattern = r'retCode=([^,\s\.]+)'
                    match = re.search(pattern, error_msg)
                    if match:
                        retCode = match.group(1)
                    # Determine whether the error message is caused by stream capture failure.
                    if match and retCode == error_code:
                        logger.error(
                            f"ACLgraph sizes capture fail: {type(e).__name__}:\n"
                            "ACLgraph has insufficient available streams to capture the configured number of sizes. "
                            "Please verify both the availability of adequate streams and the appropriateness of the configured size count.\n\n"
                            "Recommended solutions:\n"
                            "1. Manually configure the compilation_config parameter "
                            "with a reduced set of sizes: '{\"cudagraph_capture_sizes\":[size1, size2, size3, ...]}'.\n"
                            "2. Utilize ACLgraph's full graph mode as an alternative to the piece-wise approach.\n\n"
                            f"{str(e)}")
                    raise

            if aclgraph_mode.decode_mode() == CUDAGraphMode.FULL and \
                aclgraph_mode.separate_routine():
                max_num_tokens = self.scheduler_config.max_num_seqs * \
                        self.uniform_decode_query_len
                decode_cudagraph_batch_sizes = [
                    x for x in self.aclgraph_batch_sizes if x <= max_num_tokens
                    and x >= self.uniform_decode_query_len
                ]
                compilation_cases_decode = sorted(decode_cudagraph_batch_sizes)
                # TODO: refactor this when vLLM supports mtp>1
                if not all(x % self.uniform_decode_query_len == 0
                           for x in decode_cudagraph_batch_sizes):
                    raise ValueError(
                        "In the MTP fullgraph scenario, each graph size must be an integer multiple of "
                        f"(num_speculative_tokens + 1): {self.uniform_decode_query_len}. "
                        f"Please modify the cudagraph_capture_sizes variable to be integer multiple of {self.uniform_decode_query_len}, "
                        f"while ensuring the maximum cudagraph_capture_sizes does not exceed max_num_seqs * (num_speculative_tokens + 1): {max_num_tokens}. "
                        "For example, with MTP=2 and max_num_seqs=16, we recommend setting cudagraph_capture_sizes to [48]."
                    )
                self._capture_aclgraphs(
                    compilation_cases=compilation_cases_decode,
                    aclgraph_runtime_mode=CUDAGraphMode.FULL,
                    uniform_decode=True)

        # Disable aclgraph capturing globally, so any unexpected aclgraph
        # capturing will be detected and raise an error after here.
        # Note: We don't put it into graph_capture context manager because
        # we may doing lazy capturing in future that still allows capturing
        # after here.
        set_cudagraph_capturing_enabled(False)

    def capture_model(self) -> None:

        compilation_counter.num_gpu_runner_capture_triggers += 1

        start_time = time.perf_counter()
        start_free_npu_memory = torch.npu.mem_get_info()[0]

        self._capture_model()

        end_time = time.perf_counter()
        end_free_npu_memory = torch.npu.mem_get_info()[0]
        elapsed_time = end_time - start_time
        npu_graph_size = start_free_npu_memory - end_free_npu_memory
        # This usually takes 5~20 seconds.
        logger.info("Graph capturing finished in %.0f secs, took %.2f GiB",
                    elapsed_time, npu_graph_size / (1 << 30))

    def _get_prompt_logprobs_dict(
        self,
        hidden_states: torch.Tensor,
        scheduler_output: "SchedulerOutput",
    ) -> dict[str, Optional[LogprobsTensors]]:
        num_prompt_logprobs_dict = self.input_batch.num_prompt_logprobs
        if not num_prompt_logprobs_dict:
            return {}

        in_progress_dict = self.input_batch.in_progress_prompt_logprobs_cpu
        prompt_logprobs_dict: dict[str, Optional[LogprobsTensors]] = {}

        # Since prompt logprobs are a rare feature, prioritize simple,
        # maintainable loop over optimal performance.
        completed_prefill_reqs = []
        for req_id, num_prompt_logprobs in num_prompt_logprobs_dict.items():

            num_tokens = scheduler_output.num_scheduled_tokens[req_id]

            # Get metadata for this request.
            request = self.requests[req_id]
            if request.prompt_token_ids is None:
                # Prompt logprobs is incompatible with prompt embeddings
                continue
            num_prompt_tokens = len(request.prompt_token_ids)
            prompt_token_ids = torch.tensor(request.prompt_token_ids).to(
                self.device, non_blocking=True)

            # Set up target LogprobsTensors object.
            logprobs_tensors = in_progress_dict.get(req_id)
            if not logprobs_tensors:
                # Create empty logprobs CPU tensors for the entire prompt.
                # If chunked, we'll copy in slice by slice.
                logprobs_tensors = LogprobsTensors.empty_cpu(
                    num_prompt_tokens - 1, num_prompt_logprobs + 1)
                in_progress_dict[req_id] = logprobs_tensors

            # Determine number of logits to retrieve.
            start_idx = request.num_computed_tokens
            start_tok = start_idx + 1
            num_remaining_tokens = num_prompt_tokens - start_tok
            if num_tokens <= num_remaining_tokens:
                # This is a chunk, more tokens remain.
                # In the == case, there are no more prompt logprobs to produce
                # but we want to defer returning them to the next step where we
                # have new generated tokens to return.
                num_logits = num_tokens
            else:
                # This is the last chunk of prompt tokens to return.
                num_logits = num_remaining_tokens
                completed_prefill_reqs.append(req_id)
                prompt_logprobs_dict[req_id] = logprobs_tensors

            if num_logits <= 0:
                # This can happen for the final chunk if we prefilled exactly
                # (num_prompt_tokens - 1) tokens for this request in the prior
                # step. There are no more prompt logprobs to produce.
                continue

            # Get the logits corresponding to this req's prompt tokens.
            # If this is a partial request (i.e. chunked prefill),
            # then there is prompt logprob generated for each index.
            req_idx = self.input_batch.req_id_to_index[req_id]
            offset = self.query_start_loc_np[req_idx].item()
            prompt_hidden_states = hidden_states[offset:offset + num_logits]
            logits = self.model.compute_logits(prompt_hidden_states)

            # Get the "target" tokens for each index. For prompt at index i,
            # the token at prompt index i+1 is the "sampled" token we want
            # to gather the logprob for.
            tgt_token_ids = prompt_token_ids[start_tok:start_tok + num_logits]

            # Compute prompt logprobs.
            logprobs = self.sampler.compute_logprobs(logits)
            token_ids, logprobs, ranks = self.sampler.gather_logprobs(
                logprobs, num_prompt_logprobs, tgt_token_ids)

            # Transfer NPU->CPU async.
            chunk_slice = slice(start_idx, start_idx + num_logits)
            logprobs_tensors.logprob_token_ids[chunk_slice].copy_(
                token_ids, non_blocking=True)
            logprobs_tensors.logprobs[chunk_slice].copy_(logprobs,
                                                         non_blocking=True)
            logprobs_tensors.selected_token_ranks[chunk_slice].copy_(
                ranks, non_blocking=True)

        # Remove requests that have completed prefill from the batch
        # num_prompt_logprobs_dict.
        for req_id in completed_prefill_reqs:
            del num_prompt_logprobs_dict[req_id]
            del in_progress_dict[req_id]

        # Must synchronize the non-blocking NPU->CPU transfers.
        if prompt_logprobs_dict:
            torch.npu.synchronize()

        return prompt_logprobs_dict

    def get_supported_pooling_tasks(self):
        model = self.get_model()
        if not is_pooling_model(model):
            return []

        return list(model.pooler.get_supported_tasks())

    def _build_drafter_prepare_inputs_torchair_param(self):
        return False

    def _update_tokens_for_pcp(self, tokens):
        num_reqs = self.input_batch.num_reqs
        self.num_pcp_pads = self.num_pcp_pads[:num_reqs]
        if not self.pcp_size > 1:
            return tokens, None, None
        tokens = np.array(tokens, dtype=np.int32)
        num_decode_reqs = sum(
            self.input_batch.num_computed_tokens_cpu[:num_reqs] >=
            self.input_batch.num_prompt_tokens[:num_reqs])
        num_padded_scheduled_tokens = np.ceil(
            tokens /
            (2 * self.pcp_size)).astype(np.int32) * (2 * self.pcp_size)
        num_padded_scheduled_tokens[:num_decode_reqs] = self.pcp_size
        self.num_pcp_pads = num_padded_scheduled_tokens - tokens
        cu_padded_tokens, pcp_padded_arange = \
            self._get_cumsum_and_arange(num_padded_scheduled_tokens)
        unpad_mask = torch.from_numpy(
            pcp_padded_arange < np.repeat(tokens, num_padded_scheduled_tokens))

        pcp_tokens = num_padded_scheduled_tokens // self.pcp_size
        pcp_chunk_sizes = (pcp_tokens // 2).clip(min=1)
        _, pcp_arange = self._get_cumsum_and_arange(pcp_tokens)
        _, pcp_chunk_arange = self._get_cumsum_and_arange(pcp_chunk_sizes)
        pcp_head_chunk_mask = pcp_arange < np.repeat(pcp_chunk_sizes,
                                                     pcp_tokens)

        def get_current_rank_positions(cu_tokens, rank):
            positions_start_loc = np.zeros_like(cu_tokens)
            positions_start_loc[1:] = cu_tokens[:-1]
            positions = np.zeros(len(pcp_head_chunk_mask), dtype=np.int32)
            head_start_loc = positions_start_loc + rank * pcp_chunk_sizes
            tail_start_loc = positions_start_loc + \
                (2 * self.pcp_size - rank - 1) * pcp_chunk_sizes
            positions[pcp_head_chunk_mask] = pcp_chunk_arange + \
                np.repeat(head_start_loc, pcp_chunk_sizes)
            # Decode reqs do not have tail chunks.
            positions[~pcp_head_chunk_mask] = \
                pcp_chunk_arange[num_decode_reqs:] + \
                np.repeat(tail_start_loc, pcp_chunk_sizes)[num_decode_reqs:]
            return positions

        positions = get_current_rank_positions(
            np.zeros(num_reqs, dtype=np.int32), self.pcp_rank)
        # Decode tokens are duplicate and their positions always be 0.
        positions[:num_decode_reqs] = 0

        all_positions = [
            get_current_rank_positions(cu_padded_tokens, rank_i)
            for rank_i in range(self.pcp_size)
        ]
        all_positions_tensor = torch.from_numpy(np.concatenate(all_positions))
        self.pcp_allgather_restore_idx[:all_positions_tensor.shape[0]].copy_(
            all_positions_tensor.float().argsort().long(), non_blocking=True)
        pcp_tokens[:num_decode_reqs] = 1
        return pcp_tokens, positions, unpad_mask

    def _get_pcp_local_seq_lens(
        self,
        seq_lens: torch.Tensor,
        pcp_world_size: int = 1,
        dcp_world_size: int = 1,
        cp_kv_cache_interleave_size: int = 1,
    ) -> torch.Tensor:
        """While using pcp or dcp, kv_cache size stored on each rank may be different,
        use this function to calculate split decode seq_lens of each (p/d)cp rank.
        """
        num_requests = seq_lens.size(0)
        total_world_size = pcp_world_size * dcp_world_size
        seq_lens_tiled = seq_lens.unsqueeze(-1).repeat(1, total_world_size)
        rank_offsets = (torch.arange(total_world_size,
                                     dtype=torch.int32).unsqueeze(0).repeat(
                                         num_requests, 1))
        base = (seq_lens_tiled // cp_kv_cache_interleave_size //
                total_world_size * cp_kv_cache_interleave_size)
        remainder = seq_lens_tiled - base * total_world_size
        remainder = torch.clip(
            remainder - rank_offsets * cp_kv_cache_interleave_size,
            0,
            cp_kv_cache_interleave_size,
        )
        dcp_local_seq_lens = (base + remainder).reshape(
            [-1, pcp_world_size, dcp_world_size])
        return dcp_local_seq_lens

    def get_split_computed_tokens(
        self,
        num_computed_tokens: np.ndarray,
        request_ids: Optional[List[str]] = None,
        request_start_rank_dict: Dict[str, tuple[
            int, int]] = {},  # tuple: start_rank, tokens_blank_in_this_block
        cp_kv_cache_interleave_size: int = 1
    ) -> list[Optional[list[Optional[list[int]]]]]:
        """Splits computed token counts across dcp and sp dimensions for distributed allocation.

        Args:
            num_computed_tokens: Number of tokens for each request (current chunk, not cumulative)
            request_ids: Request IDs to track state
            request_start_rank_dict: Dict mapping req_id to the starting rank for this chunk.
                                    Will be updated with next starting rank after distribution.

        Returns:
            List of [pcp_size][dcp_size] distribution for each request
        """
        self.pcp_world_size = get_pcp_group(
        ).world_size if prefill_context_parallel_enable() else 1
        self.dcp_world_size = get_dcp_group().world_size
        num_requests = len(num_computed_tokens)
        assert request_ids is not None and len(request_ids) == num_requests
        num_computed_tokens_of_pcp_dcp_for_chunk = [[
            [0] * self.dcp_world_size for _ in range(self.pcp_world_size)
        ] for _ in range(num_requests)]
        total_ranks = self.pcp_world_size * self.dcp_world_size

        for req_idx, (req_id, total_tokens) in enumerate(
                zip(request_ids, num_computed_tokens)):
            if total_tokens <= 0:
                continue

            # Get starting rank for this chunk
            start_rank = 0
            tokens_blank = 0
            if request_start_rank_dict is not None:
                start_rank, tokens_blank = request_start_rank_dict.get(
                    req_id, (0, 0))

            if tokens_blank > 0:  # need to continue writing in the last block of previous chunk
                consumed_tokens = min(tokens_blank, total_tokens)
                total_tokens -= consumed_tokens
                tokens_blank -= consumed_tokens
                if tokens_blank == 0:
                    start_rank = (start_rank + 1) % total_ranks
                else:
                    pcp_idx = start_rank // self.dcp_world_size
                    dcp_idx = start_rank % self.dcp_world_size
                    num_computed_tokens_of_pcp_dcp_for_chunk[req_idx][pcp_idx][
                        dcp_idx] += consumed_tokens
                    request_start_rank_dict[req_id] = (start_rank,
                                                       tokens_blank)
                    return cast(List[Optional[List[Optional[List[int]]]]],
                                num_computed_tokens_of_pcp_dcp_for_chunk)

            virtual_size = total_ranks * cp_kv_cache_interleave_size
            base = int(total_tokens) // virtual_size
            remainder = int(total_tokens) % virtual_size
            remain_blocks = cdiv(remainder, cp_kv_cache_interleave_size)

            # Distribute base tokens to all ranks
            for rank_idx in range(total_ranks):
                pcp_idx = rank_idx // self.dcp_world_size
                dcp_idx = rank_idx % self.dcp_world_size
                num_computed_tokens_of_pcp_dcp_for_chunk[req_idx][pcp_idx][
                    dcp_idx] = base * cp_kv_cache_interleave_size

            # Distribute remainder tokens starting from start_rank
            for i in range(remain_blocks):
                rank = (start_rank + i) % total_ranks
                pcp_idx = rank // self.dcp_world_size
                dcp_idx = rank % self.dcp_world_size
                if i < remain_blocks - 1 or remainder % cp_kv_cache_interleave_size == 0:  # not last block or divisible
                    num_computed_tokens_of_pcp_dcp_for_chunk[req_idx][pcp_idx][
                        dcp_idx] += 1 * cp_kv_cache_interleave_size
                    tokens_blank = 0
                else:  # if last block and undivisible
                    num_computed_tokens_of_pcp_dcp_for_chunk[req_idx][pcp_idx][
                        dcp_idx] += remainder % cp_kv_cache_interleave_size
                    tokens_blank = cp_kv_cache_interleave_size - (
                        remainder % cp_kv_cache_interleave_size)
            start_rank = (start_rank + remain_blocks) % total_ranks
            if tokens_blank == 0:
                start_rank = (start_rank + 1) % total_ranks

            # Update next starting rank for this request
            if request_start_rank_dict is not None:
                request_start_rank_dict[req_id] = (start_rank, tokens_blank)

        return cast(List[Optional[List[Optional[List[int]]]]],
                    num_computed_tokens_of_pcp_dcp_for_chunk)

    def _get_chunked_req_mask_and_max_chunk(
        self,
        num_computed_tokens_of_pcp_dcp_for_chunk: Optional[list[Optional[list[
            Optional[list[Optional[list[int]]]]]]]] = None
    ) -> Tuple[List[bool], int]:
        """
        given 4-d list [req][chunk][pcp][dcp], return:
        1. if each req has any chunk (list[bool])
        2. max chunk num along all reqs (int)
        """
        assert num_computed_tokens_of_pcp_dcp_for_chunk is not None
        if len(num_computed_tokens_of_pcp_dcp_for_chunk) == 0:
            return ([], 0)
        mask_for_non_zero_chunk = [
            len(req) > 0 for req in num_computed_tokens_of_pcp_dcp_for_chunk
            if req is not None
        ]
        max_chunk_num = max(
            (len(req) for req in num_computed_tokens_of_pcp_dcp_for_chunk
             if req is not None),
            default=0)
        return mask_for_non_zero_chunk, max_chunk_num

    def _generate_pcp_metadata(self, total_num_scheduled_tokens, seq_lens,
                               seq_lens_origin):
        num_reqs = self.input_batch.num_reqs
        num_decodes = sum(self.input_batch.num_computed_tokens_cpu[:num_reqs]
                          >= self.input_batch.num_prompt_tokens[:num_reqs])
        num_actual_tokens_pcp_padded = total_num_scheduled_tokens * self.pcp_size
        num_computed_tokens_of_pcp_dcp_for_chunk = self.input_batch.num_computed_tokens_of_pcp_dcp_for_chunk[num_decodes:num_reqs]
        mask_for_non_zero_chunk, max_chunk_num = self._get_chunked_req_mask_and_max_chunk(
                    num_computed_tokens_of_pcp_dcp_for_chunk)
        long_seq_metadata = None
        if self.pcp_size * self.dcp_size > 1:
            long_seq_metadata = AscendPrefillContextParallelMetadata(
                num_actual_tokens_pcp_padded=num_actual_tokens_pcp_padded,
                num_computed_tokens_of_pcp_dcp=self._get_pcp_local_seq_lens(
                    seq_lens_origin,
                    self.pcp_size,
                    self.dcp_size,
                    self.parallel_config.cp_kv_cache_interleave_size,
                ).numpy(),
                num_computed_tokens_of_pcp_dcp_for_chunk=num_computed_tokens_of_pcp_dcp_for_chunk,
                mask_for_non_zero_chunk=mask_for_non_zero_chunk,
                max_chunk_num=max_chunk_num
            )
            if self.pcp_size > 1:
                q_head_idx, q_tail_idx = [], []
                kv_with_q_head_nomask_idx, kv_with_q_head_mask_idx = [], []
                kv_with_q_tail_nomask_idx, kv_with_q_tail_mask_idx = [], []
                chunk_seqlens = []
                kv_with_q_head_nomask_seqlens, kv_with_q_tail_nomask_seqlens = [], []
                q_req_offset = 0
                kv_req_offset = 0
                q_head_chunk_id = self.pcp_rank
                q_tail_chunk_id = self.pcp_size * 2 - 1 - self.pcp_rank
                for i, seq_len in enumerate(seq_lens):
                    if i < num_decodes:
                        continue
                    chunk_len = seq_len // 2
                    chunk_seqlens.append(chunk_len)
                    q_head_idx.extend(
                        list(range(q_req_offset, q_req_offset + chunk_len)))
                    kv_with_q_head_nomask_idx.extend(
                        list(
                            range(kv_req_offset, kv_req_offset +
                                  chunk_len * q_head_chunk_id)))
                    kv_with_q_head_mask_idx.extend(
                        list(
                            range(
                                kv_req_offset + chunk_len * q_head_chunk_id,
                                kv_req_offset + chunk_len *
                                (q_head_chunk_id + 1))))
                    kv_with_q_head_nomask_seqlens.append(chunk_len *
                                                         q_head_chunk_id)

                    q_tail_idx.extend(
                        list(
                            range(q_req_offset + chunk_len,
                                  q_req_offset + chunk_len * 2)))
                    kv_with_q_tail_nomask_idx.extend(
                        list(
                            range(kv_req_offset, kv_req_offset +
                                  chunk_len * q_tail_chunk_id)))
                    kv_with_q_tail_mask_idx.extend(
                        list(
                            range(
                                kv_req_offset + chunk_len * q_tail_chunk_id,
                                kv_req_offset + chunk_len *
                                (q_tail_chunk_id + 1))))
                    kv_with_q_tail_nomask_seqlens.append(chunk_len *
                                                         q_tail_chunk_id)

                    q_req_offset += seq_len
                    kv_req_offset += seq_len * self.pcp_size

                # Convert lists to tensors and move to device
                def _list_to_tensor(lst, device, dtype=torch.int32):
                    tensor_npu = torch.zeros(len(lst),
                                             dtype=dtype,
                                             device=device)
                    tensor_npu.copy_(torch.tensor(lst, dtype=dtype),
                                     non_blocking=True)
                    return tensor_npu

                q_head_idx_tensor = _list_to_tensor(q_head_idx, self.device)
                q_tail_idx_tensor = _list_to_tensor(q_tail_idx, self.device)
                self.q_head_idx_tensor = q_head_idx_tensor
                self.q_tail_idx_tensor = q_tail_idx_tensor

                q_full_idx = torch.cat([q_head_idx_tensor, q_tail_idx_tensor])
                q_full_idx = q_full_idx.to(torch.float32).argsort().to(
                    torch.int32)
                self.q_full_idx = q_full_idx

                self.kv_idx_names = {
                    'kv_with_q_head_nomask_idx_tensor':
                    kv_with_q_head_nomask_idx,
                    'kv_with_q_head_mask_idx_tensor': kv_with_q_head_mask_idx,
                    'kv_with_q_tail_nomask_idx_tensor':
                    kv_with_q_tail_nomask_idx,
                    'kv_with_q_tail_mask_idx_tensor': kv_with_q_tail_mask_idx
                }
                for key, value in self.kv_idx_names.items():
                    tensor_npu = _list_to_tensor(value, self.device)
                    self.kv_idx_names[key] = tensor_npu

                attn_mask_seqlens = torch.tensor(
                    [chunk_seqlens, chunk_seqlens], dtype=torch.int32)
                head_attn_nomask_seqlens = torch.tensor(
                    [chunk_seqlens, kv_with_q_head_nomask_seqlens],
                    dtype=torch.int32)
                tail_attn_nomask_seqlens = torch.tensor(
                    [chunk_seqlens, kv_with_q_tail_nomask_seqlens],
                    dtype=torch.int32)
                if self.vllm_config.model_config.use_mla:
                    pcp_prefill_mask = torch.triu(
                        torch.ones(512,
                                   512,
                                   device=self.device,
                                   dtype=self.dtype), 1)
                else:
                    pcp_prefill_mask = torch.triu(
                        torch.full((2048, 2048),
                                   True,
                                   device=self.device,
                                   dtype=torch.bool), 1)

                self.extra_long_seq_kwargs = {
                    'attn_mask_seqlens': attn_mask_seqlens,
                    'head_attn_nomask_seqlens': head_attn_nomask_seqlens,
                    'tail_attn_nomask_seqlens': tail_attn_nomask_seqlens,
                    'pcp_prefill_mask': pcp_prefill_mask
                }
                long_seq_metadata.pcp_allgather_restore_idx = self.pcp_allgather_restore_idx[:
                                                                                             num_actual_tokens_pcp_padded]
                long_seq_metadata.cp_kv_recover_idx_for_chunk = self.cp_kv_recover_idx_for_chunk
                long_seq_metadata.q_head_idx_tensor = self.q_head_idx_tensor
                long_seq_metadata.q_tail_idx_tensor = self.q_tail_idx_tensor
                long_seq_metadata.q_full_idx = self.q_full_idx
                long_seq_metadata.kv_with_q_head_nomask_idx_tensor = self.kv_idx_names[
                    'kv_with_q_head_nomask_idx_tensor']
                long_seq_metadata.kv_with_q_head_mask_idx_tensor = self.kv_idx_names[
                    'kv_with_q_head_mask_idx_tensor']
                long_seq_metadata.kv_with_q_tail_nomask_idx_tensor = self.kv_idx_names[
                    'kv_with_q_tail_nomask_idx_tensor']
                long_seq_metadata.kv_with_q_tail_mask_idx_tensor = self.kv_idx_names[
                    'kv_with_q_tail_mask_idx_tensor']
                long_seq_metadata.attn_mask_seqlens = self.extra_long_seq_kwargs[
                    'attn_mask_seqlens']
                long_seq_metadata.head_attn_nomask_seqlens = self.extra_long_seq_kwargs[
                    'head_attn_nomask_seqlens']
                long_seq_metadata.tail_attn_nomask_seqlens = self.extra_long_seq_kwargs[
                    'tail_attn_nomask_seqlens']
                long_seq_metadata.pcp_prefill_mask = self.extra_long_seq_kwargs[
                    'pcp_prefill_mask']
            self.long_seq_metadata = long_seq_metadata
        return long_seq_metadata

    def _generate_pcp_mtp_input(
        self,
        num_reqs: int,
        total_num_scheduled_tokens: int,
        num_scheduled_tokens: dict[str, int],
    ):
        """
        While pcp > 1, model inputs (input_ids, position, etc.) are split across pcp group,
        but mtp need to shift original input_ids before pcp splitting,
        so we record original input_ids here.
        """
        total_num_scheduled_tokens_pcp_full = total_num_scheduled_tokens
        num_scheduled_tokens_pcp_full = np.empty(num_reqs, dtype=np.int32)
        for i, req_id in enumerate(self.input_batch.req_ids):
            num_scheduled_tokens_pcp_full[i] = num_scheduled_tokens[req_id]
        req_indices_pcp_full = np.repeat(self.arange_np[:num_reqs],
                                         num_scheduled_tokens_pcp_full)
        cu_num_tokens_pcp_full = np.cumsum(num_scheduled_tokens_pcp_full)
        self.query_start_loc_pcp_full_np[0] = 0
        self.query_start_loc_pcp_full_np[1:num_reqs +
                                         1] = cu_num_tokens_pcp_full
        self.query_start_loc_pcp_full_np[num_reqs + 1:].fill(-1)
        cumsums_offsets_pcp_full = np.repeat(
            cu_num_tokens_pcp_full - num_scheduled_tokens_pcp_full,
            num_scheduled_tokens_pcp_full)
        arange_pcp_full = self.arange_np[:
                                         total_num_scheduled_tokens_pcp_full] - cumsums_offsets_pcp_full
        positions_np_pcp_full = self.positions_np_pcp_full[:
                                                           total_num_scheduled_tokens_pcp_full]
        np.add(self.input_batch.num_computed_tokens_cpu[req_indices_pcp_full],
               arange_pcp_full,
               out=positions_np_pcp_full)
        token_indices_pcp_full = (
            positions_np_pcp_full +
            req_indices_pcp_full * self.input_batch.token_ids_cpu.shape[1])
        torch.index_select(
            self.input_batch.token_ids_cpu_tensor.flatten(),
            0,
            torch.from_numpy(token_indices_pcp_full),
            out=self.input_ids_pcp_full[:total_num_scheduled_tokens_pcp_full])<|MERGE_RESOLUTION|>--- conflicted
+++ resolved
@@ -481,15 +481,10 @@
         ]
 
         self.num_pcp_pads = torch.zeros(self.max_num_reqs, dtype=torch.int32)
-<<<<<<< HEAD
         self.pcp_padded_slot_mapping = torch.zeros(
             self.max_num_tokens + 2 * self.pcp_size * self.max_num_reqs,
             dtype=torch.int32,
             device=self.device)
-=======
-        self.pcp_padded_slot_mapping = torch.zeros(self.max_num_tokens,
-                                                   dtype=torch.int32,
-                                                   device=self.device)
         if self.speculative_config and self.pcp_size > 1:
             self.input_ids_pcp_full = torch.zeros(self.max_num_tokens,
                                                   dtype=torch.int32,
@@ -506,7 +501,6 @@
                                                   device="cpu",
                                                   pin_memory=True)
             self.positions_np_pcp_full = self.positions_pcp_full.numpy()
->>>>>>> 0b9b6d79
 
         self.use_aclgraph = self._use_aclgraph()
         self.aclgraph_batch_sizes = list(
@@ -4565,9 +4559,10 @@
         num_decodes = sum(self.input_batch.num_computed_tokens_cpu[:num_reqs]
                           >= self.input_batch.num_prompt_tokens[:num_reqs])
         num_actual_tokens_pcp_padded = total_num_scheduled_tokens * self.pcp_size
-        num_computed_tokens_of_pcp_dcp_for_chunk = self.input_batch.num_computed_tokens_of_pcp_dcp_for_chunk[num_decodes:num_reqs]
+        num_computed_tokens_of_pcp_dcp_for_chunk = self.input_batch.num_computed_tokens_of_pcp_dcp_for_chunk[
+            num_decodes:num_reqs]
         mask_for_non_zero_chunk, max_chunk_num = self._get_chunked_req_mask_and_max_chunk(
-                    num_computed_tokens_of_pcp_dcp_for_chunk)
+            num_computed_tokens_of_pcp_dcp_for_chunk)
         long_seq_metadata = None
         if self.pcp_size * self.dcp_size > 1:
             long_seq_metadata = AscendPrefillContextParallelMetadata(
@@ -4578,10 +4573,10 @@
                     self.dcp_size,
                     self.parallel_config.cp_kv_cache_interleave_size,
                 ).numpy(),
-                num_computed_tokens_of_pcp_dcp_for_chunk=num_computed_tokens_of_pcp_dcp_for_chunk,
+                num_computed_tokens_of_pcp_dcp_for_chunk=
+                num_computed_tokens_of_pcp_dcp_for_chunk,
                 mask_for_non_zero_chunk=mask_for_non_zero_chunk,
-                max_chunk_num=max_chunk_num
-            )
+                max_chunk_num=max_chunk_num)
             if self.pcp_size > 1:
                 q_head_idx, q_tail_idx = [], []
                 kv_with_q_head_nomask_idx, kv_with_q_head_mask_idx = [], []
