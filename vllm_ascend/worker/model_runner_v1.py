#
# Copyright (c) 2025 Huawei Technologies Co., Ltd. All Rights Reserved.
# Copyright 2023 The vLLM team.
#
# Licensed under the Apache License, Version 2.0 (the "License");
# you may not use this file except in compliance with the License.
# You may obtain a copy of the License at
#
#     http://www.apache.org/licenses/LICENSE-2.0
#
# Unless required by applicable law or agreed to in writing, software
# distributed under the License is distributed on an "AS IS" BASIS,
# WITHOUT WARRANTIES OR CONDITIONS OF ANY KIND, either express or implied.
# See the License for the specific language governing permissions and
# limitations under the License.
# This file is a part of the vllm-ascend project.
# Adapted from vllm-project/vllm/vllm/worker/gpu_model_runner.py
#

import copy
import gc
import itertools
import time
from collections import defaultdict
from collections.abc import Iterator
from contextlib import contextmanager, nullcontext
from copy import deepcopy
from dataclasses import dataclass
from multiprocessing import Manager
from typing import (TYPE_CHECKING, Any, Dict, List, NamedTuple, Optional,
                    Union, cast)

import numpy as np
import numpy.typing as npt
import torch
import torch._dynamo.cache_size
import torch.distributed as dist
import torch.nn as nn
from tqdm import tqdm  # type: ignore
from vllm.attention import AttentionType, get_attn_backend
from vllm.attention.backends.abstract import AttentionBackend
from vllm.attention.layer import Attention
from vllm.compilation.counter import compilation_counter
from vllm.compilation.monitor import set_cudagraph_capturing_enabled
from vllm.config import (CompilationLevel, CUDAGraphMode, VllmConfig,
                         get_layers_from_vllm_config)
from vllm.distributed import tensor_model_parallel_all_gather
from vllm.distributed.kv_transfer import (get_kv_transfer_group,
                                          has_kv_transfer_group)
from vllm.distributed.kv_transfer.kv_connector.v1 import KVConnectorBase_V1
from vllm.distributed.parallel_state import (get_dp_group, get_pp_group,
                                             get_tp_group,
                                             is_global_first_rank)
from vllm.forward_context import BatchDescriptor, get_forward_context
from vllm.logger import logger
from vllm.model_executor.layers.attention_layer_base import AttentionLayerBase
from vllm.model_executor.layers.mamba.abstract import MambaBase
from vllm.model_executor.layers.rotary_embedding import MRotaryEmbedding
from vllm.model_executor.model_loader import get_model
from vllm.model_executor.models.interfaces import supports_transcription
from vllm.model_executor.models.interfaces_base import (
    VllmModelForPooling, is_pooling_model, is_text_generation_model)
from vllm.multimodal.inputs import MultiModalKwargsItem, PlaceholderRange
from vllm.multimodal.utils import group_mm_kwargs_by_modality
from vllm.pooling_params import PoolingParams
from vllm.sampling_params import SamplingType
from vllm.sequence import IntermediateTensors, PoolerOutput
from vllm.tasks import GenerationTask, PoolingTask, SupportedTask
from vllm.utils import (STR_DTYPE_TO_TORCH_DTYPE, DeviceMemoryProfiler,
                        LazyLoader, cdiv, get_dtype_size,
                        is_pin_memory_available,
                        length_from_prompt_token_ids_or_embeds)
from vllm.v1.attention.backends.gdn_attn import GDNAttentionMetadataBuilder
from vllm.v1.attention.backends.utils import (
    AttentionCGSupport, reorder_batch_to_split_decodes_and_prefills)
from vllm.v1.cudagraph_dispatcher import CudagraphDispatcher
# yapf conflicts with isort for this block
# yapf: disable
from vllm.v1.kv_cache_interface import (AttentionSpec, FullAttentionSpec,
                                        KVCacheConfig, KVCacheGroupSpec,
                                        KVCacheSpec, MambaSpec)
# yapf: enable
from vllm.v1.outputs import (EMPTY_MODEL_RUNNER_OUTPUT, AsyncModelRunnerOutput,
                             DraftTokenIds, LogprobsTensors, ModelRunnerOutput)
from vllm.v1.pool.metadata import PoolingMetadata
from vllm.v1.sample.metadata import SamplingMetadata
from vllm.v1.spec_decode.metadata import SpecDecodeMetadata
from vllm.v1.spec_decode.ngram_proposer import NgramProposer
from vllm.v1.utils import CpuGpuBuffer
from vllm.v1.worker.kv_connector_model_runner_mixin import KVConnectorOutput
from vllm.v1.worker.lora_model_runner_mixin import LoRAModelRunnerMixin
from vllm.v1.worker.utils import (AttentionGroup, bind_kv_cache,
                                  gather_mm_placeholders,
                                  sanity_check_mm_encoder_outputs,
                                  scatter_mm_placeholders)

from vllm_ascend.ascend_config import get_ascend_config
from vllm_ascend.ascend_forward_context import (MoECommType,
                                                set_ascend_forward_context)
from vllm_ascend.attention.attention_mask import AttentionMaskBuilder
from vllm_ascend.attention.attention_v1 import AscendAttentionState
from vllm_ascend.attention.utils import AscendCommonAttentionMetadata
from vllm_ascend.compilation.acl_graph import (ACLGraphWrapper,
                                               set_graph_params,
                                               update_attn_params)
from vllm_ascend.eplb.adaptor.vllm_adaptor import VllmEplbAdaptor
from vllm_ascend.eplb.core.eplb_device_transfer_loader import \
    D2DExpertWeightLoader
from vllm_ascend.eplb.core.eplb_worker import EplbProcess
from vllm_ascend.eplb.eplb_updator import EplbUpdator
from vllm_ascend.eplb.utils import model_register
from vllm_ascend.models.layers.mla import AscendMultiHeadLatentAttention
from vllm_ascend.multistream.ms_split import compute_split_seq_index
from vllm_ascend.platform import NPUPlatform
from vllm_ascend.sample.logits_processor import build_logitsprocs
from vllm_ascend.sample.rejection_sampler import AscendRejectionSampler
from vllm_ascend.spec_decode import get_spec_decode_method
from vllm_ascend.spec_decode.eagle_proposer import EagleProposer
from vllm_ascend.spec_decode.interface import SpecDcodeType
from vllm_ascend.spec_decode.mtp_proposer import MtpProposer
from vllm_ascend.utils import (ACL_FORMAT_FRACTAL_ND, ACL_FORMAT_FRACTAL_NZ,
                               AscendSocVersion, ProfileExecuteDuration,
                               get_ascend_soc_version, is_310p,
                               lmhead_tp_enable, vllm_version_is)
from vllm_ascend.worker.npu_input_batch import CachedRequestState, InputBatch

if TYPE_CHECKING:
    import xgrammar as xgr  # type: ignore[import-untyped]
    from vllm.v1.core.sched.output import SchedulerOutput
else:
    xgr = LazyLoader("xgr", globals(), "xgrammar")

import torch_npu

import vllm_ascend.envs as envs_ascend

# if true, allow tensor initialization and casting with internal format (e.g., NZ)
torch.npu.config.allow_internal_format = True

if is_310p():
    torch_npu.npu.set_compile_mode(jit_compile=False)
    ACL_FORMAT = ACL_FORMAT_FRACTAL_NZ
else:
    ACL_FORMAT = ACL_FORMAT_FRACTAL_ND

if not vllm_version_is("0.10.2"):
    from vllm.v1.kv_cache_interface import UniformTypeKVCacheSpecs
else:
    UniformTypeKVCacheSpecs = None


@dataclass
class GraphCaptureContext:
    stream: torch.npu.Stream


@contextmanager
def graph_capture(device: torch.device):
    """
    `graph_capture` is a context manager which should surround the code that
    is capturing the NPU graph. Its main purpose is to ensure that the
    some operations will be run after the graph is captured, before the graph
    is replayed. It returns a `GraphCaptureContext` object which contains the
    necessary data for the graph capture. Currently, it only contains the
    stream that the graph capture is running on. This stream is set to the
    current NPU stream when the context manager is entered and reset to the
    default stream when the context manager is exited. This is to ensure that
    the graph capture is running on a separate stream from the default stream,
    in order to explicitly distinguish the kernels to capture
    from other kernels possibly launched on background in the default stream.
    """
    graph_capture_context = GraphCaptureContext(
        torch.npu.Stream(device=device))
    stream = graph_capture_context.stream

    # we use nullcontext now
    maybe_ca_context = nullcontext()

    # ensure all initialization operations complete before attempting to
    # capture the graph on another stream
    curr_stream = torch.npu.current_stream()
    if curr_stream != stream:
        stream.wait_stream(curr_stream)

    with torch.npu.stream(stream), maybe_ca_context:
        yield graph_capture_context


# Wrapper for ModelRunnerOutput to support overlapped execution.
class AsyncNPUModelRunnerOutput(AsyncModelRunnerOutput):

    def __init__(
        self,
        model_runner_output: ModelRunnerOutput,
        sampled_token_ids: torch.Tensor,
        invalid_req_indices: list[int],
        async_output_copy_stream: torch.npu.Stream,
    ):
        self._model_runner_output = model_runner_output
        self._invalid_req_indices = invalid_req_indices

        # Event on the copy stream so we can synchronize the non-blocking copy.
        self._async_copy_ready_event = torch.npu.Event()

        # Keep a reference to the device tensor to avoid it being
        # deallocated until we finish copying it to the host.
        self._sampled_token_ids = sampled_token_ids

        # Initiate the copy on a separate stream, but do not synchronize it.
        default_stream = torch.npu.current_stream()
        with torch.npu.stream(async_output_copy_stream):
            async_output_copy_stream.wait_stream(default_stream)
            self._sampled_token_ids_cpu = self._sampled_token_ids.to(
                'cpu', non_blocking=True)
            self._async_copy_ready_event.record()

    def get_output(self) -> ModelRunnerOutput:
        """Copy the device tensors to the host and return a ModelRunnerOutput.

        This function blocks until the copy is finished.
        """
        self._async_copy_ready_event.synchronize()

        # Release the device tensor once the copy has completed
        del self._sampled_token_ids

        valid_sampled_token_ids = self._sampled_token_ids_cpu.tolist()
        for i in self._invalid_req_indices:
            valid_sampled_token_ids[i].clear()

        output = self._model_runner_output
        output.sampled_token_ids = valid_sampled_token_ids
        return output


class NPUModelRunner(LoRAModelRunnerMixin):

    def __init__(self, vllm_config: VllmConfig, device: torch.device):
        self.vllm_config = vllm_config
        self.model_config = vllm_config.model_config
        self.cache_config = vllm_config.cache_config
        self.compilation_config = vllm_config.compilation_config
        self.load_config = vllm_config.load_config
        self.lora_config = vllm_config.lora_config
        self.parallel_config = vllm_config.parallel_config
        self.pin_memory = is_pin_memory_available()
        self.scheduler_config = vllm_config.scheduler_config
        self.speculative_config = vllm_config.speculative_config
        self.block_size = vllm_config.cache_config.block_size
        self.max_num_blocks_per_req = cdiv(self.model_config.max_model_len,
                                           self.block_size)
        self.max_model_len = self.model_config.max_model_len
        self.max_num_tokens = self.scheduler_config.max_num_batched_tokens
        decode_max_num_seqs = getattr(self.scheduler_config,
                                      'decode_max_num_seqs', 0)
        self.max_num_reqs = max(self.scheduler_config.max_num_seqs,
                                decode_max_num_seqs)
        self.dp_size = vllm_config.parallel_config.data_parallel_size
        self.dp_rank = vllm_config.parallel_config.data_parallel_rank
        self.device = device
        if envs_ascend.VLLM_ASCEND_ENABLE_PREFETCH_MLP:
            self.prefetch_stream = torch.npu.Stream(device=device)
        else:
            self.prefetch_stream = None
        self.dtype = self.model_config.dtype
        if envs_ascend.VLLM_ASCEND_ENABLE_TOPK_TOPP_OPTIMIZATION:
            # TODO: drop the env config to use ascend sampler by default
            from vllm_ascend.sample.sampler import AscendSampler

            self.sampler = AscendSampler()
        else:
            from vllm.v1.sample.sampler import Sampler

            self.sampler = Sampler()
        self.reorder_batch_threshold: Optional[int] = None

        # Lazy initialization, these will be set after __init__
        self.kv_caches: List[torch.Tensor] = []
        self.attn_groups: list[list[AttentionGroup]] = []
        self.encoder_cache: Dict[str, torch.Tensor] = {}
        self.attn_mask = None
        self.attn_state = None
        self.requests: Dict[str, CachedRequestState] = {}
        self.intermediate_tensors: Optional[IntermediateTensors] = None
        self.runner_only_attn_layers: set[str] = set()

        ascend_config = get_ascend_config()
        if ascend_config.ascend_scheduler_config.enabled:
            self.chunked_prefill_enabled = self.scheduler_config.chunked_prefill_enabled
        else:
            self.chunked_prefill_enabled = True

        if self.cache_config.cache_dtype == "auto":
            self.kv_cache_dtype = self.dtype
        else:
            self.kv_cache_dtype = STR_DTYPE_TO_TORCH_DTYPE[
                self.cache_config.cache_dtype]
        # use_hybrid_blocks: if hybrid blocks is used.
        self.use_hybrid_blocks: bool = False

        self.is_multimodal_model = self.model_config.is_multimodal_model
        self.is_pooling_model = self.model_config.pooler_config is not None
<<<<<<< HEAD
        self.enable_prompt_embeds = self.model_config.enable_prompt_embeds
        if self.is_multimodal_model or self.enable_prompt_embeds:
            self.inputs_embeds = self._make_buffer(self.max_num_tokens,
                                               self.model_config.get_hidden_size(),
                                               dtype=self.dtype,
                                               numpy=False)
        self.is_token_ids = self._make_buffer(self.max_num_tokens,
                                              dtype=torch.bool)

=======
        if self.is_multimodal_model:
            self.inputs_embeds = torch.zeros(
                (self.max_num_tokens, self.model_config.get_hidden_size()),
                dtype=self.dtype,
                device=self.device)
>>>>>>> a0551838
        # Set up Attention
        if vllm_version_is("0.10.2"):
            self.attn_backend = get_attn_backend(
                0,
                self.dtype,
                None,
                self.block_size,
                self.model_config.is_attention_free,
                use_mla=self.model_config.use_mla,
            )
        else:
            self.attn_backend = get_attn_backend(
                0,
                self.dtype,
                None,
                self.block_size,
                use_mla=self.model_config.use_mla,
            )
        if torch.version.cann.startswith("8.3"):
            self.attn_mask_builder = AttentionMaskBuilder(
                self.scheduler_config.max_num_batched_tokens, self.dtype,
                self.device)
        else:
            self.attn_mask_builder = AttentionMaskBuilder(
                self.model_config.max_model_len, self.dtype)

        # Set up speculative decoding.
        self.spec_attn_mask = None
        self.drafter: Optional[Union[NgramProposer, EagleProposer,
                                     MtpProposer]] = None
        self.actual_seq_lengths_q: list[int] = []
        self.decode_token_per_req = 1
        if self.speculative_config:
            spec_token_num = self.speculative_config.num_speculative_tokens
            assert spec_token_num > 0
            self.decode_token_per_req = 1 + spec_token_num
            self.spec_attn_mask = torch.triu(torch.ones(2048,
                                                        2048,
                                                        dtype=torch.bool),
                                             diagonal=1).to(self.device)
            if get_pp_group().is_last_rank:
                self.drafter = get_spec_decode_method(
                    self.speculative_config.method, self.vllm_config,
                    self.device, self)
                self.rejection_sampler = AscendRejectionSampler()

        # Persistent batch.
        self.input_ids = torch.zeros(self.max_num_tokens,
                                     dtype=torch.int32,
                                     device=self.device)
        self.positions = torch.zeros(self.max_num_tokens,
                                     dtype=torch.int64,
                                     device=self.device)
        self.query_start_loc = torch.zeros(self.max_num_reqs + 1,
                                           dtype=torch.int32,
                                           device=self.device)
        self.seq_lens = torch.zeros(self.max_num_reqs,
                                    dtype=torch.int32,
                                    device=self.device)
        self.slot_mapping = torch.zeros(self.max_num_tokens,
                                        dtype=torch.int32,
                                        device=self.device)

        self.uses_mrope = self.model_config.uses_mrope
        # Only relevant for models using M-RoPE (e.g, Qwen2-VL)
        if self.uses_mrope:
            # NOTE: `mrope_positions` is implemented with one additional dummy
            # position on purpose to make it non-contiguous so that it can work
            # with torch compile.
            # See detailed explanation in https://github.com/vllm-project/vllm/pull/12128#discussion_r1926431923

            # NOTE: When M-RoPE is enabled, position ids are 3D regardless of
            # the modality of inputs. For text-only inputs, each dimension has
            # identical position IDs, making M-RoPE functionally equivalent to
            # 1D-RoPE.
            # See page 5 of https://arxiv.org/abs/2409.12191
            self.mrope_positions = torch.zeros((3, self.max_num_tokens + 1),
                                               dtype=torch.int64,
                                               device=self.device)
            self.mrope_positions_cpu = torch.zeros(
                (3, self.max_num_tokens + 1),
                dtype=torch.int64,
                device="cpu",
                pin_memory=True)
            self.mrope_positions_np = self.mrope_positions_cpu.numpy()

        # OPTIMIZATION: Cache the tensors rather than creating them every step.
        self.arange_np: npt.NDArray[np.int32] = np.arange(max(
            self.max_num_reqs + 1, self.model_config.max_model_len,
            self.max_num_tokens),
                                                          dtype=np.int32)
        # NOTE(woosuk): These tensors are "stateless", i.e., they are literally
        # a faster version of creating a new tensor every time. Thus, we should
        # not make any assumptions about the values in these tensors.
        self.input_ids_cpu = torch.zeros(self.max_num_tokens,
                                         dtype=torch.int32,
                                         device="cpu",
                                         pin_memory=True)
        self.positions_cpu = torch.zeros(self.max_num_tokens,
                                         dtype=torch.int64,
                                         device="cpu",
                                         pin_memory=True)
        self.positions_np = self.positions_cpu.numpy()

        self.slot_mapping_cpu = torch.zeros(self.max_num_tokens,
                                            dtype=torch.int32,
                                            device="cpu",
                                            pin_memory=True)
        self.slot_mapping_np = self.slot_mapping_cpu.numpy()
        self.query_start_loc_cpu = torch.zeros(self.max_num_reqs + 1,
                                               dtype=torch.int32,
                                               device="cpu",
                                               pin_memory=True)
        self.query_start_loc_np = self.query_start_loc_cpu.numpy()
        self.seq_lens_cpu = torch.zeros(self.max_num_reqs,
                                        dtype=torch.int32,
                                        device="cpu",
                                        pin_memory=True)
        self.seq_lens_np = self.seq_lens_cpu.numpy()

        self.use_aclgraph = self._use_aclgraph()
        self.aclgraph_batch_sizes = list(
            reversed(self.compilation_config.cudagraph_capture_sizes))

        self.uniform_decode_query_len = 1 if not self.speculative_config else \
            1 + self.speculative_config.num_speculative_tokens
        # aclgraph dispatcher for runtime aclgraph dispatching.
        self.aclgraph_dispatcher = CudagraphDispatcher(self.vllm_config)
        # Cached outputs.
        self._draft_token_ids: Optional[Union[list[list[int]],
                                              torch.Tensor]] = None
        self.transfer_event = torch_npu.npu.Event()
        self.sampled_token_ids_pinned_cpu = torch.empty(
            (self.max_model_len, 1),
            dtype=torch.int64,
            device="cpu",
            pin_memory=True)

        # NOTE: we need to use `in_profile_run` to determine whether `enable_force_load_balance` is True
        self.in_profile_run = False

        # kv role
        self.is_kv_producer = False
        self.is_kv_consumer = False
        if vllm_config.kv_transfer_config is not None:
            self.is_kv_producer = vllm_config.kv_transfer_config.is_kv_producer
            self.is_kv_consumer = vllm_config.kv_transfer_config.is_kv_consumer

        # NOTE: Technically, MC2 can have 512 tokens each rank, but this will consume too much memory. The formula is:
        # ((maxBs * tokenNeedSizeDispatch * ep_worldsize * localMoeExpertNum) + (maxBs * tokenNeedSizeCombine * (k + sharedExpertNum))) * 2
        # so we have to limit the MC2 tokens to save memory, should fix this in the future.
        self.mc2_tokens_capacity = 512
        self.reserved_mc2_mask = torch.zeros(
            self.mc2_tokens_capacity,
            dtype=torch.bool,
            device=self.device,
        )
        self.dynamic_eplb = ascend_config.dynamic_eplb
        if self.dynamic_eplb:
            self.is_eplb_warmuped = False
            self.eplb_loader = D2DExpertWeightLoader()
            self.manager = Manager()
            self.shared_dict = self.manager.dict({
                "expert_map": None,
                "moe_load": None,
                "expert_maps": None
            })
            self.eplb_process = EplbProcess(shared_dict=self.shared_dict,
                                            policy_type=1,
                                            enable_d2d=True)
            self.process = self.eplb_process._launch_process()
            ascend_config = get_ascend_config()
            self.eplb_updator = EplbUpdator(ascend_config, self.eplb_loader,
                                            self.eplb_process, self.process)

        self.use_async_scheduling = self.scheduler_config.async_scheduling
        self.async_output_copy_stream = torch.npu.Stream() if \
            self.use_async_scheduling else None
        # Input Batch
        # NOTE(Chen): Ideally, we should initialize the input batch inside
        # `initialize_kv_cache` based on the kv cache config. However, as in
        # https://github.com/vllm-project/vllm/pull/18298, due to some unknown
        # reasons, we have to initialize the input batch before `load_model`,
        # quantization + weight offloading will fail otherwise. As a temporary
        # solution, we initialize the input batch here, and re-initialize it
        # in `initialize_kv_cache` if the block_sizes here is different from
        # the block_sizes in the kv cache config.
        self.input_batch = InputBatch(
            max_num_reqs=self.max_num_reqs,
            max_model_len=self.model_config.max_model_len,
            max_num_batched_tokens=self.max_num_tokens,
            device=self.device,
            pin_memory=self.pin_memory,
            vocab_size=self.model_config.get_vocab_size(),
            block_sizes=[self.block_size],
            is_spec_decode=bool(self.vllm_config.speculative_config),
            logitsprocs=build_logitsprocs(
                self.vllm_config, self.device, self.pin_memory,
                self.is_pooling_model,
                self.vllm_config.model_config.logits_processors),
            is_pooling_model=self.is_pooling_model,
            kernel_block_sizes=None,
        )
        self.num_accepted_tokens = self._make_buffer(self.max_num_reqs,
                                                     dtype=torch.int64)
        self.num_draft_tokens = self._make_buffer(self.max_num_reqs,
                                                  dtype=torch.int32)

    def _make_buffer(self,
                     *size: Union[int, torch.SymInt],
                     dtype: torch.dtype,
                     numpy: bool = True) -> CpuGpuBuffer:
        # Bfloat16 torch tensors cannot be directly cast to a numpy array, so
        # if a bfloat16 buffer is needed without a corresponding numpy array,
        # don't bother instantiating the numpy array.
        return CpuGpuBuffer(*size,
                            dtype=dtype,
                            device=self.device,
                            pin_memory=self.pin_memory,
                            with_numpy=numpy)

    def _update_states_after_model_execute(
            self, output_token_ids: torch.Tensor) -> None:
        """Update the cached states after model execution.

        This is used for MTP/EAGLE for hybrid models, as in linear attention,
        only the last token's state is kept. In MTP/EAGLE, for draft tokens
        the state are kept util we decide how many tokens are accepted for
        each sequence, and a shifting is done during the next iteration
        based on the number of accepted tokens.
        """
        if not self.model_config.is_hybrid or not self.speculative_config:
            return

        # Find the number of accepted tokens for each sequence.
        num_accepted_tokens = (torch.cat(
            [
                output_token_ids,
                torch.full((output_token_ids.size(0), 1),
                           -1,
                           device=output_token_ids.device),
            ],
            dim=1) == -1).int().argmax(-1).cpu().numpy()
        for i, num_tokens in enumerate(num_accepted_tokens):
            self.input_batch.num_accepted_tokens_cpu[i] = num_tokens

    def _use_aclgraph(self) -> bool:
        return self.compilation_config.cudagraph_mode != CUDAGraphMode.NONE and self.compilation_config.level == CompilationLevel.PIECEWISE and not self.model_config.enforce_eager

    def _update_states(self, scheduler_output: "SchedulerOutput") -> None:
        # Remove finished requests from the cached states.
        for req_id in scheduler_output.finished_req_ids:
            self.requests.pop(req_id, None)

        # Remove the finished requests from the persistent batch.
        # NOTE(woosuk): There could be an edge case where finished_req_ids and
        # scheduled_req_ids overlap. This happens when a request is aborted and
        # then resubmitted with the same ID. In this case, we treat them as two
        # distinct requests - clearing the cached states for the first request
        # and handling the second as a new request.
        for req_id in scheduler_output.finished_req_ids:
            self.input_batch.remove_request(req_id)
        for mm_hash in scheduler_output.free_encoder_mm_hashes:
            self.encoder_cache.pop(mm_hash, None)
        # Remove the unscheduled requests from the persistent batch.
        # NOTE(woosuk): The unscheduled requests are either preempted requests
        # or running requests that are not scheduled in this step. We remove
        # them from the persistent batch but keep their cached states since
        # they will be scheduled again sometime in the future.
        scheduled_req_ids = scheduler_output.num_scheduled_tokens.keys()
        cached_req_ids = self.input_batch.req_id_to_index.keys()
        unscheduled_req_ids = cached_req_ids - scheduled_req_ids
        # NOTE(woosuk): The persistent batch optimization assumes that
        # consecutive batches contain mostly the same requests. If batches
        # have low request overlap (e.g., alternating between two distinct
        # sets of requests), this optimization becomes very inefficient.
        for req_id in unscheduled_req_ids:
            self.input_batch.remove_request(req_id)

        req_ids_to_add: list[str] = []
        # Add new requests to the cached states.
        for new_req_data in scheduler_output.scheduled_new_reqs:
            req_id = new_req_data.req_id
            sampling_params = new_req_data.sampling_params
            pooling_params = new_req_data.pooling_params

            if sampling_params and \
                sampling_params.sampling_type == SamplingType.RANDOM_SEED:
                generator = torch.Generator(device=self.device)
                generator.manual_seed(sampling_params.seed)
            else:
                generator = None

            if pooling_params:
                assert (task := pooling_params.task) is not None, (
                    "You did not set `task` in the API")
                model = cast(VllmModelForPooling, self.get_model())
                to_update = model.pooler.get_pooling_updates(task)
                to_update.apply(pooling_params)

            backward_kwargs = {}
            if vllm_version_is("0.10.2"):
                backward_kwargs["mm_kwargs"] = new_req_data.mm_kwargs
                backward_kwargs["mm_hashes"] = new_req_data.mm_hashes
                backward_kwargs["mm_positions"] = new_req_data.mm_positions
            else:
                backward_kwargs["mm_features"] = new_req_data.mm_features

            self.requests[req_id] = CachedRequestState(
                req_id=req_id,
                prompt_token_ids=new_req_data.prompt_token_ids,
                prompt_embeds=new_req_data.prompt_embeds,
                sampling_params=sampling_params,
                pooling_params=pooling_params,
                generator=generator,
                block_ids=new_req_data.block_ids,
                num_computed_tokens=new_req_data.num_computed_tokens,
                output_token_ids=[],
                lora_request=new_req_data.lora_request,
                **backward_kwargs,
            )

            # Only relevant for models using M-RoPE (e.g, Qwen2-VL)
            if self.uses_mrope:
                if vllm_version_is("0.10.2"):
                    self._init_mrope_positions_0102(self.requests[req_id])
                else:
                    self._init_mrope_positions(self.requests[req_id])

            req_ids_to_add.append(req_id)

        # Update the states of the running/resumed requests.
        is_last_rank = get_pp_group().is_last_rank
        req_data = scheduler_output.scheduled_cached_reqs
        for i, req_id in enumerate(req_data.req_ids):
            req_state = self.requests[req_id]
            num_computed_tokens = req_data.num_computed_tokens[i]
            new_block_ids = req_data.new_block_ids[i]
            resumed_from_preemption = req_data.resumed_from_preemption[i]

            # Update the cached states.
            req_state.num_computed_tokens = num_computed_tokens

            if not is_last_rank:
                # When using PP, the scheduler sends the sampled tokens back,
                # because there's no direct communication between the first-
                # stage worker and the last-stage worker.
                new_token_ids = req_data.new_token_ids[i]
                # Add the sampled token(s) from the previous step (if any).
                # This doesn't include "unverified" tokens like spec tokens.
                num_new_tokens = (num_computed_tokens + len(new_token_ids) -
                                  req_state.num_tokens)
                if num_new_tokens == 1:
                    # Avoid slicing list in most common case.
                    req_state.output_token_ids.append(new_token_ids[-1])
                elif num_new_tokens > 0:
                    req_state.output_token_ids.extend(
                        new_token_ids[-num_new_tokens:])

            # Update the block IDs.
            if not resumed_from_preemption:
                if new_block_ids is not None:
                    # Append the new blocks to the existing block IDs.
                    for block_ids, new_ids in zip(req_state.block_ids,
                                                  new_block_ids):
                        block_ids.extend(new_ids)
            else:
                assert new_block_ids is not None
                # The request is resumed from preemption.
                # Replace the existing block IDs with the new ones.
                req_state.block_ids = new_block_ids

            req_index = self.input_batch.req_id_to_index.get(req_id)
            if req_index is None:
                # The request is not in the persistent batch.
                # The request was either preempted and resumed later, or was not
                # scheduled in the previous step and needs to be added again.
                req_ids_to_add.append(req_id)
                continue

            # Update the persistent batch.
            self.input_batch.num_computed_tokens_cpu[req_index] = (
                num_computed_tokens)
            if new_block_ids is not None:
                self.input_batch.block_table.append_row(
                    new_block_ids, req_index)

            # For the last rank, we don't need to update the token_ids_cpu
            # because the sampled tokens are already cached.
            if not is_last_rank:
                # Add new_token_ids to token_ids_cpu.
                start_token_index = num_computed_tokens
                end_token_index = num_computed_tokens + len(new_token_ids)
                self.input_batch.token_ids_cpu[
                    req_index,
                    start_token_index:end_token_index] = new_token_ids
                self.input_batch.num_tokens_no_spec[
                    req_index] = end_token_index
                self.input_batch.num_tokens[req_index] = end_token_index

            # Add spec_token_ids to token_ids_cpu.
            spec_token_ids = (
                scheduler_output.scheduled_spec_decode_tokens.get(req_id, ()))
            if spec_token_ids:
                num_spec_tokens = len(spec_token_ids)
                start_index = self.input_batch.num_tokens_no_spec[req_index]
                end_token_index = start_index + num_spec_tokens
                self.input_batch.token_ids_cpu[
                    req_index, start_index:end_token_index] = spec_token_ids
                # NOTE(woosuk): `num_tokens` here may include spec tokens.
                self.input_batch.num_tokens[req_index] += num_spec_tokens

        # Add the new or resumed requests to the persistent batch.
        # The smaller empty indices are filled first.
        for req_id in req_ids_to_add:
            req_state = self.requests[req_id]
            self.input_batch.add_request(req_state)

        # Condense the batched states if there are gaps left by removed requests
        self.input_batch.condense()
        # Allow attention backend to reorder the batch, potentially
        self._may_reorder_batch(scheduler_output)
        # Refresh batch metadata with any pending updates.
        self.input_batch.refresh_metadata()

    def _init_mrope_positions(self, req_state: CachedRequestState):
        image_grid_thw = []
        video_grid_thw = []
        second_per_grid_ts = []
        audio_feature_lengths = []
        use_audio_in_video = False
        assert req_state.mm_features is not None
        for mm_feature in req_state.mm_features:
            mm_item = mm_feature.data
            if mm_item is None:
                continue
            mm_input = mm_item.get_data()
            if (t := mm_input.get("image_grid_thw")) is not None:
                image_grid_thw.append(t.tolist())
            if (t := mm_input.get("video_grid_thw")) is not None:
                video_grid_thw.append(t.tolist())
            if (t := mm_input.get("second_per_grid_ts")) is not None:
                second_per_grid_ts.append(t)
            if (t := mm_input.get("audio_feature_lengths")) is not None:
                audio_feature_lengths.append(t)
            if mm_input.get("use_audio_in_video") is True:
                use_audio_in_video = True

        req_state.mrope_positions, req_state.mrope_position_delta = \
            MRotaryEmbedding.get_input_positions_tensor(
                req_state.prompt_token_ids,
                hf_config=self.model_config.hf_config,
                image_grid_thw=image_grid_thw,
                video_grid_thw=video_grid_thw,
                second_per_grid_ts=second_per_grid_ts,
                audio_feature_lengths=audio_feature_lengths,
                use_audio_in_video=use_audio_in_video,
            )

    def _init_mrope_positions_0102(self, req_state: CachedRequestState):
        image_grid_thw = []
        video_grid_thw = []
        second_per_grid_ts = []
        audio_feature_lengths = []
        use_audio_in_video = False
        assert req_state.mm_kwargs is not None
        for mm_item in req_state.mm_kwargs:
            mm_input = mm_item.get_data()
            if mm_input.get("image_grid_thw") is not None:
                image_grid_thw.append(mm_input["image_grid_thw"].tolist())
            if mm_input.get("video_grid_thw") is not None:
                video_grid_thw.append(mm_input["video_grid_thw"].tolist())
            if mm_input.get("second_per_grid_ts") is not None:
                second_per_grid_ts.append(mm_input["second_per_grid_ts"])
            if mm_input.get("audio_feature_lengths") is not None:
                audio_feature_lengths.append(mm_input["audio_feature_lengths"])
            if mm_input.get("use_audio_in_video") is True:
                use_audio_in_video = True

        hf_config = self.model_config.hf_config

        req_state.mrope_positions, req_state.mrope_position_delta = \
            MRotaryEmbedding.get_input_positions_tensor(
                req_state.prompt_token_ids,
                hf_config=hf_config,
                image_grid_thw=image_grid_thw,
                video_grid_thw=video_grid_thw,
                second_per_grid_ts=second_per_grid_ts,
                audio_feature_lengths=audio_feature_lengths,
                use_audio_in_video=use_audio_in_video,
            )

    def _sync_metadata_across_dp(
            self, num_tokens: int, with_prefill: bool, enable_dbo: bool
    ) -> tuple[int, Optional[torch.Tensor], bool, bool]:
        # TODO: In vLLM, the only thing that needs to be synced is num_tokens, but in
        # our case, we still need to sync the other two flags as well. So we need to
        # include them in the all_reduce operation, and more over, we CANNOT skip it
        # even if we are running in eager mode, which harms performance.
        # FIXME: Restore the `or self.vllm_config.model_config.enforce_eager` here
        # immediately once the other two flags are no longer needed.
        if self.dp_size == 1:
            return num_tokens, None, with_prefill, enable_dbo

        # Sync num_tokens, with_prefill, enable_dbo across dp ranks
        num_tokens_tensor = torch.tensor([
            num_tokens if i == self.dp_rank else 0 for i in range(self.dp_size)
        ],
                                         dtype=torch.int32,
                                         device="npu")

        flags_tensor = torch.tensor(
            [int(with_prefill), int(not enable_dbo)],
            dtype=torch.int32,
            device="npu")

        packed_tensor = torch.cat([num_tokens_tensor, flags_tensor])

        dist.all_reduce(packed_tensor, group=get_dp_group().device_group)

        # Unpack the results
        num_tokens_across_dp = packed_tensor[:-2]
        synced_flags = packed_tensor[-2:]

        max_tokens_across_dp = torch.max(num_tokens_across_dp).item()
        global_with_prefill = bool(synced_flags[0])
        global_enable_dbo = not bool(synced_flags[1])

        # Create a tensor for num_tokens_after_padding
        num_tokens_after_padding = torch.tensor([max_tokens_across_dp] *
                                                self.dp_size,
                                                device="npu",
                                                dtype=torch.int32)

        return max_tokens_across_dp, num_tokens_after_padding, global_with_prefill, global_enable_dbo

    def _check_dbo_is_valid(self, query_lens: torch.Tensor,
                            attn_state: AscendAttentionState,
                            num_tokens: int) -> bool:
        # do the checks for dp + dbo
        if attn_state in [
                AscendAttentionState.DecodeOnly,
                AscendAttentionState.SpecDecoding
        ]:
            return False
        # considering the case that one dp rank may enable dbo while others may not
        if not self.vllm_config.model_config.use_mla or not envs_ascend.VLLM_ASCEND_ENABLE_DBO:
            return False
        # TODO: remove it if token-level microbatch is enabled
        [token_index,
         seq_index] = compute_split_seq_index(query_lens, attn_state,
                                              num_tokens)
        if token_index == 0 or seq_index == 0 or seq_index == len(
                query_lens) or num_tokens < 256:
            return False
        return True

    def get_model(self) -> nn.Module:
        # get raw model out of the aclgraph wrapper.
        if isinstance(self.model, ACLGraphWrapper):
            return self.model.unwrap()
        return self.model

    def get_supported_generation_tasks(self) -> "list[GenerationTask]":
        model = self.get_model()
        supported_tasks = list[GenerationTask]()

        if is_text_generation_model(model):
            supported_tasks.append("generate")

        if supports_transcription(model):
            if model.supports_transcription_only:
                return ["transcription"]

            supported_tasks.append("transcription")

        return supported_tasks

    def get_supported_tasks(self) -> "tuple[SupportedTask, ...]":
        tasks = list[SupportedTask]()

        if self.model_config.runner_type == "generate":
            tasks.extend(self.get_supported_generation_tasks())
        if self.model_config.runner_type == "pooling":
            tasks.extend(self.get_supported_pooling_tasks())

        return tuple(tasks)

    def _make_attention_mask(self, seq_lens, position,
                             attn_state) -> torch.Tensor:
        # Chunk Prefill situation.
        if attn_state == AscendAttentionState.ChunkedPrefill and not self.vllm_config.model_config.use_mla:
            if torch.version.cann.startswith("8.3"):
                return self.attn_mask_builder.get_splitfuse_attn_mask()
            else:
                return self.attn_mask_builder.get_splitfuse_attn_mask(
                    seq_lens, position, self.dtype, self.device)
        # Prefill without cache situation.
        elif attn_state == AscendAttentionState.PrefillNoCache:
            max_seq_len = max(seq_lens, default=0)
            return self.attn_mask_builder.get_attn_mask(
                max_seq_len, self.dtype, self.device)
        # Prefill with cache hit.
        elif attn_state == AscendAttentionState.PrefillCacheHit:
            return self.attn_mask_builder.get_attn_mask(
                128, self.dtype, self.device)
        # Decode-only situation.
        else:
            return None

    def _calc_mrope_positions(self, scheduler_output: "SchedulerOutput"):
        mrope_pos_ptr = 0
        for index, req_id in enumerate(self.input_batch.req_ids):
            req = self.requests[req_id]
            assert req.mrope_positions is not None

            num_computed_tokens = \
                self.input_batch.num_computed_tokens_cpu[index]
            num_scheduled_tokens = \
                scheduler_output.num_scheduled_tokens[req_id]
            num_prompt_tokens = length_from_prompt_token_ids_or_embeds(
                req.prompt_token_ids, req.prompt_embeds)

            if num_computed_tokens + num_scheduled_tokens > num_prompt_tokens:
                prompt_part_len = max(0,
                                      num_prompt_tokens - num_computed_tokens)
                completion_part_len = max(
                    0, num_scheduled_tokens - prompt_part_len)
            else:
                prompt_part_len = num_scheduled_tokens
                completion_part_len = 0

            assert num_scheduled_tokens == prompt_part_len + completion_part_len

            if prompt_part_len > 0:
                # prompt's mrope_positions are pre-computed
                dst_start = mrope_pos_ptr
                dst_end = mrope_pos_ptr + prompt_part_len
                src_start = num_computed_tokens
                src_end = num_computed_tokens + prompt_part_len

                self.mrope_positions_cpu[:, dst_start:dst_end] = \
                    req.mrope_positions[:,src_start:src_end]

                mrope_pos_ptr += prompt_part_len

            if completion_part_len > 0:
                # compute completion's mrope_positions on-the-fly
                dst_start = mrope_pos_ptr
                dst_end = mrope_pos_ptr + completion_part_len
                MRotaryEmbedding.get_next_input_positions_tensor(
                    out=self.mrope_positions_np,
                    out_offset=dst_start,
                    mrope_position_delta=req.mrope_position_delta,
                    context_len=num_computed_tokens + prompt_part_len,
                    num_new_tokens=completion_part_len,
                )

                mrope_pos_ptr += completion_part_len

    def _execute_mm_encoder(self, scheduler_output: "SchedulerOutput"):
        scheduled_encoder_inputs = scheduler_output.scheduled_encoder_inputs
        if not scheduled_encoder_inputs:
            return

        # Batch the multi-modal inputs.
        if vllm_version_is("0.10.2"):
            mm_kwargs, mm_hashes_pos = self._batch_mm_kwargs_from_scheduler_0102(
                scheduler_output)
        else:
            mm_kwargs, mm_hashes_pos = self._batch_mm_kwargs_from_scheduler(
                scheduler_output)
        encoder_outputs = []

        for _, num_items, mm_kwargs_group in group_mm_kwargs_by_modality(
                mm_kwargs,
                device=self.device,
                pin_memory=True,
        ):
            # Run the encoder.
            # `curr_group_outputs` is either of the following:
            # 1. A tensor of shape (num_items, feature_size, hidden_size)
            # in case feature_size is fixed across all multimodal items.
            # 2. A list or tuple (length: num_items) of tensors, each of shape
            # (feature_size, hidden_size) in case the feature size is dynamic
            # depending on the input multimodal items.
            curr_group_outputs = self.model.get_multimodal_embeddings(
                **mm_kwargs_group)

            sanity_check_mm_encoder_outputs(
                curr_group_outputs,
                expected_num_items=num_items,
            )

            for output in curr_group_outputs:
                encoder_outputs.append(output)

        for (mm_hash, pos_info), output in zip(mm_hashes_pos, encoder_outputs):
            self.encoder_cache[mm_hash] = scatter_mm_placeholders(
                output,
                is_embed=pos_info.is_embed,
            )

    # TODO: remove this once we drop support for vLLM 0.10.2
    def _batch_mm_kwargs_from_scheduler_0102(
        self,
        scheduler_output: "SchedulerOutput",
    ) -> tuple[list[MultiModalKwargsItem], list[tuple[str, PlaceholderRange]]]:
        scheduled_encoder_inputs = scheduler_output.scheduled_encoder_inputs
        if not scheduled_encoder_inputs:
            return [], []
        # Batch the multi-modal inputs.
        mm_kwargs = list[MultiModalKwargsItem]()
        # list of tuple (mm_hash, position_info)
        mm_hashes_pos = list[tuple[str, PlaceholderRange]]()
        for req_id, encoder_input_ids in scheduled_encoder_inputs.items():
            req_state = self.requests[req_id]
            assert req_state.mm_hashes is not None
            assert req_state.mm_kwargs is not None
            assert req_state.mm_positions is not None
            for mm_input_id in encoder_input_ids:
                mm_hash = req_state.mm_hashes[mm_input_id]
                mm_kwargs.append(req_state.mm_kwargs[mm_input_id])
                mm_hashes_pos.append(
                    (mm_hash, req_state.mm_positions[mm_input_id]))

        return mm_kwargs, mm_hashes_pos

    def _batch_mm_kwargs_from_scheduler(
        self,
        scheduler_output: "SchedulerOutput",
    ) -> tuple[list[MultiModalKwargsItem], list[tuple[str, PlaceholderRange]]]:
        """Batch multimodal kwargs from scheduled encoder inputs.

        Args:
            scheduler_output: The scheduler output containing scheduled encoder
              inputs.

        Returns:
            A tuple of (mm_kwargs, req_ids_pos) where:
            - mm_kwargs: List of multimodal kwargs items to be batched
            - mm_hashes_pos: List of (mm_hash, position_info) tuples
        """
        scheduled_encoder_inputs = scheduler_output.scheduled_encoder_inputs
        if not scheduled_encoder_inputs:
            return [], []
        # Batch the multi-modal inputs.
        mm_kwargs = list[MultiModalKwargsItem]()
        # list of tuple (mm_hash, position_info)
        mm_hashes_pos = list[tuple[str, PlaceholderRange]]()
        for req_id, encoder_input_ids in scheduled_encoder_inputs.items():
            req_state = self.requests[req_id]
            assert req_state.mm_features is not None
            for mm_input_id in encoder_input_ids:
                mm_feature = req_state.mm_features[mm_input_id]
                mm_hash = mm_feature.identifier
                mm_kwargs.append(mm_feature.data)
                mm_hashes_pos.append((mm_hash, mm_feature.mm_position))

        return mm_kwargs, mm_hashes_pos

    def _gather_mm_embeddings(
        self,
        scheduler_output: "SchedulerOutput",
    ) -> list[torch.Tensor]:

        def _iter_mm_features(req_state: CachedRequestState):
            if vllm_version_is("0.10.2"):
                # legacy path (to be removed later)
                assert req_state.mm_hashes is not None
                assert req_state.mm_positions is not None
                for mm_hash, pos_info in zip(req_state.mm_hashes,
                                             req_state.mm_positions):
                    yield mm_hash, pos_info, getattr(pos_info, "is_embed",
                                                     None)
            else:
                assert req_state.mm_features is not None
                for mm_feature in req_state.mm_features:
                    pos_info = mm_feature.mm_position
                    yield mm_feature.identifier, pos_info, getattr(
                        pos_info, "is_embed", None)

        mm_embeds: list[torch.Tensor] = []

        for req_id in self.input_batch.req_ids:
            num_scheduled_tokens = scheduler_output.num_scheduled_tokens[
                req_id]
            req_state = self.requests[req_id]
            num_computed_tokens = req_state.num_computed_tokens

            for mm_hash, pos_info, is_embed in _iter_mm_features(req_state):
                start_pos = pos_info.offset
                num_encoder_tokens = pos_info.length

                if start_pos >= num_computed_tokens + num_scheduled_tokens:
                    break
                if start_pos + num_encoder_tokens <= num_computed_tokens:
                    continue

                start_idx = max(num_computed_tokens - start_pos, 0)
                end_idx = min(
                    num_computed_tokens - start_pos + num_scheduled_tokens,
                    num_encoder_tokens,
                )
                assert start_idx < end_idx

                encoder_output = self.encoder_cache.get(mm_hash, None)
                assert encoder_output is not None, \
                    f"Encoder cache miss for {mm_hash}."

                if is_embed is not None:
                    is_embed = is_embed[start_idx:end_idx]

                mm_embeds_item = gather_mm_placeholders(
                    encoder_output[start_idx:end_idx],
                    is_embed=is_embed,
                )
                mm_embeds.append(mm_embeds_item)
        return mm_embeds

    def _get_cumsum_and_arange(
        self,
        num_tokens: np.ndarray,
        cumsum_dtype: Optional[np.dtype] = None,
    ) -> tuple[np.ndarray, np.ndarray]:
        """Get the cumulative sum and batched arange of the given array.
        # E.g., [2, 5, 3] -> ([2, 7, 10], [0, 1, 0, 1, 2, 3, 4, 0, 1, 2])
        # Equivalent to but faster than:
        # np.concatenate([np.arange(n) for n in num_tokens])
        """
        # Step 1. [2, 5, 3] -> [2, 7, 10]
        cu_num_tokens = np.cumsum(num_tokens, dtype=cumsum_dtype)
        total_num_tokens = cu_num_tokens[-1]
        # Step 2. [2, 7, 10] -> [0, 0, 2, 2, 2, 2, 2, 7, 7, 7]
        cumsums_offsets = np.repeat(cu_num_tokens - num_tokens, num_tokens)
        # Step 3. [0, 1, 0, 1, 2, 3, 4, 0, 1, 2]
        arange = self.arange_np[:total_num_tokens] - cumsums_offsets

        return cu_num_tokens, arange

    def _prepare_input_ids(self, total_num_scheduled_tokens: int,
                           cu_num_tokens: np.ndarray) -> None:
        """Prepare the input IDs for the current batch.

        Carefully handles the `prev_sampled_token_ids` which can be cached
        from the previous engine iteration, in which case those tokens on the
        NPU need to be copied into the corresponding slots into input_ids."""

        if self.input_batch.prev_sampled_token_ids is None:
            # Normal scheduling case
            self.input_ids[:total_num_scheduled_tokens].copy_(
                self.input_ids_cpu[:total_num_scheduled_tokens],
                non_blocking=True)
            self.inputs_embeds.copy_to_gpu(total_num_scheduled_tokens)
            self.is_token_ids.copy_to_gpu(total_num_scheduled_tokens)
            return

        # Async scheduling case, where some decode requests from the previous
        # iteration won't have entries in input_ids_cpu and need to be copied
        # on the NPU from prev_sampled_token_ids.
        prev_req_id_to_index = self.input_batch.prev_req_id_to_index
        assert prev_req_id_to_index is not None
        flattened_indices = []
        prev_common_req_indices = []
        indices_match = True
        max_flattened_index = -1
        for req_id, cur_index in self.input_batch.req_id_to_index.items():
            if (prev_index := prev_req_id_to_index.get(req_id)) is not None:
                prev_common_req_indices.append(prev_index)
                # We need to compute the flattened input_ids index of the
                # last token in each common request.
                flattened_index = cu_num_tokens[cur_index].item() - 1
                flattened_indices.append(flattened_index)
                indices_match &= (prev_index == flattened_index)
                max_flattened_index = max(max_flattened_index, flattened_index)
        num_commmon_tokens = len(flattened_indices)
        if num_commmon_tokens < total_num_scheduled_tokens:
            # If not all requests are decodes from the last iteration,
            # We need to copy the input_ids_cpu to the NPU first.
            self.input_ids[:total_num_scheduled_tokens].copy_(
                self.input_ids_cpu[:total_num_scheduled_tokens],
                non_blocking=True)
            self.inputs_embeds.copy_to_gpu(total_num_scheduled_tokens)
            self.is_token_ids.copy_to_gpu(total_num_scheduled_tokens)
        if num_commmon_tokens == 0:
            # No requests in common with the previous iteration
            # So input_ids_cpu will have all the input ids.
            return
        if indices_match and max_flattened_index == (num_commmon_tokens - 1):
            # Common-case optimization: the batch is unchanged
            # and no reordering happened.
            # The indices are both the same permutation of 0..N-1 so
            # we can copy directly using a single slice.
            self.input_ids[:num_commmon_tokens].copy_(
                self.input_batch.prev_sampled_token_ids[:num_commmon_tokens,
                                                        0],
                non_blocking=True)
            self.is_token_ids.gpu[:num_commmon_tokens] = True
            return
        # Upload the index tensors asynchronously
        # so the scatter can be non-blocking.
        input_ids_index_tensor = torch.tensor(flattened_indices,
                                              dtype=torch.int64,
                                              pin_memory=self.pin_memory).to(
                                                  self.device,
                                                  non_blocking=True)
        prev_common_req_indices_tensor = torch.tensor(
            prev_common_req_indices,
            dtype=torch.int64,
            pin_memory=self.pin_memory).to(self.device, non_blocking=True)
        self.input_ids.scatter_(dim=0,
                                index=input_ids_index_tensor,
                                src=self.input_batch.prev_sampled_token_ids[
                                    prev_common_req_indices_tensor, 0])

    def _may_reorder_batch(self, scheduler_output: "SchedulerOutput") -> None:
        """
        Update the order of requests in the batch based on the attention
        backend's needs. For example, some attention backends (namely MLA) may
        want to separate requests based on if the attention computation will be
        compute-bound or memory-bound.

        Args:
            scheduler_output: The scheduler output.
        """
        # Attention free models have zero kv_cache_goups, however models
        # like Mamba are also attention free but use the kv_cache for
        # keeping its internal state. This is why we check the number
        # of kv_cache groups instead of solely checking
        # for self.model_config.is_attention_free.
        if len(self.kv_cache_config.kv_cache_groups) == 0:
            return

        if self.reorder_batch_threshold is not None:
            reorder_batch_to_split_decodes_and_prefills(
                self.input_batch,
                scheduler_output,
                decode_threshold=self.reorder_batch_threshold)

    def _prepare_inputs(
        self,
        scheduler_output: "SchedulerOutput",
        intermediate_tensors: Optional[IntermediateTensors] = None,
    ) -> tuple[dict[str, Any], torch.Tensor, np.ndarray, int, torch.Tensor,
               int, torch.Tensor, SpecDecodeMetadata, Optional[torch.Tensor],
               Optional[torch.Tensor], Optional[torch.Tensor], int]:
        total_num_scheduled_tokens = scheduler_output.total_num_scheduled_tokens
        assert total_num_scheduled_tokens > 0
        num_reqs = self.input_batch.num_reqs
        assert num_reqs > 0

        # OPTIMIZATION: Start copying the block table first.
        # This way, we can overlap the copy with the following CPU operations.
        self.input_batch.block_table.commit_block_table(num_reqs)

        # Get the number of scheduled tokens for each request.
        req_ids = self.input_batch.req_ids
        tokens = [scheduler_output.num_scheduled_tokens[i] for i in req_ids]
        num_scheduled_tokens = np.array(tokens, dtype=np.int32)
        max_num_scheduled_tokens = max(tokens)
        num_valid_tokens = np.array([
            num_tokens -
            len(scheduler_output.scheduled_spec_decode_tokens.get(i, []))
            for num_tokens, i in zip(tokens, req_ids)
        ],
                                    dtype=np.int32)

        if (self.use_aclgraph and total_num_scheduled_tokens
                <= self.aclgraph_batch_sizes[-1]):
            # Add padding to the batch size.
            num_input_tokens = self.vllm_config.pad_for_cudagraph(
                total_num_scheduled_tokens)
        else:
            # Eager mode.
            num_input_tokens = total_num_scheduled_tokens

        # Get the attention state.
        attn_state = self._build_attn_state(num_reqs, num_scheduled_tokens,
                                            num_valid_tokens)
        self.attn_state = attn_state  # type: ignore

        # Determine if it's a splitfuse batch
        with_prefill = attn_state not in [
            AscendAttentionState.DecodeOnly, AscendAttentionState.SpecDecoding
        ]

        self.query_lens = torch.from_numpy(num_scheduled_tokens)
        enable_dbo = self._check_dbo_is_valid(self.query_lens.tolist(),
                                              attn_state,
                                              total_num_scheduled_tokens)

        # Get info across DP ranks.
        # NOTE: maybe_padded_num_tokens is only used when using TorchAir with DP,
        # Otherwise, it's just max_tokens_across_dp_cpu
        (maybe_padded_num_tokens, num_tokens_across_dp, with_prefill,
         enable_dbo) = self._sync_metadata_across_dp(num_input_tokens,
                                                     with_prefill, enable_dbo)

        # TODO: Now that num_input_tokens is basically identical with maybe_padded_num_tokens
        # We should consider removing maybe_padded_num_tokens later
        num_input_tokens = maybe_padded_num_tokens

        # Hot-Swap lora model
        if self.lora_config:
            self.set_active_loras(self.input_batch, num_scheduled_tokens)

        # Get request indices.
        # E.g., [2, 5, 3] -> [0, 0, 1, 1, 1, 1, 1, 2, 2, 2]
        req_indices = np.repeat(self.arange_np[:num_reqs],
                                num_scheduled_tokens)

        # cu_num_tokens: [2, 5, 3] -> [2, 7, 10]
        # arange: [0, 1, 0, 1, 2, 3, 4, 0, 1, 2]
        cu_num_tokens, arange = self._get_cumsum_and_arange(
            num_scheduled_tokens)

        positions_np = self.positions_np[:total_num_scheduled_tokens]
        np.add(self.input_batch.num_computed_tokens_cpu[req_indices],
               arange,
               out=positions_np)

        # Calculate M-RoPE positions.
        # Only relevant for models using M-RoPE (e.g, Qwen2-VL)
        if self.uses_mrope:
            self._calc_mrope_positions(scheduler_output)

            # Only relevant for models using M-RoPE (e.g, Qwen2-VL)
            self.mrope_positions[:, :total_num_scheduled_tokens].copy_(
                self.mrope_positions_cpu[:, :total_num_scheduled_tokens],
                non_blocking=True)

        # Get token indices.
        # E.g., [0, 1, 0, 1, 2, 3, 4, 0, 1, 2]
        # -> [0, 1, M, M + 1, M + 2, M + 3, M + 4, 2 * M, 2 * M + 1, 2 * M + 2]
        # where M is the max_model_len.
        token_indices = (positions_np +
                         req_indices * self.input_batch.token_ids_cpu.shape[1])
        token_indices_tensor = torch.from_numpy(token_indices)
        # Prepare input_ids.
        # NOTE(woosuk): We use torch.index_select instead of np.take here
        # because torch.index_select is much faster than np.take for large
        # tensors.
        torch.index_select(self.input_batch.token_ids_cpu_tensor.flatten(),
                           0,
                           token_indices_tensor,
                           out=self.input_ids_cpu[:total_num_scheduled_tokens])
        is_token_ids = self.input_batch.is_token_ids.flatten()
        torch.index_select(
            is_token_ids,
            0,
            token_indices_tensor,
            out=self.is_token_ids.cpu[:total_num_scheduled_tokens])

        # Because we did not pre-allocate a massive prompt_embeds CPU tensor on
        # the InputBatch, we need to fill in the prompt embeds into the expected
        # spots in the GpuModelRunner's pre-allocated prompt_embeds tensor.
        if self.input_batch.req_prompt_embeds:
            output_idx = 0
            for req_idx in range(num_reqs):
                num_sched = num_scheduled_tokens[req_idx]

                # Skip if this request doesn't have embeddings
                if req_idx not in self.input_batch.req_prompt_embeds:
                    output_idx += num_sched
                    continue

                # Skip if no tokens scheduled
                if num_sched <= 0:
                    output_idx += num_sched
                    continue

                req_embeds = self.input_batch.req_prompt_embeds[req_idx]
                start_pos = self.input_batch.num_computed_tokens_cpu[req_idx]

                # Skip if trying to read beyond available embeddings
                if start_pos >= req_embeds.shape[0]:
                    output_idx += num_sched
                    continue

                # Copy available embeddings
                end_pos = start_pos + num_sched
                actual_end = min(end_pos, req_embeds.shape[0])
                actual_num_sched = actual_end - start_pos

                if actual_num_sched > 0:
                    self.inputs_embeds.cpu[output_idx:output_idx +
                                           actual_num_sched].copy_(
                                               req_embeds[start_pos:actual_end]
                                           )

                output_idx += num_sched

        # Prepare some information for building Attention-Metadata
        # Compute and commit slot mapping
        self.input_batch.block_table.compute_slot_mapping(
            req_indices, positions_np)
        self.input_batch.block_table.commit_slot_mapping(
            total_num_scheduled_tokens)

        self.query_start_loc_np[0] = 0
        self.query_start_loc_np[1:num_reqs + 1] = cu_num_tokens
        self.query_start_loc[:num_reqs + 1].copy_(
            self.query_start_loc_cpu[:num_reqs + 1], non_blocking=True)

        self.seq_lens_np[:num_reqs] = (
            self.input_batch.num_computed_tokens_cpu[:num_reqs] +
            num_scheduled_tokens)
        self.seq_lens[:num_reqs].copy_(self.seq_lens_cpu[:num_reqs],
                                       non_blocking=True)

        # Fill unused with -1. Needed for reshape_and_cache
        self.query_start_loc[num_reqs + 1:].fill_(-1)
        self.seq_lens[num_reqs:].fill_(0)

        self.query_lens = torch.from_numpy(num_scheduled_tokens)

        # Copy the tensors to the NPU.
        self.input_ids[:total_num_scheduled_tokens].copy_(
            self.input_ids_cpu[:total_num_scheduled_tokens], non_blocking=True)

        self.positions_cpu[total_num_scheduled_tokens:num_input_tokens].zero_()
        self.positions[:num_input_tokens].copy_(
            self.positions_cpu[:num_input_tokens], non_blocking=True)

        # Make Attention metadata
        positions_cpu = self.positions_cpu[:num_input_tokens]
        positions = self.positions[:num_input_tokens]
        seq_lens_cpu = self.seq_lens_cpu[:num_reqs]
        attn_state = self._build_attn_state(num_reqs, num_scheduled_tokens,
                                            num_valid_tokens)
        self.attn_mask = self._make_attention_mask(seq_lens=seq_lens_cpu,
                                                   position=positions_cpu,
                                                   attn_state=attn_state)
        self.attn_state = attn_state  # type: ignore

        self.with_prefill = with_prefill
        self.num_tokens_across_dp = num_tokens_across_dp
        self._update_graph_pad_size(with_prefill, maybe_padded_num_tokens)
        attn_metadata: dict[str, Any] = {}

        # Prepare input_ids
        token_indices = (positions_np +
                         req_indices * self.input_batch.token_ids_cpu.shape[1])
        torch.index_select(self.input_batch.token_ids_cpu_tensor.flatten(),
                           0,
                           torch.from_numpy(token_indices),
                           out=self.input_ids_cpu[:total_num_scheduled_tokens])
        # Copy the tensors to the NPU.
        self._prepare_input_ids(total_num_scheduled_tokens, cu_num_tokens)

        # _prepare_inputs may reorder the batch, so we must gather
        # multi-modal outputs after that to ensure the correct order
        if self.is_multimodal_model:
            # Run the multimodal encoder if any.
            self._execute_mm_encoder(scheduler_output)
            mm_embeds = self._gather_mm_embeddings(scheduler_output)

            # NOTE(woosuk): To unify token ids and soft tokens (vision
            # embeddings), we always use embeddings (rather than token ids)
            # as input to the multimodal model, even when the input is text.
            input_ids = self.input_ids[:total_num_scheduled_tokens]
            if mm_embeds:
                inputs_embeds = self.model.get_input_embeddings(
                    input_ids, mm_embeds)
            else:
                inputs_embeds = self.model.get_input_embeddings(input_ids)
            # TODO(woosuk): Avoid the copy. Optimize.
            self.inputs_embeds[:total_num_scheduled_tokens].copy_(
                inputs_embeds)
            inputs_embeds = self.inputs_embeds[:num_input_tokens]
            input_ids = None
        else:
            # For text-only models, we use token ids as input.
            # While it is possible to use embeddings as input just like the
            # multimodal models, it is not desirable for performance since
            # then the embedding layer is not included in the ACL graph.
            input_ids = self.input_ids[:num_input_tokens]
            inputs_embeds = None
        positions = self.positions[:num_input_tokens]
        input_ids, positions = self._update_input_ids_and_positions(
            input_ids, positions, num_input_tokens, with_prefill,
            maybe_padded_num_tokens)

        if get_pp_group().is_first_rank:
            intermediate_tensors = None
        else:
            assert intermediate_tensors is not None
            assert self.intermediate_tensors is not None
            for k, v in intermediate_tensors.items():
                self.intermediate_tensors[k][:num_input_tokens].copy_(
                    v[:num_input_tokens], non_blocking=True)
            intermediate_tensors = IntermediateTensors({
                k: v[:num_input_tokens]
                for k, v in self.intermediate_tensors.items()
            })

        use_spec_decode = len(
            scheduler_output.scheduled_spec_decode_tokens) > 0
        if not use_spec_decode:
            # NOTE(woosuk): Due to chunked prefills, the batch may contain
            # partial requests. While we should not sample any token
            # from these partial requests, we do so for simplicity.
            # We will ignore the sampled tokens from the partial requests.
            # TODO: Support prompt logprobs.
            spec_decode_metadata = None
            logits_indices = torch.from_numpy(cu_num_tokens - 1).to(
                self.device, non_blocking=True)
        else:
            # Get the number of draft tokens for each request.
            # Iterate over the dictionary rather than all requests since not all
            # requests have draft tokens.
            num_draft_tokens = np.zeros(num_reqs, dtype=np.int32)
            for req_id, draft_token_ids in (
                    scheduler_output.scheduled_spec_decode_tokens.items()):
                req_idx = self.input_batch.req_id_to_index[req_id]
                num_draft_tokens[req_idx] = len(draft_token_ids)

            spec_decode_metadata = self._calc_spec_decode_metadata(
                num_draft_tokens, cu_num_tokens)
            logits_indices = spec_decode_metadata.logits_indices
            self.num_draft_tokens.np[:num_reqs] = num_draft_tokens
            self.num_draft_tokens.np[num_reqs:].fill(0)
            self.num_draft_tokens.copy_to_gpu()

        # Used in the below loop.
        # query_start_loc_cpu = self.query_start_loc.cpu[:num_reqs + 1]
        num_computed_tokens_cpu = (
            self.input_batch.num_computed_tokens_cpu_tensor[:num_reqs])
        spec_decode_common_attn_metadata = None
        if use_spec_decode:
            self.num_accepted_tokens.np[:num_reqs] = (
                self.input_batch.num_accepted_tokens_cpu[:num_reqs])
            self.num_accepted_tokens.np[num_reqs:].fill(1)
            self.num_accepted_tokens.copy_to_gpu()

        # Prepare the attention metadata for each KV cache group and make layers
        # in the same group share the same metadata.
        for kv_cache_group_id, kv_cache_group_spec in enumerate(
                self.kv_cache_config.kv_cache_groups):
            blk_table = self.input_batch.block_table[kv_cache_group_id]
            blk_table_tensor = blk_table.get_device_tensor()
            slot_mapping = blk_table.slot_mapping_cpu[:
                                                      total_num_scheduled_tokens]
            self.slot_mapping[:total_num_scheduled_tokens].copy_(
                slot_mapping[:total_num_scheduled_tokens],
                non_blocking=True,
            )

            # Make AscendCommonAttentionMetadata
            common_attn_metadata = AscendCommonAttentionMetadata(
                query_start_loc=self.query_start_loc[:num_reqs + 1],
                query_start_loc_cpu=self.query_start_loc_cpu[:num_reqs + 1],
                seq_lens_cpu=self.seq_lens_cpu,
                seq_lens=self.seq_lens_cpu[:num_reqs],
                num_reqs=num_reqs,
                num_actual_tokens=total_num_scheduled_tokens,
                actual_seq_lengths_q=self.actual_seq_lengths_q,
                # TODO: change this to the right block table for linear attn
                block_table_tensor=blk_table_tensor[:num_reqs],
                slot_mapping=self.slot_mapping,
                num_computed_tokens_cpu=num_computed_tokens_cpu,
                positions=self.positions,
                attn_mask=self.attn_mask,
                spec_attn_mask=self.spec_attn_mask,
                attn_state=self.attn_state,
                enable_dbo_across_dp=enable_dbo,
                is_only_prefill=bool(np.all(num_valid_tokens != 1)),
                max_query_len=max_num_scheduled_tokens,
                graph_pad_size=self.graph_pad_size,
                decode_token_per_req=self.decode_token_per_req,
            )

            if self.speculative_config and \
                spec_decode_common_attn_metadata is None:
                spec_decode_common_attn_metadata = common_attn_metadata

            for attn_group in self.attn_groups[kv_cache_group_id]:
                common_prefix_len = 0
                extra_attn_metadata_args = {}
                if vllm_version_is("0.10.2"):
                    builder = attn_group.metadata_builder
                else:
                    builder = attn_group.get_metadata_builder()
                if isinstance(builder, GDNAttentionMetadataBuilder):
                    if use_spec_decode:
                        extra_attn_metadata_args = dict(
                            num_accepted_tokens=self.num_accepted_tokens.
                            gpu[:num_reqs],
                            num_draft_tokens=self.num_draft_tokens.
                            gpu[:num_reqs],
                        )
                    attn_metadata_i = builder.build(
                        common_prefix_len=common_prefix_len,
                        common_attn_metadata=common_attn_metadata,
                        **extra_attn_metadata_args)
                else:
                    attn_metadata_i = builder.build(
                        common_prefix_len=common_prefix_len,
                        common_attn_metadata=common_attn_metadata,
                        model=self.model,
                        **extra_attn_metadata_args)

                if self.vllm_config.model_config.use_mla:
                    attn_metadata_i.num_input_tokens = num_input_tokens
                for layer_name in attn_group.layer_names:
                    attn_metadata[layer_name] = attn_metadata_i

        if lmhead_tp_enable():
            max_num_reqs_across_dp = maybe_padded_num_tokens if not with_prefill else self.max_num_reqs
            logits_indices = nn.functional.pad(
                logits_indices,
                (0, max_num_reqs_across_dp - logits_indices.shape[0]))

        return (attn_metadata, positions, num_scheduled_tokens,
                num_input_tokens, num_tokens_across_dp,
                maybe_padded_num_tokens, logits_indices, spec_decode_metadata,
                input_ids, inputs_embeds, intermediate_tensors,
                max_num_scheduled_tokens)

    def _generate_process_reqs_hidden_states(self, attn_metadata, with_prefill,
                                             maybe_padded_num_tokens,
                                             input_ids, positions,
                                             intermediate_tensors,
                                             inputs_embeds):
        assert self.model is not None
        hidden_states = self.model(
            input_ids=input_ids,
            positions=positions,
            intermediate_tensors=intermediate_tensors,
            inputs_embeds=inputs_embeds,
        )

        forward_context = get_forward_context()
        if forward_context.cudagraph_runtime_mode == CUDAGraphMode.FULL:
            update_attn_params(self.update_stream, forward_context,
                               positions.shape[0])

        if get_forward_context().sp_enabled:
            hidden_states = tensor_model_parallel_all_gather(hidden_states, 0)
            pad_size = get_forward_context().pad_size
            if pad_size > 0:
                hidden_states = hidden_states[:-pad_size, :]
        return hidden_states

    def _build_attn_state(self, num_reqs, num_scheduled_tokens,
                          num_valid_tokens):
        ascend_config = get_ascend_config()
        if np.array_equal(self.seq_lens_np[:num_reqs], num_scheduled_tokens):
            attn_state = AscendAttentionState.PrefillNoCache
        # We assume it is the decode stage, where prefill occurs but only one token is not hit in cache.
        elif np.all(num_scheduled_tokens == 1):
            attn_state = AscendAttentionState.DecodeOnly
            if self.speculative_config and self.speculative_config.method == 'deepseek_mtp':
                # SpecDecoding now supports seq_len=1 and seq_len=2
                # In Prefilling Decoding Disaggregation scenario, SpecDecoding need to supports seq_len=1
                attn_state = AscendAttentionState.SpecDecoding
        # Speculative decoding.
        elif np.all(num_valid_tokens == 1):
            if self.drafter and (self.drafter.name == SpecDcodeType.EAGLE
                                 or self.drafter.name == SpecDcodeType.EAGLE3):
                attn_state = AscendAttentionState.ChunkedPrefill
            else:
                attn_state = AscendAttentionState.SpecDecoding
        # splitfuse
        elif not ascend_config.ascend_scheduler_config.enabled or self.chunked_prefill_enabled:
            attn_state = AscendAttentionState.ChunkedPrefill
        else:
            attn_state = AscendAttentionState.PrefillCacheHit
        return attn_state

    def _update_graph_pad_size(self, with_prefill, graph_pad_size):
        self.graph_pad_size = -1

    def _update_input_ids_and_positions(self, input_ids, positions,
                                        num_input_tokens, with_prefill,
                                        maybe_padded_num_tokens):
        if self.uses_mrope:
            positions = self.mrope_positions[:, :num_input_tokens]
        return input_ids, positions

    def _calc_spec_decode_metadata(
        self,
        num_draft_tokens: np.ndarray,
        cu_num_scheduled_tokens: np.ndarray,
    ) -> SpecDecodeMetadata:
        # Inputs:
        # cu_num_scheduled_tokens:  [  4, 104, 107, 207, 209]
        # num_draft_tokens:         [  3,   0,   2,   0,   1]
        # Outputs:
        # cu_num_draft_tokens:      [  3,   3,   5,   5,   6]
        # logits_indices:           [  0,   1,   2,   3, 103, 104, 105, 106,
        #                            206, 207, 208]
        # target_logits_indices:    [  0,   1,   2,   5,   6,   9]
        # bonus_logits_indices:     [  3,   4,   7,   8,  10]

        # Compute the logits indices.
        # [4, 1, 3, 1, 2]
        num_sampled_tokens = num_draft_tokens + 1
        # Step 1. [4, 5, 8, 9, 11]
        cu_num_sampled_tokens = np.cumsum(num_sampled_tokens, dtype=np.int32)
        total_num_sampled_tokens = cu_num_sampled_tokens[-1]
        # Step 2. [0, 0, 0, 0, 4, 5, 5, 5, 8, 9, 9]
        cumsums_offsets = np.repeat(cu_num_sampled_tokens - num_sampled_tokens,
                                    num_sampled_tokens)
        # Step 3. [0, 1, 2, 3, 0, 0, 1, 2, 0, 0, 1]
        arange = self.arange_np[:total_num_sampled_tokens] - cumsums_offsets
        # Step 4. [0, 0, 0, 0, 103, 104, 104, 104, 206, 207, 207]
        logits_indices = np.repeat(
            cu_num_scheduled_tokens - num_sampled_tokens, num_sampled_tokens)
        # Step 5. [0, 1, 2, 3, 103, 104, 105, 106, 206, 207, 208]
        logits_indices += arange

        # Compute the bonus logits indices.
        bonus_logits_indices = cu_num_sampled_tokens - 1

        # Compute the draft logits indices.
        # [3, 3, 5, 5, 6]
        cu_num_draft_tokens = np.cumsum(num_draft_tokens, dtype=np.int32)
        total_num_draft_tokens = cu_num_draft_tokens[-1]
        # [0, 0, 0, 3, 3, 5]
        cumsums_offsets = np.repeat(cu_num_draft_tokens - num_draft_tokens,
                                    num_draft_tokens)
        # [0, 1, 2, 0, 1, 0]
        arange = self.arange_np[:total_num_draft_tokens] - cumsums_offsets
        # [0, 0, 0, 5, 5, 9]
        target_logits_indices = np.repeat(
            cu_num_sampled_tokens - num_sampled_tokens, num_draft_tokens)
        # [0, 1, 2, 5, 6, 9]
        target_logits_indices += arange

        # TODO: Optimize the CPU -> NPU copy.
        cu_num_draft_tokens = torch.from_numpy(cu_num_draft_tokens).to(
            self.device, non_blocking=True)
        logits_indices = torch.from_numpy(logits_indices).to(self.device,
                                                             non_blocking=True)
        target_logits_indices = torch.from_numpy(target_logits_indices).to(
            self.device, non_blocking=True)
        bonus_logits_indices = torch.from_numpy(bonus_logits_indices).to(
            self.device, non_blocking=True)

        # Compute the draft token ids.
        # draft_token_indices:      [  1,   2,   3, 105, 106, 208]
        draft_token_ids = self.input_ids[logits_indices]
        draft_token_ids = draft_token_ids[target_logits_indices + 1]

        metadata = SpecDecodeMetadata(
            draft_token_ids=draft_token_ids,
            num_draft_tokens=num_draft_tokens.tolist(),
            cu_num_draft_tokens=cu_num_draft_tokens,
            target_logits_indices=target_logits_indices,
            bonus_logits_indices=bonus_logits_indices,
            logits_indices=logits_indices,
        )
        return metadata

    def apply_grammar_bitmask(
        self,
        scheduler_output: "SchedulerOutput",
        logits: torch.Tensor,
    ) -> torch.Tensor:
        grammar_bitmask = scheduler_output.grammar_bitmask

        # We receive the structured output bitmask from the scheduler,
        # compacted to contain bitmasks only for structured output requests.
        # The order of the requests in the bitmask is not guaranteed to be the
        # same as the order of the requests in the gpu runner's batch. We need
        # to sort the bitmask to match the order of the requests used here.

        # Get the batch indices of the structured output requests.
        # Keep track of the number of speculative tokens scheduled for every
        # request in the batch, as the logit indices are offset by this amount.
        struct_out_req_batch_indices: dict[str, int] = {}
        cumulative_offset = 0
        seq = sorted(self.input_batch.req_id_to_index.items(),
                     key=lambda x: x[1])
        for req_id, batch_index in seq:
            logit_index = batch_index + cumulative_offset
            cumulative_offset += len(
                scheduler_output.scheduled_spec_decode_tokens.get(req_id, []))
            if req_id in scheduler_output.structured_output_request_ids:
                struct_out_req_batch_indices[req_id] = logit_index

        out_indices = []

        # Reorder the bitmask to match the order of the requests in the batch.
        sorted_bitmask = np.zeros_like(grammar_bitmask,
                                       shape=(logits.shape[0],
                                              grammar_bitmask.shape[1]))
        cumulative_index = 0
        seq = sorted(scheduler_output.structured_output_request_ids.items(),
                     key=lambda x: x[1])
        for req_id, _ in seq:
            logit_index = struct_out_req_batch_indices[req_id]
            num_spec_tokens = len(
                scheduler_output.scheduled_spec_decode_tokens.get(req_id, []))
            for i in range(1 + num_spec_tokens):
                sorted_bitmask[logit_index + i] = \
                    grammar_bitmask[cumulative_index + i]
                out_indices.append(logit_index + i)
            cumulative_index += 1 + num_spec_tokens
        grammar_bitmask = sorted_bitmask

        # Serialization of np.ndarray is much more efficient than a tensor,
        # so we receive it in that format.
        grammar_bitmask = torch.from_numpy(grammar_bitmask)

        # NOTE:
        # 1. XGrammar bitmask applying only supports CPU and GPU.
        # 2. The logits and bitmask should be on the same device.
        # 3. XGrammar logits on CPU only supports float32 dtype.
        logits_dtype = logits.dtype
        logits = logits.to("cpu").float()
        xgr.apply_token_bitmask_inplace(
            logits,
            grammar_bitmask,
            indices=out_indices,
        )
        return logits.to(self.device).to(logits_dtype)

    def propose_draft_token_ids(
        self,
        valid_sampled_token_ids: list[list[int]],
        sampling_metadata: SamplingMetadata,
        scheduler_output: "SchedulerOutput",
        spec_decode_metadata: SpecDecodeMetadata,
        positions: torch.Tensor,
        num_scheduled_tokens: int,
        hidden_states: torch.Tensor,
        attn_metadata: dict[str, Any],
        aux_hidden_states: torch.Tensor = None,
    ) -> Optional[list[list[int]]]:
        if not self.drafter:
            # Speculative decoding is not enabled.
            draft_token_ids = None
        else:
            draft_token_ids = self.drafter.generate_token_ids(
                valid_sampled_token_ids, sampling_metadata, scheduler_output,
                spec_decode_metadata, positions, num_scheduled_tokens,
                hidden_states, attn_metadata, aux_hidden_states)
        return draft_token_ids

    def _pool(
        self,
        hidden_states: torch.Tensor,
        num_scheduled_tokens: int,
        num_scheduled_tokens_np: np.ndarray,
        finished_sending: Optional[set[str]] = None,
        finished_recving: Optional[set[str]] = None,
        kv_connector_output: Optional["KVConnectorOutput"] = None,
    ) -> ModelRunnerOutput:
        assert self.input_batch.num_reqs ==\
            len(self.input_batch.pooling_params), \
        "Either all or none of the requests in" \
        " a batch must be pooling request"

        hidden_states = hidden_states[:num_scheduled_tokens]
        pooling_metadata = self.input_batch.pooling_metadata
        pooling_metadata.build_pooling_cursor(num_scheduled_tokens_np.tolist(),
                                              device=hidden_states.device)
        seq_lens_cpu = self.seq_lens_cpu[:self.input_batch.num_reqs]

        # Pooling models D2H & synchronize occurs in pooler.py:build_output
        raw_pooler_output = self.model.pooler(
            hidden_states=hidden_states, pooling_metadata=pooling_metadata)

        pooler_output: list[Optional[torch.Tensor]] = []
        for raw_output, seq_len, prompt_len in zip(
                raw_pooler_output, seq_lens_cpu, pooling_metadata.prompt_lens):

            if seq_len == prompt_len:
                pooler_output.append(raw_output.data)
            else:
                pooler_output.append(None)

        return ModelRunnerOutput(
            req_ids=self.input_batch.req_ids,
            req_id_to_index=self.input_batch.req_id_to_index,
            sampled_token_ids=[],
            logprobs=None,
            prompt_logprobs_dict={},
            pooler_output=pooler_output,
            kv_connector_output=kv_connector_output,
        )

    def _select_moe_comm_method(self, num_tokens: int,
                                with_prefill: bool) -> MoECommType:
        """1. If expert parallel is not enabled, we use all-gather since MC2 and all-to-all
        are designed for expert parallelism.
        2. If expert parallel is enabled, we need to consider the soc version and the
        number of tokens. This is based on the observation that all-gather is more
        efficient than all-to-all when running on A2.

            a. For A2, we choose from MC2 and all-gather.

            b. For A3, we choose from MC2 and all-to-all.

            In both cases, we use MC2 when the number of tokens is smaller than
            a its capacity threshold.

        Args:
            num_tokens (int): The number of tokens in the current batch.

        Raises:
            ValueError: If the soc version is unsupported.

        Returns:
            MoECommType: The selected MoE communication method.
        """
        soc_version = get_ascend_soc_version()
        quant_type = getattr(self.vllm_config.model_config.hf_config,
                             'moe_quantize', None)
        model_type = self.vllm_config.model_config.hf_config.model_type

        if not self.parallel_config.enable_expert_parallel:
            moe_comm_type = MoECommType.ALLGATHER
        elif soc_version in {AscendSocVersion.A2}:
            if (num_tokens <= self.mc2_tokens_capacity
                    and self.parallel_config.world_size_across_dp >= 16):
                moe_comm_type = MoECommType.MC2
            else:
                # Currently, w4a8_dynamic does not support allgatherep
                if quant_type == "w4a8_dynamic":
                    moe_comm_type = MoECommType.ALLTOALL
                else:
                    moe_comm_type = MoECommType.ALLGATHER

        elif soc_version in {AscendSocVersion.A3}:
            moe_comm_type = (MoECommType.MC2
                             if num_tokens <= self.mc2_tokens_capacity else
                             MoECommType.ALLTOALL)
        else:
            raise ValueError(f"Unsupported soc_version: {soc_version}")

        if moe_comm_type == MoECommType.ALLGATHER and with_prefill:
            moe_comm_type = MoECommType.NAIVE_MULTICAST

        # PanguProMoE only supports allgather
        if model_type == "PanguProMoE":
            moe_comm_type = MoECommType.ALLGATHER

        if is_global_first_rank():
            logger.debug(f"num_tokens: {num_tokens}, "
                         f"moe_comm_type: {moe_comm_type}")
        return moe_comm_type

    @torch.inference_mode()
    def execute_model(
        self,
        scheduler_output: "SchedulerOutput",
        intermediate_tensors: Optional[IntermediateTensors] = None,
    ) -> Union[ModelRunnerOutput, AsyncModelRunnerOutput, IntermediateTensors]:
        with ProfileExecuteDuration().capture_async("prepare input"):
            self._update_states(scheduler_output)
            if not scheduler_output.total_num_scheduled_tokens:
                if not has_kv_transfer_group():
                    logger.debug(
                        "skip this step for we receive the data from remote disaggregate prefill node"
                    )
                    # Return empty ModelRunnerOuptut if there's no work to do.
                    return EMPTY_MODEL_RUNNER_OUTPUT
                return self.kv_connector_no_forward(scheduler_output)

            if self.dynamic_eplb:
                self.eplb_updator.forward_before()

            (attn_metadata, positions, num_scheduled_tokens_np,
             num_input_tokens, num_tokens_across_dp, maybe_padded_num_tokens,
             logits_indices, spec_decode_metadata, input_ids, inputs_embeds,
             intermediate_tensors,
             max_query_len) = (self._prepare_inputs(scheduler_output,
                                                    intermediate_tensors))

            if self.dynamic_eplb:
                self.eplb_updator.take_update_info_from_eplb_process()

        moe_comm_type = self._select_moe_comm_method(num_input_tokens,
                                                     self.with_prefill)

        uniform_decode = (max_query_len == self.uniform_decode_query_len) and (
            scheduler_output.total_num_scheduled_tokens
            == self.input_batch.num_reqs * max_query_len)
        batch_descriptor = BatchDescriptor(num_tokens=num_input_tokens,
                                           uniform_decode=uniform_decode)
        aclgraph_runtime_mode, batch_descriptor = \
            self.aclgraph_dispatcher.dispatch(batch_descriptor)

        # Run forward pass
        with ProfileExecuteDuration().capture_async("forward"):
            with set_ascend_forward_context(
                    attn_metadata,
                    self.vllm_config,
                    num_tokens=num_input_tokens,
                    num_tokens_across_dp=num_tokens_across_dp,
                    with_prefill=self.with_prefill,
                    reserved_mc2_mask=self.reserved_mc2_mask,
                    moe_comm_type=moe_comm_type,
                    aclgraph_runtime_mode=aclgraph_runtime_mode,
                    batch_descriptor=batch_descriptor,
                    num_actual_tokens=scheduler_output.
                    total_num_scheduled_tokens,
                    prefetch_stream=self.prefetch_stream,
                    model_instance=self.model):
                self.maybe_setup_kv_connector(scheduler_output)

                hidden_states = self._generate_process_reqs_hidden_states(
                    attn_metadata, self.with_prefill, maybe_padded_num_tokens,
                    input_ids, positions, intermediate_tensors, inputs_embeds)

            self.maybe_wait_for_kv_save()
            finished_sending, finished_recving = self.get_finished_kv_transfer(
                scheduler_output)

            aux_hidden_states = None
            if self.drafter and self.drafter.name == SpecDcodeType.EAGLE3:
                hidden_states, aux_hidden_states = hidden_states

        kv_connector_output = KVConnectorOutput(
            finished_sending=finished_sending,
            finished_recving=finished_recving)
        finished_sending = None
        finished_recving = None
        with ProfileExecuteDuration().capture_async("post process"):
            # Broadcast PP output for external_launcher (torchrun)
            # to make sure we are synced across pp ranks
            # TODO: Support overlapping mirco-batches
            # https://github.com/vllm-project/vllm/issues/18019
            broadcast_pp_output = \
                self.parallel_config.distributed_executor_backend \
                == "external_launcher" and len(get_pp_group().ranks) > 0
            if not get_pp_group().is_last_rank:
                # For mid-pipeline stages, return the hidden states.
                if not broadcast_pp_output:
                    hidden_states.kv_connector_output = kv_connector_output
                    return hidden_states
                assert isinstance(hidden_states, IntermediateTensors)
                get_pp_group().send_tensor_dict(
                    hidden_states.tensors, all_gather_group=get_tp_group())
                logits = None
            else:
                if self.input_batch.pooling_params:
                    return self._pool(
                        hidden_states,
                        scheduler_output.total_num_scheduled_tokens,
                        num_scheduled_tokens_np, finished_sending,
                        finished_recving, kv_connector_output)
                sample_hidden_states = hidden_states[logits_indices]
                logits = self._compute_logits_wrapper(sample_hidden_states,
                                                      None)
            if broadcast_pp_output:
                model_output_broadcast_data = {
                    "logits": logits.contiguous(),
                } if logits is not None else {}
                model_output_broadcast_data = get_pp_group(
                ).broadcast_tensor_dict(model_output_broadcast_data,
                                        src=len(get_pp_group().ranks) - 1)
                assert model_output_broadcast_data is not None
                logits = model_output_broadcast_data["logits"]

            # Apply structured output bitmasks if present
            if scheduler_output.grammar_bitmask is not None:
                logits = self.apply_grammar_bitmask(scheduler_output, logits)

            # Sample the next token and get logprobs if needed.
            sampling_metadata = self.input_batch.sampling_metadata
            if spec_decode_metadata is None:
                if lmhead_tp_enable() and logits is not None:
                    logits = logits[:self.input_batch.num_reqs]
                sampler_output = self.sampler(
                    logits=logits,
                    sampling_metadata=sampling_metadata,
                )
            else:
                if lmhead_tp_enable() and logits is not None:
                    logits = logits[:len(spec_decode_metadata.logits_indices)]
                # When indexing with a tensor (bonus_logits_indices), PyTorch
                # creates a new tensor with separate storage from the original
                # logits tensor. This means any in-place operations on bonus_logits
                # won't affect the original logits tensor.
                assert logits is not None
                bonus_logits = logits[
                    spec_decode_metadata.bonus_logits_indices]
                sampler_output = self.sampler(
                    logits=bonus_logits,
                    sampling_metadata=sampling_metadata,
                )
                bonus_token_ids = sampler_output.sampled_token_ids

                # Just like `bonus_logits`, `target_logits` is a new tensor with
                # separate storage from the original `logits` tensor. Therefore,
                # it is safe to update `target_logits` in place.
                target_logits = logits[
                    spec_decode_metadata.target_logits_indices]
                output_token_ids = self.rejection_sampler(
                    spec_decode_metadata,
                    None,  # draft_probs
                    target_logits,
                    bonus_token_ids,
                    sampling_metadata,
                )
                sampler_output.sampled_token_ids = output_token_ids
                self._update_states_after_model_execute(output_token_ids)

            discard_sampled_tokens_req_indices: list[int] = []
            # TODO(woosuk): The following loop can be slow since it iterates over
            # the requests one by one. Optimize.
            discard_sampled_tokens_req_indices = []
            for i, req_id in enumerate(self.input_batch.req_ids):
                req_state = self.requests[req_id]
                seq_len = (req_state.num_computed_tokens +
                           scheduler_output.num_scheduled_tokens[req_id])
                if seq_len < req_state.num_tokens:
                    # Ignore the sampled token.
                    # Rewind the generator state as if the token was not sampled.
                    generator = self.input_batch.generators.get(i)
                    if generator is not None:
                        generator.set_offset(generator.get_offset() - 4)
                    discard_sampled_tokens_req_indices.append(i)

            # Copy some objects so they don't get modified after returning.
            # This is important when using async scheduling.
            req_ids_output_copy = self.input_batch.req_ids.copy()
            req_id_to_index_output_copy = \
                self.input_batch.req_id_to_index.copy()

            # NOTE: NPU -> CPU Sync happens here.
            # Move as many CPU operations as possible before this sync point.
            logprobs_tensors = sampler_output.logprobs_tensors
            logprobs_lists = logprobs_tensors.tolists() \
                if logprobs_tensors is not None else None

            # Compute prompt logprobs if needed.
            prompt_logprobs_dict = self._get_prompt_logprobs_dict(
                hidden_states[:scheduler_output.total_num_scheduled_tokens],
                scheduler_output,
            )

            num_sampled_tokens = sampler_output.sampled_token_ids.shape[0]
            sampled_token_ids = sampler_output.sampled_token_ids
            if not self.use_async_scheduling:
                # Get the valid generated tokens.
                max_gen_len = sampled_token_ids.shape[-1]
                if max_gen_len == 1:
                    # No spec decode tokens.
                    valid_sampled_token_ids = self._to_list(sampled_token_ids)
                else:
                    # Includes spec decode tokens.
                    valid_sampled_token_ids = self.rejection_sampler.parse_output(
                        sampled_token_ids,
                        self.input_batch.vocab_size,
                    )
                # Mask out the sampled tokens that should not be sampled.
                for i in discard_sampled_tokens_req_indices:
                    valid_sampled_token_ids[i].clear()
            else:
                valid_sampled_token_ids = []
                invalid_req_indices = list(discard_sampled_tokens_req_indices)
                invalid_req_indices_set = set(invalid_req_indices)
                assert sampled_token_ids.shape[-1] == 1

                # Cache the sampled tokens on the NPU and avoid CPU sync.
                # These will be copied into input_ids in the next step
                # when preparing inputs.
                self.input_batch.prev_sampled_token_ids = \
                    sampled_token_ids
                self.input_batch.prev_sampled_token_ids_invalid_indices = \
                    invalid_req_indices_set
                self.input_batch.prev_req_id_to_index = {
                    req_id: i
                    for i, req_id in enumerate(self.input_batch.req_ids)
                    if i not in invalid_req_indices_set
                }
            # Cache the sampled tokens in the model runner, so that the scheduler
            # doesn't need to send them back.
            # NOTE(woosuk): As an exception, when using PP, the scheduler sends
            # the sampled tokens back, because there's no direct communication
            # between the first-stage worker and the last-stage worker.
            for req_idx in range(num_sampled_tokens):
                if self.use_async_scheduling:
                    sampled_ids = [-1] * 1 if \
                        req_idx not in invalid_req_indices_set else None
                else:
                    sampled_ids = valid_sampled_token_ids[req_idx]
                if not sampled_ids:
                    continue

                start_idx = self.input_batch.num_tokens_no_spec[req_idx]
                end_idx = start_idx + len(sampled_ids)
                assert end_idx <= self.model_config.max_model_len, (
                    "Sampled token IDs exceed the max model length. "
                    f"Total number of tokens: {end_idx} > max_model_len: "
                    f"{self.model_config.max_model_len}")

                self.input_batch.token_ids_cpu[req_idx,
                                               start_idx:end_idx] = sampled_ids
                self.input_batch.is_token_ids[req_idx, start_idx:end_idx] = True
                self.input_batch.num_tokens_no_spec[req_idx] = end_idx
                self.input_batch.num_tokens[req_idx] = end_idx
                req_id = self.input_batch.req_ids[req_idx]
                req_state = self.requests[req_id]
                req_state.output_token_ids.extend(sampled_ids)

            if self.speculative_config:
                self._draft_token_ids = self.propose_draft_token_ids(
                    valid_sampled_token_ids,
                    sampling_metadata,
                    scheduler_output,
                    spec_decode_metadata,
                    positions,
                    scheduler_output.total_num_scheduled_tokens,
                    hidden_states,
                    attn_metadata,
                    aux_hidden_states,
                )

            if has_kv_transfer_group():
                get_kv_transfer_group().clear_connector_metadata()

        extra_args = ({"kv_connector_output": kv_connector_output})

        model_runner_output = ModelRunnerOutput(
            req_ids=req_ids_output_copy,
            req_id_to_index=req_id_to_index_output_copy,
            sampled_token_ids=valid_sampled_token_ids,
            logprobs=logprobs_lists,
            prompt_logprobs_dict=prompt_logprobs_dict,
            pooler_output=[],
            **extra_args,
        )

        durations = ProfileExecuteDuration().pop_captured_sync()
        if durations:
            dr_str = [
                f"[{tag}]:{duration:.2f}ms"
                for tag, duration in durations.items()
            ]
            captured_name = "Decode" if self.attn_state == AscendAttentionState.DecodeOnly else "Prefill"
            logger.info("Profile execute duration [%s]:%s", captured_name,
                        " ".join(dr_str))
        if self.dynamic_eplb:
            self.eplb_updator.forward_end()
        if not self.use_async_scheduling:
            return model_runner_output

        return AsyncNPUModelRunnerOutput(
            model_runner_output=model_runner_output,
            sampled_token_ids=sampled_token_ids,
            invalid_req_indices=invalid_req_indices,
            async_output_copy_stream=self.async_output_copy_stream,
        )

    def take_draft_token_ids(self) -> Optional[DraftTokenIds]:
        if self._draft_token_ids is None:
            return None
        req_ids = self.input_batch.req_ids
        if isinstance(self._draft_token_ids, torch.Tensor):
            draft_token_ids = self._draft_token_ids.tolist()
        else:
            draft_token_ids = self._draft_token_ids
        self._draft_token_ids = None
        return DraftTokenIds(req_ids, draft_token_ids)

    def kv_connector_no_forward(
            self, scheduler_output: "SchedulerOutput") -> ModelRunnerOutput:
        with set_ascend_forward_context(None, self.vllm_config):
            self.maybe_setup_kv_connector(scheduler_output)
            finished_sending, finished_recving = (
                self.get_finished_kv_transfer(scheduler_output))
            # For the case of no forward caused by receiving remote kv,
            # one round of dummy inference is necessary
            # to prevent hang over the collective calls.

        output = copy.copy(EMPTY_MODEL_RUNNER_OUTPUT)
        output.kv_connector_output = KVConnectorOutput(
            finished_sending=finished_sending,
            finished_recving=finished_recving)
        return output

    @staticmethod
    def maybe_setup_kv_connector(scheduler_output: "SchedulerOutput"):
        # Update KVConnector with the KVConnector metadata forward().
        if has_kv_transfer_group():
            kv_connector = get_kv_transfer_group()
            assert isinstance(kv_connector, KVConnectorBase_V1)
            assert scheduler_output.kv_connector_metadata is not None
            kv_connector.bind_connector_metadata(
                scheduler_output.kv_connector_metadata)

            kv_connector.start_load_kv(get_forward_context())

    @staticmethod
    def maybe_wait_for_kv_save() -> None:
        if has_kv_transfer_group():
            get_kv_transfer_group().wait_for_save()

    @staticmethod
    def get_finished_kv_transfer(
        scheduler_output: "SchedulerOutput",
    ) -> tuple[Optional[set[str]], Optional[set[str]]]:
        if has_kv_transfer_group():
            return get_kv_transfer_group().get_finished(
                scheduler_output.finished_req_ids)
        return None, None

    def _build_attention_metadata(self, create_mixed_batch, num_reqs,
                                  num_tokens, max_query_len, force_attention):
        attn_metadata: Optional[dict[str, Any]] = None

        if force_attention:
            attn_metadata = {}

            if create_mixed_batch:
                raise NotImplementedError(
                    "force_attention=True is not supported for mixed batches.")
            else:
                seq_lens = self.model_config.max_model_len
            self.seq_lens_np[:num_reqs] = seq_lens
            self.seq_lens_np[num_reqs:] = 0

            num_computed_tokens_cpu = (
                self.input_batch.num_computed_tokens_cpu_tensor[:num_reqs])

            for kv_cache_group_id, kv_cache_group_spec in enumerate(
                    self.kv_cache_config.kv_cache_groups):
                block_table_tensor = self.input_batch.block_table[
                    kv_cache_group_id].get_device_tensor()
                common_attn_metadata = AscendCommonAttentionMetadata(
                    query_start_loc=self.query_start_loc[:num_reqs + 1],
                    query_start_loc_cpu=self.query_start_loc_cpu[:num_reqs +
                                                                 1],
                    seq_lens_cpu=self.seq_lens_cpu,
                    seq_lens=self.seq_lens_cpu[:num_reqs],
                    num_reqs=num_reqs,
                    num_actual_tokens=num_tokens,
                    actual_seq_lengths_q=self.actual_seq_lengths_q,
                    block_table_tensor=block_table_tensor[:num_reqs],
                    slot_mapping=self.slot_mapping,
                    num_computed_tokens_cpu=num_computed_tokens_cpu,
                    max_query_len=max_query_len,
                    decode_token_per_req=self.decode_token_per_req,
                )

                for attn_group in self.attn_groups[kv_cache_group_id]:
                    if vllm_version_is("0.10.2"):
                        builder = attn_group.metadata_builder
                    else:
                        builder = attn_group.get_metadata_builder()
                    attn_metadata_i = builder.build_for_graph_capture(
                        common_attn_metadata)
                    for layer_name in kv_cache_group_spec.layer_names:
                        attn_metadata[layer_name] = attn_metadata_i

        return attn_metadata

    def _generate_dummy_run_hidden_states(self, with_prefill,
                                          is_torchair_compile, input_ids,
                                          positions, attn_metadata, num_tokens,
                                          intermediate_tensors, inputs_embeds):
        hidden_states = self.model(input_ids=input_ids,
                                   positions=positions,
                                   intermediate_tensors=intermediate_tensors,
                                   inputs_embeds=inputs_embeds)
        if self.drafter and self.drafter.name == SpecDcodeType.EAGLE3:
            hidden_states, _ = hidden_states
        else:
            hidden_states = hidden_states
        return hidden_states

    @torch.inference_mode()
    def _dummy_run(
        self,
        num_tokens: int,
        with_prefill: bool = False,
        is_torchair_compile: bool = False,
        aclgraph_runtime_mode: CUDAGraphMode = CUDAGraphMode.NONE,
        force_attention: bool = False,
        uniform_decode: bool = False,
    ) -> torch.Tensor:
        # only support eager mode and piecewise graph now
        assert aclgraph_runtime_mode in {
            CUDAGraphMode.NONE, CUDAGraphMode.PIECEWISE, CUDAGraphMode.FULL
        }

        # Padding for DP
        (num_tokens, num_tokens_across_dp, with_prefill,
         _) = self._sync_metadata_across_dp(num_tokens, with_prefill, False)

        moe_comm_type = self._select_moe_comm_method(num_tokens, with_prefill)

        # If cudagraph_mode.decode_mode() == FULL and
        # cudagraph_mode.seperate_routine(). This means that we are using
        # different graphs and/or modes for mixed prefill-decode batches vs.
        # uniform decode batches. A uniform decode batch means that all
        # requests have identical query length, except a potential virtual
        # request (shorter) in the batch account for padding.
        # Uniform decode batch could either be common pure decode, where
        # max_query_len == 1, or speculative decode, where
        # max_query_len == 1 + num_spec_decode_tokens.

        # When setting max_query_len = 1, we switch to and capture the optimized
        # routine of FA2 for pure decode, i.e., Flashdecode + an optimization
        # for GQA/MQA.
        max_query_len = self.uniform_decode_query_len if uniform_decode else \
                                                                num_tokens

        # Set num_scheduled_tokens based on num_tokens and max_num_seqs
        # for dummy run with LoRA so that the num_reqs collectively
        # has num_tokens in total.
        assert num_tokens <= self.scheduler_config.max_num_batched_tokens
        max_num_reqs = self.scheduler_config.max_num_seqs
        if uniform_decode:
            num_reqs = cdiv(num_tokens, max_query_len)
            assert num_reqs <= max_num_reqs, \
                "Do not capture num_reqs > max_num_reqs for uniform batch"
            num_scheduled_tokens_list = [max_query_len] * num_reqs
            if num_tokens % max_query_len != 0:
                num_scheduled_tokens_list[-1] = num_tokens % max_query_len
        else:
            if with_prefill:
                num_reqs = num_tokens
            else:
                num_reqs = (num_tokens + self.decode_token_per_req -
                            1) // self.decode_token_per_req
            num_reqs = min(num_reqs, max_num_reqs)
            min_tokens_per_req = num_tokens // num_reqs
            num_scheduled_tokens_list = [min_tokens_per_req] * num_reqs
            num_scheduled_tokens_list[-1] += num_tokens % num_reqs
        assert sum(num_scheduled_tokens_list) == num_tokens
        assert len(num_scheduled_tokens_list) == num_reqs
        num_scheduled_tokens = np.array(num_scheduled_tokens_list,
                                        dtype=np.int32)

        # Force dummy run on prefill stage when this node is deemed as kv producer.
        if self.is_kv_producer and not self.is_kv_consumer:
            with_prefill = True

        attn_metadata = self._build_attention_metadata(
            with_prefill,
            num_reqs,
            num_tokens,
            max_query_len,
            force_attention,
        )

        if not self.in_profile_run and self.dynamic_eplb:
            self.eplb_updator.forward_before()

        with self.maybe_dummy_run_with_lora(self.lora_config,
                                            num_scheduled_tokens):
            if self.is_multimodal_model:
                input_ids = None
                inputs_embeds = self.inputs_embeds[:num_tokens]
            elif self.enable_prompt_embeds:
                input_ids = None
                inputs_embeds = self.inputs_embeds.gpu[:num_tokens]
            else:
                input_ids = self.input_ids[:num_tokens]
                inputs_embeds = None

            if self.uses_mrope:
                positions = self.mrope_positions[:, :num_tokens]
            else:
                positions = self.positions[:num_tokens]

            if get_pp_group().is_first_rank:
                intermediate_tensors = None
            else:
                if self.intermediate_tensors is None:
                    self.intermediate_tensors = (
                        self.model.make_empty_intermediate_tensors(
                            batch_size=num_tokens,
                            dtype=self.dtype,
                            device=self.device))
                intermediate_tensors = IntermediateTensors({
                    k: v[:num_tokens]
                    for k, v in self.intermediate_tensors.items()
                })
            if aclgraph_runtime_mode == CUDAGraphMode.NONE:
                batch_descriptor = None
            else:
                # filter out the valid batch descriptor
                _cg_mode, batch_descriptor = \
                    self.aclgraph_dispatcher.dispatch(
                        BatchDescriptor(num_tokens=num_tokens,
                                        uniform_decode=uniform_decode))
                # sanity check
                assert aclgraph_runtime_mode == _cg_mode, (
                    f"Aclgraph runtime mode mismatch at dummy_run. "
                    f"Expected {_cg_mode}, but got {aclgraph_runtime_mode}.")

            need_dummy_logits = (not self.in_profile_run
                                 and lmhead_tp_enable())

            if need_dummy_logits:
                max_num_reqs_across_dp = num_tokens if not with_prefill else max_num_reqs
                dummy_indices = torch.zeros(max_num_reqs_across_dp,
                                            dtype=torch.int32)

                def dummy_compute_logits(hidden_states):
                    return self._compute_logits_wrapper(
                        hidden_states[dummy_indices], None)

            with set_ascend_forward_context(
                    attn_metadata,
                    self.vllm_config,
                    num_tokens=num_tokens,
                    num_tokens_across_dp=num_tokens_across_dp,
                    with_prefill=with_prefill,
                    in_profile_run=self.in_profile_run,
                    reserved_mc2_mask=self.reserved_mc2_mask,
                    moe_comm_type=moe_comm_type,
                    num_actual_tokens=0,
                    aclgraph_runtime_mode=aclgraph_runtime_mode,
                    batch_descriptor=batch_descriptor,
                    prefetch_stream=self.prefetch_stream,
                    model_instance=self.model):
                hidden_states = self._generate_dummy_run_hidden_states(
                    with_prefill, is_torchair_compile, input_ids, positions,
                    attn_metadata, num_tokens, intermediate_tensors,
                    inputs_embeds)
                if need_dummy_logits:
                    dummy_compute_logits(hidden_states)

            if self.drafter:
                self.drafter.dummy_run(
                    num_tokens=num_tokens,
                    with_prefill=with_prefill,
                    skip_attn=True,
                    num_reqs=num_reqs,
                    num_tokens_across_dp=num_tokens_across_dp)
                if need_dummy_logits:
                    dummy_compute_logits(hidden_states)
            if self.in_profile_run and self.dynamic_eplb:
                self.model.clear_all_moe_loads()
            if not self.in_profile_run and self.dynamic_eplb:
                self.eplb_updator.take_update_info_from_eplb_process()
                self.eplb_updator.forward_end()
            return hidden_states

    @contextmanager
    def set_in_profile_run(self):
        self.in_profile_run = True
        try:
            yield
        finally:
            self.in_profile_run = False

    def profile_run(self) -> None:
        # Trigger compilation for general shape.
        with self.set_in_profile_run():
            hidden_states = self._dummy_run(self.max_num_tokens,
                                            with_prefill=True)
        output = None
        if get_pp_group().is_last_rank:
            if self.is_pooling_model:
                output = self._dummy_pooler_run(hidden_states)
            else:
                # For profile, have maximum num_reqs and that collectively have
                # maximum num_tokens.
                min_tokens_per_req = self.max_num_tokens // self.max_num_reqs
                num_scheduled_tokens_list = [min_tokens_per_req
                                             ] * self.max_num_reqs
                num_scheduled_tokens_list[
                    -1] += self.max_num_tokens % self.max_num_reqs
                num_scheduled_tokens = np.array(num_scheduled_tokens_list,
                                                dtype=np.int32)
                logit_indices = np.cumsum(num_scheduled_tokens) - 1
                # TODO: need to rum a dummy sampler for generate task
                hidden_states = hidden_states[logit_indices]
                output = self._compute_logits_wrapper(hidden_states, None)

        NPUPlatform.synchronize()
        del hidden_states, output
        self.encoder_cache.clear()
        gc.collect()

    def _compute_logits_wrapper(self, hidden_states, sampling_metadata):
        if vllm_version_is("0.10.2"):
            return self.model.compute_logits(hidden_states, sampling_metadata)
        return self.model.compute_logits(hidden_states)

    def _dummy_pooler_run_task(
        self,
        hidden_states: torch.Tensor,
        task: PoolingTask,
    ) -> PoolerOutput:
        num_tokens = hidden_states.shape[0]
        max_num_reqs = self.scheduler_config.max_num_seqs
        num_reqs = min(num_tokens, max_num_reqs)
        min_tokens_per_req = num_tokens // num_reqs
        num_scheduled_tokens_list = [min_tokens_per_req] * num_reqs
        num_scheduled_tokens_list[-1] += num_tokens % num_reqs
        assert sum(num_scheduled_tokens_list) == num_tokens
        assert len(num_scheduled_tokens_list) == num_reqs

        req_num_tokens = num_tokens // num_reqs

        dummy_token_ids = torch.zeros((num_reqs, req_num_tokens),
                                      dtype=torch.int32,
                                      device=self.device)

        model = cast(VllmModelForPooling, self.get_model())
        dummy_pooling_params = PoolingParams(task=task)
        to_update = model.pooler.get_pooling_updates(task)
        to_update.apply(dummy_pooling_params)

        dummy_prompt_lens = torch.tensor(
            num_scheduled_tokens_list,
            device="cpu",
        )
        dummy_metadata = PoolingMetadata(
            prompt_lens=dummy_prompt_lens,
            prompt_token_ids=dummy_token_ids,
            pooling_params=[dummy_pooling_params] * num_reqs,
        )

        dummy_metadata.build_pooling_cursor(num_scheduled_tokens_list,
                                            device=hidden_states.device)

        try:
            return model.pooler(hidden_states=hidden_states,
                                pooling_metadata=dummy_metadata)
        except RuntimeError as e:
            if 'out of memory' in str(e):
                raise RuntimeError(
                    "CUDA out of memory occurred when warming up pooler "
                    f"({task=}) with {num_reqs} dummy requests. Please try "
                    "lowering `max_num_seqs` or `gpu_memory_utilization` when "
                    "initializing the engine.") from e
            else:
                raise e

    @torch.inference_mode()
    def _dummy_pooler_run(
        self,
        hidden_states: torch.Tensor,
    ) -> PoolerOutput:
        # Find the task that has the largest output for subsequent steps
        output_size = dict[PoolingTask, float]()
        for task in self.get_supported_pooling_tasks():
            # Run a full batch with each task to ensure none of them OOMs
            output = self._dummy_pooler_run_task(hidden_states, task)
            output_size[task] = output.get_data_nbytes()
            del output  # Allow GC

        max_task = max(output_size.items(), key=lambda x: x[1])[0]
        return self._dummy_pooler_run_task(hidden_states, max_task)

    def eplb_warmup(self):
        if self.dynamic_eplb and not self.is_eplb_warmuped:
            self.is_eplb_warmuped = True
            self.eplb_adaptor = VllmEplbAdaptor(model=self.model)
            self.eplb_loader.set_adator(self.eplb_adaptor)
            self.eplb_updator.set_adaptor(self.eplb_adaptor)
            self.eplb_updator.warm_up_eplb()

    def load_model(self) -> None:
        logger.info("Starting to load model %s...", self.model_config.model)

        with DeviceMemoryProfiler() as m:  # noqa: SIM117
            self.model = get_model(vllm_config=self.vllm_config)
            if self.dynamic_eplb:
                model_register(self.model, self.model_config)
            if is_310p():
                from vllm.model_executor.layers.linear import (
                    MergedColumnParallelLinear, QKVParallelLinear,
                    RowParallelLinear)
                for module in self.model.modules():
                    if isinstance(module,
                                  (MergedColumnParallelLinear,
                                   QKVParallelLinear, RowParallelLinear)):
                        module.weight.data = self._convert_torch_format(
                            module.weight.data)
            if self.drafter:
                logger.info("Loading drafter model...")
                self.drafter.load_model(self.model)
                if self.drafter.name == SpecDcodeType.EAGLE3:
                    self.model.set_aux_hidden_state_layers(
                        self.model.get_eagle3_aux_hidden_state_layers())

            if self.lora_config:
                if vllm_version_is("0.10.2"):
                    self.model = self.load_lora_model(self.model,
                                                      self.model_config,
                                                      self.scheduler_config,
                                                      self.lora_config,
                                                      self.device)
                else:
                    self.model = self.load_lora_model(self.model,
                                                      self.vllm_config,
                                                      self.device)
        logger.info("Loading model weights took %.4f GB",
                    m.consumed_memory / float(2**30))

        # wrap the model with full graph wrapper if needed.
        if self.compilation_config.cudagraph_mode.has_full_cudagraphs():
            self.update_stream = torch.npu.Stream()
            set_graph_params(self.compilation_config.cudagraph_capture_sizes)
            self.model = ACLGraphWrapper(self.model,
                                         self.vllm_config,
                                         runtime_mode=CUDAGraphMode.FULL)

    def _convert_torch_format(self, tensor):
        tensor = torch_npu.npu_format_cast(tensor, ACL_FORMAT)
        return tensor

    def initialize_kv_cache(self, kv_cache_config: KVCacheConfig) -> None:
        """
        Initialize KV cache based on `kv_cache_config`.
        Args:
            kv_cache_config: Configuration for the KV cache, including the KV
            cache size of each layer
        """
        kv_cache_config = deepcopy(kv_cache_config)
        self.kv_cache_config = kv_cache_config
        self.initialize_attn_backend(kv_cache_config)
        self.use_hybrid_blocks = (len(self.attn_groups) > 1)
        self.may_reinitialize_input_batch(kv_cache_config)

        if self.model_config.is_deepseek_mla:
            kv_caches = self.initialize_kv_cache_tensors_deepseek(
                kv_cache_config)
        else:
            kv_caches = self.initialize_kv_cache_tensors(kv_cache_config)

        if has_kv_transfer_group():
            get_kv_transfer_group().register_kv_caches(kv_caches)

    def _align_memory(self, tensor: torch.Tensor,
                      alignment: int) -> torch.Tensor:
        data_ptr = tensor.data_ptr()
        aligned_addr = (data_ptr + alignment - 1) // alignment * alignment
        offset = (aligned_addr - data_ptr) // tensor.element_size()
        return tensor[int(offset):]

    def initialize_kv_cache_tensors_deepseek(
            self, kv_cache_config: KVCacheConfig) -> dict[str, torch.Tensor]:
        kv_cache_sizes = {}
        for kv_cache_tensor in kv_cache_config.kv_cache_tensors:
            assert len(kv_cache_tensor.shared_by) == 1, (
                "KV cache tensor shared by multiple layers is not supported in "
                "NPU.")
            kv_cache_sizes[kv_cache_tensor.shared_by[0]] = kv_cache_tensor.size

        kv_caches: Dict[str, torch.Tensor] = {}
        for group in self._kv_cache_spec_attn_group_iterator_dispatcher():
            if vllm_version_is("0.10.2"):
                kv_cache_spec, group = group
            else:
                kv_cache_spec = group.kv_cache_spec
            attn_backend = group.backend
            for layer_name in group.layer_names:
                if layer_name in self.runner_only_attn_layers:
                    continue
                tensor_size = kv_cache_sizes[layer_name]
                num_blocks = tensor_size // kv_cache_spec.page_size_bytes
                if self.vllm_config.additional_config.get(
                        "kv_cache_dtype", None) == 'int8':
                    kv_cache_shape = attn_backend.get_bsh_kv_cache_shape(
                        num_blocks, kv_cache_spec.block_size,
                        kv_cache_spec.num_kv_heads, kv_cache_spec.head_size)
                elif hasattr(attn_backend, "get_supported_block_size"
                             ) and not self.model_config.is_deepseek_mla:
                    block_size = attn_backend.get_supported_block_size()[0]
                    block_size_chunk = kv_cache_spec.block_size // block_size
                    kv_cache_shape = attn_backend.get_kv_cache_shape(
                        num_blocks * block_size_chunk, block_size,
                        kv_cache_spec.num_kv_heads, kv_cache_spec.head_size)
                else:
                    kv_cache_shape = self.attn_backend.get_kv_cache_shape(
                        num_blocks, kv_cache_spec.block_size,
                        kv_cache_spec.num_kv_heads, kv_cache_spec.head_size)
                dtype = kv_cache_spec.dtype

                alignment = 2 * 1024 * 1024
                num_blocks, block_size, num_kv_heads, head_size = kv_cache_shape
                rope_dim = self.model_config.hf_text_config.qk_rope_head_dim
                nope_dim = head_size - rope_dim
                nope_cache_shape = (num_blocks, block_size, num_kv_heads,
                                    nope_dim)
                rope_cache_shape = (num_blocks, block_size, num_kv_heads,
                                    rope_dim)
                if self.vllm_config.kv_transfer_config is None:
                    # For no disaggregate pd scenario, allocate kv cache in normal way
                    rope_cache = torch.zeros(rope_cache_shape,
                                             dtype=dtype,
                                             device=self.device)
                    nope_cache = torch.zeros(nope_cache_shape,
                                             dtype=dtype,
                                             device=self.device)
                    rope_cache = self._convert_torch_format(rope_cache)
                    nope_cache = self._convert_torch_format(nope_cache)
                else:

                    # In order to transfer kv cache through the reigster_memory api from llmdatadist, the memory
                    # address should be aligned by 2M. In most case, torch_npu can allocate 2M aligned memory, but
                    # we found there are also some exceptions during test, so we manual align those memory here, this part
                    # of code may consume 2M * 2 * elem_size memory every layer.
                    nope_allocate_shape = num_blocks * block_size * num_kv_heads * nope_dim
                    nope_allocate_shape_alignment = nope_allocate_shape + alignment
                    rope_allocate_shape = num_blocks * block_size * num_kv_heads * rope_dim
                    rope_allocate_shape_alignment = rope_allocate_shape + alignment

                    nope_cache = torch.zeros(nope_allocate_shape_alignment,
                                             dtype=dtype,
                                             device=self.device)
                    rope_cache = torch.zeros(rope_allocate_shape_alignment,
                                             dtype=dtype,
                                             device=self.device)
                    nope_cache = self._align_memory(
                        nope_cache,
                        alignment)[:nope_allocate_shape].view(nope_cache_shape)
                    rope_cache = self._align_memory(
                        rope_cache,
                        alignment)[:rope_allocate_shape].view(rope_cache_shape)
                kv_caches[layer_name] = (nope_cache, rope_cache)

        bind_kv_cache(kv_caches,
                      self.compilation_config.static_forward_context,
                      self.kv_caches)

        return kv_caches

    def initialize_kv_cache_tensors(
            self, kv_cache_config: KVCacheConfig) -> dict[str, torch.Tensor]:
        """
        Initialize the memory buffer for KV cache.

        Args:
            kv_cache_config: The KV cache config
        Returns:
            Dict[str, torch.Tensor]: A map between layer names to their
            corresponding memory buffer for KV cache.
        """
        # init kv cache tensors
        kv_cache_raw_tensors: dict[str, Union[torch.Tensor,
                                              Optional[torch.Tensor]]] = {}
        # llmdatadist need the addr of cache tensor be aligned with 2M
        alignment = 2 * 1024 * 1024
        for kv_cache_tensor in kv_cache_config.kv_cache_tensors:
            # TODO: REFACTOR ME to sharing hybrid cache
            for idx in range(len(kv_cache_tensor.shared_by)):
                layer_name = kv_cache_tensor.shared_by[idx]
                if "linear_attn" in layer_name:
                    # for mamba linear attention
                    for layer_name_inner in kv_cache_tensor.shared_by:
                        if ("attn" in layer_name_inner and "linear_attn" not in layer_name_inner) or \
                            layer_name_inner in kv_cache_raw_tensors.keys():
                            continue
                        if self.vllm_config.kv_transfer_config is None:
                            tensor = torch.zeros(kv_cache_tensor.size,
                                                 dtype=torch.int8,
                                                 device=self.device)
                        else:
                            cache_size_aligned = kv_cache_tensor.size + alignment
                            tensor = torch.zeros(cache_size_aligned,
                                                 dtype=torch.int8,
                                                 device=self.device)
                            tensor = self._align_memory(
                                tensor, alignment)[:kv_cache_tensor.size]
                        kv_cache_raw_tensors[layer_name_inner] = tensor
                elif "attn" in layer_name:
                    # for other attentions, e.g., self_attn, sliding window attn
                    if self.vllm_config.kv_transfer_config is None:
                        k_tensor = torch.zeros(kv_cache_tensor.size // 2,
                                               dtype=torch.int8,
                                               device=self.device)
                        v_tensor = torch.zeros(kv_cache_tensor.size // 2,
                                               dtype=torch.int8,
                                               device=self.device)
                    else:
                        cache_size = kv_cache_tensor.size // 2
                        cache_size_aligned = kv_cache_tensor.size // 2 + alignment
                        k_tensor = torch.zeros(cache_size_aligned,
                                               dtype=torch.int8,
                                               device=self.device)
                        v_tensor = torch.zeros(cache_size_aligned,
                                               dtype=torch.int8,
                                               device=self.device)
                        k_tensor = self._align_memory(k_tensor,
                                                      alignment)[:cache_size]
                        v_tensor = self._align_memory(v_tensor,
                                                      alignment)[:cache_size]
                    kv_cache_raw_tensors[layer_name] = (k_tensor, v_tensor)

        layer_names = set()
        for group in kv_cache_config.kv_cache_groups:
            for layer_name in group.layer_names:
                if layer_name in self.runner_only_attn_layers:
                    continue
                layer_names.add(layer_name)
        assert layer_names == set(kv_cache_raw_tensors.keys(
        )), "Some layers are not correctly initialized"

        kv_caches: Dict[str, torch.Tensor] = {}
        for group in self._kv_cache_spec_attn_group_iterator_dispatcher():
            if vllm_version_is("0.10.2"):
                kv_cache_spec, group = group
            else:
                kv_cache_spec = group.kv_cache_spec
            attn_backend = group.backend
            for layer_name in group.layer_names:
                if layer_name in self.runner_only_attn_layers:
                    continue

                # TODO: remove this after the OOM issue is located and fixed, otherwise, some model may
                # encounter OOM issue
                if isinstance(kv_cache_spec, FullAttentionSpec):
                    raw_k_tensor, raw_v_tensor = kv_cache_raw_tensors[  # type: ignore
                        layer_name]
                    assert raw_k_tensor is not None
                    assert raw_v_tensor is not None
                    assert (raw_k_tensor.numel() + raw_v_tensor.numel()
                            ) % kv_cache_spec.page_size_bytes == 0
                    num_blocks = (raw_k_tensor.numel() + raw_v_tensor.numel()
                                  ) // kv_cache_spec.page_size_bytes

                    # `num_blocks` is the number of blocks the model runner can use.
                    # `kv_cache_config.num_blocks` is the number of blocks that
                    # KVCacheManager may allocate.
                    # Since different GPUs may have different number of layers and
                    # different memory capacities, `num_blocks` can be different on
                    # different GPUs, and `kv_cache_config.num_blocks` is set to
                    # the min of all `num_blocks`. Verify it here.
                    assert num_blocks >= kv_cache_config.num_blocks

                    if self.vllm_config.additional_config.get(
                            "kv_cache_dtype", None) == 'int8':
                        kv_cache_shape = attn_backend.get_bsh_kv_cache_shape(
                            num_blocks, kv_cache_spec.block_size,
                            kv_cache_spec.num_kv_heads,
                            kv_cache_spec.head_size)
                    elif hasattr(attn_backend, "get_supported_block_size"
                                 ) and self.use_hybrid_blocks:
                        block_size = attn_backend.get_supported_block_size()[0]

                        block_size_chunk = kv_cache_spec.block_size // block_size
                        kv_cache_shape = attn_backend.get_kv_cache_shape(
                            num_blocks * block_size_chunk, block_size,
                            kv_cache_spec.num_kv_heads,
                            kv_cache_spec.head_size)
                    else:
                        kv_cache_shape = self.attn_backend.get_kv_cache_shape(
                            num_blocks, kv_cache_spec.block_size,
                            kv_cache_spec.num_kv_heads,
                            kv_cache_spec.head_size)
                    dtype = kv_cache_spec.dtype
                    k_cache = raw_k_tensor.view(dtype).view(kv_cache_shape[1:])
                    k_cache = self._convert_torch_format(k_cache)
                    v_cache = raw_v_tensor.view(dtype).view(kv_cache_shape[1:])
                    v_cache = self._convert_torch_format(v_cache)
                    kv_caches[layer_name] = (k_cache, v_cache)
                elif isinstance(kv_cache_spec, MambaSpec):
                    raw_tensor = kv_cache_raw_tensors[layer_name]
                    assert raw_tensor is not None
                    assert raw_tensor.numel(
                    ) % kv_cache_spec.page_size_bytes == 0
                    num_blocks = raw_tensor.numel(
                    ) // kv_cache_spec.page_size_bytes

                    # `num_blocks` is the number of blocks the model runner can use.
                    # `kv_cache_config.num_blocks` is the number of blocks that
                    # KVCacheManager may allocate.
                    # Since different GPUs may have different number of layers and
                    # different memory capacities, `num_blocks` can be different on
                    # different GPUs, and `kv_cache_config.num_blocks` is set to
                    # the min of all `num_blocks`. Verify it here.
                    assert num_blocks >= kv_cache_config.num_blocks

                    state_tensors = []
                    storage_offset_bytes = 0
                    for (shape, dtype) in zip(kv_cache_spec.shapes,
                                              kv_cache_spec.dtypes):
                        dtype_size = get_dtype_size(dtype)
                        num_element_per_page = (
                            kv_cache_spec.page_size_bytes // dtype_size)
                        target_shape = (num_blocks, *shape)
                        stride = torch.empty(target_shape).stride()
                        target_stride = (num_element_per_page, *stride[1:])
                        assert storage_offset_bytes % dtype_size == 0
                        tensor = torch.as_strided(
                            raw_tensor.view(dtype),
                            size=target_shape,
                            stride=target_stride,
                            storage_offset=storage_offset_bytes // dtype_size,
                        )
                        state_tensors.append(tensor)
                        storage_offset_bytes += stride[0] * dtype_size
                    kv_caches[layer_name] = state_tensors
                else:
                    raise ValueError("Unknown KV cache spec type.")

        bind_kv_cache(kv_caches,
                      self.compilation_config.static_forward_context,
                      self.kv_caches)

        return kv_caches

    def may_reinitialize_input_batch(self,
                                     kv_cache_config: KVCacheConfig) -> None:
        """
        Re-initialize the input batch if the block sizes are different from
        `[self.cache_config.block_size]`. This usually happens when there
        are multiple KV cache groups.

        Args:
            kv_cache_config: The KV cache configuration.
        """
        block_sizes = [
            kv_cache_group.kv_cache_spec.block_size
            for kv_cache_group in kv_cache_config.kv_cache_groups
        ]

        # Generate kernel_block_sizes that matches each block_size
        # For attention backends that support virtual block splitting,
        # use the supported block sizes from the backend
        # For other backends (like Mamba), use [0] (no splitting)
        kernel_block_sizes = []
        for kv_cache_group_id, kv_cache_group in enumerate(
                kv_cache_config.kv_cache_groups):
            if isinstance(kv_cache_group.kv_cache_spec, AttentionSpec):
                # This is an attention backend that supports virtual
                # block splitting. Get the supported block sizes from
                # the backend.
                try:
                    attn_groups = self.attn_groups[kv_cache_group_id]
                except IndexError:
                    attn_groups = None
                if attn_groups and self.use_hybrid_blocks:
                    # Use the backend's supported block size list
                    backend = attn_groups[0].backend
                    supported_sizes = backend.get_supported_block_size()
                    # If no specific sizes supported, use cache config
                    # block_size
                    kernel_block_size_list = (supported_sizes
                                              if supported_sizes else
                                              [self.cache_config.block_size])
                else:
                    # Fallback to cache config block_size if no backend found
                    kernel_block_size_list = [self.cache_config.block_size]
                kernel_block_sizes.append(kernel_block_size_list)
            else:
                # This is likely Mamba or other non-attention cache,
                # no splitting.
                # NOTE: set kernel_block_sizes to 0 to disable slotmapping computation
                # of mamba block. In this case, BlockTable.block_size will never equal
                # to kernel_block_sizes[0]
                kernel_block_sizes.append([0])
        if kernel_block_sizes != [self.cache_config.block_size]:
            assert self.cache_config.cpu_offload_gb == 0, (
                "Cannot re-initialize the input batch when CPU weight "
                "offloading is enabled. See https://github.com/vllm-project/vllm/pull/18298 "  # noqa: E501
                "for more details.")
            self.input_batch = InputBatch(
                max_num_reqs=self.max_num_reqs,
                max_model_len=self.model_config.max_model_len,
                max_num_batched_tokens=self.max_num_tokens,
                device=self.device,
                pin_memory=self.pin_memory,
                vocab_size=self.model_config.get_vocab_size(),
                block_sizes=block_sizes,
                is_spec_decode=bool(self.vllm_config.speculative_config),
                logitsprocs=self.input_batch.logitsprocs,
                is_pooling_model=self.is_pooling_model,
                num_speculative_tokens=(
                    self.vllm_config.speculative_config.num_speculative_tokens
                    if self.vllm_config.speculative_config else 0),
                kernel_block_sizes=kernel_block_sizes,
            )

    def initialize_attn_backend(self, kv_cache_config: KVCacheConfig) -> None:
        """
        Initialize the attention backends and attention metadata builders.
        """
        assert len(self.attn_groups) == 0, \
            "Attention backends are already initialized"

        class AttentionGroupKey(NamedTuple):
            attn_backend: type[AttentionBackend]
            kv_cache_spec: KVCacheSpec

        def get_attn_backends_for_group(
            kv_cache_group_spec: KVCacheGroupSpec,
        ) -> dict[AttentionGroupKey, list[str]]:
            layers = get_layers_from_vllm_config(
                self.vllm_config, AttentionLayerBase,
                kv_cache_group_spec.layer_names)
            attn_backends = {}
            attn_backend_layers = defaultdict(list)
            # Dedupe based on full class name; this is a bit safer than
            # using the class itself as the key because when we create dynamic
            # attention backend subclasses (e.g. ChunkedLocalAttention) unless
            # they are cached correctly, there will be different objects per
            # layer.
            for layer_name in kv_cache_group_spec.layer_names:
                attn_backend = layers[layer_name].get_attn_backend()
                full_cls_name = attn_backend.full_cls_name()
                layer_kv_cache_spec = kv_cache_group_spec.kv_cache_spec
                if isinstance(layer_kv_cache_spec, UniformTypeKVCacheSpecs):
                    layer_kv_cache_spec = layer_kv_cache_spec.kv_cache_specs[
                        layer_name]
                key = (full_cls_name, layer_kv_cache_spec)
                attn_backends[key] = AttentionGroupKey(attn_backend,
                                                       layer_kv_cache_spec)
                attn_backend_layers[key].append(layer_name)
            return {
                attn_backends[k]: v
                for k, v in attn_backend_layers.items()
            }

        def get_attn_backends_for_layers(
                layer_names: list[str]
        ) -> dict[type[AttentionBackend], list[str]]:
            """Get attention_backend for all attention layers
            TODO: Only used in v0.10.2, drop me when 0.10.2 is dropped
            """
            layers = get_layers_from_vllm_config(self.vllm_config,
                                                 AttentionLayerBase,
                                                 layer_names)
            attn_backends = {}
            attn_backend_layers = defaultdict(list)
            # Dedupe based on full class name; this is a bit safer than
            # using the class itself as the key because when we create dynamic
            # attention backend subclasses (e.g. ChunkedLocalAttention) unless
            # they are cached correctly, there will be different objects per
            # layer.
            for layer_name in layer_names:
                attn_backend = layers[layer_name].get_attn_backend()
                key = attn_backend.full_cls_name()
                attn_backends[key] = attn_backend
                attn_backend_layers[key].append(layer_name)
            return {
                attn_backends[k]: v
                for k, v in attn_backend_layers.items()
            }

        def create_attn_groups_v0102(
            attn_backends_map: dict[AttentionBackend, list[str]],
            kv_cache_spec: KVCacheSpec,
        ) -> list[AttentionGroup]:
            attn_groups: list[AttentionGroup] = []
            for attn_backend, layer_names in attn_backends_map.items():
                attn_metadata_builder_i = attn_backend.get_builder_cls()(
                    kv_cache_spec,
                    layer_names,
                    self.vllm_config,
                    self.device,
                )
                attn_group = AttentionGroup(attn_backend,
                                            attn_metadata_builder_i,
                                            layer_names)
                attn_groups.append(attn_group)
            return attn_groups

        def create_attn_groups(
            attn_backends_map: dict[AttentionBackend, list[str]],
        ) -> list[AttentionGroup]:
            attn_groups: list[AttentionGroup] = []
            for (attn_backend,
                 kv_cache_spec), layer_names in attn_backends_map.items():
                attn_metadata_builders = []
                attn_metadata_builders.append(attn_backend.get_builder_cls()(
                    kv_cache_spec,
                    layer_names,
                    self.vllm_config,
                    self.device,
                ))
                attn_group = AttentionGroup(attn_backend,
                                            attn_metadata_builders,
                                            layer_names, kv_cache_spec)
                attn_groups.append(attn_group)
            return attn_groups

        if vllm_version_is("0.10.2"):
            for kv_cache_group_spec in kv_cache_config.kv_cache_groups:
                kv_cache_spec = kv_cache_group_spec.kv_cache_spec
                attn_backends = get_attn_backends_for_layers(
                    kv_cache_group_spec.layer_names)
                self.attn_groups.append(
                    create_attn_groups_v0102(attn_backends, kv_cache_spec))
        else:
            for kv_cache_group_spec in kv_cache_config.kv_cache_groups:
                attn_backends = get_attn_backends_for_group(  # type: ignore
                    kv_cache_group_spec)
                self.attn_groups.append(create_attn_groups(attn_backends))

        # Calculate reorder batch threshold (if needed)
        self.calculate_reorder_batch_threshold()

    def _attn_group_iterator(self) -> Iterator[AttentionGroup]:
        return itertools.chain.from_iterable(self.attn_groups)

    def _kv_cache_spec_attn_group_iterator(self) -> Iterator[AttentionGroup]:
        if not self.kv_cache_config.kv_cache_groups:
            return
        for attn_groups in self.attn_groups:
            yield from attn_groups

    def _kv_cache_spec_attn_group_iterator_v0102(
            self) -> Iterator[tuple[KVCacheSpec, AttentionGroup]]:
        if not self.kv_cache_config.kv_cache_groups:
            return
        for kv_cache_spec_id, attn_groups in enumerate(self.attn_groups):
            for attn_group in attn_groups:
                yield self.kv_cache_config.kv_cache_groups[
                    kv_cache_spec_id].kv_cache_spec, attn_group

    def _kv_cache_spec_attn_group_iterator_dispatcher(self):
        if vllm_version_is("0.10.2"):
            return self._kv_cache_spec_attn_group_iterator_v0102()
        else:
            return self._kv_cache_spec_attn_group_iterator()

    def calculate_reorder_batch_threshold(self) -> None:
        """
        Check that if any backends reorder batches; that the reordering
        is compatible (e.g., decode threshold is the same)
        """
        for group in self._attn_group_iterator():
            if vllm_version_is("0.10.2"):
                attn_metadata_builder_i = group.metadata_builder
            else:
                attn_metadata_builder_i = group.get_metadata_builder()
            if hasattr(attn_metadata_builder_i, "reorder_batch_threshold"):
                # check that if any backends reorder batches; that the reordering
                # is compatible (e.g., decode threshold is the same)
                reorder_batch_threshold_i = (
                    attn_metadata_builder_i.reorder_batch_threshold)
                if reorder_batch_threshold_i is not None:
                    if self.reorder_batch_threshold is not None:
                        if reorder_batch_threshold_i != \
                            self.reorder_batch_threshold:
                            raise ValueError(
                                f"Attention backend reorders decodes with "
                                f"threshold {reorder_batch_threshold_i} but other "
                                f"backend uses threshold "
                                f"{self.reorder_batch_threshold}")
                    else:
                        self.reorder_batch_threshold = reorder_batch_threshold_i

    def get_kv_cache_spec(self) -> dict[str, KVCacheSpec]:
        """
        Generates the KVCacheSpec by parsing the kv cache format from each
        Attention module in the static forward context.
        Returns:
            KVCacheSpec: A dictionary mapping layer names to their KV cache
            format. Layers that do not need KV cache are not included.
        """

        block_size = self.vllm_config.cache_config.block_size
        use_mla = self.vllm_config.model_config.use_mla
        kv_cache_spec: dict[str, KVCacheSpec] = {}
        attn_layers = get_layers_from_vllm_config(self.vllm_config, Attention)
        for layer_name, attn_module in attn_layers.items():
            if (kv_tgt_layer :=
                    attn_module.kv_sharing_target_layer_name) is not None:
                # The layer doesn't need its own KV cache and will use that of
                # the target layer. We skip creating a KVCacheSpec for it, so
                # that KV cache management logic will act as this layer does
                # not exist, and doesn't allocate KV cache for the layer. This
                # enables the memory saving of cross-layer kv sharing, allowing
                # a given amount of memory to accommodate longer context lengths
                # or enable more requests to be processed simultaneously.
                self.shared_kv_cache_layers[layer_name] = kv_tgt_layer
                continue
            if isinstance(attn_module, AscendMultiHeadLatentAttention):
                continue

            # TODO: Support other attention modules, e.g., cross-attention
            # TODO(lucas): move the attention specs into the model layers like
            # the attention backends
            if attn_module.attn_type == AttentionType.DECODER:
                kv_cache_spec[layer_name] = FullAttentionSpec(
                    block_size=block_size,
                    num_kv_heads=attn_module.num_kv_heads,
                    head_size=attn_module.head_size,
                    dtype=self.kv_cache_dtype,
                    use_mla=use_mla)
            elif attn_module.attn_type in (AttentionType.ENCODER,
                                           AttentionType.ENCODER_ONLY):
                # encoder-only attention does not need KV cache.
                continue
            elif attn_module.attn_type == AttentionType.ENCODER_DECODER:
                raise NotImplementedError
            else:
                raise ValueError(
                    f"Unknown attention type: {attn_module.attn_type}")

        mamba_layers = get_layers_from_vllm_config(self.vllm_config, MambaBase)
        if len(mamba_layers) > 0:
            if (self.vllm_config.speculative_config is not None
                    and self.vllm_config.model_config.hf_config.model_type
                    not in ["qwen3_next"]):
                raise NotImplementedError(
                    "Mamba with speculative decoding is not supported yet.")
            if self.vllm_config.cache_config.enable_prefix_caching:
                raise NotImplementedError(
                    "Prefix caching is not supported for Mamba yet.")
            max_model_len = self.vllm_config.model_config.max_model_len

            page_size_padded = (
                self.vllm_config.cache_config.mamba_page_size_padded)

            # Set block_size to max_model_len, so that mamba model will always
            # have only one block in the KV cache.
            for layer_name, mamba_module in mamba_layers.items():
                kv_cache_spec[layer_name] = MambaSpec(
                    shapes=mamba_module.get_state_shape(),
                    dtypes=mamba_module.get_state_dtype(),
                    block_size=max_model_len,
                    page_size_padded=page_size_padded,
                    mamba_type=mamba_module.mamba_type,
                    num_speculative_blocks=(
                        self.speculative_config.num_speculative_tokens
                        if self.speculative_config else 0),
                )

        return kv_cache_spec

    def initialize_aclgraph_capture(self) -> None:
        min_ag_support = AttentionCGSupport.ALWAYS
        min_ag_builder_name = None

        for attn_group in self._attn_group_iterator():
            if vllm_version_is("0.10.2"):
                builder = attn_group.metadata_builder
            else:
                builder = attn_group.get_metadata_builder()
            if builder.aclgraph_support.value < min_ag_support.value:
                min_ag_support = builder.aclgraph_support
                min_ag_builder_name = builder.__class__.__name__

        # This is an imitation of compilation_config.splitting_ops_contain_attention()
        splitting_ops_contain_attention = (
            self.compilation_config.splitting_ops is not None
            and all(op in self.compilation_config.splitting_ops for op in [
                "vllm.unified_ascend_attention_with_output",
                "vllm.mla_forward",
            ]))

        # Flexible resolve the aclgraph mode
        aclgraph_mode = self.compilation_config.cudagraph_mode
        # check graph for mixed batch is supported
        if aclgraph_mode.mixed_mode() == CUDAGraphMode.FULL \
            and min_ag_support != AttentionCGSupport.ALWAYS:
            msg = (f"ACLGraphMode.{aclgraph_mode.name} is not supported "
                   f"with {min_ag_builder_name} backend (support: "
                   f"{min_ag_support})")
            if min_ag_support == AttentionCGSupport.NEVER:
                # if not supported any full graphs, just raise it.
                msg += "; please try cudagraph_mode=PIECEWISE, and "\
                    "make sure compilation level is piecewise"
                raise ValueError(msg)

            # attempt to resolve the full graph related mode
            if splitting_ops_contain_attention:
                msg += "; setting cudagraph_mode=FULL_AND_PIECEWISE"
                aclgraph_mode = self.compilation_config.cudagraph_mode = (
                    CUDAGraphMode.FULL_AND_PIECEWISE)
            else:
                msg += "; setting cudagraph_mode=FULL_DECODE_ONLY"
                aclgraph_mode = self.compilation_config.cudagraph_mode = (
                    CUDAGraphMode.FULL_DECODE_ONLY)
            logger.warning(msg)

        # check that if spec-decode + decode full-graphs is supported
        if (aclgraph_mode.decode_mode() == CUDAGraphMode.FULL
                and self.uniform_decode_query_len > 1 and min_ag_support.value
                < AttentionCGSupport.UNIFORM_BATCH.value):
            msg = (f"CUDAGraphMode.{aclgraph_mode.name} is not supported"
                   f" with spec-decode for attention backend "
                   f"{min_ag_builder_name} (support: {min_ag_support})")
            if splitting_ops_contain_attention:
                msg += "; setting cudagraph_mode=PIECEWISE"
                aclgraph_mode = self.compilation_config.cudagraph_mode = \
                    CUDAGraphMode.PIECEWISE
            else:
                msg += "; setting cudagraph_mode=NONE"
                aclgraph_mode = self.compilation_config.cudagraph_mode = \
                    CUDAGraphMode.NONE
            logger.warning(msg)

        # double check that we can support full graph if they are requested
        # even after automatic downgrades
        if aclgraph_mode.has_full_cudagraphs() \
            and min_ag_support == AttentionCGSupport.NEVER:
            raise ValueError(f"CUDAGraphMode.{aclgraph_mode.name} is not "
                             f"supported with {min_ag_builder_name} backend ("
                             f"support:{min_ag_support}) "
                             "; please try cudagraph_mode=PIECEWISE, "
                             "and make sure compilation level is piecewise")

        self.aclgraph_dispatcher.initialize_cudagraph_keys(
            self.compilation_config.cudagraph_mode,
            self.uniform_decode_query_len)

    def _capture_aclgraphs(self, compilation_cases: list[int],
                           aclgraph_runtime_mode: CUDAGraphMode,
                           uniform_decode: bool):
        assert aclgraph_runtime_mode != CUDAGraphMode.NONE and \
            aclgraph_runtime_mode in [CUDAGraphMode.FULL,
                                      CUDAGraphMode.PIECEWISE]

        # Only rank 0 should print progress bar during capture
        if is_global_first_rank():
            logger.info(
                "Starting to capture ACL graphs for cases: %s, "
                "mode: %s, uniform_decode: %s", compilation_cases,
                aclgraph_runtime_mode.name, uniform_decode)
            compilation_cases = tqdm(
                compilation_cases,
                disable=not self.load_config.use_tqdm_on_load,
                desc="Capturing ACL graphs ({}, {})".format(
                    "decode" if uniform_decode else "mixed prefill-decode",
                    aclgraph_runtime_mode.name))
        # We skip EPLB here since we don't want to record dummy metrics
        for num_tokens in compilation_cases:
            for _ in range(self.compilation_config.cudagraph_num_of_warmups):
                # Use CUDAGraphRuntimeStyle.NONE (default) for warmup.
                # But be careful, warm up with `NONE`is orthogonal to
                # if we want to warm up attention or not. This is
                # different from the case where `FULL` implies capture
                # attention while `PIECEWISE` implies no attention.
                force_attention = (aclgraph_runtime_mode == CUDAGraphMode.FULL)
                self._dummy_run(num_tokens,
                                aclgraph_runtime_mode=CUDAGraphMode.NONE,
                                force_attention=force_attention,
                                uniform_decode=uniform_decode)
            self._dummy_run(num_tokens,
                            aclgraph_runtime_mode=aclgraph_runtime_mode,
                            force_attention=force_attention,
                            uniform_decode=uniform_decode)

    def _capture_model(self):
        if not self.use_aclgraph:
            logger.warning(
                "Skipping ACL graph capture. To turn on ACL graph capture, "
                "ensure `aclraph_mode` was not manually set to `NONE`")
            return
        else:
            self.initialize_aclgraph_capture()

        set_cudagraph_capturing_enabled(True)
        # Trigger ACL graph capture for specific shapes.
        # Capture the large shapes first so that the smaller shapes
        # can reuse the memory pool allocated for the large shapes.
        with graph_capture(device=self.device):
            aclgraph_mode = self.compilation_config.cudagraph_mode
            if aclgraph_mode.mixed_mode() != CUDAGraphMode.NONE:
                aclgraph_runtime_mode = aclgraph_mode.mixed_mode()

                compilation_cases = list(reversed(self.aclgraph_batch_sizes))
                self._capture_aclgraphs(
                    compilation_cases,
                    aclgraph_runtime_mode=aclgraph_runtime_mode,
                    uniform_decode=False)

            if aclgraph_mode.decode_mode() == CUDAGraphMode.FULL and \
                aclgraph_mode.separate_routine():
                max_num_tokens = self.scheduler_config.max_num_seqs * \
                        self.uniform_decode_query_len
                decode_cudagraph_batch_sizes = [
                    x for x in self.aclgraph_batch_sizes if x <= max_num_tokens
                    and x >= self.uniform_decode_query_len
                ]
                compilation_cases_decode = list(
                    reversed(decode_cudagraph_batch_sizes))
                self._capture_aclgraphs(
                    compilation_cases=compilation_cases_decode,
                    aclgraph_runtime_mode=CUDAGraphMode.FULL,
                    uniform_decode=True)

        # Disable aclgraph capturing globally, so any unexpected aclgraph
        # capturing will be detected and raise an error after here.
        # Note: We don't put it into graph_capture context manager because
        # we may doing lazy capturing in future that still allows capturing
        # after here.
        set_cudagraph_capturing_enabled(False)

    def capture_model(self) -> None:

        compilation_counter.num_gpu_runner_capture_triggers += 1

        start_time = time.perf_counter()
        start_free_npu_memory = torch.npu.mem_get_info()[0]

        self._capture_model()

        end_time = time.perf_counter()
        end_free_npu_memory = torch.npu.mem_get_info()[0]
        elapsed_time = end_time - start_time
        npu_graph_size = start_free_npu_memory - end_free_npu_memory
        # This usually takes 5~20 seconds.
        logger.info("Graph capturing finished in %.0f secs, took %.2f GiB",
                    elapsed_time, npu_graph_size / (1 << 30))

    def _get_prompt_logprobs_dict(
        self,
        hidden_states: torch.Tensor,
        scheduler_output: "SchedulerOutput",
    ) -> dict[str, Optional[LogprobsTensors]]:
        num_prompt_logprobs_dict = self.input_batch.num_prompt_logprobs
        if not num_prompt_logprobs_dict:
            return {}

        in_progress_dict = self.input_batch.in_progress_prompt_logprobs_cpu
        prompt_logprobs_dict: dict[str, Optional[LogprobsTensors]] = {}

        # Since prompt logprobs are a rare feature, prioritize simple,
        # maintainable loop over optimal performance.
        completed_prefill_reqs = []
        for req_id, num_prompt_logprobs in num_prompt_logprobs_dict.items():

            num_tokens = scheduler_output.num_scheduled_tokens[req_id]

            # Get metadata for this request.
            request = self.requests[req_id]
            if request.prompt_token_ids is None:
                # Prompt logprobs is incompatible with prompt embeddings
                continue
            num_prompt_tokens = len(request.prompt_token_ids)
            prompt_token_ids = torch.tensor(request.prompt_token_ids).to(
                self.device, non_blocking=True)

            # Set up target LogprobsTensors object.
            logprobs_tensors = in_progress_dict.get(req_id)
            if not logprobs_tensors:
                # Create empty logprobs CPU tensors for the entire prompt.
                # If chunked, we'll copy in slice by slice.
                logprobs_tensors = LogprobsTensors.empty_cpu(
                    num_prompt_tokens - 1, num_prompt_logprobs + 1)
                in_progress_dict[req_id] = logprobs_tensors

            # Determine number of logits to retrieve.
            start_idx = request.num_computed_tokens
            start_tok = start_idx + 1
            num_remaining_tokens = num_prompt_tokens - start_tok
            if num_tokens <= num_remaining_tokens:
                # This is a chunk, more tokens remain.
                # In the == case, there are no more prompt logprobs to produce
                # but we want to defer returning them to the next step where we
                # have new generated tokens to return.
                num_logits = num_tokens
            else:
                # This is the last chunk of prompt tokens to return.
                num_logits = num_remaining_tokens
                completed_prefill_reqs.append(req_id)
                prompt_logprobs_dict[req_id] = logprobs_tensors

            if num_logits <= 0:
                # This can happen for the final chunk if we prefilled exactly
                # (num_prompt_tokens - 1) tokens for this request in the prior
                # step. There are no more prompt logprobs to produce.
                continue

            # Get the logits corresponding to this req's prompt tokens.
            # If this is a partial request (i.e. chunked prefill),
            # then there is prompt logprob generated for each index.
            req_idx = self.input_batch.req_id_to_index[req_id]
            offset = self.query_start_loc_np[req_idx].item()
            prompt_hidden_states = hidden_states[offset:offset + num_logits]
            logits = self._compute_logits_wrapper(prompt_hidden_states, None)

            # Get the "target" tokens for each index. For prompt at index i,
            # the token at prompt index i+1 is the "sampled" token we want
            # to gather the logprob for.
            tgt_token_ids = prompt_token_ids[start_tok:start_tok + num_logits]

            # Compute prompt logprobs.
            logprobs = self.sampler.compute_logprobs(logits)
            token_ids, logprobs, ranks = self.sampler.gather_logprobs(
                logprobs, num_prompt_logprobs, tgt_token_ids)

            # Transfer NPU->CPU async.
            chunk_slice = slice(start_idx, start_idx + num_logits)
            logprobs_tensors.logprob_token_ids[chunk_slice].copy_(
                token_ids, non_blocking=True)
            logprobs_tensors.logprobs[chunk_slice].copy_(logprobs,
                                                         non_blocking=True)
            logprobs_tensors.selected_token_ranks[chunk_slice].copy_(
                ranks, non_blocking=True)

        # Remove requests that have completed prefill from the batch
        # num_prompt_logprobs_dict.
        for req_id in completed_prefill_reqs:
            del num_prompt_logprobs_dict[req_id]
            del in_progress_dict[req_id]

        # Must synchronize the non-blocking NPU->CPU transfers.
        if prompt_logprobs_dict:
            torch.npu.synchronize()

        return prompt_logprobs_dict

    def get_supported_pooling_tasks(self):
        model = self.get_model()
        if not is_pooling_model(model):
            return []

        return list(model.pooler.get_supported_tasks())

    def _build_drafter_prepare_inputs_torchair_param(self):
        return False

    def _to_list(self, sampled_token_ids: torch.Tensor) -> list[list[int]]:
        # This is a short term mitigation for issue mentioned in
        # https://github.com/vllm-project/vllm/issues/22754.
        # `tolist` would trigger a npu wise stream sync, which
        # would block other copy ops from other npu streams.
        # A npu event sync would avoid such a situation. Since
        # this is in the critical path of every single model
        # forward loop, this has caused perf issue for a disagg
        # setup.
        pinned = self.sampled_token_ids_pinned_cpu[:sampled_token_ids.shape[0]]
        pinned.copy_(sampled_token_ids, non_blocking=True)
        self.transfer_event.record()
        self.transfer_event.synchronize()
        return pinned.tolist()<|MERGE_RESOLUTION|>--- conflicted
+++ resolved
@@ -300,7 +300,6 @@
 
         self.is_multimodal_model = self.model_config.is_multimodal_model
         self.is_pooling_model = self.model_config.pooler_config is not None
-<<<<<<< HEAD
         self.enable_prompt_embeds = self.model_config.enable_prompt_embeds
         if self.is_multimodal_model or self.enable_prompt_embeds:
             self.inputs_embeds = self._make_buffer(self.max_num_tokens,
@@ -310,13 +309,6 @@
         self.is_token_ids = self._make_buffer(self.max_num_tokens,
                                               dtype=torch.bool)
 
-=======
-        if self.is_multimodal_model:
-            self.inputs_embeds = torch.zeros(
-                (self.max_num_tokens, self.model_config.get_hidden_size()),
-                dtype=self.dtype,
-                device=self.device)
->>>>>>> a0551838
         # Set up Attention
         if vllm_version_is("0.10.2"):
             self.attn_backend = get_attn_backend(
