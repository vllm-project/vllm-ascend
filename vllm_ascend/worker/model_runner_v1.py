#
# Copyright (c) 2025 Huawei Technologies Co., Ltd. All Rights Reserved.
# Copyright 2023 The vLLM team.
#
# Licensed under the Apache License, Version 2.0 (the "License");
# you may not use this file except in compliance with the License.
# You may obtain a copy of the License at
#
#     http://www.apache.org/licenses/LICENSE-2.0
#
# Unless required by applicable law or agreed to in writing, software
# distributed under the License is distributed on an "AS IS" BASIS,
# WITHOUT WARRANTIES OR CONDITIONS OF ANY KIND, either express or implied.
# See the License for the specific language governing permissions and
# limitations under the License.
# This file is a part of the vllm-ascend project.
# Adapted from vllm-project/vllm/vllm/worker/gpu_model_runner.py
#

import gc
import math
import time
from collections import defaultdict
from contextlib import contextmanager, nullcontext
from copy import deepcopy
from dataclasses import dataclass
from multiprocessing import Manager
from typing import TYPE_CHECKING, Any, Dict, List, NamedTuple, Optional, Union

import numpy as np
import regex as re
import torch
import torch._dynamo.cache_size
import torch.distributed as dist
import torch.nn as nn
from tqdm import tqdm  # type: ignore
from vllm.attention.backends.abstract import AttentionBackend, AttentionType
from vllm.attention.layer import Attention, MLAAttention
from vllm.attention.selector import get_attn_backend
from vllm.compilation.counter import compilation_counter
from vllm.compilation.monitor import set_cudagraph_capturing_enabled
from vllm.config import (CompilationMode, CUDAGraphMode, VllmConfig,
                         get_layers_from_vllm_config)
from vllm.distributed import tensor_model_parallel_all_gather, get_tensor_model_parallel_world_size
from vllm.distributed.ec_transfer import get_ec_transfer, has_ec_transfer
from vllm.distributed.kv_transfer import (get_kv_transfer_group,
                                          has_kv_transfer_group)
from vllm.distributed.parallel_state import (get_dcp_group, get_dp_group,
                                             get_ep_group, get_pcp_group,
                                             get_pp_group, get_tp_group,
                                             is_global_first_rank)
from vllm.forward_context import get_forward_context
from vllm.logger import logger
from vllm.model_executor.layers.attention_layer_base import AttentionLayerBase
from vllm.model_executor.layers.mamba.abstract import MambaBase
from vllm.model_executor.model_loader import get_model
from vllm.sequence import IntermediateTensors
from vllm.utils.import_utils import LazyLoader
from vllm.utils.math_utils import cdiv
from vllm.utils.mem_utils import DeviceMemoryProfiler
from vllm.utils.torch_utils import get_dtype_size
from vllm.v1.attention.backends.gdn_attn import GDNAttentionMetadataBuilder
from vllm.v1.attention.backends.utils import (AttentionCGSupport,
                                              CommonAttentionMetadata)
from vllm.v1.kv_cache_interface import (AttentionSpec,
                                        EncoderOnlyAttentionSpec,
                                        FullAttentionSpec, KVCacheConfig,
                                        KVCacheGroupSpec, KVCacheSpec,
                                        MambaSpec, MLAAttentionSpec,
                                        UniformTypeKVCacheSpecs)
from vllm.v1.outputs import (EMPTY_MODEL_RUNNER_OUTPUT, AsyncModelRunnerOutput,
                             ModelRunnerOutput,
                             make_empty_encoder_model_runner_output)
from vllm.v1.sample.metadata import SamplingMetadata
from vllm.v1.spec_decode.metadata import SpecDecodeMetadata
from vllm.v1.spec_decode.ngram_proposer import NgramProposer
from vllm.v1.spec_decode.suffix_decoding import SuffixDecodingProposer
from vllm.v1.worker.gpu_model_runner import (AsyncGPUModelRunnerOutput,
                                             GPUModelRunner)
from vllm.v1.worker.kv_connector_model_runner_mixin import KVConnectorOutput
<<<<<<< HEAD
from vllm.v1.worker.utils import AttentionGroup, bind_kv_cache
=======
from vllm.v1.worker.lora_model_runner_mixin import LoRAModelRunnerMixin
from vllm.v1.worker.utils import (AttentionGroup, gather_mm_placeholders,
                                  sanity_check_mm_encoder_outputs,
                                  scatter_mm_placeholders)
>>>>>>> 0fb1dc43

import vllm_ascend.envs as envs_ascend
from vllm_ascend.ascend_config import get_ascend_config
from vllm_ascend.ascend_forward_context import (MoECommType,
                                                get_mc2_tokens_capacity,
                                                set_ascend_forward_context,
                                                set_cos_and_sin, set_mc2_mask,
                                                set_mc2_tokens_capacity)
from vllm_ascend.attention.attention_mask import AttentionMaskBuilder
from vllm_ascend.attention.attention_v1 import AscendAttentionState
from vllm_ascend.attention.utils import (AscendCommonAttentionMetadata,
                                         AscendPrefillContextParallelMetadata)
# yapf conflicts with isort for this block
# yapf: disable
from vllm_ascend.compilation.acl_graph import (ACLGraphWrapper,
                                               set_graph_params,
                                               set_mtp_graph_params,
                                               update_attn_dcp_pcp_params,
                                               update_attn_params,
                                               update_mla_attn_dcp_pcp_params,
                                               update_mla_attn_params)
# yapf: enable
from vllm_ascend.eplb.adaptor.vllm_adaptor import VllmEplbAdaptor
from vllm_ascend.eplb.core.eplb_device_transfer_loader import \
    D2DExpertWeightLoader
from vllm_ascend.eplb.core.eplb_utils import EPLBParamUtils
from vllm_ascend.eplb.core.eplb_worker import EplbProcess
from vllm_ascend.eplb.eplb_updator import EplbUpdator
from vllm_ascend.eplb.utils import model_register
from vllm_ascend.ops.weight_prefetch import WeightPrefetchMethod
from vllm_ascend.patch.worker.patch_module import patch_torch_npu_argsort
from vllm_ascend.platform import NPUPlatform
from vllm_ascend.sample.logits_processor import build_logitsprocs
from vllm_ascend.sample.rejection_sampler import AscendRejectionSampler
from vllm_ascend.spec_decode import get_spec_decode_method
from vllm_ascend.spec_decode.eagle_proposer import EagleProposer
from vllm_ascend.spec_decode.interface import SpecDcodeType
from vllm_ascend.spec_decode.mtp_proposer import MtpProposer
from vllm_ascend.utils import (ACL_FORMAT_FRACTAL_ND, ACL_FORMAT_FRACTAL_NZ,
                               AscendDeviceType, ProfileExecuteDuration,
                               enable_sp, get_ascend_device_type, is_enable_nz,
                               is_moe_model, lmhead_tp_enable)
from vllm_ascend.worker.npu_input_batch import InputBatch

if TYPE_CHECKING:
    import xgrammar as xgr  # type: ignore[import-untyped]
    from vllm.v1.core.sched.output import GrammarOutput, SchedulerOutput
else:
    xgr = LazyLoader("xgr", globals(), "xgrammar")

import torch_npu

# if true, allow tensor initialization and casting with internal format (e.g., NZ)
torch.npu.config.allow_internal_format = True

if get_ascend_device_type() == AscendDeviceType._310P:
    torch_npu.npu.set_compile_mode(jit_compile=False)
    ACL_FORMAT = ACL_FORMAT_FRACTAL_NZ
else:
    ACL_FORMAT = ACL_FORMAT_FRACTAL_ND


@dataclass
class GraphCaptureContext:
    stream: torch.npu.Stream


@contextmanager
def graph_capture(device: torch.device):
    """
    `graph_capture` is a context manager which should surround the code that
    is capturing the NPU graph. Its main purpose is to ensure that the
    some operations will be run after the graph is captured, before the graph
    is replayed. It returns a `GraphCaptureContext` object which contains the
    necessary data for the graph capture. Currently, it only contains the
    stream that the graph capture is running on. This stream is set to the
    current NPU stream when the context manager is entered and reset to the
    default stream when the context manager is exited. This is to ensure that
    the graph capture is running on a separate stream from the default stream,
    in order to explicitly distinguish the kernels to capture
    from other kernels possibly launched on background in the default stream.
    """
    graph_capture_context = GraphCaptureContext(
        torch.npu.Stream(device=device))
    stream = graph_capture_context.stream

    # we use nullcontext now
    maybe_ca_context = nullcontext()

    # ensure all initialization operations complete before attempting to
    # capture the graph on another stream
    curr_stream = torch.npu.current_stream()
    if curr_stream != stream:
        stream.wait_stream(curr_stream)

    with torch.npu.stream(stream), maybe_ca_context:
        yield graph_capture_context


class ExecuteModelState(NamedTuple):
    """Ephemeral cached state transferred between execute_model() and
    sample_tokens(), after execute_model() returns None."""

    scheduler_output: "SchedulerOutput"
    logits: torch.Tensor
    spec_decode_metadata: SpecDecodeMetadata | None
    hidden_states: torch.Tensor
    sample_hidden_states: torch.Tensor
    aux_hidden_states: list[torch.Tensor] | None
    kv_connector_output: KVConnectorOutput | None
    attn_metadata: dict[str, Any]
    positions: torch.Tensor


class NPUModelRunner(GPUModelRunner):

    def __init__(self, vllm_config: VllmConfig, device: torch.device):
        with _torch_cuda_wrapper():
            super().__init__(vllm_config, device)

        self.max_num_reqs = self.scheduler_config.max_num_seqs
        self.dp_size = vllm_config.parallel_config.data_parallel_size
        self.dp_rank = vllm_config.parallel_config.data_parallel_rank
        try:
            self.dp_size = vllm_config.parallel_config.data_parallel_size
            self.dp_rank = vllm_config.parallel_config.data_parallel_rank
            self.dcp_size = get_dcp_group().world_size
            self.dcp_rank = get_dcp_group().rank_in_group
            self.pcp_size = get_pcp_group().world_size
            self.pcp_rank = get_pcp_group(
            ).rank_in_group if self.pcp_size > 1 else 0
        except Exception:
            self.dcp_size = 1
            self.dcp_rank = 0
            self.pcp_size = 1
            self.pcp_rank = 0
        if self.pcp_size > 1:
            self.model_config.max_model_len += 2 * self.pcp_size * self.max_num_reqs
        if envs_ascend.VLLM_ASCEND_ENABLE_PREFETCH_MLP:
            self.prefetch_stream = torch.npu.Stream(device=device)
        else:
            self.prefetch_stream = None
        if envs_ascend.VLLM_ASCEND_ENABLE_TOPK_TOPP_OPTIMIZATION:
            # TODO: drop the env config to use ascend sampler by default
            from vllm_ascend.sample.sampler import AscendSampler
            self.sampler = AscendSampler()
        self.attn_mask = None
        self.attn_state = None

        # Ascend-specific configurations
        self.ascend_config = get_ascend_config()
        self.weight_prefetch_method = WeightPrefetchMethod(
            self.ascend_config.weight_prefetch_config)
        # Dump / PrecisionDebugger configuration now comes from AscendConfig
        dump_cfg = self.ascend_config.dump_config
        self.dump_enable = dump_cfg.enable_dump
        self.debugger = None
        if self.dump_enable:
            if self.model_config.enforce_eager:
                from msprobe.pytorch import PrecisionDebugger
                self.debugger = PrecisionDebugger(dump_cfg.config_path)
            else:
                raise RuntimeError(
                    "Dumping/debugging only works in eager mode.")
        # use_hybrid_blocks: if hybrid blocks is used.
        self.use_hybrid_blocks: bool = False
        self.need_accepted_tokens: bool = False

        self.is_multimodal_model = self.model_config.is_multimodal_model
        self.is_pooling_model = self.model_config.pooler_config is not None
        self.enable_prompt_embeds = self.model_config.enable_prompt_embeds
        self.block_size = vllm_config.cache_config.block_size
        # Set up Attention
        self.use_sparse = hasattr(self.vllm_config.model_config.hf_config,
                                  "index_topk")
        self.attn_backend = get_attn_backend(0,
                                             self.dtype,
                                             None,
                                             self.block_size,
                                             use_mla=self.model_config.use_mla,
                                             use_sparse=self.use_sparse)

        self.attn_mask_builder = AttentionMaskBuilder(self.device)

        self._set_up_drafter()

        # kv role
        self.is_kv_producer = False
        self.is_kv_consumer = False
        if vllm_config.kv_transfer_config is not None:
            self.is_kv_producer = vllm_config.kv_transfer_config.is_kv_producer
            self.is_kv_consumer = vllm_config.kv_transfer_config.is_kv_consumer

        set_cos_and_sin(vllm_config, self.max_num_reqs,
                        self.uniform_decode_query_len, self.dtype, self.device)
        set_mc2_tokens_capacity(vllm_config, self.max_num_reqs,
                                self.uniform_decode_query_len)
        set_mc2_mask(vllm_config, self.device)
        self.pcp_allgather_restore_idx = torch.zeros(
            self.max_num_tokens + 2 * self.pcp_size * self.max_num_reqs,
            dtype=torch.int32,
            device=self.device)
        self.cp_kv_recover_idx_for_chunk: List[List[int]] = [
            [] for _ in range(self.pcp_size)
        ]

        self.num_pcp_pads = torch.zeros(self.max_num_reqs, dtype=torch.int32)
        self.pcp_padded_slot_mapping = torch.zeros(
            self.max_num_tokens + 2 * self.pcp_size * self.max_num_reqs,
            dtype=torch.int32,
            device=self.device)
        self.num_actual_tokens_pcp_padded = 0
        if self.speculative_config and self.pcp_size > 1:
            self.input_ids_pcp_full = self._make_buffer(self.max_num_tokens,
                                                        dtype=torch.int32)
            self.query_start_loc_pcp_full = self._make_buffer(
                self.max_num_reqs + 1, dtype=torch.int32)
            self.positions_pcp_full = torch.zeros(self.max_num_tokens,
                                                  dtype=torch.int64,
                                                  device="cpu",
                                                  pin_memory=True)
            self.decode_token_per_req += self.speculative_config.num_speculative_tokens
            self.positions_pcp_full_np = self.positions_pcp_full.numpy()
        self.decode_threshold = 1 + (
            self.speculative_config.num_speculative_tokens
            if self.speculative_config else 0)

        self.use_aclgraph = self._use_aclgraph()

        # NOTE: we need to use `in_profile_run` to determine whether `enable_force_load_balance` is True
        self.in_profile_run = False
        self.dynamic_eplb = self.ascend_config.dynamic_eplb or self.ascend_config.expert_map_record_path
        if self.dynamic_eplb:
            EPLBParamUtils.check_dynamic_eplb(self.ascend_config.dynamic_eplb)
            EPLBParamUtils.check_expert_map_record_path(
                self.ascend_config.expert_map_record_path)
            self.is_eplb_warmuped = False
            self.policy_type = self.ascend_config.eplb_policy_type
            self.eplb_loader = D2DExpertWeightLoader()
            self.manager = Manager()
            self.shared_dict = self.manager.dict({
                "expert_map": None,
                "moe_load": None,
                "expert_maps": None
            })
            self.eplb_process = EplbProcess(shared_dict=self.shared_dict,
                                            policy_type=self.policy_type,
                                            enable_d2d=True)
            self.process = self.eplb_process._launch_process()
            ascend_config = get_ascend_config()
            self.eplb_updator = EplbUpdator(ascend_config, self.eplb_loader,
                                            self.eplb_process, self.process)

        self.use_async_scheduling = self.scheduler_config.async_scheduling
        self.async_output_copy_stream = torch.npu.Stream() if \
            self.use_async_scheduling else None
        self.num_spec_tokens = 0
        if self.speculative_config:
            self.num_spec_tokens = self.speculative_config.num_speculative_tokens  # noqa
        self.valid_sampled_token_count_event: torch.npu.Event | None = None
        self.valid_sampled_token_count_copy_stream: torch.npu.Stream | None = None
        if self.use_async_scheduling and self.num_spec_tokens:
            self.valid_sampled_token_count_event = torch.npu.Event()
            self.valid_sampled_token_count_copy_stream = torch.npu.Stream()
        self.valid_sampled_token_count_cpu = torch.empty(
            self.max_num_reqs,
            dtype=torch.int64,
            device="cpu",
            pin_memory=self.pin_memory,
        )
        # Input Batch
        # NOTE(Chen): Ideally, we should initialize the input batch inside
        # `initialize_kv_cache` based on the kv cache config. However, as in
        # https://github.com/vllm-project/vllm/pull/18298, due to some unknown
        # reasons, we have to initialize the input batch before `load_model`,
        # quantization + weight offloading will fail otherwise. As a temporary
        # solution, we initialize the input batch here, and re-initialize it
        # in `initialize_kv_cache` if the block_sizes here is different from
        # the block_sizes in the kv cache config.
        self.input_batch = InputBatch(
            max_num_reqs=self.max_num_reqs,
            max_model_len=self.model_config.max_model_len,
            max_num_batched_tokens=self.max_num_tokens,
            device=self.device,
            pin_memory=self.pin_memory,
            vocab_size=self.model_config.get_vocab_size(),
            block_sizes=[self.block_size],
            kernel_block_sizes=[[self.cache_config.block_size]],
            is_spec_decode=bool(self.vllm_config.speculative_config),
            logitsprocs=build_logitsprocs(
                self.vllm_config, self.device, self.pin_memory,
                self.is_pooling_model,
                self.vllm_config.model_config.logits_processors),
            is_pooling_model=self.is_pooling_model,
            num_speculative_tokens=(
                self.vllm_config.speculative_config.num_speculative_tokens
                if self.vllm_config.speculative_config else 0),
            cp_kv_cache_interleave_size=self.parallel_config.
            cp_kv_cache_interleave_size,
        )
        self.num_accepted_tokens = self._make_buffer(self.max_num_reqs,
                                                     dtype=torch.int64)
<<<<<<< HEAD
        self.num_draft_tokens = self._make_buffer(self.max_num_reqs,
                                                  dtype=torch.int32)
        self.sampled_token_ids_pinned_cpu = torch.empty(
            (self.max_num_reqs, 1),
            dtype=torch.int32,
            device="cpu",
            pin_memory=self.pin_memory,
        )
        # None in the first PP rank. The rest are set after load_model.
        self.intermediate_tensors: IntermediateTensors | None = None
=======
        self.num_decode_draft_tokens = self._make_buffer(self.max_num_reqs,
                                                         dtype=torch.int32)
        # Only relevant for multimodal models
        self.mm_registry = MULTIMODAL_REGISTRY
        self.supports_mm_inputs = self.mm_registry.supports_multimodal_inputs(
            self.model_config)
        if self.supports_mm_inputs:
            self.is_mm_embed = self._make_buffer(self.max_num_tokens,
                                                 dtype=torch.bool)
        # TODO: EVS Support (Video tokens pruning) (see vllm#22980)
        self.is_multimodal_pruning_enabled = False

        # Ephemeral state transferred between execute_model() and sample_tokens().
>>>>>>> 0fb1dc43
        self.execute_model_state: ExecuteModelState | None = None
        self.reorder_batch_threshold: int | None = None

    def _init_device_properties(self) -> None:
        self.num_sms = None

    def _sync_device(self) -> None:
        torch.npu.synchronize()

    def _set_up_drafter(self):
        # Set up speculative decoding.
        self.spec_attn_mask = None
        self.drafter: Optional[Union[NgramProposer, EagleProposer, MtpProposer,
                                     SuffixDecodingProposer]] = None
        self.actual_seq_lengths_q: list[int] = []
        self.decode_token_per_req = 1
        if self.speculative_config:
            spec_token_num = self.speculative_config.num_speculative_tokens
            assert spec_token_num > 0
            self.decode_token_per_req = 1 + spec_token_num
            self.spec_attn_mask = self.attn_mask_builder.get_splitfuse_attn_mask(
            )
            if get_pp_group().is_last_rank:
                self.drafter = self._get_drafter()
                self.rejection_sampler = AscendRejectionSampler(self.sampler)
            self.actual_seq_lengths_q = list(
                range(self.decode_token_per_req, self.max_num_tokens + 1,
                      self.decode_token_per_req))
        self.discard_request_indices = self._make_buffer(self.max_num_reqs,
                                                         dtype=torch.int64)
        self.num_discarded_requests = 0

    def _get_drafter(self):
        return get_spec_decode_method(self.speculative_config.method,
                                      self.vllm_config, self.device, self)

    def _use_aclgraph(self) -> bool:
        return self.compilation_config.cudagraph_mode != CUDAGraphMode.NONE and self.compilation_config.mode == CompilationMode.VLLM_COMPILE and not self.model_config.enforce_eager

    def _sync_metadata_across_dp(
            self, num_tokens: int,
            with_prefill: bool) -> tuple[int, Optional[torch.Tensor], bool]:
        # TODO: In vLLM, the only thing that needs to be synced is num_tokens, but in
        # our case, we still need to sync the other two flags as well. So we need to
        # include them in the all_reduce operation, and more over, we CANNOT skip it
        # even if we are running in eager mode, which harms performance.
        # FIXME: Restore the `or self.vllm_config.model_config.enforce_eager` here
        # immediately once the other two flags are no longer needed.
        if self.dp_size == 1:
            return num_tokens, None, with_prefill
        # Sync num_tokens, with_prefill across dp ranks
        num_tokens_tensor = torch.tensor([
            num_tokens if i == self.dp_rank else 0 for i in range(self.dp_size)
        ],
                                         dtype=torch.int32,
                                         device="cpu")

        flags_tensor = torch.tensor([int(with_prefill)],
                                    dtype=torch.int32,
                                    device="cpu")

        packed_tensor = torch.cat([num_tokens_tensor, flags_tensor])
        # use cpu_group to avoid cpu synchronization issue.
        # it can be overlapped with main moell execution on npu.
        dist.all_reduce(packed_tensor, group=get_dp_group().cpu_group)

        # Unpack the results
        num_tokens_across_dp = packed_tensor[:-1]
        synced_flags = packed_tensor[-1:]
        max_tokens_across_dp = torch.max(num_tokens_across_dp).item()
        global_with_prefill = bool(synced_flags[0])

        # Create a tensor for num_tokens_after_padding
        num_tokens_after_padding = torch.tensor([max_tokens_across_dp] *
                                                self.dp_size,
                                                device="cpu",
                                                dtype=torch.int32)

        return max_tokens_across_dp, num_tokens_after_padding, global_with_prefill

    def get_model(self) -> nn.Module:
        # get raw model out of the aclgraph wrapper.
        if isinstance(self.model, ACLGraphWrapper):
            return self.model.unwrap()
        return self.model

    def _make_attention_mask(self, attn_state) -> torch.Tensor:
        # pcp situation.
        if self.attn_mask_builder is None:
            raise ValueError("Attn mask builder is None")
        # Pooling situation.
        if self.model_config.runner_type == "pooling":
            return self.attn_mask_builder.get_attn_mask(2048, torch.bool)

        if self.vllm_config.model_config.use_mla:
            if self.pcp_size > 1:
                return self.attn_mask_builder.get_pcp_mla_mask(self.dtype)
            # mla prefill
            if attn_state != AscendAttentionState.DecodeOnly:
                return self.attn_mask_builder.get_mla_mask(self.dtype)
        return self.attn_mask_builder.get_splitfuse_attn_mask()

    def generate_kv_idx(self, scheduler_output):
        if not self.pcp_size > 1:
            return
        self.cp_kv_recover_idx_for_chunk = [[] for _ in range(self.pcp_size)]

        for i, req_id in enumerate(self.input_batch.req_ids):
            num_scheduled_tokens = scheduler_output.num_scheduled_tokens[
                req_id]
            is_prefill = self.input_batch.num_computed_tokens_cpu[
                i] < self.input_batch.num_prompt_tokens[i]
            if is_prefill:
                num_cp_padded_scheduled_tokens = cdiv(
                    num_scheduled_tokens,
                    2 * self.pcp_size) * (2 * self.pcp_size)
                full_indices = list(
                    range(self.max_num_tokens * self.pcp_size * self.dcp_size +
                          self.pcp_size * self.dcp_size * self.max_num_reqs))
                chunk_size = num_cp_padded_scheduled_tokens // (2 *
                                                                self.pcp_size)
                num_added_recover_tokens = len(
                    self.cp_kv_recover_idx_for_chunk[0]) * self.pcp_size
                for rank in range(self.pcp_size):
                    self.cp_kv_recover_idx_for_chunk[rank].extend(
                        full_indices[rank * chunk_size +
                                     num_added_recover_tokens:(rank + 1) *
                                     chunk_size + num_added_recover_tokens])
                    self.cp_kv_recover_idx_for_chunk[rank].extend(
                        full_indices[num_cp_padded_scheduled_tokens -
                                     (rank + 1) * chunk_size +
                                     num_added_recover_tokens:
                                     num_cp_padded_scheduled_tokens -
                                     rank * chunk_size +
                                     num_added_recover_tokens])

        cp_kv_recover_idx_for_chunk = torch.from_numpy(
            np.concatenate(
                self.cp_kv_recover_idx_for_chunk)).to(device=self.device)
        cp_kv_recover_idx_for_chunk.copy_(torch.tensor(
            np.array(self.cp_kv_recover_idx_for_chunk).flatten().tolist()),
                                          non_blocking=True)
        self.cp_kv_recover_idx_for_chunk = cp_kv_recover_idx_for_chunk.to(
            torch.float32).argsort().to(torch.int32)

    def _prepare_inputs(
        self,
        scheduler_output: "SchedulerOutput",
        intermediate_tensors: Optional[IntermediateTensors] = None,
    ) -> tuple[dict[str, Any], torch.Tensor, np.ndarray, int, torch.Tensor,
               int, torch.Tensor, SpecDecodeMetadata, Optional[torch.Tensor],
               Optional[torch.Tensor], Optional[torch.Tensor], int]:
        total_num_scheduled_tokens = scheduler_output.total_num_scheduled_tokens
        assert total_num_scheduled_tokens > 0
        num_reqs = self.input_batch.num_reqs
        assert num_reqs > 0

        # OPTIMIZATION: Start copying the block table first.
        # This way, we can overlap the copy with the following CPU operations.
        self.input_batch.block_table.commit_block_table(num_reqs)

        # Get the number of scheduled tokens for each request.
        req_ids = self.input_batch.req_ids
        tokens = [scheduler_output.num_scheduled_tokens[i] for i in req_ids]
        num_scheduled_tokens = np.array(tokens, dtype=np.int32)

        req_indices = np.repeat(self.arange_np[:num_reqs],
                                num_scheduled_tokens)
        _, arange = self._get_cumsum_and_arange(num_scheduled_tokens)
        positions_np = np.add(
            self.input_batch.num_computed_tokens_cpu[req_indices],
            arange,
        )

        self.input_batch.block_table.compute_slot_mapping(
            req_indices, positions_np)
        self.input_batch.block_table.commit_slot_mapping(
            total_num_scheduled_tokens)
        if self.pcp_size > 1:
            if not self.vllm_config.model_config.use_mla:
                self.generate_kv_idx(scheduler_output)
            tokens, position_pcp, pcp_unpad_mask = self._update_tokens_for_pcp(
                tokens)
            num_scheduled_tokens = np.array(tokens, dtype=np.int32)
            total_num_scheduled_tokens = sum(num_scheduled_tokens[:num_reqs])
        else:
            position_pcp, pcp_unpad_mask = None, None
            self.num_pcp_pads = self.num_pcp_pads[:num_reqs]

        total_num_pcp_pads = sum(self.num_pcp_pads)
        max_num_scheduled_tokens = max(tokens)
        num_valid_tokens = np.array([
            num_tokens -
            len(scheduler_output.scheduled_spec_decode_tokens.get(i, []))
            for num_tokens, i in zip(tokens, req_ids)
        ],
                                    dtype=np.int32)

        if (self.use_aclgraph and total_num_scheduled_tokens
                <= self.cudagraph_batch_sizes[-1]):
            # Add padding to the batch size.
            num_input_tokens = self.vllm_config.pad_for_cudagraph(
                total_num_scheduled_tokens)
        elif self.use_aclgraph and enable_sp(self.vllm_config):
            # When using aclgraph, if total_num_scheduled_tokens exceeds the maximum graph size,
            # the model will fall back to running its FX graph in eager mode.
            # In this case, when sequence parallelism is enabled, we need to pad tokens to align
            # with tp_size because pad_size cannot be captured by the FX graph
            tp_size = self.vllm_config.parallel_config.tensor_parallel_size
            num_input_tokens = math.ceil(
                total_num_scheduled_tokens / tp_size) * tp_size
        else:
            # Eager mode.
            num_input_tokens = total_num_scheduled_tokens

        # Get the attention state.
        attn_state = self._build_attn_state(num_reqs, num_scheduled_tokens,
                                            num_valid_tokens)
        self.attn_state = attn_state  # type: ignore

        # Determine if it's a splitfuse batch
        with_prefill = attn_state not in [
            AscendAttentionState.DecodeOnly, AscendAttentionState.SpecDecoding
        ]

        self.query_lens = torch.from_numpy(num_scheduled_tokens)

        # Get info across DP ranks.
        # NOTE: maybe_padded_num_tokens is only used when using TorchAir with DP,
        # Otherwise, it's just max_tokens_across_dp_cpu
        (maybe_padded_num_tokens, num_tokens_across_dp,
         with_prefill) = self._sync_metadata_across_dp(num_input_tokens,
                                                       with_prefill)

        # TODO: Now that num_input_tokens is basically identical with maybe_padded_num_tokens
        # We should consider removing maybe_padded_num_tokens later
        num_input_tokens = maybe_padded_num_tokens

        # Hot-Swap lora model
        if self.lora_config:
            self.set_active_loras(self.input_batch, num_scheduled_tokens)

        # Get request indices.
        # E.g., [2, 5, 3] -> [0, 0, 1, 1, 1, 1, 1, 2, 2, 2]
        req_indices = np.repeat(self.arange_np[:num_reqs],
                                num_scheduled_tokens)

        # cu_num_tokens: [2, 5, 3] -> [2, 7, 10]
        # arange: [0, 1, 0, 1, 2, 3, 4, 0, 1, 2]
        cu_num_tokens, arange = self._get_cumsum_and_arange(
            num_scheduled_tokens)

        if self.pcp_size > 1:
            positions_np = self.positions.np[:total_num_scheduled_tokens]
            np.add(self.input_batch.num_computed_tokens_cpu[req_indices],
                   position_pcp[:total_num_scheduled_tokens],
                   out=positions_np)
        else:
            self.positions.np[:total_num_scheduled_tokens] = positions_np

        # Calculate M-RoPE positions.
        # Only relevant for models using M-RoPE (e.g, Qwen2-VL)
        if self.uses_mrope:
            self._calc_mrope_positions(scheduler_output)

            # Only relevant for models using M-RoPE (e.g, Qwen2-VL)
            self.mrope_positions.gpu[:, :total_num_scheduled_tokens].copy_(
                self.mrope_positions.cpu[:, :total_num_scheduled_tokens],
                non_blocking=True)

        # Get token indices.
        # E.g., [0, 1, 0, 1, 2, 3, 4, 0, 1, 2]
        # -> [0, 1, M, M + 1, M + 2, M + 3, M + 4, 2 * M, 2 * M + 1, 2 * M + 2]
        # where M is the max_model_len.
        token_indices = (positions_np +
                         req_indices * self.input_batch.token_ids_cpu.shape[1])
        token_indices_tensor = torch.from_numpy(token_indices)
        # Prepare input_ids.
        # NOTE(woosuk): We use torch.index_select instead of np.take here
        # because torch.index_select is much faster than np.take for large
        # tensors.
        torch.index_select(self.input_batch.token_ids_cpu_tensor.flatten(),
                           0,
                           token_indices_tensor,
                           out=self.input_ids.cpu[:total_num_scheduled_tokens])
        if self.enable_prompt_embeds:
            is_token_ids = self.input_batch.is_token_ids_tensor.flatten()
            torch.index_select(
                is_token_ids,
                0,
                token_indices_tensor,
                out=self.is_token_ids.cpu[:total_num_scheduled_tokens])

        # Because we did not pre-allocate a massive prompt_embeds CPU tensor on
        # the InputBatch, we need to fill in the prompt embeds into the expected
        # spots in the GpuModelRunner's pre-allocated prompt_embeds tensor.
        if self.input_batch.req_prompt_embeds and (self.is_multimodal_model or
                                                   self.enable_prompt_embeds):
            output_idx = 0
            for req_idx in range(num_reqs):
                num_sched = num_scheduled_tokens[req_idx]

                # Skip if this request doesn't have embeddings
                if req_idx not in self.input_batch.req_prompt_embeds:
                    output_idx += num_sched
                    continue

                # Skip if no tokens scheduled
                if num_sched <= 0:
                    output_idx += num_sched
                    continue

                req_embeds = self.input_batch.req_prompt_embeds[req_idx]
                start_pos = self.input_batch.num_computed_tokens_cpu[req_idx]

                # Skip if trying to read beyond available embeddings
                if start_pos >= req_embeds.shape[0]:
                    output_idx += num_sched
                    continue

                # Copy available embeddings
                end_pos = start_pos + num_sched
                actual_end = min(end_pos, req_embeds.shape[0])
                actual_num_sched = actual_end - start_pos

                if actual_num_sched > 0:
                    self.inputs_embeds.cpu[output_idx:output_idx +
                                           actual_num_sched].copy_(
                                               req_embeds[start_pos:actual_end]
                                           )

                output_idx += num_sched

        self.query_start_loc.np[0] = 0
        self.query_start_loc.np[1:num_reqs + 1] = cu_num_tokens
        self.query_start_loc.copy_to_gpu()

        self.seq_lens.np[:num_reqs] = (
            self.input_batch.num_computed_tokens_cpu[:num_reqs] +
            num_scheduled_tokens)
        self.seq_lens.copy_to_gpu()

        # Fill unused with -1. Needed for reshape_and_cache
        self.query_start_loc.gpu[num_reqs + 1:].fill_(-1)
        self.seq_lens.gpu[num_reqs:].fill_(0)

        self.query_lens = torch.from_numpy(num_scheduled_tokens)

        # Copy the tensors to the NPU.
        self._prepare_input_ids(scheduler_output, total_num_scheduled_tokens,
                                cu_num_tokens)
        self.positions.cpu[total_num_scheduled_tokens:num_input_tokens].zero_()
        self.positions.copy_to_gpu()

        attn_state = self._build_attn_state(num_reqs, num_scheduled_tokens,
                                            num_valid_tokens)
        self.attn_mask = self._make_attention_mask(attn_state)
        self.attn_state = attn_state  # type: ignore

        self.with_prefill = with_prefill
        self.num_tokens_across_dp = num_tokens_across_dp
        self._update_graph_pad_size(with_prefill, maybe_padded_num_tokens)
        attn_metadata: dict[str, Any] = {}

        # Record the index of requests that should not be sampled,
        # so that we could clear the sampled tokens before returning
        num_tokens = [
            self.requests[r].num_tokens for r in self.input_batch.req_ids
        ]
        num_tokens_np = np.array(num_tokens, dtype=np.int32)
        num_reqs = self.input_batch.num_reqs
        if self.pcp_size > 1:
            # while pcp > 1, we need the original num_scheduled_tokens before split
            # to calculate discard_requests_mask
            tokens_original = [
                scheduler_output.num_scheduled_tokens[i] for i in req_ids
            ]
            original_seq_lens_np = (
                self.input_batch.num_computed_tokens_cpu[:num_reqs] +
                np.array(tokens_original, dtype=np.int32))
            discard_requests_mask = original_seq_lens_np < num_tokens_np
        else:
            discard_requests_mask = self.seq_lens.np[:num_reqs] < num_tokens_np

        discard_request_indices = np.nonzero(discard_requests_mask)[0]
        self.num_discarded_requests = len(discard_request_indices)
        self.discard_request_indices.np[:self.num_discarded_requests] = (
            discard_request_indices)
        self.discard_request_indices.copy_to_gpu(self.num_discarded_requests)

        # _prepare_inputs may reorder the batch, so we must gather
        # multi-modal outputs after that to ensure the correct order
        if self.is_multimodal_model:
            with self.maybe_get_ec_connector_output(
                    scheduler_output,
                    encoder_cache=self.encoder_cache,
            ):
                # Run the multimodal encoder if any.
                self._execute_mm_encoder(scheduler_output)

                # NOTE(woosuk): To unify token ids and soft tokens (vision
                # embeddings), we always use embeddings (rather than token ids)
                # as input to the multimodal model, even when the input is text.
                input_ids = self.input_ids.gpu[:total_num_scheduled_tokens]
                mm_embeds, is_mm_embed = self._gather_mm_embeddings(
                    scheduler_output)

            inputs_embeds = self.model.embed_input_ids(
                input_ids,
                multimodal_embeddings=mm_embeds,
                is_multimodal=is_mm_embed,
            )

            # TODO(woosuk): Avoid the copy. Optimize.
            self.inputs_embeds.gpu[:total_num_scheduled_tokens].copy_(
                inputs_embeds)
            inputs_embeds = self.inputs_embeds.gpu[:num_input_tokens]
            input_ids = None
        elif self.enable_prompt_embeds and get_pp_group().is_first_rank:
            # Get the input embeddings for the tokens that are not input embeds,
            # then put them into the appropriate positions.
            # TODO(qthequartermasterman): Since even when prompt embeds are
            # enabled, (a) not all requests will use prompt embeds, and (b)
            # after the initial prompt is processed, the rest of the generated
            # tokens will be token ids, it is not desirable to have the
            # embedding layer outside of the acl graph all the time. The v0
            # engine avoids this by "double compiling" the acl graph, once
            # with input_ids and again with inputs_embeds, for all num_tokens.
            # If a batch only has token ids, then including the embedding layer
            # in the acl graph will be more performant (like in the else case
            # below).
            token_ids_idx = self.is_token_ids.gpu[:total_num_scheduled_tokens] \
                .nonzero(as_tuple=False) \
                .squeeze(1)
            # Some tokens ids may need to become embeds
            if token_ids_idx.numel() > 0:
                token_ids = self.input_ids.gpu[token_ids_idx]
                tokens_to_embeds = self.model.embed_input_ids(
                    input_ids=token_ids)
                self.inputs_embeds.gpu[token_ids_idx] = tokens_to_embeds

            inputs_embeds = self.inputs_embeds.gpu[:num_input_tokens]
            input_ids = None
        else:
            # For text-only models, we use token ids as input.
            # While it is possible to use embeddings as input just like the
            # multimodal models, it is not desirable for performance since
            # then the embedding layer is not included in the ACL graph.
            input_ids = self.input_ids.gpu[:num_input_tokens]
            inputs_embeds = None
        positions = self.positions.gpu[:num_input_tokens]
        input_ids, positions = self._update_input_ids_and_positions(
            input_ids, positions, num_input_tokens, with_prefill,
            maybe_padded_num_tokens)

        # type: ignore
        if get_pp_group().is_first_rank:
            intermediate_tensors = None
        else:
            assert intermediate_tensors is not None
            assert self.intermediate_tensors is not None
            # If both flashcomm1 and pp are used simultaneously,
            # the shape of the received data and the shape of the space to be copied to will not match,
            # requiring a recalculation of the incoming data's shape.
            tp_size = get_tensor_model_parallel_world_size()
            num_input_tokens_with_flashcomm1 = num_input_tokens
            if enable_sp():
                num_input_tokens_with_flashcomm1 = (num_input_tokens +
                                                    tp_size - 1) // tp_size
            for k, v in intermediate_tensors.items():
                self.intermediate_tensors[k][:num_input_tokens_with_flashcomm1].copy_(
                    v[:num_input_tokens_with_flashcomm1], non_blocking=True)
            intermediate_tensors = IntermediateTensors({
                k: v[:num_input_tokens_with_flashcomm1]
                for k, v in self.intermediate_tensors.items()
            })

        use_spec_decode = len(
            scheduler_output.scheduled_spec_decode_tokens) > 0
        if not use_spec_decode:
            # NOTE(woosuk): Due to chunked prefills, the batch may contain
            # partial requests. While we should not sample any token
            # from these partial requests, we do so for simplicity.
            # We will ignore the sampled tokens from the partial requests.
            # TODO: Support prompt logprobs.
            spec_decode_metadata = None
            if self.pcp_size * self.dcp_size > 1:
                logits_indices = torch.from_numpy(
                    cu_num_tokens
                ) * self.pcp_size - self.num_pcp_pads[:num_reqs] - 1
                logits_indices = logits_indices.pin_memory().to(
                    self.device, non_blocking=True)
            else:
                logits_indices = self.query_start_loc.gpu[1:num_reqs + 1] - 1
        else:
            # Get the number of draft tokens for each request.
            # Iterate over the dictionary rather than all requests since not all
            # requests have draft tokens.
            num_draft_tokens = np.zeros(num_reqs, dtype=np.int32)
            # For chunked prefills, use -1 as mask rather than 0, as guided
            # decoding may rollback speculative tokens.
            num_decode_draft_tokens = np.full(num_reqs, -1, dtype=np.int32)
            for req_id, draft_token_ids in (
                    scheduler_output.scheduled_spec_decode_tokens.items()):
                req_idx = self.input_batch.req_id_to_index[req_id]
                num_draft_tokens[req_idx] = len(draft_token_ids)
                num_decode_draft_tokens[req_idx] = (len(draft_token_ids) if (
                    self.input_batch.num_computed_tokens_cpu[req_idx]
                    >= self.input_batch.num_prompt_tokens[req_idx]) else -1)

            spec_decode_metadata = self._calc_spec_decode_metadata(
                num_draft_tokens, cu_num_tokens, self.num_pcp_pads[:num_reqs])
            logits_indices = spec_decode_metadata.logits_indices

            # For DECODE only cuda graph of some attention backends (e.g., GDN).
            self.num_decode_draft_tokens.np[:
                                            num_reqs] = num_decode_draft_tokens
            self.num_decode_draft_tokens.np[num_reqs:].fill(-1)
            self.num_decode_draft_tokens.copy_to_gpu()
        # save logits_indices for pcp spec decode usage
        self.logits_indices = logits_indices

        # Used in the below loop.
        # query_start_loc_cpu = self.query_start_loc.cpu[:num_reqs + 1]
        num_computed_tokens_cpu = (
            self.input_batch.num_computed_tokens_cpu_tensor[:num_reqs])
        self.spec_decode_common_attn_metadata = None
        if use_spec_decode and self.need_accepted_tokens:
            self.num_accepted_tokens.np[:num_reqs] = (
                self.input_batch.num_accepted_tokens_cpu[:num_reqs])
            self.num_accepted_tokens.np[num_reqs:].fill(1)
            self.num_accepted_tokens.copy_to_gpu()

        if self.speculative_config and self.pcp_size > 1:
            self._generate_pcp_mtp_input(
                num_reqs, scheduler_output.total_num_scheduled_tokens,
                scheduler_output.num_scheduled_tokens)

        long_seq_metadata = self._generate_pcp_metadata(
            total_num_scheduled_tokens)
        # Prepare the attention metadata for each KV cache group and make layers
        # in the same group share the same metadata.
        for kv_cache_group_id, kv_cache_group_spec in enumerate(
                self.kv_cache_config.kv_cache_groups):
            # NOTE: This is strange, why did we use total_num_scheduled_tokens before?
            slot_mapping_size = (total_num_scheduled_tokens
                                 if self.pcp_size == 1 else
                                 total_num_scheduled_tokens * self.pcp_size -
                                 total_num_pcp_pads)
            if isinstance(kv_cache_group_spec.kv_cache_spec,
                          EncoderOnlyAttentionSpec):
                # Encoder-only layers do not have KV cache, so we need to
                # create a dummy block table and slot mapping for them.
                blk_table_tensor = torch.zeros(
                    (num_reqs, 1),
                    dtype=torch.int32,
                    device=self.device,
                )
                slot_mapping = torch.zeros(
                    (total_num_scheduled_tokens, ),
                    dtype=torch.int64,
                    device=self.device,
                )
            else:
                blk_table = self.input_batch.block_table[kv_cache_group_id]
                blk_table_tensor = blk_table.get_device_tensor()
                blk_table.slot_mapping.gpu[slot_mapping_size:].fill_(0)
                if self.pcp_size > 1:
                    slot_mapping_for_pcp = blk_table.slot_mapping.gpu[:
                                                                      long_seq_metadata
                                                                      .
                                                                      num_actual_tokens_pcp_padded]
                    slot_mapping_for_pcp[slot_mapping_size:].fill_(-1)
                    assert pcp_unpad_mask is not None
                    pcp_padded_slot_mapping = self.pcp_padded_slot_mapping[:
                                                                           pcp_unpad_mask
                                                                           .
                                                                           shape[
                                                                               0]]
                    pcp_padded_slot_mapping.fill_(-1)
                    pcp_padded_slot_mapping[
                        pcp_unpad_mask] = slot_mapping_for_pcp[:
                                                               slot_mapping_size]
                    slot_mapping_for_pcp[:long_seq_metadata.
                                         num_actual_tokens_pcp_padded] = pcp_padded_slot_mapping
                    blk_table.slot_mapping.gpu[:long_seq_metadata.num_actual_tokens_pcp_padded] = \
                        slot_mapping_for_pcp
                slot_mapping = blk_table.slot_mapping.gpu

            # NOTE: This is a temporary hack, now in GPUModelRunner, this prepare_inputs
            # has been split to multiple parts, and there are 3 parts that is related to this
            # `num_reqs`, we'll take `query_start_loc` as an example:
            # 1. self.query_start_loc.np[1 : num_reqs + 1] = cu_num_tokens
            # 2. get `num_reqs_padded`, this depends on dispatcher and which is why we have the
            #    following simplified `dispatch` logic here, we try to minimize the impact
            # 3. query_start_loc = self.query_start_loc.gpu[: num_reqs_padded + 1]
            uniform_decode = (max_num_scheduled_tokens == self.uniform_decode_query_len) \
                and (total_num_scheduled_tokens == max_num_scheduled_tokens * num_reqs)

            # TODO: We should make this official ASAP. Also note that if we pad here,
            # the builders won’t need to add any extra padding.
            if self.compilation_config.cudagraph_mode.decode_mode() == CUDAGraphMode.FULL and \
                uniform_decode:
                num_reqs_padded = num_input_tokens // self.uniform_decode_query_len
                pad_size = num_reqs_padded - num_reqs
                if pad_size > 0:
                    last_query_loc = self.query_start_loc.gpu[num_reqs]

                    steps = torch.arange(1,
                                         pad_size + 1,
                                         device=self.device,
                                         dtype=self.query_start_loc.gpu.dtype)
                    fill_values = last_query_loc + (
                        steps * self.uniform_decode_query_len)

                    self.query_start_loc.gpu[num_reqs + 1:num_reqs_padded +
                                         1] = fill_values
                # So we are trying to simulate the behavior of GPUModelRunner's
                # prepare_inputs for uniform decode mode by padding query_start_loc
                num_reqs = num_reqs_padded

            # Make AscendCommonAttentionMetadata
            common_attn_metadata = AscendCommonAttentionMetadata(
                query_start_loc=self.query_start_loc.gpu[:num_reqs + 1],
                query_start_loc_cpu=self.query_start_loc.cpu[:num_reqs + 1],
                seq_lens_cpu=self.seq_lens.cpu[:num_reqs],
                seq_lens=self.seq_lens.gpu[:num_reqs],
                num_reqs=num_reqs,
                num_actual_tokens=slot_mapping_size,
                num_input_tokens=num_input_tokens,
                actual_seq_lengths_q=self.actual_seq_lengths_q,
                # TODO: change this to the right block table for linear attn
                block_table_tensor=blk_table_tensor[:num_reqs],
                slot_mapping=slot_mapping,
                num_computed_tokens_cpu=num_computed_tokens_cpu,
                positions=self.positions.gpu,
                attn_mask=self.attn_mask,
                spec_attn_mask=self.spec_attn_mask,
                attn_state=self.attn_state,
                is_only_prefill=bool(np.all(num_valid_tokens != 1)),
                max_query_len=max_num_scheduled_tokens,
                graph_pad_size=self.graph_pad_size,
                decode_token_per_req=self.decode_token_per_req,
                prefill_context_parallel_metadata=long_seq_metadata,
            )

            if self.speculative_config and self.pcp_size > 1:
                # For pcp + spec decode, we flatten block_table
                # to avoid irregular spec_attn_mask shape, e.g.,
                # num_decode_req=2, num_prefill_req=3, num_speculative_tokens=1,
                # ori block_table: # [d0, d1, p0, p1, p2]
                # (num_reqs_d + num_reqs_p, max_num_blocks),
                # flattened block_table: [d0, d0, d1, d1, p0, p1, p2]
                # (num_reqs_d * decode_threshold + num_reqs_p, max_num_blocks),
                ori_query_lens = self.query_start_loc_pcp_full.cpu[1:num_reqs+1] - \
                    self.query_start_loc_pcp_full.cpu[:num_reqs]
                num_prefill_reqs = (ori_query_lens
                                    > self.decode_threshold).sum().item()
                num_decode_reqs = num_reqs - num_prefill_reqs
                num_decode_reqs_flatten = num_decode_reqs * self.decode_threshold
                blk_table_tensor[
                    num_decode_reqs_flatten:num_decode_reqs_flatten +
                    num_prefill_reqs].copy_(
                        blk_table_tensor[num_decode_reqs:num_decode_reqs +
                                         num_prefill_reqs].clone())
                blk_table_tensor[:num_decode_reqs_flatten].copy_(
                    blk_table_tensor[:num_decode_reqs].repeat_interleave(
                        self.decode_threshold, dim=0))
                common_attn_metadata.block_table_tensor = \
                    blk_table_tensor[:num_decode_reqs_flatten + num_prefill_reqs]

            if self.speculative_config and \
                self.spec_decode_common_attn_metadata is None:
                self.spec_decode_common_attn_metadata = common_attn_metadata

            for attn_group in self.attn_groups[kv_cache_group_id]:
                common_prefix_len = 0
                extra_attn_metadata_args = {}
                builder = attn_group.get_metadata_builder()
                if isinstance(builder, GDNAttentionMetadataBuilder):
                    if use_spec_decode:
                        patch_torch_npu_argsort()
                        extra_attn_metadata_args = dict(
                            num_accepted_tokens=self.num_accepted_tokens.
                            gpu[:num_reqs],
                            num_decode_draft_tokens_cpu=self.
                            num_decode_draft_tokens.cpu[:num_reqs],
                        )
                    attn_metadata_i = builder.build(
                        common_prefix_len=common_prefix_len,
                        common_attn_metadata=common_attn_metadata,
                        **extra_attn_metadata_args)
                elif self.model_config.runner_type == "pooling":
                    attn_metadata_i = builder.build(
                        common_prefix_len=common_prefix_len,
                        common_attn_metadata=common_attn_metadata,
                        **extra_attn_metadata_args)
                else:
                    attn_metadata_i = builder.build(
                        common_prefix_len=common_prefix_len,
                        common_attn_metadata=common_attn_metadata,
                        model=self.get_model(),
                        **extra_attn_metadata_args)

                for layer_name in attn_group.layer_names:
                    attn_metadata[layer_name] = attn_metadata_i

        if lmhead_tp_enable():
            max_num_reqs_across_dp = maybe_padded_num_tokens if not with_prefill else self.max_num_reqs
            logits_indices = nn.functional.pad(
                logits_indices,
                (0, max_num_reqs_across_dp - logits_indices.shape[0]))

        return (attn_metadata, positions, num_scheduled_tokens,
                num_input_tokens, num_tokens_across_dp,
                maybe_padded_num_tokens, logits_indices, spec_decode_metadata,
                input_ids, inputs_embeds, intermediate_tensors,
                max_num_scheduled_tokens)

    def _init_model_kwargs(self):
        model_kwargs = dict[str, Any]()
        num_reqs = self.input_batch.num_reqs

        num_pooling_reqs = len(self.input_batch.pooling_params)

        if num_pooling_reqs == 0:
            return model_kwargs

        pooling_params = self.input_batch.get_pooling_params()

        assert num_pooling_reqs == num_reqs

        token_type_id_requests = dict[int, Any]()
        for i, param in enumerate(pooling_params):
            if param.extra_kwargs is not None and \
            (token_types := param.extra_kwargs.get(
                "compressed_token_type_ids")) is not None:
                token_type_id_requests[i] = token_types

        if len(token_type_id_requests) == 0:
            return model_kwargs

        seq_lens = self.seq_lens.gpu[:num_reqs]
        token_type_ids = []

        for i in range(num_reqs):
            pos = token_type_id_requests.get(i, seq_lens[i])
            ids = (torch.arange(seq_lens[i]) >= pos).int()
            token_type_ids.append(ids)

        model_kwargs["token_type_ids"] = torch.concat(token_type_ids).to(
            device=self.device)
        return model_kwargs

    def _generate_process_reqs_hidden_states(self, attn_metadata, with_prefill,
                                             maybe_padded_num_tokens,
                                             input_ids, positions,
                                             intermediate_tensors,
                                             inputs_embeds):
        assert self.model is not None
        hidden_states = self.model(input_ids=input_ids,
                                   positions=positions,
                                   intermediate_tensors=intermediate_tensors,
                                   inputs_embeds=inputs_embeds,
                                   **self._init_model_kwargs())

        forward_context = get_forward_context()
        if forward_context.cudagraph_runtime_mode == CUDAGraphMode.FULL \
            and not self.use_sparse:
            # TODO: maybe_padded_num_tokens will be removed, use num_input_tokens instead
            if self.vllm_config.model_config.use_mla:
                if self.pcp_size * self.dcp_size > 1:
                    # FIXME: Try using `auto_dispatch_capture=True`
                    update_mla_attn_dcp_pcp_params(self.update_stream,
                                                   forward_context,
                                                   maybe_padded_num_tokens)
                else:
                    # FIXME: Try using `auto_dispatch_capture=True`
                    update_mla_attn_params(self.update_stream, forward_context,
                                           maybe_padded_num_tokens,
                                           self.speculative_config)
            else:
                if self.pcp_size * self.dcp_size > 1:
                    update_attn_dcp_pcp_params(self.update_stream,
                                               forward_context,
                                               maybe_padded_num_tokens)
                else:
                    update_attn_params(self.update_stream, forward_context,
                                       maybe_padded_num_tokens)

        if get_forward_context().sp_enabled and not isinstance(
                hidden_states, IntermediateTensors):
            hidden_states = tensor_model_parallel_all_gather(hidden_states, 0)
            pad_size = get_forward_context().pad_size
            if pad_size > 0:
                hidden_states = hidden_states[:-pad_size, :]

        if self.pcp_size > 1:
            hidden_states = get_pcp_group().all_gather(
                hidden_states[:self.num_actual_tokens_pcp_padded //
                              self.pcp_size], 0)
            hidden_states = torch.index_select(
                hidden_states, 0,
                self.pcp_allgather_restore_idx[:hidden_states.shape[0]])
        return hidden_states

    def _build_attn_state(self, num_reqs, num_scheduled_tokens,
                          num_valid_tokens):
        if self.model_config.runner_type == "pooling":
            if isinstance(
                    self.kv_cache_config.kv_cache_groups[0].kv_cache_spec,
                    EncoderOnlyAttentionSpec):
                attn_state = AscendAttentionState.PrefillNoCache
            else:
                attn_state = AscendAttentionState.PrefillCacheHit
        elif np.array_equal(self.seq_lens.np[:num_reqs], num_scheduled_tokens):
            attn_state = AscendAttentionState.PrefillNoCache
        # We assume it is the decode stage, where prefill occurs but only one token is not hit in cache.
        elif np.all(num_scheduled_tokens == 1):
            attn_state = AscendAttentionState.DecodeOnly
            if self.speculative_config and self.speculative_config.method == 'mtp':
                # SpecDecoding now supports seq_len=1 and seq_len=2
                # In Prefilling Decoding Disaggregation scenario, SpecDecoding need to supports seq_len=1
                attn_state = AscendAttentionState.SpecDecoding
        # Speculative decoding.
        elif np.all(num_valid_tokens == 1):
            if self.speculative_config and self.speculative_config.method == 'mtp':
                attn_state = AscendAttentionState.SpecDecoding
            else:
                attn_state = AscendAttentionState.ChunkedPrefill
        # splitfuse
        elif self.scheduler_config.enable_chunked_prefill:
            attn_state = AscendAttentionState.ChunkedPrefill
        else:
            attn_state = AscendAttentionState.PrefillCacheHit
        return attn_state

    def _update_graph_pad_size(self, with_prefill, graph_pad_size):
        self.graph_pad_size = -1

    def _update_input_ids_and_positions(self, input_ids, positions,
                                        num_input_tokens, with_prefill,
                                        maybe_padded_num_tokens):
        if self.uses_mrope:
            positions = self.mrope_positions.gpu[:, :num_input_tokens]
        return input_ids, positions

    def _calc_spec_decode_metadata(
        self,
        num_draft_tokens: np.ndarray,
        cu_num_scheduled_tokens: np.ndarray,
        num_pcp_pads: np.ndarray,
    ) -> SpecDecodeMetadata:
        # Inputs:
        # cu_num_scheduled_tokens:  [  4, 104, 107, 207, 209]
        # num_draft_tokens:         [  3,   0,   2,   0,   1]
        # Outputs:
        # cu_num_draft_tokens:      [  3,   3,   5,   5,   6]
        # logits_indices:           [  0,   1,   2,   3, 103, 104, 105, 106,
        #                            206, 207, 208]
        # target_logits_indices:    [  0,   1,   2,   5,   6,   9]
        # bonus_logits_indices:     [  3,   4,   7,   8,  10]

        # Compute the logits indices.
        # [4, 1, 3, 1, 2]
        num_sampled_tokens = num_draft_tokens + 1
        # Step 1. [4, 5, 8, 9, 11]
        cu_num_sampled_tokens = np.cumsum(num_sampled_tokens, dtype=np.int32)
        total_num_sampled_tokens = cu_num_sampled_tokens[-1]
        # Step 2. [0, 0, 0, 0, 4, 5, 5, 5, 8, 9, 9]
        cumsums_offsets = np.repeat(cu_num_sampled_tokens - num_sampled_tokens,
                                    num_sampled_tokens)
        # Step 3. [0, 1, 2, 3, 0, 0, 1, 2, 0, 0, 1]
        arange = self.arange_np[:total_num_sampled_tokens] - cumsums_offsets
        # Step 4. [0, 0, 0, 0, 103, 104, 104, 104, 206, 207, 207]
        logits_indices = np.repeat(
            cu_num_scheduled_tokens - num_sampled_tokens, num_sampled_tokens)
        # Step 5. [0, 1, 2, 3, 103, 104, 105, 106, 206, 207, 208]
        logits_indices += arange

        # while pcp > 1, decode results may contain padding (from pcp all-gather),
        # update logits_indices after getting draft_token_ids from ori logits_indices
        if self.pcp_size > 1:
            cu_num_scheduled_tokens = cu_num_scheduled_tokens * self.pcp_size - num_pcp_pads
            logits_indices_pcp = np.repeat(
                cu_num_scheduled_tokens - num_sampled_tokens,
                num_sampled_tokens)
            logits_indices_pcp += arange
            logits_indices_pcp = torch.from_numpy(
                logits_indices_pcp).pin_memory().to(self.device,
                                                    non_blocking=True)

        # Compute the bonus logits indices.
        bonus_logits_indices = cu_num_sampled_tokens - 1

        # Compute the draft logits indices.
        # [3, 3, 5, 5, 6]
        cu_num_draft_tokens = np.cumsum(num_draft_tokens, dtype=np.int32)
        total_num_draft_tokens = cu_num_draft_tokens[-1]
        # [0, 0, 0, 3, 3, 5]
        cumsums_offsets = np.repeat(cu_num_draft_tokens - num_draft_tokens,
                                    num_draft_tokens)
        # [0, 1, 2, 0, 1, 0]
        arange = self.arange_np[:total_num_draft_tokens] - cumsums_offsets
        # [0, 0, 0, 5, 5, 9]
        target_logits_indices = np.repeat(
            cu_num_sampled_tokens - num_sampled_tokens, num_draft_tokens)
        # [0, 1, 2, 5, 6, 9]
        target_logits_indices += arange

        # TODO: Optimize the CPU -> NPU copy.
        cu_num_draft_tokens = (
            torch.from_numpy(cu_num_draft_tokens).pin_memory().to(
                self.device, non_blocking=True))
        cu_num_sampled_tokens = (
            torch.from_numpy(cu_num_sampled_tokens).pin_memory().to(
                self.device, non_blocking=True))
        logits_indices = (torch.from_numpy(logits_indices).pin_memory().to(
            self.device, non_blocking=True))
        target_logits_indices = (
            torch.from_numpy(target_logits_indices).pin_memory().to(
                self.device, non_blocking=True))
        bonus_logits_indices = torch.from_numpy(
            bonus_logits_indices).pin_memory().to(self.device,
                                                  non_blocking=True)

        # Compute the draft token ids.
        # draft_token_indices:      [  1,   2,   3, 105, 106, 208]
        draft_token_ids = self.input_ids.gpu[logits_indices]
        draft_token_ids = draft_token_ids[target_logits_indices + 1]
        if self.pcp_size > 1:
            logits_indices = logits_indices_pcp
        metadata = SpecDecodeMetadata(
            draft_token_ids=draft_token_ids,
            num_draft_tokens=num_draft_tokens.tolist(),
            cu_num_draft_tokens=cu_num_draft_tokens,
            cu_num_sampled_tokens=cu_num_sampled_tokens,
            target_logits_indices=target_logits_indices,
            bonus_logits_indices=bonus_logits_indices,
            logits_indices=logits_indices,
        )
        return metadata

    def propose_draft_token_ids(
        self,
        valid_sampled_token_ids: torch.Tensor | list[list[int]],
        sampling_metadata: SamplingMetadata,
        scheduler_output: "SchedulerOutput",
        spec_decode_metadata: SpecDecodeMetadata,
        positions: torch.Tensor,
        num_scheduled_tokens: int,
        hidden_states: torch.Tensor,
        attn_metadata: dict[str, Any],
        aux_hidden_states: torch.Tensor = None,
    ) -> Optional[list[list[int]]]:
        if not self.drafter:
            # Speculative decoding is not enabled.
            draft_token_ids = None
        else:
            draft_token_ids = self.drafter.generate_token_ids(
                valid_sampled_token_ids, sampling_metadata, scheduler_output,
                spec_decode_metadata, positions, num_scheduled_tokens,
                hidden_states, attn_metadata, aux_hidden_states)
        return draft_token_ids

    def _select_moe_comm_method(self,
                                num_tokens: int) -> Optional[MoECommType]:
        """1. If expert parallel is not enabled, we use all-gather since MC2 and all-to-all
        are designed for expert parallelism.
        2. If expert parallel is enabled, we need to consider the soc version and the
        number of tokens. This is based on the observation that all-gather is more
        efficient than all-to-all when running on A2.

            a. For A2, we choose from MC2 and all-gather.

            b. For A3, we choose from MC2 and all-to-all.

            In both cases, we use MC2 when the number of tokens is smaller than
            a its capacity threshold.

        Args:
            num_tokens (int): The number of tokens in the current batch.

        Raises:
            ValueError: If the soc version is unsupported.

        Returns:
            MoECommType: The selected MoE communication method.
        """
        if not is_moe_model(self.vllm_config):
            return None
        mc2_tokens_capacity = get_mc2_tokens_capacity()
        soc_version = get_ascend_device_type()
        quant_type = getattr(
            self.vllm_config.model_config.hf_config, 'moe_quantize',
            getattr(self.vllm_config.model_config.hf_config, 'quantize', None))
        model_type = self.vllm_config.model_config.hf_config.model_type

        if not self.parallel_config.enable_expert_parallel:
            moe_comm_type = MoECommType.ALLGATHER
        elif soc_version in {AscendDeviceType._910B}:
            if (num_tokens <= mc2_tokens_capacity
                    and self.parallel_config.world_size_across_dp /
                    self.parallel_config.pipeline_parallel_size >= 16):
                moe_comm_type = MoECommType.MC2
            else:
                # Currently, w4a8_dynamic does not support allgatherep
                if quant_type == "w4a8_dynamic":
                    moe_comm_type = MoECommType.ALLTOALL
                else:
                    moe_comm_type = MoECommType.ALLGATHER

        elif soc_version in {AscendDeviceType._910_93}:
            moe_comm_type = (
                MoECommType.MC2 if num_tokens <= mc2_tokens_capacity else
                MoECommType.FUSED_ALLTOALL if quant_type == "w8a8_dynamic"
                and get_ep_group().world_size <= 16 else MoECommType.ALLTOALL)
        else:
            raise ValueError(f"Unsupported soc_version: {soc_version}")

        # PanguProMoE only supports allgather
        if model_type == "PanguProMoE":
            moe_comm_type = MoECommType.ALLGATHER

        if is_global_first_rank():
            logger.debug(f"num_tokens: {num_tokens}, "
                         f"moe_comm_type: {moe_comm_type}")
        return moe_comm_type

    @staticmethod
    def get_finished_kv_transfer(
        scheduler_output: "SchedulerOutput",
    ) -> tuple[Optional[set[str]], Optional[set[str]]]:
        if has_kv_transfer_group():
            return get_kv_transfer_group().get_finished(
                scheduler_output.finished_req_ids)
        return None, None

    @torch.inference_mode()
    def execute_model(
        self,
        scheduler_output: "SchedulerOutput",
        intermediate_tensors: Optional[IntermediateTensors] = None,
    ) -> Union[ModelRunnerOutput, IntermediateTensors] | None:
        if self.execute_model_state is not None:
            raise RuntimeError("State error: sample_tokens() must be called "
                               "after execute_model() returns None.")

        with ProfileExecuteDuration().capture_async("prepare input"):
            self._update_states(scheduler_output)
            if has_ec_transfer() and get_ec_transfer().is_producer:
                with self.maybe_get_ec_connector_output(
                        scheduler_output,
                        encoder_cache=self.encoder_cache,
                ):
                    self._execute_mm_encoder(scheduler_output)
                    return make_empty_encoder_model_runner_output(
                        scheduler_output)

            if not scheduler_output.total_num_scheduled_tokens:
                if not has_kv_transfer_group():
                    logger.debug(
                        "skip this step for we receive the data from remote disaggregate prefill node"
                    )
                    # Return empty ModelRunnerOuptut if there's no work to do.
                    return EMPTY_MODEL_RUNNER_OUTPUT
                return self.kv_connector_no_forward(scheduler_output)

            if self.dynamic_eplb:
                self.eplb_updator.forward_before()

            (attn_metadata, positions, num_scheduled_tokens_np,
             num_input_tokens, num_tokens_across_dp, maybe_padded_num_tokens,
             logits_indices, spec_decode_metadata, input_ids, inputs_embeds,
             intermediate_tensors,
             max_query_len) = (self._prepare_inputs(scheduler_output,
                                                    intermediate_tensors))

            if self.dynamic_eplb:
                self.eplb_updator.take_update_info_from_eplb_process()

        moe_comm_type = self._select_moe_comm_method(num_input_tokens)
        # prevent debugger is None
        need_dump = self.dump_enable and self.debugger is not None
        if need_dump:
            assert self.debugger is not None
            dbg_cfg = getattr(self.debugger, "config", None)
            dump_level = str(
                getattr(dbg_cfg, "level",
                        "L1")).upper() if dbg_cfg is not None else "L1"
            if dump_level in ("L0", "MIX"):
                self.debugger.start(model=self.model)
            else:
                self.debugger.start()

        uniform_decode = (max_query_len == self.uniform_decode_query_len) and (
            scheduler_output.total_num_scheduled_tokens
            == self.input_batch.num_reqs * max_query_len)
        has_lora = len(self.input_batch.lora_id_to_lora_request) > 0
        aclgraph_runtime_mode, batch_descriptor = \
            self.cudagraph_dispatcher.dispatch(num_tokens=num_input_tokens, uniform_decode=uniform_decode, has_lora=has_lora)

        # Run forward pass
        with ProfileExecuteDuration().capture_async("forward"):
            with set_ascend_forward_context(
                    attn_metadata,
                    self.vllm_config,
                    num_tokens=num_input_tokens,
                    num_tokens_across_dp=num_tokens_across_dp,
                    with_prefill=self.with_prefill,
                    moe_comm_type=moe_comm_type,
                    aclgraph_runtime_mode=aclgraph_runtime_mode,
                    batch_descriptor=batch_descriptor,
                    num_actual_tokens=scheduler_output.
                    total_num_scheduled_tokens,
                    prefetch_stream=self.prefetch_stream,
                    model_instance=self.model,
                    weight_prefetch_method=self.weight_prefetch_method):
                self.maybe_setup_kv_connector(scheduler_output)

                hidden_states = self._generate_process_reqs_hidden_states(
                    attn_metadata, self.with_prefill, maybe_padded_num_tokens,
                    input_ids, positions, intermediate_tensors, inputs_embeds)

            self.maybe_wait_for_kv_save()
            finished_sending, finished_recving = self.get_finished_kv_transfer(
                scheduler_output)

            aux_hidden_states = None
            if self.drafter and self.drafter.name == SpecDcodeType.EAGLE3:
                hidden_states, aux_hidden_states = hidden_states

        kv_connector_output = KVConnectorOutput(
            finished_sending=finished_sending,
            finished_recving=finished_recving)
        finished_sending = None
        finished_recving = None
        with ProfileExecuteDuration().capture_async("post process"):
            # Broadcast PP output for external_launcher (torchrun)
            # to make sure we are synced across pp ranks
            # TODO: Support overlapping mirco-batches
            # https://github.com/vllm-project/vllm/issues/18019
            broadcast_pp_output = \
                self.parallel_config.distributed_executor_backend \
                == "external_launcher" and len(get_pp_group().ranks) > 0
            if not get_pp_group().is_last_rank:
                # For mid-pipeline stages, return the hidden states.
                if not broadcast_pp_output:
                    hidden_states.kv_connector_output = kv_connector_output
                    if need_dump:
                        assert self.debugger is not None
                        self.debugger.stop()
                        self.debugger.step()
                    return hidden_states
                assert isinstance(hidden_states, IntermediateTensors)
                get_pp_group().send_tensor_dict(
                    hidden_states.tensors, all_gather_group=get_tp_group())
                logits = None
            else:
                if self.input_batch.pooling_params:
                    pool_output = self._pool(
                        hidden_states,
                        scheduler_output.total_num_scheduled_tokens,
                        num_scheduled_tokens_np, finished_sending,
                        finished_recving, kv_connector_output)
                    if need_dump:
                        assert self.debugger is not None
                        self.debugger.stop()
                        self.debugger.step()
                    return pool_output
                # Sometimes, after the model is compiled through the AOT backend,
                # the model output may become a list containing only one Tensor object.
                if isinstance(hidden_states, list) and \
                        len(hidden_states) == 1 and \
                        isinstance(hidden_states[0], torch.Tensor):
                    hidden_states = hidden_states[0]
                sample_hidden_states = hidden_states[logits_indices]
                logits = self.model.compute_logits(sample_hidden_states)
            if broadcast_pp_output:
                model_output_broadcast_data = {
                    "logits": logits.contiguous(),
                } if logits is not None else {}
                model_output_broadcast_data = get_pp_group(
                ).broadcast_tensor_dict(model_output_broadcast_data,
                                        src=len(get_pp_group().ranks) - 1)
                assert model_output_broadcast_data is not None
                logits = model_output_broadcast_data["logits"]

            # Apply structured output bitmasks if present
            self.execute_model_state = ExecuteModelState(
                scheduler_output,
                logits,
                spec_decode_metadata,
                hidden_states,
                sample_hidden_states,
                aux_hidden_states,
                kv_connector_output,
                attn_metadata,
                positions,
            )
        return None

    @torch.inference_mode
    def sample_tokens(
        self, grammar_output: "GrammarOutput | None"
    ) -> ModelRunnerOutput | AsyncModelRunnerOutput | IntermediateTensors:
        if self.execute_model_state is None:
            # Nothing to do (PP non-final rank case), output isn't used.
            return None  # noqa
        need_dump = self.dump_enable and self.debugger is not None
        # Unpack ephemeral state.
        (
            scheduler_output,
            logits,
            spec_decode_metadata,
            hidden_states,
            sample_hidden_states,
            aux_hidden_states,  # noqa
            kv_connector_output,
            attn_metadata,
            positions,
        ) = self.execute_model_state
        # Clear ephemeral state.
        self.execute_model_state = None

        # Apply structured output bitmasks if present.
        if grammar_output is not None:
            logits = self.apply_grammar_bitmask(scheduler_output,
                                                grammar_output, logits)

        with ProfileExecuteDuration().capture_async("Sample"):
            # Sample the next token and get logprobs if needed.
            sampling_metadata = self.input_batch.sampling_metadata
            if spec_decode_metadata is None:
                if lmhead_tp_enable() and logits is not None:
                    logits = logits[:self.input_batch.num_reqs]
                sampler_output = self.sampler(
                    logits=logits,
                    sampling_metadata=sampling_metadata,
                )
            else:
                if lmhead_tp_enable() and logits is not None:
                    logits = logits[:len(spec_decode_metadata.logits_indices)]
                # When indexing with a tensor (bonus_logits_indices), PyTorch
                # creates a new tensor with separate storage from the original
                # logits tensor. This means any in-place operations on bonus_logits
                # won't affect the original logits tensor.
                assert logits is not None
                bonus_logits = logits[
                    spec_decode_metadata.bonus_logits_indices]
                sampler_output = self.sampler(
                    logits=bonus_logits,
                    sampling_metadata=sampling_metadata,
                )
                bonus_token_ids = sampler_output.sampled_token_ids

                # Just like `bonus_logits`, `target_logits` is a new tensor with
                # separate storage from the original `logits` tensor. Therefore,
                # it is safe to update `target_logits` in place.
                target_logits = logits[
                    spec_decode_metadata.target_logits_indices]
                output_token_ids = self.rejection_sampler(
                    spec_decode_metadata,
                    None,  # draft_probs
                    target_logits,
                    bonus_token_ids,
                    sampling_metadata,
                )
                sampler_output.sampled_token_ids = output_token_ids
                if self.need_accepted_tokens:
                    self._update_states_after_model_execute(output_token_ids)
            discard_sampled_tokens_req_indices = \
                self.discard_request_indices.np[:self.num_discarded_requests]
            for i in discard_sampled_tokens_req_indices:
                generator = self.input_batch.generators.get(int(i))
                if generator is not None:
                    generator.set_offset(generator.get_offset() - 4)

            # Copy some objects so they don't get modified after returning.
            # This is important when using async scheduling.
            req_ids_output_copy = self.input_batch.req_ids.copy()
            req_id_to_index_output_copy = \
                self.input_batch.req_id_to_index.copy()

            # NOTE: NPU -> CPU Sync happens here.
            # Move as many CPU operations as possible before this sync point.
            logprobs_tensors = sampler_output.logprobs_tensors
            logprobs_lists = logprobs_tensors.tolists() \
                if logprobs_tensors is not None else None

            # Compute prompt logprobs if needed.
            prompt_logprobs_dict = self._get_prompt_logprobs_dict(
                hidden_states[:scheduler_output.total_num_scheduled_tokens],
                scheduler_output,
            )

            num_sampled_tokens = sampler_output.sampled_token_ids.shape[0]
            sampled_token_ids = sampler_output.sampled_token_ids

            if not self.use_async_scheduling:
                # Get the valid generated tokens.
                max_gen_len = sampled_token_ids.shape[-1]
                if max_gen_len == 1:
                    # No spec decode tokens. It's a tensor.
                    valid_sampled_token_ids = sampled_token_ids.tolist()
                else:
                    # Includes spec decode tokens. It's a numpy array
                    valid_sampled_token_ids, _ = self.rejection_sampler.parse_output(
                        sampled_token_ids,
                        self.input_batch.vocab_size,
                    )
                # Mask out the sampled tokens that should not be sampled.
                for i in discard_sampled_tokens_req_indices:
                    valid_sampled_token_ids[int(i)].clear()
            else:
                valid_sampled_token_ids = []
                invalid_req_indices = discard_sampled_tokens_req_indices.tolist(
                )
                invalid_req_indices_set = set(invalid_req_indices)
                if self.num_spec_tokens <= 0:
                    assert sampled_token_ids.shape[-1] == 1
                    # Cache the sampled tokens on the NPU and avoid CPU sync.
                    # These will be copied into input_ids in the next step
                    # when preparing inputs.
                    self.input_batch.prev_sampled_token_ids = sampled_token_ids


                self.input_batch.prev_sampled_token_ids_invalid_indices = \
                    invalid_req_indices_set
                self.input_batch.prev_req_id_to_index = {
                    req_id: i
                    for i, req_id in enumerate(self.input_batch.req_ids)
                    if i not in invalid_req_indices_set
                }
            # Cache the sampled tokens in the model runner, so that the scheduler
            # doesn't need to send them back.
            # NOTE(woosuk): As an exception, when using PP, the scheduler sends
            # the sampled tokens back, because there's no direct communication
            # between the first-stage worker and the last-stage worker.
            for req_idx in range(num_sampled_tokens):
                if self.use_async_scheduling:
                    sampled_ids = [-1] * 1 if \
                        req_idx not in invalid_req_indices_set else None
                else:
                    sampled_ids = valid_sampled_token_ids[req_idx]
                if not sampled_ids:
                    continue

                start_idx = self.input_batch.num_tokens_no_spec[req_idx]
                end_idx = start_idx + len(sampled_ids)
                assert end_idx <= self.model_config.max_model_len, (
                    "Sampled token IDs exceed the max model length. "
                    f"Total number of tokens: {end_idx} > max_model_len: "
                    f"{self.model_config.max_model_len}")

                self.input_batch.token_ids_cpu[req_idx,
                                               start_idx:end_idx] = sampled_ids
                self.input_batch.is_token_ids[req_idx,
                                              start_idx:end_idx] = True
                self.input_batch.num_tokens_no_spec[req_idx] = end_idx
                self.input_batch.num_tokens[req_idx] = end_idx
                req_id = self.input_batch.req_ids[req_idx]
                req_state = self.requests[req_id]
                req_state.output_token_ids.extend(sampled_ids)

        def propose_draft_token_ids(sampled_token_ids):
            assert self.spec_decode_common_attn_metadata is not None
            self._draft_token_ids = self.propose_draft_token_ids(
                sampled_token_ids,
                sampling_metadata,
                scheduler_output,
                spec_decode_metadata,
                positions,
                scheduler_output.total_num_scheduled_tokens,
                hidden_states,
                attn_metadata,
                aux_hidden_states,
            )

        with ProfileExecuteDuration().capture_async("Draft"):
            if self.speculative_config:
                use_padded_batch_for_eagle = self.speculative_config and \
                    self.speculative_config.method == "mtp" and \
                    not self.speculative_config.disable_padded_drafter_batch
                if use_padded_batch_for_eagle:
                    # EAGLE speculative decoding can use the GPU sampled tokens
                    # as inputs, and does not need to wait for bookkeeping to finish.
                    propose_draft_token_ids(sampler_output.sampled_token_ids)
                if self.speculative_config and not use_padded_batch_for_eagle:
                    # ngram and other speculative decoding methods use the sampled
                    # tokens on the CPU, so they are run after bookkeeping.
                    propose_draft_token_ids(valid_sampled_token_ids)

            if has_kv_transfer_group():
                get_kv_transfer_group().clear_connector_metadata()

        extra_args = ({"kv_connector_output": kv_connector_output})

        model_runner_output = ModelRunnerOutput(
            req_ids=req_ids_output_copy,
            req_id_to_index=req_id_to_index_output_copy,
            sampled_token_ids=valid_sampled_token_ids,
            logprobs=logprobs_lists,
            prompt_logprobs_dict=prompt_logprobs_dict,
            pooler_output=[],
            **extra_args,
        )

        durations = ProfileExecuteDuration().pop_captured_sync()
        if durations:
            dr_str = [
                f"[{tag}]:{duration:.2f}ms"
                for tag, duration in durations.items()
            ]
            captured_name = "Decode" if self.attn_state == AscendAttentionState.DecodeOnly else "Prefill"
            logger.info("Profile execute duration [%s]:%s", captured_name,
                        " ".join(dr_str))
        if self.dynamic_eplb:
            self.eplb_updator.forward_end()
        if not self.use_async_scheduling:
            if need_dump:
                assert self.debugger is not None
                self.debugger.stop()
                self.debugger.step()
            return model_runner_output

        if need_dump:
            assert self.debugger is not None
            self.debugger.stop()
            self.debugger.step()
        return AsyncGPUModelRunnerOutput(
            model_runner_output=model_runner_output,
            sampled_token_ids=sampled_token_ids,
            invalid_req_indices=invalid_req_indices,
            async_output_copy_stream=self.async_output_copy_stream,
        )

    def _build_dummy_attn_metadata(
        self,
        with_prefill: bool,
        num_reqs: int,
        num_tokens: int,
        max_query_len: int,
        num_scheduled_tokens: np.ndarray,
        aclgraph_runtime_mode: Optional[CUDAGraphMode] = None,
        force_attention: bool = False,
    ) -> Optional[dict[str, Any]]:
        attn_metadata: Optional[dict[str, Any]] = None

        if force_attention or aclgraph_runtime_mode == CUDAGraphMode.FULL:
            assert with_prefill is False, \
                "Full decode graph only supports uniform batch now."

            attn_metadata = {}

            seq_lens = max_query_len
            self.seq_lens_np[:num_reqs] = seq_lens
            self.seq_lens_np[num_reqs:] = 0
            self.seq_len.copy_to_gpu()

            cu_num_tokens, arange = self._get_cumsum_and_arange(
                num_scheduled_tokens)

            self.query_start_loc.cpu[1:num_reqs +
                                     1] = torch.Tensor(cu_num_tokens)
            self.query_start_loc = self.query_start_loc.cpu.pin_memory().to(
                self.device, non_blocking=True)
            self.query_lens = torch.from_numpy(num_scheduled_tokens)
            self.attn_mask = self.attn_mask_builder.get_splitfuse_attn_mask()

            num_computed_tokens_cpu = (
                self.input_batch.num_computed_tokens_cpu_tensor[:num_reqs])

            for kv_cache_group_id, kv_cache_group_spec in enumerate(
                    self.kv_cache_config.kv_cache_groups):
                block_table_tensor = self.input_batch.block_table[
                    kv_cache_group_id].get_device_tensor()
                slot_mapping = self.input_batch.block_table[
                    kv_cache_group_id].slot_mapping
                self.cp_kv_recover_idx = torch.zeros(self.max_num_tokens,
                                                     dtype=torch.int32,
                                                     device=self.device)
                long_seq_metadata = self._generate_pcp_metadata(num_tokens)
                if long_seq_metadata is not None:
                    pcp_world_size = get_pcp_group().world_size
                    dcp_world_size = get_dcp_group().world_size
                    num_computed_tokens_of_pcp_dcp = [[
                        [0] * dcp_world_size for _ in range(pcp_world_size)
                    ] for _ in range(num_tokens)]
                    long_seq_metadata.num_computed_tokens_of_pcp_dcp = num_computed_tokens_of_pcp_dcp
                # QUESTION: Why do we separately set query_start_loc for spec in the first place?
                # While in _prepare_inputs we don't?
                if self.speculative_config:
                    self.query_start_loc.gpu[:num_reqs + 1] = torch.tensor(
                        [0] + self.actual_seq_lengths_q[:num_reqs],
                        device=self.device,
                        dtype=torch.int32)
                common_attn_metadata = AscendCommonAttentionMetadata(
                    query_start_loc=self.query_start_loc.gpu[:num_reqs + 1],
                    query_start_loc_cpu=self.query_start_loc.cpu[:num_reqs +
                                                                 1],
                    seq_lens_cpu=self.seq_lens.cpu,
                    seq_lens=self.seq_lens.gpu[:num_reqs],
                    num_reqs=num_reqs,
                    num_actual_tokens=num_tokens,
                    num_input_tokens=num_tokens,
                    actual_seq_lengths_q=self.actual_seq_lengths_q,
                    block_table_tensor=block_table_tensor[:num_reqs],
                    slot_mapping=slot_mapping.gpu,
                    num_computed_tokens_cpu=num_computed_tokens_cpu,
                    positions=self.positions.gpu,
                    attn_mask=self.attn_mask,
                    spec_attn_mask=self.spec_attn_mask,
                    attn_state=self.attn_state,
                    max_query_len=max_query_len,
                    decode_token_per_req=self.decode_token_per_req,
                    prefill_context_parallel_metadata=long_seq_metadata,
                )
                if self.pcp_size > 1:
                    common_attn_metadata.block_table_tensor = \
                        block_table_tensor[:num_reqs * self.decode_threshold]
                attn_state = AscendAttentionState.DecodeOnly
                if self.speculative_config and \
                        self.speculative_config.method == "mtp":
                    attn_state = AscendAttentionState.SpecDecoding

                common_metadata = CommonAttentionMetadata(
                    query_start_loc=self.query_start_loc.gpu[:num_reqs + 1],
                    query_start_loc_cpu=self.query_start_loc.cpu[:num_reqs +
                                                                 1],
                    seq_lens_cpu=self.seq_lens.cpu[:num_reqs],
                    seq_lens=self.seq_lens.cpu[:num_reqs],
                    num_reqs=num_reqs,
                    num_actual_tokens=num_tokens,
                    block_table_tensor=block_table_tensor[:num_reqs],
                    slot_mapping=slot_mapping.gpu,
                    num_computed_tokens_cpu=num_computed_tokens_cpu,
                    max_query_len=max_query_len,
                    max_seq_len=seq_lens)

                for attn_group in self.attn_groups[kv_cache_group_id]:
                    builder = attn_group.get_metadata_builder()
                    if isinstance(builder, GDNAttentionMetadataBuilder):
                        attn_metadata_gdn_attention = builder.build_for_cudagraph_capture(
                            common_metadata)
                    else:
                        attn_metadata_full_attention = builder.build_for_graph_capture(
                            common_attn_metadata, attn_state, self.get_model())
                    for layer_name in kv_cache_group_spec.layer_names:
                        if "linear_attn" in layer_name:
                            attn_metadata[
                                layer_name] = attn_metadata_gdn_attention
                        else:
                            attn_metadata[
                                layer_name] = attn_metadata_full_attention

        return attn_metadata

    def _generate_dummy_run_hidden_states(self, with_prefill, input_ids,
                                          positions, attn_metadata, num_tokens,
                                          intermediate_tensors, inputs_embeds):
        hidden_states = self.model(input_ids=input_ids,
                                   positions=positions,
                                   intermediate_tensors=intermediate_tensors,
                                   inputs_embeds=inputs_embeds)
        forward_context = get_forward_context()
        assert forward_context is not None
        if forward_context.cudagraph_runtime_mode == CUDAGraphMode.FULL and \
            not forward_context.capturing and not self.use_sparse:
            if self.vllm_config.model_config.use_mla:
                # FIXME: Try using `auto_dispatch_capture=True`
                if self.pcp_size * self.dcp_size > 1:
                    # FIXME: Try using `auto_dispatch_capture=True`
                    update_mla_attn_dcp_pcp_params(self.update_stream,
                                                   forward_context,
                                                   positions.shape[0])
                else:
                    # FIXME: Try using `auto_dispatch_capture=True`
                    update_mla_attn_params(self.update_stream, forward_context,
                                           num_tokens, self.speculative_config)
            else:
                if self.pcp_size * self.dcp_size > 1:
                    update_attn_dcp_pcp_params(self.update_stream,
                                               forward_context,
                                               positions.shape[0])
                else:
                    update_attn_params(self.update_stream, forward_context,
                                       num_tokens)

        if self.drafter and self.drafter.name == SpecDcodeType.EAGLE3:
            hidden_states, _ = hidden_states
        else:
            hidden_states = hidden_states
        return hidden_states

    @torch.inference_mode()
    def _dummy_run(
        self,
        num_tokens: int,
        with_prefill: bool = False,
        aclgraph_runtime_mode: Optional[CUDAGraphMode] = None,
        force_attention: bool = False,
        uniform_decode: bool = False,
    ) -> torch.Tensor:
        # only support eager mode and piecewise graph now
        assert aclgraph_runtime_mode is None or aclgraph_runtime_mode in {
            CUDAGraphMode.NONE, CUDAGraphMode.PIECEWISE, CUDAGraphMode.FULL
        }
        # In multi-DP scenarios, there may be situations where all DP groups are executing dummy runs.
        # If sequence parallelism is enabled, it is essential to ensure that num_tokens is divisible by tp_size.
        if self.use_aclgraph and enable_sp(self.vllm_config):
            tp_size = self.vllm_config.parallel_config.tensor_parallel_size
            num_tokens = math.ceil(num_tokens / tp_size) * tp_size

        # Force dummy run on prefill stage when this node is deemed as kv producer.
        if self.is_kv_producer and not self.is_kv_consumer:
            with_prefill = True

        # Padding for DP
        (num_tokens, num_tokens_across_dp,
         with_prefill) = self._sync_metadata_across_dp(num_tokens,
                                                       with_prefill)

        # If cudagraph_mode.decode_mode() == FULL and
        # cudagraph_mode.seperate_routine(). This means that we are using
        # different graphs and/or modes for mixed prefill-decode batches vs.
        # uniform decode batches. A uniform decode batch means that all
        # requests have identical query length, except a potential virtual
        # request (shorter) in the batch account for padding.
        # Uniform decode batch could either be common pure decode, where
        # max_query_len == 1, or speculative decode, where
        # max_query_len == 1 + num_spec_decode_tokens.

        # When setting max_query_len = 1, we switch to and capture the optimized
        # routine of FA2 for pure decode, i.e., Flashdecode + an optimization
        # for GQA/MQA.
        max_query_len = self.uniform_decode_query_len if uniform_decode else \
                                                                num_tokens

        # Set num_scheduled_tokens based on num_tokens and max_num_seqs
        # for dummy run with LoRA so that the num_reqs collectively
        # has num_tokens in total.
        assert num_tokens <= self.scheduler_config.max_num_batched_tokens
        max_num_reqs = self.max_num_reqs
        if uniform_decode:
            num_reqs = cdiv(num_tokens, max_query_len)
            num_scheduled_tokens_list = [max_query_len] * num_reqs
            if num_tokens % max_query_len != 0:
                num_scheduled_tokens_list[-1] = num_tokens % max_query_len
        else:
            if with_prefill:
                num_reqs = num_tokens
            else:
                num_reqs = (num_tokens + self.decode_token_per_req -
                            1) // self.decode_token_per_req
            num_reqs = min(num_reqs, max_num_reqs)
            min_tokens_per_req = num_tokens // num_reqs
            num_scheduled_tokens_list = [min_tokens_per_req] * num_reqs
            num_scheduled_tokens_list[-1] += num_tokens % num_reqs
        assert sum(num_scheduled_tokens_list) == num_tokens
        assert len(num_scheduled_tokens_list) == num_reqs
        num_scheduled_tokens = np.array(num_scheduled_tokens_list,
                                        dtype=np.int32)
        num_sampled_tokens = np.ones(num_reqs, dtype=np.int32)

        if not self.in_profile_run and self.dynamic_eplb:
            self.eplb_updator.forward_before()

        has_lora = True if self.lora_config and self.compilation_config.cudagraph_specialize_lora else False
        _ag_mode, batch_descriptor = \
            self.cudagraph_dispatcher.dispatch(num_tokens=num_tokens, uniform_decode=uniform_decode, has_lora=has_lora)

        num_tokens_padded = batch_descriptor.num_tokens
        num_reqs_padded = (batch_descriptor.num_reqs if
                           batch_descriptor.num_reqs is not None else num_reqs)
        if num_tokens_across_dp is not None and num_tokens_padded != num_tokens:
            # pad is needed if the pad of `num_tokens` is triggered inside CudagraphDispatcher
            num_tokens_across_dp[:] = num_tokens_padded
            num_scheduled_tokens = num_scheduled_tokens.repeat(num_reqs_padded)

        moe_comm_type = self._select_moe_comm_method(num_tokens_padded)

        # filter out the valid batch descriptor
        if aclgraph_runtime_mode is not None:
            # we allow forcing NONE when the dispatcher disagrees to support
            # warm ups for aclgraph capture
            if aclgraph_runtime_mode != CUDAGraphMode.NONE and aclgraph_runtime_mode != _ag_mode:
                raise ValueError(
                    f"Aclgraph runtime mode mismatch at dummy_run. "
                    f"Expected {_ag_mode}, but got {aclgraph_runtime_mode}.")
        else:
            aclgraph_runtime_mode = _ag_mode

        # TODO(Mengqing): Set create_mixed_batch to False since it's only used in FI warmup
        # and not supported in ASCEND now. We could remove it in the future.
        attn_metadata = self._build_dummy_attn_metadata(
            False,
            num_reqs=num_reqs_padded,
            num_tokens=num_tokens_padded,
            max_query_len=max_query_len,
            aclgraph_runtime_mode=aclgraph_runtime_mode,
            force_attention=force_attention,
            num_scheduled_tokens=num_scheduled_tokens,
        )

        with self.maybe_dummy_run_with_lora(self.lora_config,
                                            num_scheduled_tokens,
                                            num_sampled_tokens):
            # Make sure padding doesn't exceed max_num_tokens
            assert num_tokens_padded <= self.max_num_tokens
            if self.is_multimodal_model:
                input_ids = None
                inputs_embeds = self.inputs_embeds.gpu[:num_tokens_padded]
            elif self.enable_prompt_embeds:
                input_ids = None
                inputs_embeds = self.inputs_embeds.gpu[:num_tokens_padded]
            else:
                input_ids = self.input_ids.gpu[:num_tokens_padded]
                inputs_embeds = None

            if self.uses_mrope:
                positions = self.mrope_positions.gpu[:, :num_tokens_padded]
            else:
                positions = self.positions.gpu[:num_tokens_padded]

            if get_pp_group().is_first_rank:
                intermediate_tensors = None
            else:
                # When PP and flashcomm1 are enabled, during dummy_run the estimated space should divide num_tokens by tp_size;
                # otherwise, on non-first PP ranks it would effectively perform an extra all-gather, leading to incorrect memory estimation and potentially causing OOM.
                actual_tokens = num_tokens
                if enable_sp():
                    tp_size = get_tensor_model_parallel_world_size()
                    actual_tokens = num_tokens // tp_size
                if self.intermediate_tensors is None:
                    self.intermediate_tensors = (
                        self.model.make_empty_intermediate_tensors(
                            batch_size=actual_tokens,
                            dtype=self.dtype,
                            device=self.device))
                intermediate_tensors = IntermediateTensors({
                    k:
                    v[:num_tokens_padded]
                    for k, v in self.intermediate_tensors.items()
                })

            need_dummy_logits = (not self.in_profile_run
                                 and lmhead_tp_enable())
            max_num_reqs_across_dp = num_tokens_padded if not with_prefill else max_num_reqs
            dummy_indices = torch.zeros(max_num_reqs_across_dp,
                                        dtype=torch.int32)

            def dummy_compute_logits(hidden_states):
                if not need_dummy_logits:
                    return None
                return self.model.compute_logits(hidden_states[dummy_indices])

            def dummy_drafter_compute_logits(hidden_states):
                if not need_dummy_logits or self.drafter is None:
                    return
                if hasattr(self.drafter, "model") and hasattr(
                        self.drafter.model, "compute_logits"):
                    return self.drafter.model.compute_logits(
                        hidden_states[dummy_indices])

            with set_ascend_forward_context(
                    attn_metadata,
                    self.vllm_config,
                    num_tokens=num_tokens_padded,
                    num_tokens_across_dp=num_tokens_across_dp,
                    with_prefill=with_prefill,
                    in_profile_run=self.in_profile_run,
                    # reserved_mc2_mask=self.reserved_mc2_mask,
                    moe_comm_type=moe_comm_type,
                    num_actual_tokens=0,
                    aclgraph_runtime_mode=aclgraph_runtime_mode,
                    batch_descriptor=batch_descriptor,
                    prefetch_stream=self.prefetch_stream,
                    model_instance=self.model,
                    weight_prefetch_method=self.weight_prefetch_method):
                hidden_states = self._generate_dummy_run_hidden_states(
                    with_prefill, input_ids, positions, attn_metadata,
                    num_tokens_padded, intermediate_tensors, inputs_embeds)
                dummy_compute_logits(hidden_states)

            if self.drafter:
                self.drafter.dummy_run(
                    num_tokens=num_tokens_padded,
                    with_prefill=with_prefill,
                    num_reqs=num_reqs_padded,
                    num_tokens_across_dp=num_tokens_across_dp,
                    aclgraph_runtime_mode=aclgraph_runtime_mode,
                    batch_descriptor=batch_descriptor,
                    dummy_compute_logits=dummy_drafter_compute_logits,
                    skip_attn=not force_attention)
            if self.in_profile_run and self.dynamic_eplb:
                self.model.clear_all_moe_loads()
            if not self.in_profile_run and self.dynamic_eplb:
                self.eplb_updator.take_update_info_from_eplb_process()
                self.eplb_updator.forward_end()
            return hidden_states

    @contextmanager
    def set_in_profile_run(self):
        self.in_profile_run = True
        try:
            yield
        finally:
            self.in_profile_run = False

    def profile_run(self) -> None:
        # Trigger compilation for general shape.
        with self.set_in_profile_run():
            hidden_states = self._dummy_run(
                self.max_num_tokens //
                self.pcp_size if self.pcp_size > 1 else self.max_num_tokens,
                with_prefill=True)
            # MC2 will consume additional NPU memory.
            # Therefore, we need to run the MC2 path once here to complete its initialization,
            # allowing vLLM to correctly estimate the maximum memory required.
            mc2_tokens_capacity = get_mc2_tokens_capacity()
            if self.max_num_tokens > mc2_tokens_capacity and \
                self._select_moe_comm_method(mc2_tokens_capacity) == MoECommType.MC2:
                self._dummy_run(mc2_tokens_capacity, with_prefill=True)

        output = None
        if get_pp_group().is_last_rank:
            if self.is_pooling_model:
                output = self._dummy_pooler_run(hidden_states)
            else:
                # For profile, have maximum num_reqs and that collectively have
                # maximum num_tokens.
                min_tokens_per_req = self.max_num_tokens // self.max_num_reqs
                num_scheduled_tokens_list = [min_tokens_per_req
                                             ] * self.max_num_reqs
                num_scheduled_tokens_list[
                    -1] += self.max_num_tokens % self.max_num_reqs
                num_scheduled_tokens = np.array(num_scheduled_tokens_list,
                                                dtype=np.int32)
                logit_indices = np.cumsum(num_scheduled_tokens) - 1
                # TODO: need to rum a dummy sampler for generate task
                # Sometimes, after the model is compiled through the AOT backend,
                # the model output may become a list containing only one Tensor object.
                if isinstance(hidden_states, list) and \
                        len(hidden_states) == 1 and \
                        isinstance(hidden_states[0], torch.Tensor):
                    hidden_states = hidden_states[0]
                hidden_states = hidden_states[logit_indices]
                output = self.model.compute_logits(hidden_states)

        NPUPlatform.synchronize()
        del hidden_states, output
        self.encoder_cache.clear()
        gc.collect()

    def eplb_warmup(self):
        if self.dynamic_eplb and not self.is_eplb_warmuped:
            self.is_eplb_warmuped = True
            self.eplb_adaptor = VllmEplbAdaptor(model=self.model)
            self.eplb_loader.set_adator(self.eplb_adaptor)
            self.eplb_updator.set_adaptor(self.eplb_adaptor)
            self.eplb_updator.warm_up_eplb()

    def load_model(self) -> None:
        logger.info("Starting to load model %s...", self.model_config.model)

        with DeviceMemoryProfiler() as m:  # noqa: SIM117
            self.model = get_model(vllm_config=self.vllm_config)
            if self.dynamic_eplb:
                model_register(self.model, self.model_config)
            if get_ascend_device_type() == AscendDeviceType._310P:
                from vllm.model_executor.layers.linear import (
                    MergedColumnParallelLinear, QKVParallelLinear,
                    RowParallelLinear)
                for module in self.model.modules():
                    if isinstance(module,
                                  (MergedColumnParallelLinear,
                                   QKVParallelLinear, RowParallelLinear)):
                        module.weight.data = self._convert_torch_format(
                            module.weight.data)
            if self.drafter:
                logger.info("Loading drafter model...")
                self.drafter.load_model(self.model)
                if self.drafter.name == SpecDcodeType.EAGLE3:
                    self.model.set_aux_hidden_state_layers(
                        self.model.get_eagle3_aux_hidden_state_layers())

            if self.lora_config:
                self.model = self.load_lora_model(self.model, self.vllm_config,
                                                  self.device)
        logger.info("Loading model weights took %.4f GB",
                    m.consumed_memory / float(2**30))

        # wrap the model with full graph wrapper if needed.
        if self.compilation_config.cudagraph_mode.has_full_cudagraphs():
            self.update_stream: torch.npu.Stream = torch.npu.Stream()
            self.model = ACLGraphWrapper(self.model,
                                         self.vllm_config,
                                         runtime_mode=CUDAGraphMode.FULL)

    def _convert_torch_format(self, tensor):
        if ACL_FORMAT == ACL_FORMAT_FRACTAL_NZ \
                and not is_enable_nz():
            return tensor
        tensor = torch_npu.npu_format_cast(tensor, ACL_FORMAT)
        return tensor

    def initialize_kv_cache(self, kv_cache_config: KVCacheConfig) -> None:
        """
        Initialize KV cache based on `kv_cache_config`.
        Args:
            kv_cache_config: Configuration for the KV cache, including the KV
            cache size of each layer
        """
        kv_cache_config = deepcopy(kv_cache_config)
        self.kv_cache_config = kv_cache_config
        self.may_add_encoder_only_layers_to_kv_cache_config()
        # NOTE(cmq): initialize_attn_backend must before using self.attn_groups
        self.initialize_attn_backend(kv_cache_config)
        self.use_hybrid_blocks = (len(self.attn_groups) > 1)
        # NOTE: Currently, we determine whether we need `num_accepted_tokens` through `MambaSpec`.
        self.need_accepted_tokens = any([
            isinstance(attn_group[0].kv_cache_spec, MambaSpec)
            for attn_group in self.attn_groups
        ])

        self.may_reinitialize_input_batch(kv_cache_config)
        kv_caches = self.initialize_kv_cache_tensors(kv_cache_config)

        if has_kv_transfer_group():
            get_kv_transfer_group().register_kv_caches(kv_caches)

    def _align_memory(self, tensor: torch.Tensor,
                      alignment: int) -> torch.Tensor:
        data_ptr = tensor.data_ptr()
        aligned_addr = (data_ptr + alignment - 1) // alignment * alignment
        offset = (aligned_addr - data_ptr) // tensor.element_size()
        return tensor[int(offset):]

    def initialize_kv_cache_tensors(
            self, kv_cache_config: KVCacheConfig) -> dict[str, torch.Tensor]:
        """
        Initialize the memory buffer for KV cache.

        Args:
            kv_cache_config: The KV cache config
        Returns:
            Dict[str, torch.Tensor]: A map between layer names to their
            corresponding memory buffer for KV cache.
        """
        # Initialize the memory buffer for KV cache
        kv_cache_raw_tensors = self._allocate_kv_cache_tensors(kv_cache_config)
        # Change the memory buffer to the desired shape
        kv_caches = self._reshape_kv_cache_tensors(kv_cache_config,
                                                   kv_cache_raw_tensors)

        from vllm.v1.worker.utils import bind_kv_cache
        bind_kv_cache(kv_caches,
                      self.compilation_config.static_forward_context,
                      self.kv_caches)
        return kv_caches

    def _allocate_kv_cache_tensors(
            self, kv_cache_config: KVCacheConfig) -> dict[str, torch.Tensor]:
        """
        Initializes the KV cache buffer with the correct size. The buffer needs
        to be reshaped to the desired shape before being used by the models.

        NOTE: To support prefill disaggregation, we need to split kvcache tensor into
        k_cahce and v cache, and the addr of both are aligned by 2M

        Args:
            kv_cache_config: The KV cache config
        Returns:
            dict[str, torch.Tensor]: A map between layer names to their
            corresponding memory buffer for KV cache.
            dict[str, tuple(torch.Tensor, torch.Tensor)] A map between layer names
            to their corresponding memory buffer for K cache and V cache.
         """
        # init kv cache tensors
        kv_cache_raw_tensors: dict[str, Union[torch.Tensor,
                                              Optional[torch.Tensor]]] = {}
        # prefill disaggregation need the addr of cache tensor be aligned with 2M
        alignment = 2 * 1024 * 1024
        for kv_cache_tensor in kv_cache_config.kv_cache_tensors:
            # TODO: REFACTOR ME to sharing hybrid cache
            for idx in range(len(kv_cache_tensor.shared_by)):
                layer_name = kv_cache_tensor.shared_by[idx]
                if "linear_attn" in layer_name and layer_name not in kv_cache_raw_tensors.keys(
                ):
                    # for mamba linear attention
                    if self.vllm_config.kv_transfer_config is None:
                        tensor = torch.zeros(kv_cache_tensor.size,
                                             dtype=torch.int8,
                                             device=self.device)
                    else:
                        cache_size_aligned = kv_cache_tensor.size + alignment
                        tensor = torch.zeros(cache_size_aligned,
                                             dtype=torch.int8,
                                             device=self.device)
                        tensor = self._align_memory(
                            tensor, alignment)[:kv_cache_tensor.size]

                    for layer_name_inner in kv_cache_tensor.shared_by:
                        # shared the kvcache between the self_attn specs in the same group
                        if "linear_attn" in layer_name_inner:
                            kv_cache_raw_tensors[layer_name_inner] = tensor
                elif "attn" in layer_name and layer_name not in kv_cache_raw_tensors.keys(
                ):
                    # NOTE: We need to init k cache tensor (nope cache tensor in mla) and
                    # v cache tensor (rope cache tensor in mla) separately to support prefill disaggregation,
                    # as it only support the 0-dim of kv_cache is `num_blocks`.
                    # For deepseek mla, we need to spilt cache tensor accrodding to the nope head dim
                    # and rope head dim.
                    if self.model_config.use_mla:
                        head_size = self.model_config.hf_text_config.qk_rope_head_dim + \
                            self.model_config.hf_text_config.kv_lora_rank

                    dsa_k_cache_factor = None
                    dsa_k_cache_size = None
                    if not self.model_config.use_mla:
                        # for non-mla model, use FullAttentionSpec
                        k_tensor_split_factor = 2
                        v_tensor_split_factor = 2
                    elif self.use_sparse:
                        # for deepseek v3.2, DSA use FullAttentionSpec
                        # FullAttentionSpec allocate 2 * mla page size bytes,
                        # and we use half of that for k cache in DSA
                        dsa_k_cache_factor = 2
                        k_tensor_split_factor = 2 * head_size / self.model_config.hf_text_config.kv_lora_rank
                        v_tensor_split_factor = 2 * head_size / self.model_config.hf_text_config.qk_rope_head_dim
                        dsa_k_cache_size = int(kv_cache_tensor.size //
                                               dsa_k_cache_factor)
                    else:
                        # for other deepseek models, use MLAAttentionSpec
                        k_tensor_split_factor = head_size / self.model_config.hf_text_config.kv_lora_rank
                        v_tensor_split_factor = head_size / self.model_config.hf_text_config.qk_rope_head_dim

                    k_tensor_size = int(kv_cache_tensor.size //
                                        k_tensor_split_factor)
                    v_tensor_size = int(kv_cache_tensor.size //
                                        v_tensor_split_factor)

                    # for other attentions, e.g., self_attn, sliding window attn
                    if self.vllm_config.kv_transfer_config is None:
                        k_tensor = torch.zeros(k_tensor_size,
                                               dtype=torch.int8,
                                               device=self.device)
                        v_tensor = torch.zeros(v_tensor_size,
                                               dtype=torch.int8,
                                               device=self.device)
                        #### k cache: for deepseek sparse attention
                        if dsa_k_cache_factor is not None:
                            dsa_k_cache_tensor = torch.zeros(
                                dsa_k_cache_size,
                                dtype=torch.int8,
                                device=self.device)
                    else:
                        k_tensor = torch.zeros(k_tensor_size + alignment,
                                               dtype=torch.int8,
                                               device=self.device)
                        v_tensor = torch.zeros(v_tensor_size + alignment,
                                               dtype=torch.int8,
                                               device=self.device)
                        k_tensor = self._align_memory(
                            k_tensor, alignment)[:k_tensor_size]
                        v_tensor = self._align_memory(
                            v_tensor, alignment)[:v_tensor_size]
                        #### k cache: for deepseek sparse attention
                        if dsa_k_cache_factor is not None and dsa_k_cache_size is not None:
                            dsa_k_cache_tensor = torch.zeros(
                                dsa_k_cache_size + alignment,
                                dtype=torch.int8,
                                device=self.device)
                            dsa_k_cache_tensor = self._align_memory(
                                dsa_k_cache_tensor,
                                alignment)[:dsa_k_cache_size]

                    for layer_name_inner in kv_cache_tensor.shared_by:
                        # shared the kvcache between the self_attn specs in the same group
                        if ("attn" in layer_name_inner
                                and "linear_attn" not in layer_name_inner):
                            kv_cache_raw_tensors[layer_name_inner] = (k_tensor, v_tensor) if \
                                not self.use_sparse else (k_tensor, v_tensor, dsa_k_cache_tensor)

        layer_names = set()
        for group in kv_cache_config.kv_cache_groups:
            for layer_name in group.layer_names:
                if layer_name in self.runner_only_attn_layers:
                    continue
                layer_names.add(layer_name)
        assert layer_names == set(kv_cache_raw_tensors.keys(
        )), "Some layers are not correctly initialized"

        return kv_cache_raw_tensors

    def _reshape_kv_cache_tensors(
        self,
        kv_cache_config: KVCacheConfig,
        kv_cache_raw_tensors: dict[str, torch.Tensor],
    ) -> dict[str, torch.Tensor]:
        """
        Reshape the KV cache tensors to the desired shape and dtype.

        Args:
            kv_cache_config: The KV cache config
            kv_cache_raw_tensors: The KV cache buffer of each layer, with
                correct size but uninitialized shape.
        Returns:
            Dict[str, torch.Tensor]: A map between layer names to their
            corresponding memory buffer for KV cache.
        """
        kv_caches: Dict[str, torch.Tensor] = {}
        for group in self._kv_cache_spec_attn_group_iterator():
            kv_cache_spec = group.kv_cache_spec
            attn_backend = group.backend
            for layer_name in group.layer_names:
                if layer_name in self.runner_only_attn_layers:
                    continue

                # TODO: remove this after the OOM issue is located and fixed, otherwise, some model may
                # encounter OOM issue
                if isinstance(kv_cache_spec, FullAttentionSpec):
                    raw_dsa_k_tensor = None
                    if self.use_sparse:
                        raw_k_tensor, raw_v_tensor, raw_dsa_k_tensor = kv_cache_raw_tensors[  # type: ignore
                            layer_name]
                        assert raw_dsa_k_tensor is not None
                        sum_page_size_bytes = raw_k_tensor.numel(
                        ) + raw_v_tensor.numel() + raw_dsa_k_tensor.numel()
                    else:
                        raw_k_tensor, raw_v_tensor = kv_cache_raw_tensors[  # type: ignore
                            layer_name]
                        sum_page_size_bytes = raw_k_tensor.numel(
                        ) + raw_v_tensor.numel()
                    assert raw_k_tensor is not None
                    assert raw_v_tensor is not None
                    assert sum_page_size_bytes % kv_cache_spec.page_size_bytes == 0
                    num_blocks = sum_page_size_bytes // kv_cache_spec.page_size_bytes

                    # `num_blocks` is the number of blocks the model runner can use.
                    # `kv_cache_config.num_blocks` is the number of blocks that
                    # KVCacheManager may allocate.
                    # Since different GPUs may have different number of layers and
                    # different memory capacities, `num_blocks` can be different on
                    # different GPUs, and `kv_cache_config.num_blocks` is set to
                    # the min of all `num_blocks`. Verify it here.
                    assert num_blocks >= kv_cache_config.num_blocks

                    if self.vllm_config.additional_config.get(
                            "kv_cache_dtype", None) == 'int8':
                        kv_cache_shape = attn_backend.get_bsh_kv_cache_shape(
                            num_blocks, kv_cache_spec.block_size,
                            kv_cache_spec.num_kv_heads,
                            kv_cache_spec.head_size)
                    elif hasattr(attn_backend, "get_supported_block_size"
                                 ) and self.use_hybrid_blocks:
                        block_size = attn_backend.get_supported_block_size()[0]

                        block_size_chunk = kv_cache_spec.block_size // block_size
                        kv_cache_shape = attn_backend.get_kv_cache_shape(
                            num_blocks * block_size_chunk, block_size,
                            kv_cache_spec.num_kv_heads,
                            kv_cache_spec.head_size)
                    else:
                        kv_cache_shape = self.attn_backend.get_kv_cache_shape(
                            num_blocks, kv_cache_spec.block_size,
                            kv_cache_spec.num_kv_heads,
                            kv_cache_spec.head_size)
                    dtype = kv_cache_spec.dtype
                    if not self.model_config.use_mla:
                        k_shape = kv_cache_shape[1:]
                        v_shape = k_shape
                    else:
                        # k_cache: nope_cache    v_cache: rope_cache
                        mla_num_blocks, mla_block_size, num_kv_heads, _ = kv_cache_shape
                        k_shape = [
                            mla_num_blocks, mla_block_size, num_kv_heads,
                            self.model_config.hf_text_config.kv_lora_rank
                        ]
                        v_shape = [
                            mla_num_blocks, mla_block_size, num_kv_heads,
                            self.model_config.hf_text_config.qk_rope_head_dim
                        ]
                    k_cache = raw_k_tensor.view(dtype).view(k_shape)
                    k_cache = self._convert_torch_format(k_cache)
                    v_cache = raw_v_tensor.view(dtype).view(v_shape)
                    v_cache = self._convert_torch_format(v_cache)
                    if self.use_sparse and raw_dsa_k_tensor is not None:
                        dsa_k_cache_shape = (num_blocks,
                                             kv_cache_spec.block_size, 1, 128)
                        dsa_k_cache_size = (
                            num_blocks
                        ) * kv_cache_spec.block_size * 128 * dtype.itemsize
                        dsa_k_cache = raw_dsa_k_tensor[:dsa_k_cache_size].view(
                            dtype).view(dsa_k_cache_shape)
                        kv_caches[layer_name] = (k_cache, v_cache, dsa_k_cache)
                    else:
                        kv_caches[layer_name] = (k_cache, v_cache)
                elif isinstance(kv_cache_spec, MambaSpec):
                    raw_tensor = kv_cache_raw_tensors[layer_name]
                    assert raw_tensor is not None
                    assert raw_tensor.numel(
                    ) % kv_cache_spec.page_size_bytes == 0
                    num_blocks = raw_tensor.numel(
                    ) // kv_cache_spec.page_size_bytes

                    # `num_blocks` is the number of blocks the model runner can use.
                    # `kv_cache_config.num_blocks` is the number of blocks that
                    # KVCacheManager may allocate.
                    # Since different GPUs may have different number of layers and
                    # different memory capacities, `num_blocks` can be different on
                    # different GPUs, and `kv_cache_config.num_blocks` is set to
                    # the min of all `num_blocks`. Verify it here.
                    assert num_blocks >= kv_cache_config.num_blocks

                    state_tensors = []
                    storage_offset_bytes = 0
                    for (shape, dtype) in zip(kv_cache_spec.shapes,
                                              kv_cache_spec.dtypes):
                        dtype_size = get_dtype_size(dtype)
                        num_element_per_page = (
                            kv_cache_spec.page_size_bytes // dtype_size)
                        target_shape = (num_blocks, *shape)
                        stride = torch.empty(target_shape).stride()
                        target_stride = (num_element_per_page, *stride[1:])
                        assert storage_offset_bytes % dtype_size == 0
                        tensor = torch.as_strided(
                            raw_tensor.view(dtype),
                            size=target_shape,
                            stride=target_stride,
                            storage_offset=storage_offset_bytes // dtype_size,
                        )
                        state_tensors.append(tensor)
                        storage_offset_bytes += stride[0] * dtype_size
                    kv_caches[layer_name] = state_tensors
                else:
                    raise ValueError("Unknown KV cache spec type.")

        return kv_caches

    def may_reinitialize_input_batch(self,
                                     kv_cache_config: KVCacheConfig) -> None:
        """
        Re-initialize the input batch if the block sizes are different from
        `[self.cache_config.block_size]`. This usually happens when there
        are multiple KV cache groups.

        Args:
            kv_cache_config: The KV cache configuration.
        """
        block_sizes = [
            kv_cache_group.kv_cache_spec.block_size
            for kv_cache_group in kv_cache_config.kv_cache_groups
            if not isinstance(kv_cache_group.kv_cache_spec,
                              EncoderOnlyAttentionSpec)
        ]

        # Generate kernel_block_sizes that matches each block_size
        # For attention backends that support virtual block splitting,
        # use the supported block sizes from the backend
        # For other backends (like Mamba), use [0] (no splitting)
        kernel_block_sizes = []
        for kv_cache_group_id, kv_cache_group in enumerate(
                kv_cache_config.kv_cache_groups):

            if isinstance(kv_cache_group.kv_cache_spec,
                          EncoderOnlyAttentionSpec):
                continue
            elif isinstance(kv_cache_group.kv_cache_spec, AttentionSpec):
                # This is an attention backend that supports virtual
                # block splitting. Get the supported block sizes from
                # the backend.
                try:
                    attn_groups = self.attn_groups[kv_cache_group_id]
                except IndexError:
                    attn_groups = None
                if attn_groups and self.use_hybrid_blocks:
                    # Use the backend's supported block size list
                    backend = attn_groups[0].backend
                    supported_sizes = backend.get_supported_block_size()
                    # If no specific sizes supported, use cache config
                    # block_size
                    kernel_block_size_list = (supported_sizes
                                              if supported_sizes else
                                              [self.cache_config.block_size])
                else:
                    # Fallback to cache config block_size if no backend found
                    kernel_block_size_list = [self.cache_config.block_size]
                kernel_block_sizes.append(kernel_block_size_list)
            else:
                # This is likely Mamba or other non-attention cache,
                # no splitting.
                # NOTE: set kernel_block_sizes to 0 to disable slotmapping computation
                # of mamba block. In this case, BlockTable.block_size will never equal
                # to kernel_block_sizes[0]
                kernel_block_sizes.append([0])
        if block_sizes != [
                self.cache_config.block_size
        ] or kernel_block_sizes != [[self.cache_config.block_size]]:
            assert self.cache_config.cpu_offload_gb == 0, (
                "Cannot re-initialize the input batch when CPU weight "
                "offloading is enabled. See https://github.com/vllm-project/vllm/pull/18298 "  # noqa: E501
                "for more details.")
            self.input_batch = InputBatch(
                max_num_reqs=self.max_num_reqs,
                max_model_len=self.model_config.max_model_len,
                max_num_batched_tokens=self.max_num_tokens,
                device=self.device,
                pin_memory=self.pin_memory,
                vocab_size=self.model_config.get_vocab_size(),
                block_sizes=block_sizes,
                is_spec_decode=bool(self.vllm_config.speculative_config),
                logitsprocs=self.input_batch.logitsprocs,
                is_pooling_model=self.is_pooling_model,
                num_speculative_tokens=(
                    self.vllm_config.speculative_config.num_speculative_tokens
                    if self.vllm_config.speculative_config else 0),
                kernel_block_sizes=kernel_block_sizes,
            )

    def initialize_attn_backend(self, kv_cache_config: KVCacheConfig) -> None:
        """
        Initialize the attention backends and attention metadata builders.
        """
        assert len(self.attn_groups) == 0, \
            "Attention backends are already initialized"

        class AttentionGroupKey(NamedTuple):
            attn_backend: type[AttentionBackend]
            kv_cache_spec: KVCacheSpec

        def get_attn_backends_for_group(
            kv_cache_group_spec: KVCacheGroupSpec,
        ) -> dict[AttentionGroupKey, list[str]]:
            layers = get_layers_from_vllm_config(
                self.vllm_config, AttentionLayerBase,
                kv_cache_group_spec.layer_names)
            attn_backends = {}
            attn_backend_layers = defaultdict(list)
            # Dedupe based on full class name; this is a bit safer than
            # using the class itself as the key because when we create dynamic
            # attention backend subclasses (e.g. ChunkedLocalAttention) unless
            # they are cached correctly, there will be different objects per
            # layer.
            for layer_name in kv_cache_group_spec.layer_names:
                attn_backend = layers[layer_name].get_attn_backend()
                full_cls_name = attn_backend.full_cls_name()
                layer_kv_cache_spec = kv_cache_group_spec.kv_cache_spec
                if isinstance(layer_kv_cache_spec, UniformTypeKVCacheSpecs):
                    layer_kv_cache_spec = layer_kv_cache_spec.kv_cache_specs[
                        layer_name]
                key = (full_cls_name, layer_kv_cache_spec)
                attn_backends[key] = AttentionGroupKey(attn_backend,
                                                       layer_kv_cache_spec)
                attn_backend_layers[key].append(layer_name)
            return {
                attn_backends[k]: v
                for k, v in attn_backend_layers.items()
            }

        def create_attn_groups(attn_backends_map: dict[AttentionBackend,
                                                       list[str]],
                               kv_cache_group_id: int) -> list[AttentionGroup]:
            attn_groups: list[AttentionGroup] = []
            for (attn_backend,
                 kv_cache_spec), layer_names in attn_backends_map.items():
                attn_metadata_builders = []
                attn_metadata_builders.append(attn_backend.get_builder_cls()(
                    kv_cache_spec,
                    layer_names,
                    self.vllm_config,
                    self.device,
                ))
                attn_group = AttentionGroup(attn_backend, layer_names,
                                            kv_cache_spec, kv_cache_group_id,
                                            attn_metadata_builders)
                attn_groups.append(attn_group)
            return attn_groups

        for i, kv_cache_group_spec in enumerate(
                kv_cache_config.kv_cache_groups):
            attn_backends = get_attn_backends_for_group(  # type: ignore
                kv_cache_group_spec)
            self.attn_groups.append(create_attn_groups(attn_backends, i))

        # Calculate reorder batch threshold (if needed)
        self.calculate_reorder_batch_threshold()

    def calculate_reorder_batch_threshold(self) -> None:
        """
        Check that if any backends reorder batches; that the reordering
        is compatible (e.g., decode threshold is the same)
        """
        for group in self._attn_group_iterator():
            attn_metadata_builder_i = group.get_metadata_builder()
            if hasattr(attn_metadata_builder_i,
                       "reorder_batch_threshold"):  # noqa
                # check that if any backends reorder batches; that the reordering
                # is compatible (e.g., decode threshold is the same)
                reorder_batch_threshold_i = (
                    attn_metadata_builder_i.reorder_batch_threshold)
                if reorder_batch_threshold_i is not None:  # noqa
                    if self.reorder_batch_threshold is not None:
                        if reorder_batch_threshold_i != \
                            self.reorder_batch_threshold:
                            raise ValueError(
                                f"Attention backend reorders decodes with "
                                f"threshold {reorder_batch_threshold_i} but other "
                                f"backend uses threshold "
                                f"{self.reorder_batch_threshold}")
                    else:
                        self.reorder_batch_threshold = reorder_batch_threshold_i  # noqa

    def get_kv_cache_spec(self) -> dict[str, KVCacheSpec]:
        """
        Generates the KVCacheSpec by parsing the kv cache format from each
        Attention module in the static forward context.
        Returns:
            KVCacheSpec: A dictionary mapping layer names to their KV cache
            format. Layers that do not need KV cache are not included.
        """

        if has_ec_transfer() and get_ec_transfer().is_producer:
            return {}

        block_size = self.vllm_config.cache_config.block_size
        use_mla = self.vllm_config.model_config.use_mla
        kv_cache_spec: dict[str, KVCacheSpec] = {}
        attn_layers = get_layers_from_vllm_config(self.vllm_config,
                                                  AttentionLayerBase)
        for layer_name, attn_module in attn_layers.items():
            if isinstance(attn_module, Attention):
                if (kv_tgt_layer :=
                        attn_module.kv_sharing_target_layer_name) is not None:
                    # The layer doesn't need its own KV cache and will use that of
                    # the target layer. We skip creating a KVCacheSpec for it, so
                    # that KV cache management logic will act as this layer does
                    # not exist, and doesn't allocate KV cache for the layer. This
                    # enables the memory saving of cross-layer kv sharing, allowing
                    # a given amount of memory to accommodate longer context lengths
                    # or enable more requests to be processed simultaneously.
                    self.shared_kv_cache_layers[layer_name] = kv_tgt_layer
                    continue

                # TODO: Support other attention modules, e.g., cross-attention
                # TODO(lucas): move the attention specs into the model layers like
                # the attention backends
                if attn_module.attn_type == AttentionType.DECODER:
                    kv_cache_spec[layer_name] = FullAttentionSpec(
                        block_size=block_size,
                        num_kv_heads=attn_module.num_kv_heads,
                        head_size=attn_module.head_size,
                        dtype=self.kv_cache_dtype)
                elif attn_module.attn_type in (AttentionType.ENCODER,
                                               AttentionType.ENCODER_ONLY):
                    # encoder-only attention does not need KV cache.
                    continue
                elif attn_module.attn_type == AttentionType.ENCODER_DECODER:
                    raise NotImplementedError
                else:
                    raise ValueError(
                        f"Unknown attention type: {attn_module.attn_type}")

            elif isinstance(attn_module, MLAAttention):
                if use_mla and not self.use_sparse:
                    kv_cache_spec[layer_name] = MLAAttentionSpec(
                        block_size=block_size,
                        num_kv_heads=1,
                        head_size=attn_module.head_size,
                        dtype=self.kv_cache_dtype,
                        cache_dtype_str=self.cache_config.cache_dtype)
                else:
                    # TODO(cmq): This is a hack way to fix deepseek kvcache when
                    # using DSA. Fix the spec in vLLM is a finnal way.
                    kv_cache_spec[layer_name] = FullAttentionSpec(
                        block_size=block_size,
                        num_kv_heads=1,
                        head_size=attn_module.head_size,
                        dtype=self.kv_cache_dtype)

        mamba_layers = get_layers_from_vllm_config(self.vllm_config, MambaBase)
        if len(mamba_layers) > 0:
            if (self.vllm_config.speculative_config is not None
                    and self.vllm_config.model_config.hf_config.model_type
                    not in ["qwen3_next"]):
                raise NotImplementedError(
                    "Mamba with speculative decoding is not supported yet.")
            if self.vllm_config.cache_config.enable_prefix_caching:
                raise NotImplementedError(
                    "Prefix caching is not supported for Mamba yet.")
            max_model_len = self.vllm_config.model_config.max_model_len

            page_size_padded = (
                self.vllm_config.cache_config.mamba_page_size_padded)

            # Set block_size to max_model_len, so that mamba model will always
            # have only one block in the KV cache.
            for layer_name, mamba_module in mamba_layers.items():
                kv_cache_spec[layer_name] = MambaSpec(
                    shapes=mamba_module.get_state_shape(),
                    dtypes=mamba_module.get_state_dtype(),
                    block_size=max_model_len,
                    page_size_padded=page_size_padded,
                    mamba_type=mamba_module.mamba_type,
                    num_speculative_blocks=(
                        self.speculative_config.num_speculative_tokens
                        if self.speculative_config else 0),
                )

        return kv_cache_spec

    def initialize_aclgraph_capture(self) -> None:
        min_ag_support = AttentionCGSupport.ALWAYS
        min_ag_builder_name = None

        for attn_group in self._attn_group_iterator():
            builder = attn_group.get_metadata_builder()
            graph_support = None
            if hasattr(builder, 'aclgraph_support'):
                graph_support = builder.aclgraph_support.value
                builder_aclgraph = builder.aclgraph_support
            else:
                graph_support = builder._cudagraph_support.value
                builder_aclgraph = builder._cudagraph_support
            if graph_support < min_ag_support.value:
                min_ag_support = builder_aclgraph
                min_ag_builder_name = builder.__class__.__name__

        # This is an imitation of compilation_config.splitting_ops_contain_attention()
        splitting_ops_contain_attention = (
            self.compilation_config.splitting_ops is not None
            and all(op in self.compilation_config.splitting_ops for op in [
                "vllm.mla_forward",
            ]))

        # Flexible resolve the aclgraph mode
        aclgraph_mode = self.compilation_config.cudagraph_mode
        # check graph for mixed batch is supported
        if aclgraph_mode.mixed_mode() == CUDAGraphMode.FULL \
            and min_ag_support != AttentionCGSupport.ALWAYS:
            msg = (f"ACLGraphMode.{aclgraph_mode.name} is not supported "
                   f"with {min_ag_builder_name} backend (support: "
                   f"{min_ag_support})")
            if min_ag_support == AttentionCGSupport.NEVER:
                # if not supported any full graphs, just raise it.
                msg += "; please try cudagraph_mode=PIECEWISE, and "\
                    "make sure compilation level is piecewise"
                raise ValueError(msg)

            # attempt to resolve the full graph related mode
            if splitting_ops_contain_attention:
                msg += "; setting cudagraph_mode=FULL_AND_PIECEWISE"
                aclgraph_mode = self.compilation_config.cudagraph_mode = (
                    CUDAGraphMode.FULL_AND_PIECEWISE)
            else:
                msg += "; setting cudagraph_mode=FULL_DECODE_ONLY"
                aclgraph_mode = self.compilation_config.cudagraph_mode = (
                    CUDAGraphMode.FULL_DECODE_ONLY)
            logger.warning(msg)

        # double check that we can support full graph if they are requested
        # even after automatic downgrades
        if aclgraph_mode.has_full_cudagraphs() \
            and min_ag_support == AttentionCGSupport.NEVER:
            raise ValueError(f"CUDAGraphMode.{aclgraph_mode.name} is not "
                             f"supported with {min_ag_builder_name} backend ("
                             f"support:{min_ag_support}) "
                             "; please try cudagraph_mode=PIECEWISE, "
                             "and make sure compilation level is piecewise")

        if (aclgraph_mode.decode_mode() == CUDAGraphMode.FULL
                and aclgraph_mode.separate_routine()
                and self.uniform_decode_query_len > 1):
            self.compilation_config.adjust_cudagraph_sizes_for_spec_decode(
                self.uniform_decode_query_len,
                self.parallel_config.tensor_parallel_size)
            capture_sizes = self.compilation_config.cudagraph_capture_sizes
            self.aclgraph_batch_sizes = (capture_sizes
                                         if capture_sizes is not None else [])

        # NOTE: Since aclgraph_batch_sizes cannot be determined until here,
        # we set the graph params right before initializing the keys.
        set_graph_params(self.aclgraph_batch_sizes)
        if self.speculative_config:
            set_mtp_graph_params(self.aclgraph_batch_sizes)

        self.cudagraph_dispatcher.initialize_cudagraph_keys(
            self.compilation_config.cudagraph_mode,
            self.uniform_decode_query_len)

    def _capture_aclgraphs(self, compilation_cases: list[int],
                           aclgraph_runtime_mode: CUDAGraphMode,
                           uniform_decode: bool):
        assert aclgraph_runtime_mode != CUDAGraphMode.NONE and \
            aclgraph_runtime_mode in [CUDAGraphMode.FULL,
                                      CUDAGraphMode.PIECEWISE]

        # Only rank 0 should print progress bar during capture
        if is_global_first_rank():
            logger.info(
                "Starting to capture ACL graphs for cases: %s, "
                "mode: %s, uniform_decode: %s", compilation_cases,
                aclgraph_runtime_mode.name, uniform_decode)
            compilation_cases = tqdm(
                compilation_cases,
                disable=not self.load_config.use_tqdm_on_load,
                desc="Capturing ACL graphs ({}, {})".format(
                    "decode" if uniform_decode else "mixed prefill-decode",
                    aclgraph_runtime_mode.name))

        force_attention = (aclgraph_runtime_mode == CUDAGraphMode.FULL)
        # When the kv cache spec is empty, PiecewiseBackend is not initialized, and
        # compilation_case=1 will cause the dynamic shape position to be incorrectly derived.
        if not self.get_kv_cache_spec():
            self._dummy_run(2,
                            aclgraph_runtime_mode=CUDAGraphMode.NONE,
                            force_attention=force_attention,
                            uniform_decode=uniform_decode)
        # We skip EPLB here since we don't want to record dummy metrics
        for num_tokens in compilation_cases:
            for _ in range(self.compilation_config.cudagraph_num_of_warmups):
                # Use CUDAGraphRuntimeStyle.NONE (default) for warmup.
                # But be careful, warm up with `NONE`is orthogonal to
                # if we want to warm up attention or not. This is
                # different from the case where `FULL` implies capture
                # attention while `PIECEWISE` implies no attention.
                self._dummy_run(num_tokens,
                                aclgraph_runtime_mode=CUDAGraphMode.NONE,
                                force_attention=force_attention,
                                uniform_decode=uniform_decode)
            self._dummy_run(num_tokens,
                            aclgraph_runtime_mode=aclgraph_runtime_mode,
                            force_attention=force_attention,
                            uniform_decode=uniform_decode)

    def _capture_model(self):
        if not self.use_aclgraph:
            logger.warning(
                "Skipping ACL graph capture. To turn on ACL graph capture, "
                "ensure `aclraph_mode` was not manually set to `NONE`")
            return
        else:
            self.initialize_aclgraph_capture()

        set_cudagraph_capturing_enabled(True)
        # Trigger ACL graph capture for specific shapes.
        # Capture the large shapes first so that the smaller shapes
        # can reuse the memory pool allocated for the large shapes.
        with graph_capture(device=self.device):
            aclgraph_mode = self.compilation_config.cudagraph_mode
            if aclgraph_mode.mixed_mode() != CUDAGraphMode.NONE:
                aclgraph_runtime_mode = aclgraph_mode.mixed_mode()

                # make sure we capture the largest batch size first
                compilation_cases = list(reversed(self.cudagraph_batch_sizes))

                try:
                    self._capture_aclgraphs(
                        compilation_cases,
                        aclgraph_runtime_mode=aclgraph_runtime_mode,
                        uniform_decode=False)
                except Exception as e:
                    error_msg = str(e)
                    error_code = '0x7020023'
                    pattern = r'retCode=([^,\s\.]+)'
                    match = re.search(pattern, error_msg)
                    if match:
                        retCode = match.group(1)
                    # Determine whether the error message is caused by stream capture failure.
                    if match and retCode == error_code:
                        logger.error(
                            f"ACLgraph sizes capture fail: {type(e).__name__}:\n"
                            "ACLgraph has insufficient available streams to capture the configured number of sizes. "
                            "Please verify both the availability of adequate streams and the appropriateness of the configured size count.\n\n"
                            "Recommended solutions:\n"
                            "1. Manually configure the compilation_config parameter "
                            "with a reduced set of sizes: '{\"cudagraph_capture_sizes\":[size1, size2, size3, ...]}'.\n"
                            "2. Utilize ACLgraph's full graph mode as an alternative to the piece-wise approach.\n\n"
                            f"{str(e)}")
                    raise

            if aclgraph_mode.decode_mode() == CUDAGraphMode.FULL and \
                aclgraph_mode.separate_routine():
                max_num_tokens = self.scheduler_config.max_num_seqs * \
                        self.uniform_decode_query_len
                decode_cudagraph_batch_sizes = [
                    x for x in self.cudagraph_batch_sizes if
                    x <= max_num_tokens and x >= self.uniform_decode_query_len
                ]
                compilation_cases_decode = list(
                    reversed(decode_cudagraph_batch_sizes))
                self._capture_aclgraphs(
                    compilation_cases=compilation_cases_decode,
                    aclgraph_runtime_mode=CUDAGraphMode.FULL,
                    uniform_decode=True)

        # Disable aclgraph capturing globally, so any unexpected aclgraph
        # capturing will be detected and raise an error after here.
        # Note: We don't put it into graph_capture context manager because
        # we may doing lazy capturing in future that still allows capturing
        # after here.
        set_cudagraph_capturing_enabled(False)

    def capture_model(self) -> None:

        compilation_counter.num_gpu_runner_capture_triggers += 1

        start_time = time.perf_counter()
        start_free_npu_memory = torch.npu.mem_get_info()[0]

        self._capture_model()

        end_time = time.perf_counter()
        end_free_npu_memory = torch.npu.mem_get_info()[0]
        elapsed_time = end_time - start_time
        npu_graph_size = start_free_npu_memory - end_free_npu_memory
        # This usually takes 5~20 seconds.
        logger.info("Graph capturing finished in %.0f secs, took %.2f GiB",
                    elapsed_time, npu_graph_size / (1 << 30))

    def _update_tokens_for_pcp(self, tokens):
        num_reqs = self.input_batch.num_reqs
        self.num_pcp_pads = self.num_pcp_pads[:num_reqs]
        tokens = np.array(tokens, dtype=np.int32)
        num_decode_reqs = sum(
            self.input_batch.num_computed_tokens_cpu[:num_reqs] >=
            self.input_batch.num_prompt_tokens[:num_reqs])
        num_decode_tokens = sum(tokens[:num_decode_reqs])
        num_padded_scheduled_tokens = np.ceil(
            tokens /
            (2 * self.pcp_size)).astype(np.int32) * (2 * self.pcp_size)
        num_padded_scheduled_tokens[:num_decode_reqs] = (
            tokens[:num_decode_reqs] * self.pcp_size)
        self.num_pcp_pads = num_padded_scheduled_tokens - tokens
        cu_padded_tokens, pcp_padded_arange = \
            self._get_cumsum_and_arange(num_padded_scheduled_tokens)
        unpad_mask = torch.from_numpy(
            pcp_padded_arange < np.repeat(tokens, num_padded_scheduled_tokens))
        unpad_mask_decode = unpad_mask[:num_decode_tokens * self.pcp_size]
        unpad_mask_decode = unpad_mask_decode.reshape([-1, self.pcp_size])
        unpad_mask_decode[:, 0] = True
        unpad_mask_decode[:, 1:] = False

        pcp_tokens = num_padded_scheduled_tokens // self.pcp_size
        pcp_chunk_sizes = (pcp_tokens // 2).clip(min=1)
        pcp_chunk_sizes[:num_decode_reqs] = pcp_tokens[:num_decode_reqs]
        _, pcp_arange = self._get_cumsum_and_arange(pcp_tokens)
        _, pcp_chunk_arange = self._get_cumsum_and_arange(pcp_chunk_sizes)
        pcp_head_chunk_mask = pcp_arange < np.repeat(pcp_chunk_sizes,
                                                     pcp_tokens)

        def get_current_rank_positions(cu_tokens, rank):
            positions_start_loc = np.zeros_like(cu_tokens)
            positions_start_loc[1:] = cu_tokens[:-1]
            positions = np.zeros(len(pcp_head_chunk_mask), dtype=np.int32)
            head_start_loc = positions_start_loc + rank * pcp_chunk_sizes
            tail_start_loc = positions_start_loc + \
                (2 * self.pcp_size - rank - 1) * pcp_chunk_sizes
            positions[pcp_head_chunk_mask] = pcp_chunk_arange + \
                np.repeat(head_start_loc, pcp_chunk_sizes)
            # Decode reqs do not have tail chunks.
            positions[~pcp_head_chunk_mask] = \
                pcp_chunk_arange[num_decode_tokens:] + \
                np.repeat(tail_start_loc, pcp_chunk_sizes)[num_decode_tokens:]
            return positions

        positions = get_current_rank_positions(
            np.zeros(num_reqs, dtype=np.int32), self.pcp_rank)
        # Decode tokens are duplicate and their positions always be 0.
        if num_decode_reqs > 0:
            positions[:num_decode_tokens] = self._get_cumsum_and_arange(
                tokens[:num_decode_reqs])[1]

        all_positions = [
            get_current_rank_positions(cu_padded_tokens, rank_i)
            for rank_i in range(self.pcp_size)
        ]
        all_positions_tensor = torch.from_numpy(np.concatenate(all_positions))
        self.pcp_allgather_restore_idx[:all_positions_tensor.shape[0]].copy_(
            all_positions_tensor.float().argsort().long(), non_blocking=True)
        return pcp_tokens, positions, unpad_mask

    def _get_cp_local_seq_lens(
        self,
        seq_lens: torch.Tensor,
        pcp_world_size: int = 1,
        dcp_world_size: int = 1,
        cp_kv_cache_interleave_size: int = 1,
    ) -> torch.Tensor:
        """While using pcp or dcp, kv_cache size stored on each rank may be different,
        use this function to calculate split decode seq_lens of each (p/d)cp rank.
        """
        num_requests = seq_lens.size(0)
        total_world_size = pcp_world_size * dcp_world_size
        seq_lens_tiled = seq_lens.unsqueeze(-1).repeat(1, total_world_size)
        rank_offsets = (torch.arange(total_world_size,
                                     dtype=torch.int32).unsqueeze(0).repeat(
                                         num_requests, 1))
        base = (seq_lens_tiled // cp_kv_cache_interleave_size //
                total_world_size * cp_kv_cache_interleave_size)
        remainder = seq_lens_tiled - base * total_world_size
        remainder = torch.clip(
            remainder - rank_offsets * cp_kv_cache_interleave_size,
            0,
            cp_kv_cache_interleave_size,
        )
        dcp_local_seq_lens = (base + remainder).reshape(
            [-1, pcp_world_size, dcp_world_size])
        return dcp_local_seq_lens

    def _generate_pcp_metadata(self, total_num_scheduled_tokens):
        # In dummy run num_reqs == 0, update it from seq_lens
        num_reqs = self.input_batch.num_reqs or self.query_lens.size(0)
        num_decodes = sum(self.input_batch.num_computed_tokens_cpu[:num_reqs]
                          >= self.input_batch.num_prompt_tokens[:num_reqs])
        num_actual_tokens_pcp_padded = total_num_scheduled_tokens * self.pcp_size
        self.num_actual_tokens_pcp_padded = num_actual_tokens_pcp_padded
        long_seq_metadata = None
        if self.pcp_size * self.dcp_size > 1:
            decode_context_lens = self.input_batch.num_tokens[:num_decodes]
            prefill_context_lens = self.input_batch.num_computed_tokens_cpu[
                num_decodes:num_reqs]
            context_lens = np.concatenate(
                [decode_context_lens, prefill_context_lens])
            num_computed_tokens_of_pcp_dcp = torch.zeros(
                [
                    num_reqs * self.decode_threshold, self.pcp_size,
                    self.dcp_size
                ],
                dtype=torch.int32,
            )
            # For pcp + spec decode, we flatten seq_lens
            # to avoid irregular spec_attn_mask shape
            for decode_idx in range(self.decode_threshold):
                num_computed_tokens_of_pcp_dcp[
                    self.decode_threshold - 1 - decode_idx::self.decode_threshold] = \
                    self._get_cp_local_seq_lens(
                        torch.tensor(context_lens),
                        self.pcp_size,
                        self.dcp_size,
                        self.parallel_config.cp_kv_cache_interleave_size,
                    )
            long_seq_metadata = AscendPrefillContextParallelMetadata(
                num_actual_tokens_pcp_padded=num_actual_tokens_pcp_padded,
                num_computed_tokens_of_pcp_dcp=num_computed_tokens_of_pcp_dcp.
                numpy())
            if self.pcp_size > 1:
                q_head_idx, q_tail_idx = [], []
                kv_with_q_head_nomask_idx, kv_with_q_head_mask_idx = [], []
                kv_with_q_tail_nomask_idx, kv_with_q_tail_mask_idx = [], []
                chunk_seqlens = []
                kv_with_q_head_nomask_seqlens, kv_with_q_tail_nomask_seqlens = [], []
                q_req_offset = 0
                kv_req_offset = 0
                q_head_chunk_id = self.pcp_rank
                q_tail_chunk_id = self.pcp_size * 2 - 1 - self.pcp_rank
                for i, seq_len in enumerate(self.query_lens):
                    if i < num_decodes:
                        continue
                    chunk_len = seq_len // 2
                    chunk_seqlens.append(chunk_len)
                    q_head_idx.extend(
                        list(range(q_req_offset, q_req_offset + chunk_len)))
                    kv_with_q_head_nomask_idx.extend(
                        list(
                            range(kv_req_offset, kv_req_offset +
                                  chunk_len * q_head_chunk_id)))
                    kv_with_q_head_mask_idx.extend(
                        list(
                            range(
                                kv_req_offset + chunk_len * q_head_chunk_id,
                                kv_req_offset + chunk_len *
                                (q_head_chunk_id + 1))))
                    kv_with_q_head_nomask_seqlens.append(chunk_len *
                                                         q_head_chunk_id)

                    q_tail_idx.extend(
                        list(
                            range(q_req_offset + chunk_len,
                                  q_req_offset + chunk_len * 2)))
                    kv_with_q_tail_nomask_idx.extend(
                        list(
                            range(kv_req_offset, kv_req_offset +
                                  chunk_len * q_tail_chunk_id)))
                    kv_with_q_tail_mask_idx.extend(
                        list(
                            range(
                                kv_req_offset + chunk_len * q_tail_chunk_id,
                                kv_req_offset + chunk_len *
                                (q_tail_chunk_id + 1))))
                    kv_with_q_tail_nomask_seqlens.append(chunk_len *
                                                         q_tail_chunk_id)

                    q_req_offset += seq_len
                    kv_req_offset += seq_len * self.pcp_size

                # Convert lists to tensors and move to device
                def _list_to_tensor(lst, device, dtype=torch.int32):
                    tensor_npu = torch.zeros(len(lst),
                                             dtype=dtype,
                                             device=device)
                    tensor_npu.copy_(torch.tensor(lst, dtype=dtype),
                                     non_blocking=True)
                    return tensor_npu

                q_head_idx_tensor = _list_to_tensor(q_head_idx, self.device)
                q_tail_idx_tensor = _list_to_tensor(q_tail_idx, self.device)
                self.q_head_idx_tensor = q_head_idx_tensor
                self.q_tail_idx_tensor = q_tail_idx_tensor

                q_full_idx = torch.cat([q_head_idx_tensor, q_tail_idx_tensor])
                q_full_idx = q_full_idx.to(torch.float32).argsort().to(
                    torch.int32)
                self.q_full_idx = q_full_idx

                self.kv_idx_names = {
                    'kv_with_q_head_nomask_idx_tensor':
                    kv_with_q_head_nomask_idx,
                    'kv_with_q_head_mask_idx_tensor': kv_with_q_head_mask_idx,
                    'kv_with_q_tail_nomask_idx_tensor':
                    kv_with_q_tail_nomask_idx,
                    'kv_with_q_tail_mask_idx_tensor': kv_with_q_tail_mask_idx
                }
                for key, value in self.kv_idx_names.items():
                    tensor_npu = _list_to_tensor(value, self.device)
                    self.kv_idx_names[key] = tensor_npu

                attn_mask_seqlens = torch.tensor(
                    [chunk_seqlens, chunk_seqlens], dtype=torch.int32)
                head_attn_nomask_seqlens = torch.tensor(
                    [chunk_seqlens, kv_with_q_head_nomask_seqlens],
                    dtype=torch.int32)
                tail_attn_nomask_seqlens = torch.tensor(
                    [chunk_seqlens, kv_with_q_tail_nomask_seqlens],
                    dtype=torch.int32)
                pcp_prefill_mask = self.attn_mask

                self.extra_long_seq_kwargs = {
                    'attn_mask_seqlens': attn_mask_seqlens,
                    'head_attn_nomask_seqlens': head_attn_nomask_seqlens,
                    'tail_attn_nomask_seqlens': tail_attn_nomask_seqlens,
                    'pcp_prefill_mask': pcp_prefill_mask
                }
                long_seq_metadata.pcp_allgather_restore_idx = self.pcp_allgather_restore_idx[:
                                                                                             num_actual_tokens_pcp_padded]
                long_seq_metadata.cp_kv_recover_idx_for_chunk = self.cp_kv_recover_idx_for_chunk
                long_seq_metadata.q_head_idx_tensor = self.q_head_idx_tensor
                long_seq_metadata.q_tail_idx_tensor = self.q_tail_idx_tensor
                long_seq_metadata.q_full_idx = self.q_full_idx
                long_seq_metadata.kv_with_q_head_nomask_idx_tensor = self.kv_idx_names[
                    'kv_with_q_head_nomask_idx_tensor']
                long_seq_metadata.kv_with_q_head_mask_idx_tensor = self.kv_idx_names[
                    'kv_with_q_head_mask_idx_tensor']
                long_seq_metadata.kv_with_q_tail_nomask_idx_tensor = self.kv_idx_names[
                    'kv_with_q_tail_nomask_idx_tensor']
                long_seq_metadata.kv_with_q_tail_mask_idx_tensor = self.kv_idx_names[
                    'kv_with_q_tail_mask_idx_tensor']
                long_seq_metadata.attn_mask_seqlens = self.extra_long_seq_kwargs[
                    'attn_mask_seqlens']
                long_seq_metadata.head_attn_nomask_seqlens = self.extra_long_seq_kwargs[
                    'head_attn_nomask_seqlens']
                long_seq_metadata.tail_attn_nomask_seqlens = self.extra_long_seq_kwargs[
                    'tail_attn_nomask_seqlens']
                long_seq_metadata.pcp_prefill_mask = self.extra_long_seq_kwargs[
                    'pcp_prefill_mask']
            self.long_seq_metadata = long_seq_metadata
        return long_seq_metadata

    def _generate_pcp_mtp_input(
        self,
        num_reqs: int,
        total_num_scheduled_tokens: int,
        num_scheduled_tokens: dict[str, int],
    ):
        """
        While pcp > 1, model inputs (input_ids, position, etc.) are split across pcp group,
        but mtp need to shift original input_ids before pcp splitting,
        so we record original input_ids here.
        """
        total_num_scheduled_tokens_pcp_full = total_num_scheduled_tokens
        num_scheduled_tokens_pcp_full = np.empty(num_reqs, dtype=np.int32)
        for i, req_id in enumerate(self.input_batch.req_ids):
            num_scheduled_tokens_pcp_full[i] = num_scheduled_tokens[req_id]
        req_indices_pcp_full = np.repeat(self.arange_np[:num_reqs],
                                         num_scheduled_tokens_pcp_full)
        cu_num_tokens_pcp_full = np.cumsum(num_scheduled_tokens_pcp_full)
        self.query_start_loc_pcp_full.np[0] = 0
        self.query_start_loc_pcp_full.np[1:num_reqs +
                                         1] = cu_num_tokens_pcp_full
        self.query_start_loc_pcp_full.np[num_reqs + 1:].fill(-1)
        cumsums_offsets_pcp_full = np.repeat(
            cu_num_tokens_pcp_full - num_scheduled_tokens_pcp_full,
            num_scheduled_tokens_pcp_full)
        arange_pcp_full = self.arange_np[:
                                         total_num_scheduled_tokens_pcp_full] - cumsums_offsets_pcp_full
        positions_pcp_full_np = self.positions_pcp_full_np[:
                                                           total_num_scheduled_tokens_pcp_full]
        np.add(self.input_batch.num_computed_tokens_cpu[req_indices_pcp_full],
               arange_pcp_full,
               out=positions_pcp_full_np)
        token_indices_pcp_full = (
            positions_pcp_full_np +
            req_indices_pcp_full * self.input_batch.token_ids_cpu.shape[1])
        torch.index_select(self.input_batch.token_ids_cpu_tensor.flatten(),
                           0,
                           torch.from_numpy(token_indices_pcp_full),
                           out=self.input_ids_pcp_full.
                           cpu[:total_num_scheduled_tokens_pcp_full])
        self.query_start_loc_pcp_full.copy_to_gpu()
        self.input_ids_pcp_full.gpu[:total_num_scheduled_tokens_pcp_full].copy_(
            self.input_ids_pcp_full.cpu[:total_num_scheduled_tokens_pcp_full],
            non_blocking=True,
        )


@contextmanager
def _torch_cuda_wrapper():

    class _EventPlaceholder:

        def __init__(self, *args, **kwargs) -> None:
            self.record = lambda: None
            self.synchronize = lambda: None

    try:
        # replace cuda APIs with xpu APIs, this should work by default
        torch.cuda.Event = torch.npu.Event
        torch.cuda.Stream = torch.npu.Stream
        torch.cuda.default_stream = torch.npu.default_stream
        torch.cuda.current_stream = torch.npu.current_stream
        torch.cuda.stream = torch.npu.stream
        yield
    finally:
        # if anything goes wrong, just patch it with a placeholder
        torch.cuda.Event = _EventPlaceholder
        torch.cuda.Stream = torch.cuda.Stream
        torch.cuda.default_stream = torch.npu.default_stream
        torch.cuda.current_stream = torch.npu.current_stream
        torch.cuda.stream = torch.npu.stream<|MERGE_RESOLUTION|>--- conflicted
+++ resolved
@@ -78,14 +78,9 @@
 from vllm.v1.worker.gpu_model_runner import (AsyncGPUModelRunnerOutput,
                                              GPUModelRunner)
 from vllm.v1.worker.kv_connector_model_runner_mixin import KVConnectorOutput
-<<<<<<< HEAD
-from vllm.v1.worker.utils import AttentionGroup, bind_kv_cache
-=======
-from vllm.v1.worker.lora_model_runner_mixin import LoRAModelRunnerMixin
 from vllm.v1.worker.utils import (AttentionGroup, gather_mm_placeholders,
                                   sanity_check_mm_encoder_outputs,
                                   scatter_mm_placeholders)
->>>>>>> 0fb1dc43
 
 import vllm_ascend.envs as envs_ascend
 from vllm_ascend.ascend_config import get_ascend_config
@@ -388,7 +383,6 @@
         )
         self.num_accepted_tokens = self._make_buffer(self.max_num_reqs,
                                                      dtype=torch.int64)
-<<<<<<< HEAD
         self.num_draft_tokens = self._make_buffer(self.max_num_reqs,
                                                   dtype=torch.int32)
         self.sampled_token_ids_pinned_cpu = torch.empty(
@@ -399,21 +393,6 @@
         )
         # None in the first PP rank. The rest are set after load_model.
         self.intermediate_tensors: IntermediateTensors | None = None
-=======
-        self.num_decode_draft_tokens = self._make_buffer(self.max_num_reqs,
-                                                         dtype=torch.int32)
-        # Only relevant for multimodal models
-        self.mm_registry = MULTIMODAL_REGISTRY
-        self.supports_mm_inputs = self.mm_registry.supports_multimodal_inputs(
-            self.model_config)
-        if self.supports_mm_inputs:
-            self.is_mm_embed = self._make_buffer(self.max_num_tokens,
-                                                 dtype=torch.bool)
-        # TODO: EVS Support (Video tokens pruning) (see vllm#22980)
-        self.is_multimodal_pruning_enabled = False
-
-        # Ephemeral state transferred between execute_model() and sample_tokens().
->>>>>>> 0fb1dc43
         self.execute_model_state: ExecuteModelState | None = None
         self.reorder_batch_threshold: int | None = None
 
