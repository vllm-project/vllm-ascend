--- conflicted
+++ resolved
@@ -1569,17 +1569,13 @@
             intermediate_tensors=intermediate_tensors,
             inputs_embeds=inputs_embeds,
         )
-<<<<<<< HEAD
-        if get_forward_context().sp_enabled:
-=======
 
         forward_context = get_forward_context()
         if forward_context.cudagraph_runtime_mode == CUDAGraphMode.FULL:
             update_attn_params(self.update_stream, forward_context,
                                positions.shape[0])
 
-        if get_forward_context().flashcomm_v1_enabled:
->>>>>>> 704467cd
+        if get_forward_context().sp_enabled:
             hidden_states = tensor_model_parallel_all_gather(hidden_states, 0)
             pad_size = get_forward_context().pad_size
             if pad_size > 0:
