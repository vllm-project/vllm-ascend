--- conflicted
+++ resolved
@@ -1351,76 +1351,6 @@
                 hidden_states, aux_hidden_states)
         return draft_token_ids
 
-<<<<<<< HEAD
-=======
-    def _select_moe_comm_method(self,
-                                num_tokens: int) -> Optional[MoECommType]:
-        """1. If expert parallel is not enabled, we use all-gather since MC2 and all-to-all
-        are designed for expert parallelism.
-        2. If expert parallel is enabled, we need to consider the soc version and the
-        number of tokens. This is based on the observation that all-gather is more
-        efficient than all-to-all when running on A2.
-
-            a. For A2, we choose from MC2 and all-gather.
-
-            b. For A3, we choose from MC2 and all-to-all.
-
-            In both cases, we use MC2 when the number of tokens is smaller than
-            a its capacity threshold.
-
-        Args:
-            num_tokens (int): The number of tokens in the current batch.
-
-        Raises:
-            ValueError: If the soc version is unsupported.
-
-        Returns:
-            MoECommType: The selected MoE communication method.
-        """
-        if not is_moe_model(self.vllm_config):
-            return None
-        mc2_tokens_capacity = get_mc2_tokens_capacity()
-        soc_version = get_ascend_device_type()
-        quant_type = getattr(
-            self.vllm_config.model_config.hf_config, 'moe_quantize',
-            getattr(self.vllm_config.model_config.hf_config, 'quantize', None))
-        model_type = self.vllm_config.model_config.hf_config.model_type
-
-        if not self.parallel_config.enable_expert_parallel:
-            moe_comm_type = MoECommType.ALLGATHER
-        elif soc_version in {AscendDeviceType._910B}:
-            if (num_tokens <= mc2_tokens_capacity
-                    and self.parallel_config.world_size_across_dp /
-                    self.parallel_config.pipeline_parallel_size >= 16):
-                moe_comm_type = MoECommType.MC2
-            else:
-                # Currently, w4a8_dynamic does not support allgatherep
-                if quant_type == "w4a8_dynamic":
-                    moe_comm_type = MoECommType.ALLTOALL
-                else:
-                    moe_comm_type = MoECommType.ALLGATHER
-
-        elif soc_version in {AscendDeviceType._910_93}:
-            # TODO: drop the EP-size guard when dispatch_ffn_combine supports larger EP sizes
-            fused_all2all_enable = quant_type == "w8a8_dynamic" and get_ep_group(
-            ).world_size <= 16 and (not self.dynamic_eplb)
-            moe_comm_type = (MoECommType.MC2
-                             if num_tokens <= mc2_tokens_capacity else
-                             MoECommType.FUSED_ALLTOALL
-                             if fused_all2all_enable else MoECommType.ALLTOALL)
-        else:
-            raise ValueError(f"Unsupported soc_version: {soc_version}")
-
-        # PanguProMoE only supports allgather
-        if model_type == "PanguProMoE":
-            moe_comm_type = MoECommType.ALLGATHER
-
-        if is_global_first_rank():
-            logger.debug(f"num_tokens: {num_tokens}, "
-                         f"moe_comm_type: {moe_comm_type}")
-        return moe_comm_type
-
->>>>>>> 9c02fa98
     @staticmethod
     def get_finished_kv_transfer(
         scheduler_output: "SchedulerOutput",
