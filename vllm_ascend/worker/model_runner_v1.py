#
# Copyright (c) 2025 Huawei Technologies Co., Ltd. All Rights Reserved.
# Copyright 2023 The vLLM team.
#
# Licensed under the Apache License, Version 2.0 (the "License");
# you may not use this file except in compliance with the License.
# You may obtain a copy of the License at
#
#     http://www.apache.org/licenses/LICENSE-2.0
#
# Unless required by applicable law or agreed to in writing, software
# distributed under the License is distributed on an "AS IS" BASIS,
# WITHOUT WARRANTIES OR CONDITIONS OF ANY KIND, either express or implied.
# See the License for the specific language governing permissions and
# limitations under the License.
# This file is a part of the vllm-ascend project.
# Adapted from vllm-project/vllm/vllm/worker/gpu_model_runner.py
#

import copy
import gc
import math
import os
import time
import types
import weakref
from contextlib import contextmanager, nullcontext
from dataclasses import dataclass
from typing import TYPE_CHECKING, Dict, List, Optional, Union

import numpy as np
import numpy.typing as npt
import torch
import torch._dynamo.cache_size
import torch.distributed as dist
import torch.nn as nn
import torchair
from torch.distributed import ReduceOp
from torchair import patch_for_hcom
from vllm.attention import AttentionType, get_attn_backend
from vllm.attention.layer import Attention
from vllm.config import CompilationLevel, VllmConfig
from vllm.distributed import get_tensor_model_parallel_world_size
from vllm.distributed.kv_transfer import (get_kv_transfer_group,
                                          has_kv_transfer_group)
from vllm.distributed.kv_transfer.kv_connector.v1 import KVConnectorBase_V1
from vllm.distributed.parallel_state import get_dp_group, get_pp_group
from vllm.forward_context import get_forward_context
from vllm.inputs import INPUT_REGISTRY
from vllm.logger import logger
from vllm.model_executor.layers.fused_moe import FusedMoE
from vllm.model_executor.layers.rotary_embedding import MRotaryEmbedding
from vllm.model_executor.model_loader import get_model
from vllm.multimodal import MULTIMODAL_REGISTRY
from vllm.multimodal.inputs import MultiModalKwargs, PlaceholderRange
from vllm.multimodal.utils import group_mm_inputs_by_modality
from vllm.sampling_params import SamplingType
from vllm.sequence import IntermediateTensors
from vllm.utils import (STR_DTYPE_TO_TORCH_DTYPE, DeviceMemoryProfiler,
                        LayerBlockType, LazyLoader, cdiv)
from vllm.v1.core.encoder_cache_manager import compute_encoder_budget
from vllm.v1.kv_cache_interface import (FullAttentionSpec, KVCacheConfig,
                                        KVCacheSpec)
from vllm.v1.outputs import EMPTY_MODEL_RUNNER_OUTPUT, ModelRunnerOutput
from vllm.v1.sample.metadata import SamplingMetadata
from vllm.v1.sample.sampler import Sampler
from vllm.v1.spec_decode.eagle import EagleProposer
from vllm.v1.spec_decode.metadata import SpecDecodeMetadata
from vllm.v1.spec_decode.ngram_proposer import NgramProposer
from vllm.v1.spec_decode.utils import is_spec_decode_supported
from vllm.v1.utils import bind_kv_cache
from vllm.v1.worker.gpu_input_batch import CachedRequestState, InputBatch
from vllm.v1.worker.lora_model_runner_mixin import LoRAModelRunnerMixin
from vllm.v1.worker.utils import (gather_mm_placeholders,
                                  sanity_check_mm_encoder_outputs,
                                  scatter_mm_placeholders)

from vllm_ascend.ascend_config import get_ascend_config
from vllm_ascend.ascend_forward_context import set_ascend_forward_context
from vllm_ascend.attention.attention import AttentionMaskBuilder
from vllm_ascend.attention.attention_v1 import AscendAttentionState
from vllm_ascend.attention.mla_v1 import CommonAttentionMetadata
from vllm_ascend.multistream.ms_split import compute_split_seq_index
from vllm_ascend.platform import NPUPlatform
from vllm_ascend.sample.rejection_sampler import AscendRejectionSampler
from vllm_ascend.utils import ProfileExecuteDuration
from vllm_ascend.worker.mtp_proposer_v1 import MtpProposer

from vllm_ascend.eplb.eplb_updator import EplbUpdator
from vllm_ascend.eplb.adaptor.vllm_adaptor import VllmEplbAdaptor
from vllm_ascend.eplb.core.loader.device_transfer_loader import D2DExpertWeightLoader

if TYPE_CHECKING:
    import xgrammar as xgr  # type: ignore[import-untyped]
    from vllm.v1.core.sched.output import SchedulerOutput
else:
    xgr = LazyLoader("xgr", globals(), "xgrammar")

import vllm.envs as envs_vllm

import vllm_ascend.envs as envs_ascend


@dataclass
class GraphCaptureContext:
    stream: torch.npu.Stream


@contextmanager
def graph_capture(device: torch.device):
    """
    `graph_capture` is a context manager which should surround the code that
    is capturing the NPU graph. Its main purpose is to ensure that the
    some operations will be run after the graph is captured, before the graph
    is replayed. It returns a `GraphCaptureContext` object which contains the
    necessary data for the graph capture. Currently, it only contains the
    stream that the graph capture is running on. This stream is set to the
    current NPU stream when the context manager is entered and reset to the
    default stream when the context manager is exited. This is to ensure that
    the graph capture is running on a separate stream from the default stream,
    in order to explicitly distinguish the kernels to capture
    from other kernels possibly launched on background in the default stream.
    """
    graph_capture_context = GraphCaptureContext(
        torch.npu.Stream(device=device))
    stream = graph_capture_context.stream

    # we use nullcontext now
    maybe_ca_context = nullcontext()

    # ensure all initialization operations complete before attempting to
    # capture the graph on another stream
    curr_stream = torch.npu.current_stream()
    if curr_stream != stream:
        stream.wait_stream(curr_stream)

    with torch.npu.stream(stream), maybe_ca_context:
        yield graph_capture_context


class NPUModelRunner(LoRAModelRunnerMixin):

    def __init__(self, vllm_config: VllmConfig, device: torch.device):
        self.vllm_config = vllm_config
        self.model_config = vllm_config.model_config
        self.cache_config = vllm_config.cache_config
        self.lora_config = vllm_config.lora_config
        self.parallel_config = vllm_config.parallel_config
        self.scheduler_config = vllm_config.scheduler_config
        self.speculative_config = vllm_config.speculative_config
        ascend_config = get_ascend_config()
        if ascend_config.ascend_scheduler_config.enabled:
            self.chunked_prefill_enabled = self.scheduler_config.chunked_prefill_enabled
        else:
            self.chunked_prefill_enabled = True
        self.device = device

        self.is_multimodal_model = self.model_config.is_multimodal_model
        self.block_size = vllm_config.cache_config.block_size

        self.max_num_blocks_per_req = cdiv(self.model_config.max_model_len,
                                           self.block_size)
        self.max_num_tokens = self.scheduler_config.max_num_batched_tokens
        self.max_num_reqs = self.scheduler_config.max_num_seqs

        # Model-related.
        self.num_attn_layers = self.model_config.get_num_layers_by_block_type(
            vllm_config.parallel_config, LayerBlockType.attention)
        self.hidden_size = self.model_config.get_hidden_size()
        self.dtype = self.model_config.dtype
        cache_config = vllm_config.cache_config
        if cache_config.cache_dtype == "auto":
            self.kv_cache_dtype = self.dtype
        else:
            self.kv_cache_dtype = STR_DTYPE_TO_TORCH_DTYPE[
                cache_config.cache_dtype]

        self.head_size = self.model_config.get_head_size()
        self.attn_backend = get_attn_backend(
            self.head_size,
            self.dtype,
            self.kv_cache_dtype,
            self.block_size,
            self.model_config.is_attention_free,
            use_mla=self.model_config.use_mla,
        )
        if self.attn_backend is None:
            error_msg = (
                f"Error with get_att_backend: {self.head_size=}, "
                f"{self.dtype=}, {self.kv_cache_dtype=}, {self.block_size=}, "
                f"{self.model_config.is_attention_free=}, "
                f"{self.model_config.use_mla=}")
            logger.error(error_msg)
            raise NotImplementedError(
                "Non-Attention backend is not supported by V1 NPUModelRunner.")

        self.attn_metadata_builder = self.attn_backend.get_builder_cls()(
            weakref.proxy(self))

        # Multi-modal data support
        self.input_registry = INPUT_REGISTRY
        self.mm_registry = MULTIMODAL_REGISTRY
        self.uses_mrope = self.model_config.uses_mrope

        self.max_num_encoder_input_tokens, self.encoder_cache_size = compute_encoder_budget(
            model_config=self.model_config,
            scheduler_config=self.scheduler_config,
            mm_registry=self.mm_registry)

        # Lazy initialization
        # self.model: nn.Module  # Set after load_model
        self.kv_caches: List[torch.Tensor] = []
        # req_id -> (input_id -> encoder_output)
        self.encoder_cache: Dict[str, Dict[int, torch.Tensor]] = {}

        # Set up speculative decoding.
        self.use_spec_decode = False
        self.spec_attn_mask = None
        self.actual_seq_q_lens = []
        self.spec_token_num = 0
        self.decode_token_per_req = 1
        if self.speculative_config:
            self.use_spec_decode = True
            self.spec_token_num = self.speculative_config.num_speculative_tokens
            assert self.spec_token_num > 0
            self.spec_attn_mask = torch.triu(torch.ones(2048,
                                                        2048,
                                                        dtype=torch.bool),
                                             diagonal=1).to("npu")
            if get_pp_group().is_last_rank:
                if self.speculative_config.method == "ngram":
                    self.drafter = NgramProposer(self.vllm_config)
                elif self.speculative_config.method == "eagle":
                    self.drafter = EagleProposer(self.vllm_config,
                                                 self.device)  # type: ignore
                elif self.speculative_config.method == 'deepseek_mtp':
                    self.drafter = MtpProposer(self.vllm_config, self)
                    self.decode_token_per_req = 1 + self.spec_token_num
                    self.actual_seq_q_lens = [
                        len for len in
                        range(self.decode_token_per_req, self.max_num_tokens +
                              1, self.decode_token_per_req)
                    ]
                else:
                    raise ValueError("Unknown speculative decoding method: "
                                     f"{self.speculative_config.method}")
                self.rejection_sampler = AscendRejectionSampler()

        # Request states.
        self.requests: Dict[str, CachedRequestState] = {}
        # Persistent batch.

        self.input_ids = torch.zeros(self.max_num_tokens,
                                     dtype=torch.int32,
                                     device=self.device)
        self.positions = torch.zeros(self.max_num_tokens,
                                     dtype=torch.int64,
                                     device=self.device)
        self.query_start_loc = torch.zeros(self.max_num_reqs + 1,
                                           dtype=torch.int32,
                                           device=self.device)
        self.seq_lens = torch.zeros(self.max_num_reqs,
                                    dtype=torch.int32,
                                    device=self.device)
        # None in the first PP rank. The rest are set after load_model.
        self.intermediate_tensors: Optional[IntermediateTensors] = None

        # Only relevant for models using M-RoPE (e.g, Qwen2-VL)
        if self.uses_mrope:
            # NOTE: `mrope_positions` is implemented with one additional dummy
            # position on purpose to make it non-contiguous so that it can work
            # with torch compile.
            # See detailed explanation in https://github.com/vllm-project/vllm/pull/12128#discussion_r1926431923

            # NOTE: When M-RoPE is enabled, position ids are 3D regardless of
            # the modality of inputs. For text-only inputs, each dimension has
            # identical position IDs, making M-RoPE functionally equivalent to
            # 1D-RoPE.
            # See page 5 of https://arxiv.org/abs/2409.12191
            self.mrope_positions = torch.zeros((3, self.max_num_tokens + 1),
                                               dtype=torch.int64,
                                               device=self.device)
            self.mrope_positions_cpu = torch.zeros(
                (3, self.max_num_tokens + 1),
                dtype=torch.int64,
                device="cpu",
                pin_memory=True)

        if self.is_multimodal_model:
            self.inputs_embeds = torch.zeros(
                (self.max_num_tokens, self.hidden_size),
                dtype=self.dtype,
                device=self.device)

        # OPTIMIZATION: Cache the tensors rather than creating them every step.
        self.arange_np: npt.NDArray[np.int32] = np.arange(max(
            self.max_num_reqs + 1, self.model_config.max_model_len,
            self.max_num_tokens),
                                                          dtype=np.int32)
        # NOTE(woosuk): These tensors are "stateless", i.e., they are literally
        # a faster version of creating a new tensor every time. Thus, we should
        # not make any assumptions about the values in these tensors.
        self.input_ids_cpu = torch.zeros(self.max_num_tokens,
                                         dtype=torch.int32,
                                         device="cpu",
                                         pin_memory=True)
        self.positions_cpu = torch.zeros(self.max_num_tokens,
                                         dtype=torch.int64,
                                         device="cpu",
                                         pin_memory=True)
        self.positions_np = self.positions_cpu.numpy()

        self.slot_mapping_cpu = torch.zeros(self.max_num_tokens,
                                            dtype=torch.int32,
                                            device="cpu",
                                            pin_memory=True)
        self.slot_mapping_np = self.slot_mapping_cpu.numpy()

        self.query_start_loc_cpu = torch.zeros(self.max_num_reqs + 1,
                                               dtype=torch.int32,
                                               device="cpu",
                                               pin_memory=True)
        self.query_start_loc_np = self.query_start_loc_cpu.numpy()

        self.seq_lens_cpu = torch.zeros(self.max_num_reqs,
                                        dtype=torch.int32,
                                        device="cpu",
                                        pin_memory=True)
        self.seq_lens_np = self.seq_lens_cpu.numpy()

        self.input_positions_cpu = torch.arange(0,
                                                self.max_num_tokens,
                                                device="cpu")
        self.attn_mask = None
        self.attn_state = None
        self.use_aclgraph = (self.vllm_config.compilation_config.level
                             == CompilationLevel.PIECEWISE
                             and not self.model_config.enforce_eager)
        self.aclgraph_batch_sizes = list(
            reversed(
                self.vllm_config.compilation_config.cudagraph_capture_sizes))

        # NOTE: Pre-construct a mask matrix to improve the efficiency of
        # attention mask construction during inference.
        # Note that the length of the matrix needs to be carefully balanced: a
        # matrix that is too large will consume excessive VRAM, while a matrix
        # that is too small will require dynamic concatenation during inference,
        # leading to performance degradation.
        # Therefore, an environment variable is added here to dynamically set
        # the size of the pre-constructed mask matrix based on requirements.
        mask_len = os.getenv("PAGED_ATTENTION_MASK_LEN", 10000)
        self.attn_mask_len = min(self.model_config.max_model_len,
                                 int(mask_len))
        self.attn_mask_builder = AttentionMaskBuilder.initialize_from_len(
            self.attn_mask_len, self.dtype)

        self.sampler = Sampler()

        self.torchair_compiled_model = None  # type: ignore
        self.torchair_compiled_models = {}  # type: ignore
        ascend_config = get_ascend_config()
        self.torchair_graph_enabled = ascend_config.torchair_graph_config.enabled and self.vllm_config.model_config.use_mla
        self.use_cached_npu_graph = ascend_config.torchair_graph_config.use_cached_graph
        self.torchair_graph_batch_sizes = ascend_config.torchair_graph_config.graph_batch_sizes
        self.use_ring_mla = ascend_config.chunked_prefill_for_mla

        if ascend_config.torchair_graph_config.graph_batch_sizes_init:
            self.init_torchair_graph_batch_sizes()

<<<<<<< HEAD
        if len(self.torchair_graph_batch_sizes) == 0:
            # TODO(zzzzwwjj): check torchair_graph_batch_sizes init code
            self.torchair_graph_batch_sizes = [
                self.scheduler_config.max_num_seqs
            ]
=======
        self.check_torchair_graph_batch_sizes()

        # graph_block_tables shape: [num_request, cell(max_model_len / block_size)]
        self.graph_block_tables = np.zeros(
            (self.torchair_graph_batch_sizes[-1] // self.decode_token_per_req,
             (self.model_config.max_model_len + self.block_size - 1) //
             self.block_size),
            dtype=np.int32)
>>>>>>> e1d282d7

        torch._dynamo.cache_size.config.cache_size_limit += len(
            self.torchair_graph_batch_sizes)
        torch._dynamo.config.capture_dynamic_output_shape_ops = True
        torch._logging.set_logs(
            recompiles=envs_ascend.VLLM_ASCEND_TRACE_RECOMPILES)

        self.dp_size = vllm_config.parallel_config.data_parallel_size
        self.dp_rank = vllm_config.parallel_config.data_parallel_rank

<<<<<<< HEAD
        #EPLB
        self.dynamic_eplb = ascend_config.dynamic_eplb
        if self.dynamic_eplb == True:
            self.eplb_adaptor = None
            self.is_eplb_warmuped = False
            self.eplb_updator = EplbUpdator(ascend_config.expert_map_path)
=======
        # NOTE: we need to use `in_profile_run` to determine whether `enable_force_load_balance` is True
        self.in_profile_run = False

        # kv role
        self.is_kv_producer = False
        if vllm_config.kv_transfer_config is not None:
            self.is_kv_producer = vllm_config.kv_transfer_config.is_kv_producer
>>>>>>> e1d282d7

    def _update_states(self, scheduler_output: "SchedulerOutput") -> None:
        """Update the cached states and the persistent batch with the scheduler
        output.

        The SamplingMetadata is updated and copied to the NPU if there is a
        new/resumed/paused/finished request in the batch.
        """
        # Remove finished requests from the cached states.
        for req_id in scheduler_output.finished_req_ids:
            self.requests.pop(req_id, None)
            self.encoder_cache.pop(req_id, None)
        # Remove the finished requests from the persistent batch.
        # NOTE(woosuk): There could be an edge case where finished_req_ids and
        # scheduled_req_ids overlap. This happens when a request is aborted and
        # then resubmitted with the same ID. In this case, we treat them as two
        # distinct requests - clearing the cached states for the first request
        # and handling the second as a new request.
        removed_req_indices: List[int] = []
        for req_id in scheduler_output.finished_req_ids:
            req_index = self.input_batch.remove_request(req_id)
            if req_index is not None:
                removed_req_indices.append(req_index)

        # Free the cached encoder outputs.
        for req_id, input_id in scheduler_output.free_encoder_input_ids:
            encoder_outputs = self.encoder_cache.get(req_id)
            if encoder_outputs is not None:
                encoder_outputs.pop(input_id, None)
                if not encoder_outputs:
                    self.encoder_cache.pop(req_id, None)

        # Remove the unscheduled requests from the persistent batch.
        # NOTE(woosuk): The unscheduled requests are either preempted requests
        # or running requests that are not scheduled in this step. We remove
        # them from the persistent batch but keep their cached states since
        # they will be scheduled again sometime in the future.
        scheduled_req_ids = scheduler_output.num_scheduled_tokens.keys()
        cached_req_ids = self.input_batch.req_id_to_index.keys()
        unscheduled_req_ids = cached_req_ids - scheduled_req_ids
        # NOTE(woosuk): The persistent batch optimization assumes that
        # consecutive batches contain mostly the same requests. If batches
        # have low request overlap (e.g., alternating between two distinct
        # sets of requests), this optimization becomes very inefficient.
        for req_id in unscheduled_req_ids:
            req_index = self.input_batch.remove_request(req_id)
            assert req_index is not None
            removed_req_indices.append(req_index)

        req_ids_to_add: List[str] = []
        # Add new requests to the cached states.
        for new_req_data in scheduler_output.scheduled_new_reqs:
            req_id = new_req_data.req_id
            sampling_params = new_req_data.sampling_params
            if sampling_params.sampling_type == SamplingType.RANDOM_SEED:
                generator = torch.Generator(device=self.device)
                generator.manual_seed(sampling_params.seed)
            else:
                generator = None
            if vllm_version_is("0.9.1"):
                self.requests[req_id] = CachedRequestState(
                    req_id=req_id,
                    prompt_token_ids=new_req_data.prompt_token_ids,
                    mm_inputs=new_req_data.mm_inputs,
                    mm_positions=new_req_data.mm_positions,
                    sampling_params=sampling_params,
                    generator=generator,
                    block_ids=new_req_data.block_ids,
                    num_computed_tokens=new_req_data.num_computed_tokens,
                    output_token_ids=[],
                    lora_request=new_req_data.lora_request,
                )
            else:
                self.requests[req_id] = CachedRequestState(
                    req_id=req_id,
                    prompt_token_ids=new_req_data.prompt_token_ids,
                    mm_inputs=new_req_data.mm_inputs,
                    mm_positions=new_req_data.mm_positions,
                    sampling_params=sampling_params,
                    pooling_params=None,
                    generator=generator,
                    block_ids=new_req_data.block_ids,
                    num_computed_tokens=new_req_data.num_computed_tokens,
                    output_token_ids=[],
                    lora_request=new_req_data.lora_request,
                )

            # Only relevant for models using M-RoPE (e.g, Qwen2-VL)
            if self.uses_mrope:
                image_grid_thw = []
                video_grid_thw = []
                second_per_grid_ts = []
                audio_feature_lengths = []
                use_audio_in_video = False
                for mm_input in self.requests[req_id].mm_inputs:
                    if mm_input.get("image_grid_thw") is not None:
                        image_grid_thw.extend(
                            mm_input["image_grid_thw"].tolist())
                    if mm_input.get("video_grid_thw") is not None:
                        video_grid_thw.extend(
                            mm_input["video_grid_thw"].tolist())
                    if mm_input.get("second_per_grid_ts") is not None:
                        second_per_grid_ts.extend(
                            mm_input["second_per_grid_ts"])
                    if mm_input.get("audio_feature_lengths") is not None:
                        audio_feature_lengths.extend(
                            mm_input["audio_feature_lengths"])
                    if mm_input.get("use_audio_in_video") is True:
                        use_audio_in_video = True

                hf_config = self.model_config.hf_config

                self.requests[req_id].mrope_positions, \
                    self.requests[req_id].mrope_position_delta = \
                    MRotaryEmbedding.get_input_positions_tensor(
                        self.requests[req_id].prompt_token_ids,
                        hf_config=hf_config,
                        image_grid_thw=image_grid_thw,
                        video_grid_thw=video_grid_thw,
                        second_per_grid_ts=second_per_grid_ts,
                        audio_feature_lengths=audio_feature_lengths,
                        use_audio_in_video=use_audio_in_video,
                    )

            req_ids_to_add.append(req_id)

        # Update the states of the running/resumed requests.
        for req_data in scheduler_output.scheduled_cached_reqs:
            req_id = req_data.req_id
            req_state = self.requests[req_id]

            # Update the cached states.
            num_computed_tokens = req_data.num_computed_tokens
            req_state.num_computed_tokens = num_computed_tokens
            # Add the sampled token(s) from the previous step (if any).
            # This doesn't include "unverified" tokens like spec decode tokens.
            num_new_tokens = (num_computed_tokens +
                              len(req_data.new_token_ids) -
                              req_state.num_tokens)
            if num_new_tokens == 1:
                # Avoid slicing list in most common case.
                req_state.output_token_ids.append(req_data.new_token_ids[-1])
            elif num_new_tokens > 0:
                req_state.output_token_ids.extend(
                    req_data.new_token_ids[-num_new_tokens:])
            # Update the block IDs.
            if not req_data.resumed_from_preemption:
                # Append the new blocks to the existing block IDs.
                for block_ids, new_block_ids in zip(  # type: ignore[call-overload]
                        req_state.block_ids,
                        req_data.new_block_ids,
                        strict=True):
                    block_ids.extend(new_block_ids)
            else:
                # The request is resumed from preemption.
                # Replace the existing block IDs with the new ones.
                req_state.block_ids = req_data.new_block_ids

            req_index = self.input_batch.req_id_to_index.get(req_id)
            if req_index is None:
                # The request is not in the persistent batch.
                # The request was either preempted and resumed later, or was not
                # scheduled in the previous step and needs to be added again.
                req_ids_to_add.append(req_id)
                continue

            # Update the persistent batch.
            self.input_batch.num_computed_tokens_cpu[req_index] = (
                num_computed_tokens)

            start_index = (len(req_state.block_ids) -
                           len(req_data.new_block_ids))
            self.input_batch.block_table.append_row(req_data.new_block_ids,
                                                    req_index)
            # Add new_token_ids to token_ids_cpu.
            start_token_index = num_computed_tokens
            end_token_index = num_computed_tokens + len(req_data.new_token_ids)
            self.input_batch.token_ids_cpu[
                req_index,
                start_token_index:end_token_index] = req_data.new_token_ids
            self.input_batch.num_tokens_no_spec[req_index] = end_token_index
            # Add spec_token_ids to token_ids_cpu.
            spec_token_ids = scheduler_output.scheduled_spec_decode_tokens.get(
                req_id, ())
            if spec_token_ids:
                start_index = end_token_index
                end_token_index += len(spec_token_ids)
                self.input_batch.token_ids_cpu[
                    req_index, start_index:end_token_index] = spec_token_ids
            # NOTE(woosuk): `num_tokens` here may include spec decode tokens.
            self.input_batch.num_tokens[req_index] = end_token_index

        # Check if the batch has changed. If not, we can skip copying the
        # sampling metadata from CPU to GPU.
        batch_changed = len(removed_req_indices) > 0 or len(req_ids_to_add) > 0

        # Add the new or resumed requests to the persistent batch.
        # The smaller empty indices are filled first.
        removed_req_indices = sorted(removed_req_indices, reverse=True)
        for req_id in req_ids_to_add:
            req_state = self.requests[req_id]
            if removed_req_indices:
                # Fill the empty index.
                req_index = removed_req_indices.pop()
            else:
                # Append to the end.
                req_index = None
            self.input_batch.add_request(req_state, req_index)
            spec_token_ids = scheduler_output.scheduled_spec_decode_tokens.get(
                req_id, ())
            if spec_token_ids:
                req_index = self.input_batch.num_reqs - 1
                start_index = len(req_state.prompt_token_ids) + len(
                    req_state.output_token_ids)
                end_token_index = start_index + len(spec_token_ids)
                self.input_batch.token_ids_cpu[
                    req_index, start_index:end_token_index] = spec_token_ids
                self.input_batch.num_tokens[req_index] = end_token_index

        # Condense the batched states if there are empty indices.
        if removed_req_indices:
            self.input_batch.condense(removed_req_indices)

        if batch_changed:
            self.input_batch.refresh_sampling_metadata()

    def _get_forward_metadata_across_dp(
<<<<<<< HEAD
            self, total_num_scheduled_tokens: int,
            with_prefill: bool) -> tuple[int, bool]:
        forward_metadata = torch.tensor(
            [total_num_scheduled_tokens, with_prefill],
=======
            self, num_tokens: int, with_prefill: bool, enable_dbo: bool
    ) -> tuple[int, Optional[torch.Tensor], bool, bool]:
        if self.dp_size == 1:
            return num_tokens, None, with_prefill, enable_dbo

        forward_metadata = torch.tensor(
            [num_tokens, with_prefill, not enable_dbo],
>>>>>>> e1d282d7
            device="cpu",
            dtype=torch.int32)
        dist.all_reduce(forward_metadata,
                        op=ReduceOp.MAX,
                        group=get_dp_group().cpu_group)
        num_tokens_across_dp = torch.tensor([forward_metadata[0]] *
                                            self.dp_size,
                                            device="cpu",
                                            dtype=torch.int32)
        return forward_metadata[0].item(), num_tokens_across_dp, bool(
            forward_metadata[1]), not bool(forward_metadata[2])

    def _check_dbo_is_valid(self, query_lens: torch.Tensor,
                            attn_state: AscendAttentionState,
                            num_tokens: int) -> bool:
        # do the checks for dp + dbo
        if attn_state in [
                AscendAttentionState.DecodeOnly,
                AscendAttentionState.SpecDecoding
        ]:
            return False
        # considering the case that one dp rank may enable dbo while others may not
        if not self.vllm_config.model_config.use_mla or not envs_ascend.VLLM_ASCEND_ENABLE_DBO:
            return False
        # TODO: remove it if token-level microbatch is enabled
        [token_index,
         seq_index] = compute_split_seq_index(query_lens, attn_state,
                                              num_tokens)
        if token_index == 0 or seq_index == 0 or seq_index == len(
                query_lens) or num_tokens < 256:
            return False
        return True

    def get_model(self) -> nn.Module:
        return self.model

    def _make_attention_mask(self, seq_lens, query_lens, position,
                             attn_state) -> torch.Tensor:
        # Chunk Prefill situation.
        if attn_state == AscendAttentionState.ChunkedPrefill:
            return self.attn_mask_builder.get_splitfuse_attn_mask(
                seq_lens, query_lens, position, self.dtype, self.device)
        # Prefill without cache situation.
        elif attn_state == AscendAttentionState.PrefillNoCache:
            max_seq_len = max(seq_lens, default=0)
            return self.attn_mask_builder.get_attn_mask(
                max_seq_len, self.dtype, self.device)
        # Prefill with cache hit.
        elif attn_state == AscendAttentionState.PrefillCacheHit:
            return self.attn_mask_builder.get_attn_mask(
                128, self.dtype, self.device)
        # Decode-only situation.
        else:
            return None

    def _calc_mrope_positions(self, scheduler_output: "SchedulerOutput"):
        mrope_pos_ptr = 0
        for index, req_id in enumerate(self.input_batch.req_ids):
            req = self.requests[req_id]
            assert req.mrope_positions is not None

            num_computed_tokens = \
                self.input_batch.num_computed_tokens_cpu[index]
            num_scheduled_tokens = \
                scheduler_output.num_scheduled_tokens[req_id]
            num_prompt_tokens = len(req.prompt_token_ids)

            if num_computed_tokens + num_scheduled_tokens > num_prompt_tokens:
                prompt_part_len = max(0,
                                      num_prompt_tokens - num_computed_tokens)
                completion_part_len = max(
                    0, num_scheduled_tokens - prompt_part_len)
            else:
                prompt_part_len = num_scheduled_tokens
                completion_part_len = 0

            assert num_scheduled_tokens == prompt_part_len + completion_part_len

            if prompt_part_len > 0:
                # prompt's mrope_positions are pre-computed
                dst_start = mrope_pos_ptr
                dst_end = mrope_pos_ptr + prompt_part_len
                src_start = num_computed_tokens
                src_end = num_computed_tokens + prompt_part_len

                self.mrope_positions_cpu[:, dst_start:dst_end] = \
                    req.mrope_positions[:,src_start:src_end]

                mrope_pos_ptr += prompt_part_len

            if completion_part_len > 0:
                # compute completion's mrope_positions on-the-fly
                dst_start = mrope_pos_ptr
                dst_end = mrope_pos_ptr + completion_part_len

                self.mrope_positions_cpu[:, dst_start:dst_end] = \
                    MRotaryEmbedding.get_next_input_positions_tensor(
                        req.mrope_position_delta,
                        context_len=num_computed_tokens +
                        prompt_part_len,
                        seq_len=num_computed_tokens +
                        prompt_part_len +
                        completion_part_len,
                    )

                mrope_pos_ptr += completion_part_len

    def _execute_mm_encoder(self, scheduler_output: "SchedulerOutput"):
        scheduled_encoder_inputs = scheduler_output.scheduled_encoder_inputs
        if not scheduled_encoder_inputs:
            return

        # Batch the multi-modal inputs.
        mm_inputs = list[MultiModalKwargs]()
        req_ids_pos = list[tuple[str, int, PlaceholderRange]]()
        for req_id, encoder_input_ids in scheduled_encoder_inputs.items():
            req_state = self.requests[req_id]

            for mm_input_id in encoder_input_ids:
                mm_inputs.append(req_state.mm_inputs[mm_input_id])
                req_ids_pos.append(
                    (req_id, mm_input_id, req_state.mm_positions[mm_input_id]))

        # Batch mm inputs as much as we can: if a request in the batch has
        # multiple modalities or a different modality than the previous one,
        # we process it separately to preserve item order.
        # FIXME(ywang96): This is a hacky way to deal with multiple modalities
        # in the same batch while still being able to benefit from batching
        # multimodal inputs. The proper solution should be reordering the
        # encoder outputs.
        grouped_mm_inputs_list = group_mm_inputs_by_modality(mm_inputs)

        encoder_outputs = []
        for grouped_mm_inputs in grouped_mm_inputs_list:
            batched_mm_inputs = MultiModalKwargs.batch(grouped_mm_inputs)
            batched_mm_inputs = MultiModalKwargs.as_kwargs(batched_mm_inputs,
                                                           device=self.device)

            # Run the encoder.
            # `curr_group_outputs` is either of the following:
            # 1. A tensor of shape (num_items, feature_size, hidden_size)
            # in case feature_size is fixed across all multimodal items.
            # 2. A list or tuple (length: num_items) of tensors, each of shape
            # (feature_size, hidden_size) in case the feature size is dynamic
            # depending on the input multimodal items.
            curr_group_outputs = self.model.get_multimodal_embeddings(
                **batched_mm_inputs)

            sanity_check_mm_encoder_outputs(
                curr_group_outputs,
                expected_num_items=len(grouped_mm_inputs),
            )

            for output in curr_group_outputs:
                encoder_outputs.append(output)

        # Cache the encoder outputs.
        for (req_id, input_id, pos_info), output in zip(
                req_ids_pos,
                encoder_outputs,
        ):
            if req_id not in self.encoder_cache:
                self.encoder_cache[req_id] = {}

            self.encoder_cache[req_id][input_id] = scatter_mm_placeholders(
                output,
                is_embed=pos_info.is_embed,
            )

    def _gather_mm_embeddings(
        self,
        scheduler_output: "SchedulerOutput",
    ) -> list[torch.Tensor]:
        mm_embeds: list[torch.Tensor] = []
        for req_id in self.input_batch.req_ids:
            num_scheduled_tokens = scheduler_output.num_scheduled_tokens[
                req_id]
            req_state = self.requests[req_id]
            num_computed_tokens = req_state.num_computed_tokens
            mm_positions = req_state.mm_positions
            for i, pos_info in enumerate(mm_positions):
                start_pos = pos_info.offset
                num_encoder_tokens = pos_info.length

                # The encoder output is needed if the two ranges overlap:
                # [num_computed_tokens,
                #  num_computed_tokens + num_scheduled_tokens) and
                # [start_pos, start_pos + num_encoder_tokens)
                if start_pos >= num_computed_tokens + num_scheduled_tokens:
                    # The encoder output is not needed in this step.
                    break
                if start_pos + num_encoder_tokens <= num_computed_tokens:
                    # The encoder output is already processed and stored
                    # in the decoder's KV cache.
                    continue

                start_idx = max(num_computed_tokens - start_pos, 0)
                end_idx = min(
                    num_computed_tokens - start_pos + num_scheduled_tokens,
                    num_encoder_tokens)
                assert start_idx < end_idx
                assert req_id in self.encoder_cache
                assert i in self.encoder_cache[req_id]
                encoder_output = self.encoder_cache[req_id][i]

                if (is_embed := pos_info.is_embed) is not None:
                    is_embed = is_embed[start_idx:end_idx]

                mm_embeds_item = gather_mm_placeholders(
                    encoder_output[start_idx:end_idx],
                    is_embed=is_embed,
                )
                mm_embeds.append(mm_embeds_item)
        return mm_embeds

    def _process_reqs(
        self,
        scheduler_output: "SchedulerOutput",
        intermediate_tensors: Optional[IntermediateTensors] = None,
    ) -> tuple[SpecDecodeMetadata, torch.Tensor, SpecDecodeMetadata,
               torch.Tensor, int, torch.Tensor, Optional[set[str]],
               Optional[set[str]]]:
        # Check input valid
        total_num_scheduled_tokens = scheduler_output.total_num_scheduled_tokens
        assert total_num_scheduled_tokens > 0
        num_reqs = self.input_batch.num_reqs
        assert num_reqs > 0
        if (self.use_aclgraph and
                total_num_scheduled_tokens <= self.aclgraph_batch_sizes[-1]):
            # Add padding to the batch size.
            num_input_tokens = self.vllm_config.pad_for_cudagraph(
                total_num_scheduled_tokens)
        else:
            # Eager mode.
            num_input_tokens = total_num_scheduled_tokens

        modified_batch = self.attn_metadata_builder.reorder_batch(
            self.input_batch, scheduler_output)
        if modified_batch:
            self.input_batch.refresh_sampling_metadata()

        # OPTIMIZATION: Start copying the block table first.
        # This way, we can overlap the copy with the following CPU operations.
        self.input_batch.block_table.commit(num_reqs)

        # Get the number of scheduled tokens for each request.
        # TODO: The Python loop can be slow. Optimize.
        num_scheduled_tokens = np.empty(num_reqs, dtype=np.int32)
        num_valid_tokens = np.empty(num_reqs, dtype=np.int32)
        max_num_scheduled_tokens = 0
        for i, req_id in enumerate(self.input_batch.req_ids):
            num_tokens = scheduler_output.num_scheduled_tokens[req_id]
            num_scheduled_tokens[i] = num_tokens
            num_valid_tokens[i] = num_tokens - \
                len(scheduler_output.scheduled_spec_decode_tokens.get(req_id, []))
            max_num_scheduled_tokens = max(max_num_scheduled_tokens,
                                           num_tokens)

        # Hot-Swap lora model
        if self.lora_config:
            self.set_active_loras(self.input_batch, num_scheduled_tokens)

        # Prepare positions
        req_indices = np.repeat(self.arange_np[:num_reqs],
                                num_scheduled_tokens)
        cu_num_tokens = np.cumsum(num_scheduled_tokens)
        cumsums_offsets = np.repeat(cu_num_tokens - num_scheduled_tokens,
                                    num_scheduled_tokens)
        sample_indices = cu_num_tokens - 1
        sample_indices = torch.from_numpy(sample_indices).to(self.device,
                                                             non_blocking=True)
        arange = self.arange_np[:total_num_scheduled_tokens] - cumsums_offsets

        positions_np = self.positions_np[:total_num_scheduled_tokens]
        np.add(self.input_batch.num_computed_tokens_cpu[req_indices],
               arange,
               out=positions_np)

        # Calculate M-RoPE positions.
        # Only relevant for models using M-RoPE (e.g, Qwen2-VL)
        if self.uses_mrope:
            self._calc_mrope_positions(scheduler_output)

        if self.uses_mrope:
            # Only relevant for models using M-RoPE (e.g, Qwen2-VL)
            self.mrope_positions[:, :total_num_scheduled_tokens].copy_(
                self.mrope_positions_cpu[:, :total_num_scheduled_tokens],
                non_blocking=True)

        self.positions[total_num_scheduled_tokens:num_input_tokens].zero_()
        self.positions[:total_num_scheduled_tokens].copy_(
            self.positions_cpu[:total_num_scheduled_tokens], non_blocking=True)
        positions = self.positions[:num_input_tokens]
        self.query_lens = torch.from_numpy(num_scheduled_tokens)

        self.seq_lens_np[:num_reqs] = (
            self.input_batch.num_computed_tokens_cpu[:num_reqs] +
            num_scheduled_tokens)
        seq_lens = self.seq_lens_cpu[:num_reqs]

        block_table_indices = (req_indices * self.max_num_blocks_per_req +
                               positions_np // self.block_size)

        block_table_cpu = self.input_batch.block_table[0].get_cpu_tensor()
        block_numbers = block_table_cpu.flatten()[block_table_indices].numpy()
        block_offsets = positions_np % self.block_size
        np.add(block_numbers * self.block_size,
               block_offsets,
               out=self.slot_mapping_np[:total_num_scheduled_tokens])

        ascend_config = get_ascend_config()
        use_spec_decode = len(
            scheduler_output.scheduled_spec_decode_tokens) > 0
        if np.array_equal(self.seq_lens_np[:num_reqs], num_scheduled_tokens):
            attn_state = AscendAttentionState.PrefillNoCache
        # We assume it is the decode stage, where prefill occurs but only one token is not hit in cache.
        elif np.all(num_scheduled_tokens == 1):
            attn_state = AscendAttentionState.DecodeOnly
            if self.speculative_config and self.speculative_config.method == 'deepseek_mtp':
                # SpecDecoding now supports seq_len=1 and seq_len=2
                attn_state = AscendAttentionState.SpecDecoding
        # Speculative decoding.
        elif np.all(num_valid_tokens == 1):
            attn_state = AscendAttentionState.SpecDecoding
        # splitfuse
        elif not ascend_config.ascend_scheduler_config.enabled or self.chunked_prefill_enabled:
            attn_state = AscendAttentionState.ChunkedPrefill
        else:
            attn_state = AscendAttentionState.PrefillCacheHit

        # NOTE: when use ring_mla, attn_mask don't need to generate here.
        if not self.use_ring_mla or attn_state == AscendAttentionState.PrefillNoCache:
            attn_mask = self._make_attention_mask(
                seq_lens=seq_lens,
                query_lens=num_scheduled_tokens,
                position=positions,
                attn_state=attn_state)
            self.attn_mask = attn_mask
        self.attn_state = attn_state  # type: ignore

        extra_builder_kwargs = {}

        self.query_start_loc_np[0] = 0
        self.query_start_loc_np[1:num_reqs + 1] = cu_num_tokens
        self.query_start_loc[:num_reqs + 1].copy_(
            self.query_start_loc_cpu[:num_reqs + 1], non_blocking=True)
        self.seq_lens[:num_reqs].copy_(self.seq_lens_cpu[:num_reqs],
                                       non_blocking=True)

        # Fill unused with -1. Needed for reshape_and_cache
        self.seq_lens[num_reqs:].fill_(0)
        self.query_start_loc[num_reqs + 1:].fill_(-1)

        query_start_loc = self.query_start_loc[:num_reqs + 1]
        seq_lens = self.seq_lens[:num_reqs]
        common_attn_metadata = CommonAttentionMetadata(
            query_start_loc=query_start_loc, seq_lens=seq_lens)
        with_prefill = attn_state not in [
            AscendAttentionState.DecodeOnly, AscendAttentionState.SpecDecoding
        ]
<<<<<<< HEAD

        if self.dp_size > 1:
            max_num_tokens, with_prefill = self._get_forward_metadata_across_dp(
                total_num_scheduled_tokens, with_prefill)
            extra_builder_kwargs['max_num_tokens_across_dp'] = max_num_tokens
            extra_builder_kwargs['with_prefill_across_dp'] = with_prefill

        # Add graph_pad_size here
        if self.torchair_graph_enabled and not with_prefill:
            if self.dp_size > 1:
                padded_batch_size = self.select_torchair_padded_batch_size(
                    max_num_tokens)
            else:
                padded_batch_size = self.select_torchair_padded_batch_size(
                    total_num_scheduled_tokens)
            graph_pad_size = padded_batch_size - total_num_scheduled_tokens

            extra_builder_kwargs['graph_pad_size'] = graph_pad_size
=======
        enable_dbo = self._check_dbo_is_valid(self.query_lens.tolist(),
                                              attn_state,
                                              total_num_scheduled_tokens)
        num_tokens_across_dp = None

        padded_num_tokens = total_num_scheduled_tokens
        if self.torchair_graph_enabled and not with_prefill:
            padded_num_tokens = self.select_torchair_padded_batch_size(
                total_num_scheduled_tokens)
        (padded_num_tokens_across_dp, num_tokens_across_dp, with_prefill,
         enable_dbo) = self._get_forward_metadata_across_dp(
             padded_num_tokens, with_prefill, enable_dbo)
        extra_builder_kwargs['enable_dbo_across_dp'] = enable_dbo

        # TODO(zzzzwwjj): this code need to refactor afterwards.
        self.with_prefill = with_prefill
        # Add num_token_pad_size and num_reqs_pad_size here for torchair graph mode
        if self.torchair_graph_enabled and not with_prefill:
            num_token_pad_size = padded_num_tokens_across_dp - total_num_scheduled_tokens
            num_reqs_pad_size = (
                padded_num_tokens_across_dp // self.decode_token_per_req -
                num_reqs)
            assert num_token_pad_size >= 0 and num_reqs_pad_size >= 0

            extra_builder_kwargs['num_token_pad_size'] = num_token_pad_size
            extra_builder_kwargs['num_reqs_pad_size'] = num_reqs_pad_size
            self.num_reqs_pad_size = num_reqs_pad_size
        self.extra_builder_kwargs = extra_builder_kwargs
>>>>>>> e1d282d7

        if self.vllm_config.model_config.use_mla:
            attn_metadata = self.attn_metadata_builder.build(  # type: ignore
                num_reqs=num_reqs,
                num_actual_tokens=total_num_scheduled_tokens,
                max_query_len=max_num_scheduled_tokens,
                common_attn_metadata=common_attn_metadata,
                common_prefix_len=None,
                **extra_builder_kwargs,
            )
        else:
            attn_metadata = self.attn_metadata_builder.build(  # type: ignore
                num_reqs=num_reqs,
                num_actual_tokens=total_num_scheduled_tokens,
                max_query_len=max_num_scheduled_tokens,
                common_prefix_len=None,
                **extra_builder_kwargs,
            )
        attn_metadata.num_input_tokens = num_input_tokens

        # Prepare input_ids
        token_indices = (positions_np +
                         req_indices * self.input_batch.token_ids_cpu.shape[1])
        torch.index_select(self.input_batch.token_ids_cpu_tensor.flatten(),
                           0,
                           torch.from_numpy(token_indices),
                           out=self.input_ids_cpu[:total_num_scheduled_tokens])
        # Copy the tensors to the NPU.
        self.input_ids[:total_num_scheduled_tokens].copy_(
            self.input_ids_cpu[:total_num_scheduled_tokens], non_blocking=True)
<<<<<<< HEAD
        input_ids = self.input_ids[:num_input_tokens]

        # prepare the MRoPE for mllm if using multimodal
        num_input_tokens = total_num_scheduled_tokens
=======

>>>>>>> e1d282d7
        # _prepare_inputs may reorder the batch, so we must gather multi
        # modal outputs after that to ensure the correct order
        if self.is_multimodal_model:
            # Run the multimodal encoder if any.
            self._execute_mm_encoder(scheduler_output)
            mm_embeds = self._gather_mm_embeddings(scheduler_output)
        else:
            mm_embeds = []

        if self.is_multimodal_model:
            # NOTE(woosuk): To unify token ids and soft tokens (vision
            # embeddings), we always use embeddings (rather than token ids)
            # as input to the multimodal model, even when the input is text.
            input_ids = self.input_ids[:total_num_scheduled_tokens]
            if mm_embeds:
                inputs_embeds = self.model.get_input_embeddings(
                    input_ids, mm_embeds)
            else:
                inputs_embeds = self.model.get_input_embeddings(input_ids)
            # TODO(woosuk): Avoid the copy. Optimize.
            self.inputs_embeds[:total_num_scheduled_tokens].copy_(
                inputs_embeds)
            inputs_embeds = self.inputs_embeds[:num_input_tokens]
            input_ids = None
        else:
            # For text-only models, we use token ids as input.
            # While it is possible to use embeddings as input just like the
            # multimodal models, it is not desirable for performance since
            # then the embedding layer is not included in the ACL Graph.
            input_ids = self.input_ids[:num_input_tokens]
            inputs_embeds = None
        if self.uses_mrope:
            positions = self.mrope_positions[:, :num_input_tokens]

        if self.torchair_graph_enabled and not with_prefill:
            input_ids = self.input_ids[:padded_num_tokens_across_dp]
            positions = self.positions[:padded_num_tokens_across_dp]

        if self.torchair_graph_enabled and not with_prefill:
            input_ids = self.input_ids[:padded_batch_size]
            positions = self.positions[:padded_batch_size]

        # Run forward pass
        # TODO(zzzzwwjj): check param `num_tokens_across_dp` later.
        with set_ascend_forward_context(
                attn_metadata,
                self.vllm_config,
                num_tokens=padded_num_tokens_across_dp,
                num_tokens_across_dp=num_tokens_across_dp,
                with_prefill=with_prefill):
            with ProfileExecuteDuration().capture_async("forward"):
                self.maybe_setup_kv_connector(scheduler_output)
                model_kwargs = {}
                if self.torchair_graph_enabled:
                    model_kwargs["kv_caches"] = self.kv_caches
                    model_kwargs["attn_metadata"] = attn_metadata
                if envs_ascend.VLLM_ASCEND_ENABLE_DBO and with_prefill:
                    model_kwargs["graph_enable"] = False  # type: ignore
                if self.torchair_graph_enabled and not with_prefill:
                    compiled_model = self._get_torchair_lazy_compiled_model(
                        padded_num_tokens_across_dp)
                    hidden_states = compiled_model(
                        input_ids=input_ids,
                        positions=positions,
                        intermediate_tensors=intermediate_tensors,
                        inputs_embeds=inputs_embeds,
                        **model_kwargs)
                else:
                    assert self.model is not None
                    hidden_states = self.model(
                        input_ids=input_ids,
                        positions=positions,
                        intermediate_tensors=intermediate_tensors,
                        inputs_embeds=inputs_embeds,
                        **model_kwargs)

        self.maybe_wait_for_kv_save()
        finished_sending, finished_recving = self.get_finished_kv_transfer(
            scheduler_output)
        use_spec_decode = len(
            scheduler_output.scheduled_spec_decode_tokens) > 0
        if not use_spec_decode:
            # NOTE(woosuk): Due to chunked prefills, the batch may contain
            # partial requests. While we should not sample any token
            # from these partial requests, we do so for simplicity.
            # We will ignore the sampled tokens from the partial requests.
            # TODO: Support prompt logprobs.
            spec_decode_metadata = None
        else:
            # Get the number of draft tokens for each request.
            # Iterate over the dictionary rather than all requests since not all
            # requests have draft tokens.
            num_draft_tokens = np.zeros(num_reqs, dtype=np.int32)
            for req_id, draft_token_ids in (
                    scheduler_output.scheduled_spec_decode_tokens.items()):
                req_idx = self.input_batch.req_id_to_index[req_id]
                num_draft_tokens[req_idx] = len(draft_token_ids)

            spec_decode_metadata = self._calc_spec_decode_metadata(
                num_draft_tokens, cu_num_tokens)
            sample_indices = spec_decode_metadata.logits_indices

        return (attn_metadata, hidden_states, spec_decode_metadata, positions,
                total_num_scheduled_tokens, sample_indices, finished_sending,
                finished_recving)

    def _calc_spec_decode_metadata(
        self,
        num_draft_tokens: np.ndarray,
        cu_num_scheduled_tokens: np.ndarray,
    ) -> SpecDecodeMetadata:
        # Inputs:
        # cu_num_scheduled_tokens:  [  4, 104, 107, 207, 209]
        # num_draft_tokens:         [  3,   0,   2,   0,   1]
        # Outputs:
        # cu_num_draft_tokens:      [  3,   3,   5,   5,   6]
        # logits_indices:           [  0,   1,   2,   3, 103, 104, 105, 106,
        #                            206, 207, 208]
        # target_logits_indices:    [  0,   1,   2,   5,   6,   9]
        # bonus_logits_indices:     [  3,   4,   7,   8,  10]

        # Compute the logits indices.
        # [4, 1, 3, 1, 2]
        num_sampled_tokens = num_draft_tokens + 1
        # Step 1. [4, 5, 8, 9, 11]
        cu_num_sampled_tokens = np.cumsum(num_sampled_tokens, dtype=np.int32)
        total_num_sampled_tokens = cu_num_sampled_tokens[-1]
        # Step 2. [0, 0, 0, 0, 4, 5, 5, 5, 8, 9, 9]
        cumsums_offsets = np.repeat(cu_num_sampled_tokens - num_sampled_tokens,
                                    num_sampled_tokens)
        # Step 3. [0, 1, 2, 3, 0, 0, 1, 2, 0, 0, 1]
        arange = self.arange_np[:total_num_sampled_tokens] - cumsums_offsets
        # Step 4. [0, 0, 0, 0, 103, 104, 104, 104, 206, 207, 207]
        logits_indices = np.repeat(
            cu_num_scheduled_tokens - num_sampled_tokens, num_sampled_tokens)
        # Step 5. [0, 1, 2, 3, 103, 104, 105, 106, 206, 207, 208]
        logits_indices += arange

        # Compute the bonus logits indices.
        bonus_logits_indices = cu_num_sampled_tokens - 1

        # Compute the draft logits indices.
        # [3, 3, 5, 5, 6]
        cu_num_draft_tokens = np.cumsum(num_draft_tokens, dtype=np.int32)
        total_num_draft_tokens = cu_num_draft_tokens[-1]
        # [0, 0, 0, 3, 3, 5]
        cumsums_offsets = np.repeat(cu_num_draft_tokens - num_draft_tokens,
                                    num_draft_tokens)
        # [0, 1, 2, 0, 1, 0]
        arange = self.arange_np[:total_num_draft_tokens] - cumsums_offsets
        # [0, 0, 0, 5, 5, 9]
        target_logits_indices = np.repeat(
            cu_num_sampled_tokens - num_sampled_tokens, num_draft_tokens)
        # [0, 1, 2, 5, 6, 9]
        target_logits_indices += arange

        # TODO: Optimize the CPU -> NPU copy.
        cu_num_draft_tokens = torch.from_numpy(cu_num_draft_tokens).to(
            self.device, non_blocking=True)
        logits_indices = torch.from_numpy(logits_indices).to(self.device,
                                                             non_blocking=True)
        target_logits_indices = torch.from_numpy(target_logits_indices).to(
            self.device, non_blocking=True)
        bonus_logits_indices = torch.from_numpy(bonus_logits_indices).to(
            self.device, non_blocking=True)

        # Compute the draft token ids.
        # draft_token_indices:      [  1,   2,   3, 105, 106, 208]
        draft_token_ids = self.input_ids[logits_indices]
        draft_token_ids = draft_token_ids[target_logits_indices + 1]

        metadata = SpecDecodeMetadata(
            draft_token_ids=draft_token_ids,
            num_draft_tokens=num_draft_tokens.tolist(),
            cu_num_draft_tokens=cu_num_draft_tokens,
            target_logits_indices=target_logits_indices,
            bonus_logits_indices=bonus_logits_indices,
            logits_indices=logits_indices,
        )
        return metadata

    def apply_grammar_bitmask(
        self,
        scheduler_output: "SchedulerOutput",
        logits: torch.Tensor,
    ) -> torch.Tensor:
        # Serialization of np.ndarray is much more efficient than a tensor,
        # so we receive it in that format.
        grammar_bitmask = scheduler_output.grammar_bitmask
        if grammar_bitmask is None:
            return

        # We receive the structured output bitmask from the scheduler, but the
        # indices of the requests in the batch may not match the indices of
        # the bitmask since the scheduler doesn't know how the gpu runner is
        # ordering the requests in the batch. We need to sort the bitmask to
        # match the order of the requests used here.
        struct_out_req_batch_indices: dict[str, int] = {}
        indices_match = True
        for req_id in self.input_batch.req_ids:
            mask_index = scheduler_output.structured_output_request_ids.get(
                req_id)
            if mask_index is None:
                # not a structured output request
                continue
            batch_index = self.input_batch.req_id_to_index[req_id]
            if batch_index != mask_index:
                indices_match = False
            struct_out_req_batch_indices[req_id] = batch_index

        if not indices_match:
            # Sort the bitmask to match the order of the requests
            sorted_bitmask = np.zeros_like(grammar_bitmask)
            for req_id, batch_index in struct_out_req_batch_indices.items():
                orig_index = scheduler_output.structured_output_request_ids[
                    req_id]
                sorted_bitmask[batch_index] = grammar_bitmask[orig_index]
            grammar_bitmask = sorted_bitmask

        grammar_bitmask = torch.from_numpy(grammar_bitmask)

        # TODO: compatibility with spec decode.
        # NOTE:
        # 1. XGrammar bitmask applying only supports CPU and GPU.
        # 2. The logits and bitmask should be on the same device.
        # 3. XGrammar logits on CPU only supports float32 dtype.
        logits_dtype = logits.dtype
        logits = logits.to("cpu").float()
        xgr.apply_token_bitmask_inplace(
            logits,
            grammar_bitmask,
            indices=list(struct_out_req_batch_indices.values()),
        )
        return logits.to(self.device).to(logits_dtype)

    def _get_spec_token_ids(
        self,
        valid_sampled_token_ids: list[list[int]],
        sampling_metadata: SamplingMetadata,
        scheduler_output: "SchedulerOutput",
        spec_decode_metadata: SpecDecodeMetadata,
        positions: torch.Tensor,
        num_scheduled_tokens: int,
        hidden_states: torch.Tensor,
        attn_metadata: SpecDecodeMetadata,
    ) -> Optional[list[list[int]]]:
        if not self.use_spec_decode:
            # Speculative decoding is not enabled.
            spec_token_ids = None
        elif self.speculative_config.method == "ngram":
            assert isinstance(self.drafter, NgramProposer)
            spec_token_ids = self._generate_draft_token_ids(
                valid_sampled_token_ids, sampling_metadata)
        elif self.speculative_config.method == "eagle":
            raise NotImplementedError(
                "eagle method for spec decode doesn't work on vllm-ascend currently"
            )
        elif self.speculative_config.method == 'deepseek_mtp':
            assert isinstance(self.drafter, MtpProposer)
            spec_token_ids = self._generate_mtp_token_ids(
                valid_sampled_token_ids, sampling_metadata, scheduler_output,
                spec_decode_metadata, positions, num_scheduled_tokens,
                hidden_states, attn_metadata)
        return spec_token_ids

    @torch.inference_mode()
    def execute_model(
        self,
        scheduler_output: "SchedulerOutput",
        intermediate_tensors: Optional[IntermediateTensors] = None,
    ) -> Union[ModelRunnerOutput, torch.Tensor]:

        with ProfileExecuteDuration().capture_async(
                "prepare input and forward"):
            self._update_states(scheduler_output)
            if not scheduler_output.total_num_scheduled_tokens:
<<<<<<< HEAD
                # Return empty ModelRunnerOuptut if there's no work to do.
                return EMPTY_MODEL_RUNNER_OUTPUT

            if self.dynamic_eplb:
                self.eplb_updator.forward_before()

=======
                if not has_kv_transfer_group():
                    logger.debug(
                        "skip this step for we receive the data from remote disaggregate prefill node"
                    )
                    # Return empty ModelRunnerOuptut if there's no work to do.
                    return EMPTY_MODEL_RUNNER_OUTPUT
                return self.kv_connector_no_forward(scheduler_output)
>>>>>>> e1d282d7
            (attn_metadata, hidden_states, spec_decode_metadata, positions,
             num_scheduled_tokens, sample_indices, finished_sending,
             finished_recving) = (self._process_reqs(scheduler_output,
                                                     intermediate_tensors))

        with ProfileExecuteDuration().capture_async("post process"):
            logits = self.model.compute_logits(hidden_states[sample_indices],
                                               None)

            # Apply structured output bitmasks if present
            if scheduler_output.grammar_bitmask is not None:
                logits = self.apply_grammar_bitmask(scheduler_output, logits)

            # Sample the next token and get logprobs if needed.
            sampling_metadata = self.input_batch.sampling_metadata
            if spec_decode_metadata is None:
                sampler_output = self.sampler(
                    logits=logits,
                    sampling_metadata=sampling_metadata,
                )
            else:
                # When indexing with a tensor (bonus_logits_indices), PyTorch
                # creates a new tensor with separate storage from the original
                # logits tensor. This means any in-place operations on bonus_logits
                # won't affect the original logits tensor.
                bonus_logits = logits[
                    spec_decode_metadata.bonus_logits_indices]
                sampler_output = self.sampler(
                    logits=bonus_logits,
                    sampling_metadata=sampling_metadata,
                )
                bonus_token_ids = sampler_output.sampled_token_ids

                # Just like `bonus_logits`, `target_logits` is a new tensor with
                # separate storage from the original `logits` tensor. Therefore,
                # it is safe to update `target_logits` in place.
                target_logits = logits[
                    spec_decode_metadata.target_logits_indices]
                output_token_ids = self.rejection_sampler(
                    spec_decode_metadata,
                    None,  # draft_probs
                    target_logits,
                    bonus_token_ids,
                    sampling_metadata,
                )
                sampler_output.sampled_token_ids = output_token_ids

            # TODO(woosuk): The following loop can be slow since it iterates over
            # the requests one by one. Optimize.
            discard_sampled_tokens_req_indices = []
            for i, req_id in enumerate(self.input_batch.req_ids):
                req_state = self.requests[req_id]
                seq_len = (req_state.num_computed_tokens +
                           scheduler_output.num_scheduled_tokens[req_id])
                if seq_len < req_state.num_tokens:
                    # Ignore the sampled token.
                    # Rewind the generator state as if the token was not sampled.
                    generator = self.input_batch.generators.get(i)
                    if generator is not None:
                        generator.set_offset(generator.get_offset() - 4)
                    discard_sampled_tokens_req_indices.append(i)

            # NOTE: NPU -> CPU Sync happens here.
            # Move as many CPU operations as possible before this sync point.
            logprobs_tensors = sampler_output.logprobs_tensors
            logprobs_lists = logprobs_tensors.tolists() \
                if logprobs_tensors is not None else None

            # Get the valid generated tokens.
            sampled_token_ids = sampler_output.sampled_token_ids
            max_gen_len = sampled_token_ids.shape[-1]
            if max_gen_len == 1:
                # No spec decode tokens.
                valid_sampled_token_ids = sampled_token_ids.tolist()
            else:
                # Includes spec decode tokens.
                valid_sampled_token_ids = self.rejection_sampler.parse_output(
                    sampled_token_ids,
                    self.input_batch.vocab_size,
                )

            for i in discard_sampled_tokens_req_indices:
                valid_sampled_token_ids[i].clear()

            spec_token_ids = self._get_spec_token_ids(
                valid_sampled_token_ids,
                sampling_metadata,
                scheduler_output,
                spec_decode_metadata,
                positions,
                num_scheduled_tokens,
                hidden_states,
                attn_metadata,
            )
<<<<<<< HEAD
            if vllm_version_is("0.9.1"):
                model_runner_output = ModelRunnerOutput(
                    req_ids=self.input_batch.req_ids,
                    req_id_to_index=self.input_batch.req_id_to_index,
                    sampled_token_ids=valid_sampled_token_ids,
                    spec_token_ids=spec_token_ids,
                    logprobs=logprobs_lists,
                    prompt_logprobs_dict={},
                )
            else:
                model_runner_output = ModelRunnerOutput(
                    req_ids=self.input_batch.req_ids,
                    req_id_to_index=self.input_batch.req_id_to_index,
                    sampled_token_ids=valid_sampled_token_ids,
                    spec_token_ids=spec_token_ids,
                    logprobs=logprobs_lists,
                    prompt_logprobs_dict={},
                    pooler_output=[],
                )
=======
            if has_kv_transfer_group():
                get_kv_transfer_group().clear_connector_metadata()

            model_runner_output = ModelRunnerOutput(
                req_ids=self.input_batch.req_ids,
                req_id_to_index=self.input_batch.req_id_to_index,
                sampled_token_ids=valid_sampled_token_ids,
                spec_token_ids=spec_token_ids,
                logprobs=logprobs_lists,
                prompt_logprobs_dict={},
                finished_sending=finished_sending,
                finished_recving=finished_recving,
            )
>>>>>>> e1d282d7

        durations = ProfileExecuteDuration().pop_captured_sync()
        if durations:
            dr_str = [
                f"[{tag}]:{duration:.2f}ms"
                for tag, duration in durations.items()
            ]
            captured_name = "Decode" if self.attn_state == AscendAttentionState.DecodeOnly else "Prefill"
            logger.info("Profile execute duration [%s]:%s", captured_name,
                        " ".join(dr_str))
<<<<<<< HEAD

        if self.dynamic_eplb:
            self.eplb_updator.forward_end()
=======
>>>>>>> e1d282d7

        return model_runner_output

    def kv_connector_no_forward(
            self, scheduler_output: "SchedulerOutput") -> ModelRunnerOutput:
        # TODO(zzzzwwjj): Check whether `set_ascend_forward_context` has influence with kv_connector or not.
        with set_ascend_forward_context(None, self.vllm_config):
            self.maybe_setup_kv_connector(scheduler_output)
            finsihed_sending, finished_recving = (
                self.get_finished_kv_transfer(scheduler_output))
            # For the case of no forward caused by receiving remote kv,
            # one round of dummy inference is necessary
            # to prevent hang over the collective calls.
        if not finsihed_sending and not finished_recving:
            return EMPTY_MODEL_RUNNER_OUTPUT

        output = copy.copy(EMPTY_MODEL_RUNNER_OUTPUT)
        output.finished_sending = finsihed_sending
        output.finished_recving = finished_recving
        return output

    @staticmethod
    def maybe_setup_kv_connector(scheduler_output: "SchedulerOutput"):
        # Update KVConnector with the KVConnector metadata forward().
        if has_kv_transfer_group():
            kv_connector = get_kv_transfer_group()
            assert isinstance(kv_connector, KVConnectorBase_V1)
            assert scheduler_output.kv_connector_metadata is not None
            kv_connector.bind_connector_metadata(
                scheduler_output.kv_connector_metadata)

            kv_connector.start_load_kv(get_forward_context())

    @staticmethod
    def maybe_wait_for_kv_save() -> None:
        if has_kv_transfer_group():
            get_kv_transfer_group().wait_for_save()

    @staticmethod
    def get_finished_kv_transfer(
        scheduler_output: "SchedulerOutput",
    ) -> tuple[Optional[set[str]], Optional[set[str]]]:
        if has_kv_transfer_group():
            return get_kv_transfer_group().get_finished(
                scheduler_output.finished_req_ids)
        return None, None

    def _profile_multimodal(self) -> None:
        # TODO: handle encoder-decoder models once we support them.
        # NOTE: Currently model is profiled with a single non-text
        # modality with the max possible input tokens even when
        # it supports multiple.

        if (not self.is_multimodal_model
                or self.max_num_encoder_input_tokens <= 0
                or self.encoder_cache_size <= 0):
            return

        max_tokens_by_modality_dict = (
            MULTIMODAL_REGISTRY.get_max_tokens_per_item_by_nonzero_modality(
                self.model_config))
        dummy_data_modality, max_tokens_per_mm_item = max(
            max_tokens_by_modality_dict.items(), key=lambda item: item[1])

        # Check how many items of this modality can be supported by
        # the encoder budget.
        encoder_budget = min(self.max_num_encoder_input_tokens,
                             self.encoder_cache_size)

        max_num_mm_items_encoder_budget = cdiv(encoder_budget,
                                               max_tokens_per_mm_item)

        # Check how many items of this modality can be supported by
        # the decoder budget.
        max_mm_items_per_req = self.mm_registry.get_mm_limits_per_prompt(
            self.model_config)[dummy_data_modality]

        # NOTE: We do not consider max_num_batched_tokens on purpose
        # because the multimodal embeddings can be generated in advance
        # and chunked prefilled.
        max_num_mm_items_decoder_budget = self.max_num_reqs * \
            max_mm_items_per_req

        max_num_mm_items = min(max_num_mm_items_encoder_budget,
                               max_num_mm_items_decoder_budget)

        logger.info(
            "Encoder cache will be initialized with a budget of %s tokens,"
            " and profiled with %s %s items of the maximum feature size.",
            encoder_budget, max_num_mm_items, dummy_data_modality)

        # Create dummy batch of multimodal inputs.
        dummy_request_data = self.input_registry.dummy_data_for_profiling(
            model_config=self.model_config,
            seq_len=self.max_num_tokens,
            mm_registry=self.mm_registry,
        )
        dummy_mm_data = dummy_request_data.multi_modal_data

        if not isinstance(dummy_mm_data, MultiModalKwargs):
            # TODO: Delete this check once input mapper is fully removed.
            raise RuntimeError("Legacy input mapper is not supported in V1")

        # Dummy data definition in V0 may contain multiple multimodal items
        # (e.g, multiple images) for a single request, therefore here we
        # always replicate first item by max_num_mm_items times since in V1
        # they are scheduled to be processed separately.

        dummy_mm_item = dummy_mm_data.get_item(modality=dummy_data_modality,
                                               item_index=0)
        dummy_mm_kwargs = MultiModalKwargs.from_items([dummy_mm_item])

        batched_dummy_mm_inputs = MultiModalKwargs.batch([dummy_mm_kwargs] *
                                                         max_num_mm_items)
        batched_dummy_mm_inputs = MultiModalKwargs.as_kwargs(
            batched_dummy_mm_inputs, device=self.device)

        # Run multimodal encoder.
        dummy_encoder_outputs = self.model.get_multimodal_embeddings(
            **batched_dummy_mm_inputs)
        assert len(dummy_encoder_outputs) == max_num_mm_items, (
            "Expected dimension 0 of encoder outputs to match the number "
            f"of multimodal data items: {max_num_mm_items}, got "
            f"{len(dummy_encoder_outputs)=} instead. This is most likely "
            "due to the 'get_multimodal_embeddings' method of the model "
            "not implemented correctly.")

        # Cache the dummy encoder outputs.
        self.encoder_cache["tmp"] = dict(enumerate(dummy_encoder_outputs))

    @torch.inference_mode()
    def _dummy_run(
        self,
        num_tokens: int,
<<<<<<< HEAD
        is_compile: bool = False,
        with_prefill: bool = True,
        is_profile_run: bool = False,
=======
        skip_attn: bool = True,
        with_prefill: bool = False,
        is_torchair_compile: bool = False,
>>>>>>> e1d282d7
    ) -> torch.Tensor:
        if self.torchair_graph_enabled and not with_prefill:
            num_tokens = self.select_torchair_padded_batch_size(num_tokens)

        # For kv producer, with prefill always true
        if self.is_kv_producer:
            with_prefill = True
        # Padding for DP
        (num_tokens, num_tokens_across_dp, with_prefill,
         enable_dbo) = self._get_forward_metadata_across_dp(
             num_tokens, with_prefill, False)

        # Set num_scheduled_tokens based on num_tokens and max_num_seqs
        # for dummy run with LoRA so that the num_reqs collectively
        # has num_tokens in total.
        assert num_tokens <= self.scheduler_config.max_num_batched_tokens
        max_num_reqs = self.scheduler_config.max_num_seqs
        num_reqs = math.ceil(num_tokens / self.decode_token_per_req)
        if with_prefill:
            num_reqs = min(num_tokens, max_num_reqs)
        else:
            num_reqs = (num_tokens + self.decode_token_per_req -
                        1) // self.decode_token_per_req
        min_tokens_per_req = num_tokens // num_reqs
        num_scheduled_tokens_list = [min_tokens_per_req] * num_reqs
        num_scheduled_tokens_list[-1] += num_tokens % num_reqs
        assert sum(num_scheduled_tokens_list) == num_tokens
        assert len(num_scheduled_tokens_list) == num_reqs
        num_scheduled_tokens = np.array(num_scheduled_tokens_list,
                                        dtype=np.int32)

<<<<<<< HEAD
        if not is_compile and not is_profile_run and self.dynamic_eplb:
            self.eplb_updator.forward_before()
=======
        # NOTE: If torchair graph mode and not with_prefill,
        # we can't skip_attn, it will cause graph recompile.
        if self.torchair_graph_enabled and not with_prefill:
            attn_metadata = self.attn_metadata_builder.build_torchair_graph_dummy(
                num_reqs=num_reqs, num_actual_tokens=1)
        elif skip_attn:
            attn_metadata = None
        else:
            # TODO(zzzzwwjj): when aclgraph and full graph mode, we need build attn_metadata
            attn_metadata = None
>>>>>>> e1d282d7

        with self.maybe_dummy_run_with_lora(self.lora_config,
                                            num_scheduled_tokens):
            model = self.model
            if self.is_multimodal_model:
                input_ids = None
                inputs_embeds = self.inputs_embeds[:num_tokens]
            else:
                input_ids = self.input_ids[:num_tokens]
                inputs_embeds = None

            if self.uses_mrope:
                positions = self.mrope_positions[:, :num_tokens]
            else:
                positions = self.positions[:num_tokens]

            if get_pp_group().is_first_rank:
                intermediate_tensors = None
            else:
                if self.intermediate_tensors is None:
                    self.intermediate_tensors = (
                        self.model.make_empty_intermediate_tensors(
                            batch_size=num_tokens,
                            dtype=self.dtype,
                            device=self.device))
                intermediate_tensors = IntermediateTensors({
                    k: v[:num_tokens]
                    for k, v in self.intermediate_tensors.items()
                })

            with set_ascend_forward_context(
                    attn_metadata,
                    self.vllm_config,
                    num_tokens=num_tokens,
                    num_tokens_across_dp=num_tokens_across_dp,
                    with_prefill=with_prefill,
                    in_profile_run=self.in_profile_run):
                model_kwargs = {}
                if self.torchair_graph_enabled and not with_prefill:
                    # Only mark static while compiling
                    if is_torchair_compile:
                        torch._dynamo.mark_static(input_ids)
                        torch._dynamo.mark_static(positions)
                        torch._dynamo.mark_static(
                            attn_metadata.decode.block_table)
                        torch._dynamo.mark_static(
                            attn_metadata.decode.input_positions)
                        torch._dynamo.mark_static(attn_metadata.slot_mapping)
                        for kv in self.kv_caches:
                            assert isinstance(
                                kv, tuple), "kv_cache must be a tuple"
                            torch._dynamo.mark_static(kv[0])
                            torch._dynamo.mark_static(kv[1])
                    compiled_model = self._get_torchair_lazy_compiled_model(
                        num_tokens)
                    model_kwargs["kv_caches"] = self.kv_caches
                    model_kwargs["attn_metadata"] = attn_metadata
                    if envs_ascend.VLLM_ASCEND_ENABLE_DBO:
                        model_kwargs["graph_enable"] = True  # type: ignore
                    hidden_states = compiled_model(
                        input_ids=input_ids,
                        positions=positions,
                        intermediate_tensors=intermediate_tensors,
                        inputs_embeds=None,
                        **model_kwargs,
                    )
                else:
                    if envs_ascend.VLLM_ASCEND_ENABLE_DBO:
                        model_kwargs["graph_enable"] = False  # type: ignore
                    hidden_states = model(
                        input_ids=input_ids,
                        positions=positions,
                        intermediate_tensors=intermediate_tensors,
<<<<<<< HEAD
                        inputs_embeds=inputs_embeds)

                if is_profile_run and self.dynamic_eplb:
                    self.model.clear_all_moe_loads()
                if not is_compile and not is_profile_run and self.dynamic_eplb:
                    self.eplb_updator.forward_end()
                return hidden_states
=======
                        inputs_embeds=inputs_embeds,
                        **model_kwargs)
            if self.speculative_config and self.speculative_config.method == "deepseek_mtp":
                assert isinstance(self.drafter, MtpProposer)
                self.drafter.dummy_run(num_reqs, with_prefill=with_prefill)
            return hidden_states

    @contextmanager
    def set_in_profile_run(self):
        self.in_profile_run = True
        try:
            yield
        finally:
            self.in_profile_run = False
>>>>>>> e1d282d7

    def profile_run(self) -> None:
        # FIXME Profile with multimodal encoder & encoder cache.
        # current _profile_multimodal() using PyTorch SDPA backend method not
        # support for window/full attn to reduce Memcpy operations, so will cause
        # Out Of Memory problem, so we currently don't use self._profile_multimodal()
        # self._profile_multimodal()

        # For profile, have maximum num_reqs and that collectively have
        # maximum num_tokens.
        num_reqs = self.scheduler_config.max_num_seqs
        num_tokens = self.max_num_tokens
        min_tokens_per_req = num_tokens // num_reqs

        num_scheduled_tokens_list = [min_tokens_per_req] * num_reqs
        num_scheduled_tokens_list[-1] += num_tokens % num_reqs
        assert sum(num_scheduled_tokens_list) == num_tokens
        assert len(num_scheduled_tokens_list) == num_reqs

        num_scheduled_tokens = np.array(num_scheduled_tokens_list,
                                        dtype=np.int32)
        logit_indices = np.cumsum(num_scheduled_tokens) - 1

        # assert self.lora_manager is not None, "LoRA is not enabled"
        # TODO: call maybe_profile_with_lora()

        # Trigger compilation for general shape.
<<<<<<< HEAD
        hidden_states = self._dummy_run(num_tokens = self.max_num_tokens, is_profile_run=True)
=======
        with self.set_in_profile_run():
            hidden_states = self._dummy_run(self.max_num_tokens,
                                            with_prefill=True)
>>>>>>> e1d282d7

        if get_pp_group().is_last_rank:
            hidden_states = hidden_states[logit_indices]
            logits = self.model.compute_logits(hidden_states, None)
        else:
            logits = None

        NPUPlatform.synchronize()
        del hidden_states, logits
        self.encoder_cache.clear()
        gc.collect()

    def do_get_expert_load(self) ->  tuple:
        return self.eplb_updator.get_expert_load()

    def do_update_expert_load_statistical_period(self, num_expert_load_gather: int, num_iterations: int):
        return self.eplb_updator.update_expert_load_statistical_period(num_expert_load_gather, num_iterations)

    def eplb_warmup(self):
        #EPLB
        if self.dynamic_eplb and not self.is_eplb_warmuped:
            self.is_eplb_warmuped = True
            self.eplb_adaptor = VllmEplbAdaptor(model=self.model)
            self.eplb_updator.set_adaptor(self.eplb_adaptor)
            self.eplb_updator.warm_up_eplb()

    def load_model(self) -> None:
        logger.info("Starting to load model %s...", self.model_config.model)

        with DeviceMemoryProfiler() as m:  # noqa: SIM117
            self.model = get_model(vllm_config=self.vllm_config)
            if hasattr(self, "drafter"):
                logger.info("Loading drafter model...")
                self.drafter.load_model()
            if self.lora_config:
                self.model = self.load_lora_model(self.model,
                                                  self.model_config,
                                                  self.scheduler_config,
                                                  self.lora_config,
                                                  self.device)
        logger.info("Loading model weights took %.4f GB",
                    m.consumed_memory / float(2**30))

    def _get_torchair_lazy_compiled_model(self, batch_size: int):
        if batch_size < 0 or batch_size > self.torchair_graph_batch_sizes[-1]:
            raise ValueError(
                f"Bad graph batch size:{batch_size}! max_graph_batch_sizes:{self.torchair_graph_batch_sizes[-1]}"
            )

        compiled_model = self.torchair_compiled_models.get(
            batch_size
        ) if self.use_cached_npu_graph else self.torchair_compiled_model

        if compiled_model:
            return compiled_model

        patch_for_hcom()
        config = torchair.CompilerConfig()
        config.experimental_config.frozen_parameter = True
        config.experimental_config.tiling_schedule_optimize = True
        config.experimental_config.enable_view_optimize = \
        get_ascend_config().torchair_graph_config.enable_view_optimize
        torch.npu.set_compile_mode(jit_compile=False)
        if not self.use_cached_npu_graph:
            npu_backend = torchair.get_npu_backend(compiler_config=config)
            self.torchair_compiled_model = torch.compile(
                self.model,
                dynamic=True,
                fullgraph=envs_vllm.VLLM_TEST_DYNAMO_FULLGRAPH_CAPTURE,
                backend=npu_backend)
            return self.torchair_compiled_model
        else:
            # Generate a new forward proxy code object to prevent the invalidation of
            # compilation cache caused by dynamo retracing
            forward_proxy_name = f"{self.model.__class__.__name__}_forward_with_batch_size_{batch_size}"
            forward_fn = self.model.forward
            code = forward_fn.__code__
            # Mark code object with a new proxy name
            modified_code = code.replace(co_name=forward_proxy_name, )

            modified_func = types.FunctionType(modified_code,
                                               forward_fn.__globals__,
                                               name=forward_proxy_name,
                                               argdefs=forward_fn.__defaults__)

            self.model.__dict__[forward_proxy_name] = modified_func.__get__(
                self.model, nn.Module)
            self.torchair_compiled_models[
                batch_size] = torchair.inference.cache_compile(
                    self.model.__dict__[forward_proxy_name],
                    dynamic=True,
                    fullgraph=envs_vllm.VLLM_TEST_DYNAMO_FULLGRAPH_CAPTURE,
                    config=config,
                    ge_cache=False)
            return self.torchair_compiled_models[batch_size]

    def initialize_kv_cache(self, kv_cache_config: KVCacheConfig) -> None:
        """
        Initialize KV cache based on `kv_cache_config`.
        Args:
            kv_cache_config: Configuration for the KV cache, including the KV
            cache size of each layer
        """
        kv_caches: Dict[str, torch.Tensor] = {}

<<<<<<< HEAD
=======
        def align_memory(tensor: torch.Tensor, alignment: int) -> torch.Tensor:
            data_ptr = tensor.data_ptr()
            aligned_addr = (data_ptr + alignment - 1) // alignment * alignment
            offset = (aligned_addr - data_ptr) // tensor.element_size()
            return tensor[int(offset):]

>>>>>>> e1d282d7
        self.input_batch = InputBatch(
            max_num_reqs=self.max_num_reqs,
            max_model_len=self.model_config.max_model_len,
            max_num_batched_tokens=self.max_num_tokens,
            device=self.device,
            pin_memory=True,
            vocab_size=self.model_config.get_vocab_size(),
            block_sizes=[self.cache_config.block_size],
        )

        kv_cache_sizes = {}
        for kv_cache_tensor in kv_cache_config.kv_cache_tensors:
            assert len(kv_cache_tensor.shared_by) == 1, (
                "KV cache tensor shared by multiple layers is not supported in "
                "NPU.")
            kv_cache_sizes[kv_cache_tensor.shared_by[0]] = kv_cache_tensor.size

        for kv_cache_group in kv_cache_config.kv_cache_groups:
            kv_cache_spec = kv_cache_group.kv_cache_spec
            for layer_name in kv_cache_group.layer_names:
                tensor_size = kv_cache_sizes[layer_name]
                assert tensor_size % kv_cache_spec.page_size_bytes == 0
                num_blocks = tensor_size // kv_cache_spec.page_size_bytes

                # `num_blocks` is the number of blocks the model runner can use.
                # `kv_cache_config.num_blocks` is the number of blocks that
                # KVCacheManager may allocate.
                # Since different GPUs may have different number of layers and
                # different memory capacities, `num_blocks` can be different on
                # different GPUs, and `kv_cache_config.num_blocks` is set to
                # the min of all `num_blocks`. Verify it here.
                assert num_blocks >= kv_cache_config.num_blocks
                alignment = 2 * 1024 * 1024
                # TODO: remove this after the OOM issue is located and fixed, otherwise, some model may
                # encounter OOM issue
                if isinstance(kv_cache_spec, FullAttentionSpec):
                    kv_cache_shape = self.attn_backend.get_kv_cache_shape(
                        num_blocks, kv_cache_spec.block_size,
                        kv_cache_spec.num_kv_heads, kv_cache_spec.head_size)
                    dtype = kv_cache_spec.dtype
                    if self.model_config.is_deepseek_mla:
                        # In order to transfer kv cache through the reigster_memory api from llmdatadist, the memory
                        # address should be aligned by 2M. In most case, torch_npu can allocate 2M aligned memory, but
                        # we found there are also some exceptions during test, so we manual align those memory here, this part
                        # of code may consume 2M * 2 * elem_size memory every layer.
                        num_blocks, block_size, num_kv_heads, head_size = kv_cache_shape
                        rope_dim = self.model_config.hf_text_config.qk_rope_head_dim
                        nope_dim = head_size - rope_dim
                        nope_allocate_shape = num_blocks * block_size * num_kv_heads * nope_dim
                        nope_allocate_shape_alignment = nope_allocate_shape + alignment
                        rope_allocate_shape = num_blocks * block_size * num_kv_heads * rope_dim
                        rope_allocate_shape_alignment = rope_allocate_shape + alignment
                        nope_cache_shape = (num_blocks, block_size,
                                            num_kv_heads, nope_dim)
                        rope_cache_shape = (num_blocks, block_size,
                                            num_kv_heads, rope_dim)
                        nope_cache = torch.zeros(nope_allocate_shape_alignment,
                                                 dtype=dtype,
                                                 device=self.device)
                        rope_cache = torch.zeros(rope_allocate_shape_alignment,
                                                 dtype=dtype,
                                                 device=self.device)
                        nope_cache = align_memory(
                            nope_cache, alignment)[:nope_allocate_shape].view(
                                nope_cache_shape)
                        rope_cache = align_memory(
                            rope_cache, alignment)[:rope_allocate_shape].view(
                                rope_cache_shape)
                        kv_caches[layer_name] = (nope_cache, rope_cache)
                    else:
                        num_caches = kv_cache_shape[0]
                        kv_cache_list = []
                        for i in range(num_caches):
                            cache_shape = kv_cache_shape[1:]
                            cache_size = math.prod(cache_shape)
                            cache_size_aligned = cache_size + alignment
                            kv_cache = torch.zeros(cache_size_aligned,
                                                   dtype=dtype,
                                                   device=self.device)
                            kv_cache = align_memory(
                                kv_cache,
                                alignment)[:cache_size].view(cache_shape)
                            kv_cache_list.append(kv_cache)
                        kv_caches[layer_name] = kv_cache_list
                        # torch_npu.npu_format_cast(kv_caches[layer_name], 2)
                else:
                    # TODO: add new branches when introducing more types of
                    # KV cache specs.
                    raise ValueError("Unknown KV cache spec type.")

        bind_kv_cache(
            kv_caches,
            self.vllm_config.compilation_config.static_forward_context,
            self.kv_caches)

        if has_kv_transfer_group():
            get_kv_transfer_group().register_kv_caches(kv_caches)

    def get_kv_cache_spec(self) -> dict[str, KVCacheSpec]:
        """
        Generates the KVCacheSpec by parsing the kv cache format from each
        Attention module in the static forward context.
        Returns:
            KVCacheSpec: A dictionary mapping layer names to their KV cache
            format. Layers that do not need KV cache are not included.
        """

        forward_ctx = self.vllm_config.compilation_config.static_forward_context
        block_size = self.vllm_config.cache_config.block_size
        use_mla = self.vllm_config.model_config.use_mla
        kv_cache_spec: dict[str, KVCacheSpec] = {}
        for layer_name, attn_module in forward_ctx.items():
            if isinstance(attn_module, FusedMoE):
                continue

            # TODO: Support other attention modules, e.g., sliding window,
            # cross-attention
            assert isinstance(attn_module, Attention)
            if attn_module.attn_type == AttentionType.DECODER:
                kv_cache_spec[layer_name] = FullAttentionSpec(
                    block_size=block_size,
                    num_kv_heads=attn_module.num_kv_heads,
                    head_size=attn_module.head_size,
                    dtype=attn_module.dtype,
                    use_mla=use_mla)
            elif attn_module.attn_type in (AttentionType.ENCODER,
                                           AttentionType.ENCODER_ONLY):
                # encoder-only attention does not need KV cache.
                continue
            elif attn_module.attn_type == AttentionType.ENCODER_DECODER:
                raise NotImplementedError
            else:
                raise ValueError(
                    f"Unknown attention type: {attn_module.attn_type}")

        return kv_cache_spec

    def capture_model(self) -> None:
        start_time = time.perf_counter()
        start_free_npu_memory = torch.npu.mem_get_info()[0]
        # TODO(NeverRaR): Calling graph_capture(device=self.device) in
        # torchair graph capture can cause some issues, so now we just
        # temporarily split the codepath for the two different graph patterns.
        if self.torchair_graph_enabled:
            torchair_graph_batch_sizes = self.torchair_graph_batch_sizes
            graph_num = len(torchair_graph_batch_sizes)
            logger.info(
                "Capturing torchair graph, this usually takes %.1f~%.1f mins.",
                0.5 * graph_num, 1.5 * graph_num)
            # Trigger torchair graph capture for specific shapes.
            # Capture the large shapes first so that the smaller shapes
            # can reuse the memory pool allocated for the large shapes.
            for idx, num_tokens in enumerate(
                    reversed(torchair_graph_batch_sizes)):
                for _ in range(self.vllm_config.compilation_config.
                               cudagraph_num_of_warmups):
                    # NOTE: when in torchair graph and not with_prefill,
                    # we don't need to set `skip_attn=False`
                    self._dummy_run(num_tokens, is_torchair_compile=True)
                self._dummy_run(num_tokens, is_torchair_compile=True)
                logger.info("Batchsize %d is compiled successfully: %d/%d.",
                            num_tokens, idx + 1, graph_num)
        elif self.use_aclgraph:
            # Trigger ACL graph capture for specific shapes.
            # Capture the large shapes first so that the smaller shapes
            # can reuse the memory pool allocated for the large shapes.
            # TODO(zzzzwwjj): Check dummy_run with ACL Graph and full graph mode
            with graph_capture(device=self.device):
                for num_tokens in reversed(self.aclgraph_batch_sizes):
                    for _ in range(self.vllm_config.compilation_config.
                                   cudagraph_num_of_warmups):
                        self._dummy_run(num_tokens)
                    self._dummy_run(num_tokens)
        else:
            logger.info("Skipping NPU graph capture for eager mode.")
            return
        end_time = time.perf_counter()
        end_free_npu_memory = torch.npu.mem_get_info()[0]
        elapsed_time = end_time - start_time
        npu_graph_size = start_free_npu_memory - end_free_npu_memory
        # This usually takes 5~20 seconds.
        logger.info("Graph capturing finished in %.0f secs, took %.2f GiB",
                    elapsed_time, npu_graph_size / (1 << 30))

    def _generate_draft_token_ids(
        self,
        sampled_token_ids: list[list[int]],
        sampling_metadata: SamplingMetadata,
    ) -> list[list[int]]:
        # TODO(woosuk): Optimize.
        draft_token_ids: list[list[int]] = []
        for i, sampled_ids in enumerate(sampled_token_ids):
            num_sampled_ids = len(sampled_ids)
            if not num_sampled_ids:
                # Skip speculative decoding.
                draft_token_ids.append([])
                continue

            # Skip requests that require top-p, top-k, etc.
            req_id = self.input_batch.req_ids[i]
            if not is_spec_decode_supported(req_id, self.input_batch):
                draft_token_ids.append([])
                continue

            # Add sampled_token_ids to token_ids_cpu.
            start_idx = self.input_batch.num_tokens_no_spec[i]
            end_idx = start_idx + num_sampled_ids
            self.input_batch.token_ids_cpu[i, start_idx:end_idx] = sampled_ids
            drafter_output = self.drafter.propose(
                self.input_batch.token_ids_cpu[i, :end_idx])
            if drafter_output is None or len(drafter_output) == 0:
                draft_token_ids.append([])
            else:
                draft_token_ids.append(drafter_output.tolist())
        return draft_token_ids

    def _generate_mtp_token_ids(
        self,
        valid_sampled_token_ids: list[list[int]],
        sampling_metadata: SamplingMetadata,
        scheduler_output: "SchedulerOutput",
        spec_decode_metadata: SpecDecodeMetadata,
        positions: torch.Tensor,
        num_scheduled_tokens: int,
        hidden_states: torch.Tensor,
        attn_metadata: SpecDecodeMetadata,
    ):
        next_token_ids: list[int] = []
        for i, token_ids in enumerate(valid_sampled_token_ids):
            if token_ids:
                # Common case.
                next_token_id = token_ids[-1]
            else:
                # Partial prefill (rare case).
                # Get the next token id from the request state.
                req_id = self.input_batch.req_ids[i]
                req_state = self.requests[req_id]
                seq_len = (req_state.num_computed_tokens +
                           scheduler_output.num_scheduled_tokens[req_id])
                next_token_id = req_state.get_token_id(seq_len)
            next_token_ids.append(next_token_id)
        next_token_ids = torch.tensor(next_token_ids,
                                      dtype=torch.int32,
                                      device=self.device)

        if spec_decode_metadata is None:
            # input_ids can be None for multimodal models.
            target_token_ids = self.input_ids[:num_scheduled_tokens]
            target_positions = positions[:num_scheduled_tokens]
            target_hidden_states = hidden_states[:num_scheduled_tokens]
            target_slot_mapping = attn_metadata.slot_mapping
            cu_num_tokens = attn_metadata.query_start_loc
        else:
            # TODO(woosuk): Refactor this.
            num_draft_tokens = spec_decode_metadata.num_draft_tokens
            num_rejected_tokens = [
                n + 1 - len(valid_sampled_token_ids[i]) if n > 0 else 0
                for i, n in enumerate(num_draft_tokens)
            ]
            num_rejected_tokens = torch.tensor(
                num_rejected_tokens,
                dtype=torch.int32,
                device=self.device,
            )
            cu_num_tokens, token_indices = self.drafter.prepare_inputs(
                attn_metadata.query_start_loc,
                num_rejected_tokens,
                force_one_token=True,
            )
            target_token_ids = self.input_ids[token_indices]
            target_positions = positions[token_indices]
            target_hidden_states = hidden_states[token_indices]
            target_slot_mapping = attn_metadata.slot_mapping[token_indices]

        draft_token_ids = self.drafter.propose(
            target_token_ids=target_token_ids,
            target_positions=target_positions,
            target_hidden_states=target_hidden_states,
            target_slot_mapping=target_slot_mapping,
            next_token_ids=next_token_ids,
            cu_num_tokens=cu_num_tokens,
            block_table=attn_metadata.block_tables,
            sampling_metadata=sampling_metadata,
        )
        spec_token_ids = draft_token_ids.tolist()
        return spec_token_ids

    def init_torchair_graph_batch_sizes(self):
        start_graph_batch_size = 4
        tp_size = get_tensor_model_parallel_world_size()

        # NOTE: When use all2all | mc2, We need to slice the `num_tokens` dimension into `tp_size` blocks
        start_graph_batch_size = max(start_graph_batch_size, tp_size)

        while (start_graph_batch_size <= self.scheduler_config.max_num_seqs):
            self.torchair_graph_batch_sizes.append(start_graph_batch_size)
            start_graph_batch_size *= 2

    def select_torchair_padded_batch_size(self, batch_size: int):
        for padded_batch_size in self.torchair_graph_batch_sizes:
            if batch_size <= padded_batch_size:
                # we treat batch_size as num of requests
                return padded_batch_size
        raise ValueError(
            f"cur batch_size is invalid, torchair_graph_batch_sizes is "
            f"{self.torchair_graph_batch_sizes}, but cur batch_size is {batch_size}."
        )

    def check_torchair_graph_batch_sizes(self):
        # return graph_batch_sizes according to the number of tokens
        # first pad according to the number of requests
        if len(self.torchair_graph_batch_sizes) == 0:
            self.torchair_graph_batch_sizes = [1, self.max_num_reqs]
        else:
            self.torchair_graph_batch_sizes = sorted(
                self.torchair_graph_batch_sizes)
            while self.torchair_graph_batch_sizes[-1] > self.max_num_reqs:
                self.torchair_graph_batch_sizes.pop()
                if len(self.torchair_graph_batch_sizes) == 0:
                    logger.warning(
                        "torch_graph_batch_sizes is invalid, reset it to [1, max_num_seqs]"
                    )
                    self.torchair_graph_batch_sizes = [1, self.max_num_reqs]
            if self.torchair_graph_batch_sizes[-1] < self.max_num_reqs:
                self.torchair_graph_batch_sizes.append(self.max_num_reqs)

        # NOTE: when enable_expert_parallel, we need to check if `graph_batch_size` is divisible by `tp_size`
        tp_size = self.parallel_config.tensor_parallel_size
        if self.parallel_config.enable_expert_parallel:
            new_graph_batch_sizes = []
            for graph_batch_size in self.torchair_graph_batch_sizes:
                cur_graph_batch_size = (graph_batch_size + tp_size -
                                        1) // tp_size * tp_size
                # `graph_batch_size` need to be divisible by `self.decode_token_per_req`
                cur_graph_batch_size = cur_graph_batch_size * self.decode_token_per_req
                if cur_graph_batch_size not in new_graph_batch_sizes and \
                    cur_graph_batch_size <= self.scheduler_config.max_num_batched_tokens:
                    new_graph_batch_sizes.append(cur_graph_batch_size)
            self.torchair_graph_batch_sizes = new_graph_batch_sizes<|MERGE_RESOLUTION|>--- conflicted
+++ resolved
@@ -367,13 +367,6 @@
         if ascend_config.torchair_graph_config.graph_batch_sizes_init:
             self.init_torchair_graph_batch_sizes()
 
-<<<<<<< HEAD
-        if len(self.torchair_graph_batch_sizes) == 0:
-            # TODO(zzzzwwjj): check torchair_graph_batch_sizes init code
-            self.torchair_graph_batch_sizes = [
-                self.scheduler_config.max_num_seqs
-            ]
-=======
         self.check_torchair_graph_batch_sizes()
 
         # graph_block_tables shape: [num_request, cell(max_model_len / block_size)]
@@ -382,7 +375,6 @@
              (self.model_config.max_model_len + self.block_size - 1) //
              self.block_size),
             dtype=np.int32)
->>>>>>> e1d282d7
 
         torch._dynamo.cache_size.config.cache_size_limit += len(
             self.torchair_graph_batch_sizes)
@@ -393,14 +385,13 @@
         self.dp_size = vllm_config.parallel_config.data_parallel_size
         self.dp_rank = vllm_config.parallel_config.data_parallel_rank
 
-<<<<<<< HEAD
         #EPLB
         self.dynamic_eplb = ascend_config.dynamic_eplb
         if self.dynamic_eplb == True:
             self.eplb_adaptor = None
             self.is_eplb_warmuped = False
             self.eplb_updator = EplbUpdator(ascend_config.expert_map_path)
-=======
+
         # NOTE: we need to use `in_profile_run` to determine whether `enable_force_load_balance` is True
         self.in_profile_run = False
 
@@ -408,7 +399,6 @@
         self.is_kv_producer = False
         if vllm_config.kv_transfer_config is not None:
             self.is_kv_producer = vllm_config.kv_transfer_config.is_kv_producer
->>>>>>> e1d282d7
 
     def _update_states(self, scheduler_output: "SchedulerOutput") -> None:
         """Update the cached states and the persistent batch with the scheduler
@@ -468,33 +458,19 @@
                 generator.manual_seed(sampling_params.seed)
             else:
                 generator = None
-            if vllm_version_is("0.9.1"):
-                self.requests[req_id] = CachedRequestState(
-                    req_id=req_id,
-                    prompt_token_ids=new_req_data.prompt_token_ids,
-                    mm_inputs=new_req_data.mm_inputs,
-                    mm_positions=new_req_data.mm_positions,
-                    sampling_params=sampling_params,
-                    generator=generator,
-                    block_ids=new_req_data.block_ids,
-                    num_computed_tokens=new_req_data.num_computed_tokens,
-                    output_token_ids=[],
-                    lora_request=new_req_data.lora_request,
-                )
-            else:
-                self.requests[req_id] = CachedRequestState(
-                    req_id=req_id,
-                    prompt_token_ids=new_req_data.prompt_token_ids,
-                    mm_inputs=new_req_data.mm_inputs,
-                    mm_positions=new_req_data.mm_positions,
-                    sampling_params=sampling_params,
-                    pooling_params=None,
-                    generator=generator,
-                    block_ids=new_req_data.block_ids,
-                    num_computed_tokens=new_req_data.num_computed_tokens,
-                    output_token_ids=[],
-                    lora_request=new_req_data.lora_request,
-                )
+
+            self.requests[req_id] = CachedRequestState(
+                req_id=req_id,
+                prompt_token_ids=new_req_data.prompt_token_ids,
+                mm_inputs=new_req_data.mm_inputs,
+                mm_positions=new_req_data.mm_positions,
+                sampling_params=sampling_params,
+                generator=generator,
+                block_ids=new_req_data.block_ids,
+                num_computed_tokens=new_req_data.num_computed_tokens,
+                output_token_ids=[],
+                lora_request=new_req_data.lora_request,
+            )
 
             # Only relevant for models using M-RoPE (e.g, Qwen2-VL)
             if self.uses_mrope:
@@ -636,12 +612,6 @@
             self.input_batch.refresh_sampling_metadata()
 
     def _get_forward_metadata_across_dp(
-<<<<<<< HEAD
-            self, total_num_scheduled_tokens: int,
-            with_prefill: bool) -> tuple[int, bool]:
-        forward_metadata = torch.tensor(
-            [total_num_scheduled_tokens, with_prefill],
-=======
             self, num_tokens: int, with_prefill: bool, enable_dbo: bool
     ) -> tuple[int, Optional[torch.Tensor], bool, bool]:
         if self.dp_size == 1:
@@ -649,7 +619,6 @@
 
         forward_metadata = torch.tensor(
             [num_tokens, with_prefill, not enable_dbo],
->>>>>>> e1d282d7
             device="cpu",
             dtype=torch.int32)
         dist.all_reduce(forward_metadata,
@@ -1010,26 +979,6 @@
         with_prefill = attn_state not in [
             AscendAttentionState.DecodeOnly, AscendAttentionState.SpecDecoding
         ]
-<<<<<<< HEAD
-
-        if self.dp_size > 1:
-            max_num_tokens, with_prefill = self._get_forward_metadata_across_dp(
-                total_num_scheduled_tokens, with_prefill)
-            extra_builder_kwargs['max_num_tokens_across_dp'] = max_num_tokens
-            extra_builder_kwargs['with_prefill_across_dp'] = with_prefill
-
-        # Add graph_pad_size here
-        if self.torchair_graph_enabled and not with_prefill:
-            if self.dp_size > 1:
-                padded_batch_size = self.select_torchair_padded_batch_size(
-                    max_num_tokens)
-            else:
-                padded_batch_size = self.select_torchair_padded_batch_size(
-                    total_num_scheduled_tokens)
-            graph_pad_size = padded_batch_size - total_num_scheduled_tokens
-
-            extra_builder_kwargs['graph_pad_size'] = graph_pad_size
-=======
         enable_dbo = self._check_dbo_is_valid(self.query_lens.tolist(),
                                               attn_state,
                                               total_num_scheduled_tokens)
@@ -1058,7 +1007,6 @@
             extra_builder_kwargs['num_reqs_pad_size'] = num_reqs_pad_size
             self.num_reqs_pad_size = num_reqs_pad_size
         self.extra_builder_kwargs = extra_builder_kwargs
->>>>>>> e1d282d7
 
         if self.vllm_config.model_config.use_mla:
             attn_metadata = self.attn_metadata_builder.build(  # type: ignore
@@ -1089,14 +1037,7 @@
         # Copy the tensors to the NPU.
         self.input_ids[:total_num_scheduled_tokens].copy_(
             self.input_ids_cpu[:total_num_scheduled_tokens], non_blocking=True)
-<<<<<<< HEAD
-        input_ids = self.input_ids[:num_input_tokens]
-
-        # prepare the MRoPE for mllm if using multimodal
-        num_input_tokens = total_num_scheduled_tokens
-=======
-
->>>>>>> e1d282d7
+
         # _prepare_inputs may reorder the batch, so we must gather multi
         # modal outputs after that to ensure the correct order
         if self.is_multimodal_model:
@@ -1134,10 +1075,6 @@
         if self.torchair_graph_enabled and not with_prefill:
             input_ids = self.input_ids[:padded_num_tokens_across_dp]
             positions = self.positions[:padded_num_tokens_across_dp]
-
-        if self.torchair_graph_enabled and not with_prefill:
-            input_ids = self.input_ids[:padded_batch_size]
-            positions = self.positions[:padded_batch_size]
 
         # Run forward pass
         # TODO(zzzzwwjj): check param `num_tokens_across_dp` later.
@@ -1368,19 +1305,10 @@
         scheduler_output: "SchedulerOutput",
         intermediate_tensors: Optional[IntermediateTensors] = None,
     ) -> Union[ModelRunnerOutput, torch.Tensor]:
-
         with ProfileExecuteDuration().capture_async(
                 "prepare input and forward"):
             self._update_states(scheduler_output)
             if not scheduler_output.total_num_scheduled_tokens:
-<<<<<<< HEAD
-                # Return empty ModelRunnerOuptut if there's no work to do.
-                return EMPTY_MODEL_RUNNER_OUTPUT
-
-            if self.dynamic_eplb:
-                self.eplb_updator.forward_before()
-
-=======
                 if not has_kv_transfer_group():
                     logger.debug(
                         "skip this step for we receive the data from remote disaggregate prefill node"
@@ -1388,7 +1316,12 @@
                     # Return empty ModelRunnerOuptut if there's no work to do.
                     return EMPTY_MODEL_RUNNER_OUTPUT
                 return self.kv_connector_no_forward(scheduler_output)
->>>>>>> e1d282d7
+                # Return empty ModelRunnerOuptut if there's no work to do.
+                return EMPTY_MODEL_RUNNER_OUTPUT
+
+            if self.dynamic_eplb:
+                self.eplb_updator.forward_before()
+
             (attn_metadata, hidden_states, spec_decode_metadata, positions,
              num_scheduled_tokens, sample_indices, finished_sending,
              finished_recving) = (self._process_reqs(scheduler_output,
@@ -1483,27 +1416,6 @@
                 hidden_states,
                 attn_metadata,
             )
-<<<<<<< HEAD
-            if vllm_version_is("0.9.1"):
-                model_runner_output = ModelRunnerOutput(
-                    req_ids=self.input_batch.req_ids,
-                    req_id_to_index=self.input_batch.req_id_to_index,
-                    sampled_token_ids=valid_sampled_token_ids,
-                    spec_token_ids=spec_token_ids,
-                    logprobs=logprobs_lists,
-                    prompt_logprobs_dict={},
-                )
-            else:
-                model_runner_output = ModelRunnerOutput(
-                    req_ids=self.input_batch.req_ids,
-                    req_id_to_index=self.input_batch.req_id_to_index,
-                    sampled_token_ids=valid_sampled_token_ids,
-                    spec_token_ids=spec_token_ids,
-                    logprobs=logprobs_lists,
-                    prompt_logprobs_dict={},
-                    pooler_output=[],
-                )
-=======
             if has_kv_transfer_group():
                 get_kv_transfer_group().clear_connector_metadata()
 
@@ -1517,7 +1429,6 @@
                 finished_sending=finished_sending,
                 finished_recving=finished_recving,
             )
->>>>>>> e1d282d7
 
         durations = ProfileExecuteDuration().pop_captured_sync()
         if durations:
@@ -1528,12 +1439,9 @@
             captured_name = "Decode" if self.attn_state == AscendAttentionState.DecodeOnly else "Prefill"
             logger.info("Profile execute duration [%s]:%s", captured_name,
                         " ".join(dr_str))
-<<<<<<< HEAD
 
         if self.dynamic_eplb:
             self.eplb_updator.forward_end()
-=======
->>>>>>> e1d282d7
 
         return model_runner_output
 
@@ -1668,15 +1576,10 @@
     def _dummy_run(
         self,
         num_tokens: int,
-<<<<<<< HEAD
-        is_compile: bool = False,
-        with_prefill: bool = True,
-        is_profile_run: bool = False,
-=======
         skip_attn: bool = True,
         with_prefill: bool = False,
         is_torchair_compile: bool = False,
->>>>>>> e1d282d7
+        is_profile_run: bool = False,
     ) -> torch.Tensor:
         if self.torchair_graph_enabled and not with_prefill:
             num_tokens = self.select_torchair_padded_batch_size(num_tokens)
@@ -1708,10 +1611,6 @@
         num_scheduled_tokens = np.array(num_scheduled_tokens_list,
                                         dtype=np.int32)
 
-<<<<<<< HEAD
-        if not is_compile and not is_profile_run and self.dynamic_eplb:
-            self.eplb_updator.forward_before()
-=======
         # NOTE: If torchair graph mode and not with_prefill,
         # we can't skip_attn, it will cause graph recompile.
         if self.torchair_graph_enabled and not with_prefill:
@@ -1722,7 +1621,10 @@
         else:
             # TODO(zzzzwwjj): when aclgraph and full graph mode, we need build attn_metadata
             attn_metadata = None
->>>>>>> e1d282d7
+
+
+        if not is_compile and not is_profile_run and self.dynamic_eplb:
+            self.eplb_updator.forward_before()
 
         with self.maybe_dummy_run_with_lora(self.lora_config,
                                             num_scheduled_tokens):
@@ -1796,20 +1698,15 @@
                         input_ids=input_ids,
                         positions=positions,
                         intermediate_tensors=intermediate_tensors,
-<<<<<<< HEAD
-                        inputs_embeds=inputs_embeds)
-
-                if is_profile_run and self.dynamic_eplb:
-                    self.model.clear_all_moe_loads()
-                if not is_compile and not is_profile_run and self.dynamic_eplb:
-                    self.eplb_updator.forward_end()
-                return hidden_states
-=======
                         inputs_embeds=inputs_embeds,
                         **model_kwargs)
             if self.speculative_config and self.speculative_config.method == "deepseek_mtp":
                 assert isinstance(self.drafter, MtpProposer)
                 self.drafter.dummy_run(num_reqs, with_prefill=with_prefill)
+            if is_profile_run and self.dynamic_eplb:
+                self.model.clear_all_moe_loads()
+            if not is_compile and not is_profile_run and self.dynamic_eplb:
+                self.eplb_updator.forward_end()
             return hidden_states
 
     @contextmanager
@@ -1819,7 +1716,6 @@
             yield
         finally:
             self.in_profile_run = False
->>>>>>> e1d282d7
 
     def profile_run(self) -> None:
         # FIXME Profile with multimodal encoder & encoder cache.
@@ -1847,13 +1743,10 @@
         # TODO: call maybe_profile_with_lora()
 
         # Trigger compilation for general shape.
-<<<<<<< HEAD
-        hidden_states = self._dummy_run(num_tokens = self.max_num_tokens, is_profile_run=True)
-=======
         with self.set_in_profile_run():
             hidden_states = self._dummy_run(self.max_num_tokens,
-                                            with_prefill=True)
->>>>>>> e1d282d7
+                                            with_prefill=True,
+                                            is_profile_run=True)
 
         if get_pp_group().is_last_rank:
             hidden_states = hidden_states[logit_indices]
@@ -1959,15 +1852,12 @@
         """
         kv_caches: Dict[str, torch.Tensor] = {}
 
-<<<<<<< HEAD
-=======
         def align_memory(tensor: torch.Tensor, alignment: int) -> torch.Tensor:
             data_ptr = tensor.data_ptr()
             aligned_addr = (data_ptr + alignment - 1) // alignment * alignment
             offset = (aligned_addr - data_ptr) // tensor.element_size()
             return tensor[int(offset):]
 
->>>>>>> e1d282d7
         self.input_batch = InputBatch(
             max_num_reqs=self.max_num_reqs,
             max_model_len=self.model_config.max_model_len,
@@ -1978,12 +1868,14 @@
             block_sizes=[self.cache_config.block_size],
         )
 
-        kv_cache_sizes = {}
-        for kv_cache_tensor in kv_cache_config.kv_cache_tensors:
-            assert len(kv_cache_tensor.shared_by) == 1, (
-                "KV cache tensor shared by multiple layers is not supported in "
-                "NPU.")
-            kv_cache_sizes[kv_cache_tensor.shared_by[0]] = kv_cache_tensor.size
+        if not vllm_version_is("0.9.0"):
+            kv_cache_sizes = {}
+            for kv_cache_tensor in kv_cache_config.kv_cache_tensors:
+                assert len(kv_cache_tensor.shared_by) == 1, (
+                    "KV cache tensor shared by multiple layers is not supported in "
+                    "NPU.")
+                kv_cache_sizes[
+                    kv_cache_tensor.shared_by[0]] = kv_cache_tensor.size
 
         for kv_cache_group in kv_cache_config.kv_cache_groups:
             kv_cache_spec = kv_cache_group.kv_cache_spec
