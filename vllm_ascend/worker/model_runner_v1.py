#
# Copyright (c) 2025 Huawei Technologies Co., Ltd. All Rights Reserved.
# Copyright 2023 The vLLM team.
#
# Licensed under the Apache License, Version 2.0 (the "License");
# you may not use this file except in compliance with the License.
# You may obtain a copy of the License at
#
#     http://www.apache.org/licenses/LICENSE-2.0
#
# Unless required by applicable law or agreed to in writing, software
# distributed under the License is distributed on an "AS IS" BASIS,
# WITHOUT WARRANTIES OR CONDITIONS OF ANY KIND, either express or implied.
# See the License for the specific language governing permissions and
# limitations under the License.
# This file is a part of the vllm-ascend project.
# Adapted from vllm-project/vllm/vllm/worker/gpu_model_runner.py
#

import gc
import os
import time
import weakref
from contextlib import contextmanager, nullcontext
from dataclasses import dataclass
from typing import TYPE_CHECKING, Dict, List, Optional, Union

import numpy as np
import numpy.typing as npt
import torch
import torch._dynamo.cache_size
import torch.nn as nn
from vllm.attention import AttentionType, get_attn_backend
from vllm.attention.layer import Attention
from vllm.config import CompilationLevel, VllmConfig
from vllm.distributed import get_tensor_model_parallel_world_size
from vllm.distributed.parallel_state import get_pp_group
from vllm.forward_context import set_forward_context
from vllm.inputs import INPUT_REGISTRY
from vllm.logger import logger
from vllm.model_executor.layers.fused_moe import FusedMoE
from vllm.model_executor.model_loader import get_model
from vllm.multimodal import MULTIMODAL_REGISTRY, MultiModalKwargs
from vllm.sampling_params import SamplingType
from vllm.sequence import IntermediateTensors
from vllm.utils import (STR_DTYPE_TO_TORCH_DTYPE, DeviceMemoryProfiler,
                        LayerBlockType, LazyLoader, cdiv)
from vllm.v1.core.encoder_cache_manager import compute_encoder_budget
from vllm.v1.kv_cache_interface import (FullAttentionSpec, KVCacheConfig,
                                        KVCacheSpec)
from vllm.v1.outputs import EMPTY_MODEL_RUNNER_OUTPUT, ModelRunnerOutput
from vllm.v1.sample.metadata import SamplingMetadata
from vllm.v1.sample.sampler import Sampler
from vllm.v1.spec_decode.eagle import EagleProposer
from vllm.v1.spec_decode.metadata import SpecDecodeMetadata
from vllm.v1.spec_decode.ngram_proposer import NgramProposer
from vllm.v1.spec_decode.utils import is_spec_decode_supported
from vllm.v1.utils import bind_kv_cache
from vllm.v1.worker.gpu_input_batch import CachedRequestState, InputBatch
from vllm.v1.worker.lora_model_runner_mixin import LoRAModelRunnerMixin

from vllm_ascend.attention.attention import AttentionMaskBuilder
from vllm_ascend.attention.attention_v1 import AscendAttentionState
from vllm_ascend.attention.mla_v1 import CommonAttentionMetadata
from vllm_ascend.platform import NPUPlatform
from vllm_ascend.sample.rejection_sampler import AscendRejectionSampler
from vllm_ascend.utils import ProfileExecuteDuration
from vllm_ascend.worker.mtp_proposer_v1 import MtpProposer

if TYPE_CHECKING:
    import xgrammar as xgr  # type: ignore[import-untyped]
    from vllm.v1.core.sched.output import SchedulerOutput
else:
    xgr = LazyLoader("xgr", globals(), "xgrammar")

import vllm.envs as envs_vllm

import vllm_ascend.envs as envs_ascend


@dataclass
class GraphCaptureContext:
    stream: torch.npu.Stream


@contextmanager
def graph_capture(device: torch.device):
    """
    `graph_capture` is a context manager which should surround the code that
    is capturing the NPU graph. Its main purpose is to ensure that the
    some operations will be run after the graph is captured, before the graph
    is replayed. It returns a `GraphCaptureContext` object which contains the
    necessary data for the graph capture. Currently, it only contains the
    stream that the graph capture is running on. This stream is set to the
    current NPU stream when the context manager is entered and reset to the
    default stream when the context manager is exited. This is to ensure that
    the graph capture is running on a separate stream from the default stream,
    in order to explicitly distinguish the kernels to capture
    from other kernels possibly launched on background in the default stream.
    """
    graph_capture_context = GraphCaptureContext(
        torch.npu.Stream(device=device))
    stream = graph_capture_context.stream

    # we use nullcontext now
    maybe_ca_context = nullcontext()

    # ensure all initialization operations complete before attempting to
    # capture the graph on another stream
    curr_stream = torch.npu.current_stream()
    if curr_stream != stream:
        stream.wait_stream(curr_stream)

    with torch.npu.stream(stream), maybe_ca_context:
        yield graph_capture_context


class NPUModelRunner(LoRAModelRunnerMixin):

    def __init__(self, vllm_config: VllmConfig, device: torch.device):
        self.vllm_config = vllm_config
        self.model_config = vllm_config.model_config
        self.cache_config = vllm_config.cache_config
        self.lora_config = vllm_config.lora_config
        self.scheduler_config = vllm_config.scheduler_config
        self.speculative_config = vllm_config.speculative_config
        self.chunked_prefill_enabled = vllm_config.scheduler_config.chunked_prefill_enabled
        self.device = device

        self.is_multimodal_model = self.model_config.is_multimodal_model
        self.block_size = vllm_config.cache_config.block_size

        self.max_num_blocks_per_req = cdiv(self.model_config.max_model_len,
                                           self.block_size)
        self.max_num_tokens = self.scheduler_config.max_num_batched_tokens
        self.max_num_reqs = self.scheduler_config.max_num_seqs

        additional_config = vllm_config.additional_config
        if additional_config and additional_config.get(
                "ascend_scheduler_config", None) is not None:
            self.use_v0_scheduler = True
        else:
            self.use_v0_scheduler = False

        self.graph_block_tables = np.zeros(
            (self.vllm_config.scheduler_config.max_num_seqs,
             (self.model_config.max_model_len + self.block_size - 1) //
             self.block_size),
            dtype=np.int32)

        # Model-related.
        self.num_attn_layers = self.model_config.get_num_layers_by_block_type(
            vllm_config.parallel_config, LayerBlockType.attention)
        self.hidden_size = self.model_config.get_hidden_size()
        self.dtype = self.model_config.dtype
        cache_config = vllm_config.cache_config
        if cache_config.cache_dtype == "auto":
            self.kv_cache_dtype = self.dtype
        else:
            self.kv_cache_dtype = STR_DTYPE_TO_TORCH_DTYPE[
                cache_config.cache_dtype]

        self.head_size = self.model_config.get_head_size()
        self.attn_backend = get_attn_backend(
            self.head_size,
            self.dtype,
            self.kv_cache_dtype,
            self.block_size,
            self.model_config.is_attention_free,
            use_mla=self.model_config.use_mla,
        )
        if self.attn_backend is None:
            error_msg = (
                f"Error with get_att_backend: {self.head_size=}, "
                f"{self.dtype=}, {self.kv_cache_dtype=}, {self.block_size=}, "
                f"{self.model_config.is_attention_free=}, "
                f"{self.model_config.use_mla=}")
            logger.error(error_msg)
            raise NotImplementedError(
                "Non-Attention backend is not supported by V1 NPUModelRunner.")

        self.attn_metadata_builder = self.attn_backend.get_builder_cls()(
            weakref.proxy(self))

        # Multi-modal data support
        self.input_registry = INPUT_REGISTRY
        self.mm_registry = MULTIMODAL_REGISTRY
        self.uses_mrope = self.model_config.uses_mrope

        self.max_num_encoder_input_tokens, self.encoder_cache_size = compute_encoder_budget(
            model_config=self.model_config,
            scheduler_config=self.scheduler_config,
            mm_registry=self.mm_registry)

        # Lazy initialization
        # self.model: nn.Module  # Set after load_model
        self.kv_caches: List[torch.Tensor] = []
        # req_id -> (input_id -> encoder_output)
        self.encoder_cache: Dict[str, Dict[int, torch.Tensor]] = {}

        # Set up speculative decoding.
        self.use_spec_decode = False
        if self.speculative_config:
            self.use_spec_decode = True
            if get_pp_group().is_last_rank:
                if self.speculative_config.method == "ngram":
                    self.drafter = NgramProposer(self.vllm_config)
                elif self.speculative_config.method == "eagle":
                    self.drafter = EagleProposer(self.vllm_config,
                                                 self.device)  # type: ignore
                elif self.speculative_config.method == 'deepseek_mtp':
                    self.drafter = MtpProposer(self.vllm_config, self)
                else:
                    raise ValueError("Unknown speculative decoding method: "
                                     f"{self.speculative_config.method}")
                self.rejection_sampler = AscendRejectionSampler()

        # Request states.
        self.requests: Dict[str, CachedRequestState] = {}
        # Persistent batch.

        self.input_ids = torch.zeros(self.max_num_tokens,
                                     dtype=torch.int32,
                                     device=self.device)
        self.positions = torch.zeros(self.max_num_tokens,
                                     dtype=torch.int64,
                                     device=self.device)
        self.query_start_loc = torch.zeros(self.max_num_reqs + 1,
                                           dtype=torch.int32,
                                           device=self.device)
        self.seq_lens = torch.zeros(self.max_num_reqs,
                                    dtype=torch.int32,
                                    device=self.device)
        # None in the first PP rank. The rest are set after load_model.
        self.intermediate_tensors: Optional[IntermediateTensors] = None

        # Only relevant for models using M-RoPE (e.g, Qwen2-VL)
        if self.uses_mrope:
            # NOTE: `mrope_positions` is implemented with one additional dummy
            # position on purpose to make it non-contiguous so that it can work
            # with torch compile.
            # See detailed explanation in https://github.com/vllm-project/vllm/pull/12128#discussion_r1926431923

            # NOTE: When M-RoPE is enabled, position ids are 3D regardless of
            # the modality of inputs. For text-only inputs, each dimension has
            # identical position IDs, making M-RoPE functionally equivalent to
            # 1D-RoPE.
            # See page 5 of https://arxiv.org/abs/2409.12191
            self.mrope_positions = torch.zeros((3, self.max_num_tokens + 1),
                                               dtype=torch.int64,
                                               device=self.device)
            self.mrope_positions_cpu = torch.zeros(
                (3, self.max_num_tokens + 1),
                dtype=torch.int64,
                device="cpu",
                pin_memory=True)

        if self.is_multimodal_model:
            self.inputs_embeds = torch.zeros(
                (self.max_num_tokens, self.hidden_size),
                dtype=self.dtype,
                device=self.device)

        # OPTIMIZATION: Cache the tensors rather than creating them every step.
        self.arange_np: npt.NDArray[np.int32] = np.arange(max(
            self.max_num_reqs + 1, self.model_config.max_model_len,
            self.max_num_tokens),
                                                          dtype=np.int32)
        # NOTE(woosuk): These tensors are "stateless", i.e., they are literally
        # a faster version of creating a new tensor every time. Thus, we should
        # not make any assumptions about the values in these tensors.
        self.input_ids_cpu = torch.zeros(self.max_num_tokens,
                                         dtype=torch.int32,
                                         device="cpu",
                                         pin_memory=True)
        self.positions_cpu = torch.zeros(self.max_num_tokens,
                                         dtype=torch.int64,
                                         device="cpu",
                                         pin_memory=True)
        self.positions_np = self.positions_cpu.numpy()

        self.slot_mapping_cpu = torch.zeros(self.max_num_tokens,
                                            dtype=torch.int32,
                                            device="cpu",
                                            pin_memory=True)
        self.slot_mapping_np = self.slot_mapping_cpu.numpy()

        self.query_start_loc_cpu = torch.zeros(self.max_num_reqs + 1,
                                               dtype=torch.int32,
                                               device="cpu",
                                               pin_memory=True)
        self.query_start_loc_np = self.query_start_loc_cpu.numpy()

        self.seq_lens_cpu = torch.zeros(self.max_num_reqs,
                                        dtype=torch.int32,
                                        device="cpu",
                                        pin_memory=True)
        self.seq_lens_np = self.seq_lens_cpu.numpy()

        self.input_positions_cpu = torch.arange(0,
                                                self.max_num_tokens,
                                                device="cpu")
        self.attn_mask = None
        self.attn_state = None
        self.use_aclgraph = (self.vllm_config.compilation_config.level
                             == CompilationLevel.PIECEWISE
                             and not self.model_config.enforce_eager)
        self.aclgraph_batch_sizes = list(
            reversed(
                self.vllm_config.compilation_config.cudagraph_capture_sizes))

        # NOTE: Pre-construct a mask matrix to improve the efficiency of
        # attention mask construction during inference.
        # Note that the length of the matrix needs to be carefully balanced: a
        # matrix that is too large will consume excessive VRAM, while a matrix
        # that is too small will require dynamic concatenation during inference,
        # leading to performance degradation.
        # Therefore, an environment variable is added here to dynamically set
        # the size of the pre-constructed mask matrix based on requirements.
        mask_len = os.getenv("PAGED_ATTENTION_MASK_LEN", 10000)
        self.attn_mask_len = min(self.model_config.max_model_len,
                                 int(mask_len))
        self.attn_mask_builder = AttentionMaskBuilder.initialize_from_len(
            self.attn_mask_len, self.dtype)

        self.sampler = Sampler()
        self.enable_torchair_graph_mode = False
        self.use_cached_npu_graph = False
        self.torchair_graph_batch_sizes = []
        additional_config = vllm_config.additional_config
        if additional_config:
            self.enable_torchair_graph_mode = additional_config.get(
                "enable_graph_mode",
                False) and self.vllm_config.model_config.use_mla
            self.use_cached_npu_graph = additional_config.get(
                "use_cached_npu_graph", False)
            self.torchair_graph_batch_sizes = additional_config.get(
                "torchair_graph_batch_sizes", [])
            if not isinstance(self.torchair_graph_batch_sizes, list):
                logger.warning("torchair_graph_batch_sizes must be list[int]")
                self.torchair_graph_batch_sizes = []
            if len(self.torchair_graph_batch_sizes
                   ) == 0 and additional_config.get(
                       "torchair_graph_batch_sizes_init", False):
                self.init_torchair_graph_batch_sizes()

        if len(self.torchair_graph_batch_sizes) == 0:
            #If MC2 is enabled, torchair_graph_batch_size should pad to tp_size
            if envs_ascend.VLLM_ENABLE_MC2:
                self.torchair_graph_batch_sizes = [
                    self.scheduler_config.max_num_seqs
                ]
            else:
                self.torchair_graph_batch_sizes = [
                    1, self.scheduler_config.max_num_seqs
                ]

        torch._dynamo.cache_size.config.cache_size_limit += len(
            self.torchair_graph_batch_sizes)
        torch._dynamo.config.capture_dynamic_output_shape_ops = True
        torch._logging.set_logs(
            recompiles=envs_ascend.VLLM_ASCEND_TRACE_RECOMPILES)

    def _update_states(self, scheduler_output: "SchedulerOutput") -> None:
        """Update the cached states and the persistent batch with the scheduler
        output.

        The SamplingMetadata is updated and copied to the NPU if there is a
        new/resumed/paused/finished request in the batch.
        """
        # Remove finished requests from the cached states.
        for req_id in scheduler_output.finished_req_ids:
            self.requests.pop(req_id, None)
        # Remove the finished requests from the persistent batch.
        # NOTE(woosuk): There could be an edge case where finished_req_ids and
        # scheduled_req_ids overlap. This happens when a request is aborted and
        # then resubmitted with the same ID. In this case, we treat them as two
        # distinct requests - clearing the cached states for the first request
        # and handling the second as a new request.
        removed_req_indices: List[int] = []
        for req_id in scheduler_output.finished_req_ids:
            req_index = self.input_batch.remove_request(req_id)
            if req_index is not None:
                removed_req_indices.append(req_index)

        # Remove the unscheduled requests from the persistent batch.
        # NOTE(woosuk): The unscheduled requests are either preempted requests
        # or running requests that are not scheduled in this step. We remove
        # them from the persistent batch but keep their cached states since
        # they will be scheduled again sometime in the future.
        scheduled_req_ids = scheduler_output.num_scheduled_tokens.keys()
        cached_req_ids = self.input_batch.req_id_to_index.keys()
        unscheduled_req_ids = cached_req_ids - scheduled_req_ids
        # NOTE(woosuk): The persistent batch optimization assumes that
        # consecutive batches contain mostly the same requests. If batches
        # have low request overlap (e.g., alternating between two distinct
        # sets of requests), this optimization becomes very inefficient.
        for req_id in unscheduled_req_ids:
            req_index = self.input_batch.remove_request(req_id)
            assert req_index is not None
            removed_req_indices.append(req_index)

        req_ids_to_add: List[str] = []
        # Add new requests to the cached states.
        for new_req_data in scheduler_output.scheduled_new_reqs:
            req_id = new_req_data.req_id
            sampling_params = new_req_data.sampling_params
            if sampling_params.sampling_type == SamplingType.RANDOM_SEED:
                generator = torch.Generator(device=self.device)
                generator.manual_seed(sampling_params.seed)
            else:
                generator = None

            self.requests[req_id] = CachedRequestState(
                req_id=req_id,
                prompt_token_ids=new_req_data.prompt_token_ids,
                mm_inputs=new_req_data.mm_inputs,
                mm_positions=new_req_data.mm_positions,
                sampling_params=sampling_params,
                generator=generator,
                block_ids=new_req_data.block_ids,
                num_computed_tokens=new_req_data.num_computed_tokens,
                output_token_ids=[],
                lora_request=new_req_data.lora_request,
            )

            req_ids_to_add.append(req_id)

        # Update the states of the running/resumed requests.
        for req_data in scheduler_output.scheduled_cached_reqs:
            req_id = req_data.req_id
            req_state = self.requests[req_id]

            # Update the cached states.
            num_computed_tokens = req_data.num_computed_tokens
            req_state.num_computed_tokens = num_computed_tokens
            # Add the sampled token(s) from the previous step (if any).
            # This doesn't include "unverified" tokens like spec decode tokens.
            num_new_tokens = (num_computed_tokens +
                              len(req_data.new_token_ids) -
                              req_state.num_tokens)
            if num_new_tokens == 1:
                # Avoid slicing list in most common case.
                req_state.output_token_ids.append(req_data.new_token_ids[-1])
            elif num_new_tokens > 0:
                req_state.output_token_ids.extend(
                    req_data.new_token_ids[-num_new_tokens:])
            # Update the block IDs.
            if not req_data.resumed_from_preemption:
                # Append the new blocks to the existing block IDs.
                req_state.block_ids.extend(req_data.new_block_ids)
            else:
                # The request is resumed from preemption.
                # Replace the existing block IDs with the new ones.
                req_state.block_ids = req_data.new_block_ids

            req_index = self.input_batch.req_id_to_index.get(req_id)
            if req_index is None:
                # The request is not in the persistent batch.
                # The request was either preempted and resumed later, or was not
                # scheduled in the previous step and needs to be added again.
                req_ids_to_add.append(req_id)
                continue

            # Update the persistent batch.
            self.input_batch.num_computed_tokens_cpu[req_index] = (
                num_computed_tokens)

            start_index = (len(req_state.block_ids) -
                           len(req_data.new_block_ids))
            self.input_batch.block_table.append_row(req_data.new_block_ids,
                                                    req_index)
            # Add new_token_ids to token_ids_cpu.
            start_token_index = num_computed_tokens
            end_token_index = num_computed_tokens + len(req_data.new_token_ids)
            self.input_batch.token_ids_cpu[
                req_index,
                start_token_index:end_token_index] = req_data.new_token_ids
            self.input_batch.num_tokens_no_spec[req_index] = end_token_index
            # Add spec_token_ids to token_ids_cpu.
            spec_token_ids = scheduler_output.scheduled_spec_decode_tokens.get(
                req_id, ())
            if spec_token_ids:
                start_index = end_token_index
                end_token_index += len(spec_token_ids)
                self.input_batch.token_ids_cpu[
                    req_index, start_index:end_token_index] = spec_token_ids
            # NOTE(woosuk): `num_tokens` here may include spec decode tokens.
            self.input_batch.num_tokens[req_index] = end_token_index

        # Check if the batch has changed. If not, we can skip copying the
        # sampling metadata from CPU to GPU.
        batch_changed = len(removed_req_indices) > 0 or len(req_ids_to_add) > 0

        # Add the new or resumed requests to the persistent batch.
        # The smaller empty indices are filled first.
        removed_req_indices = sorted(removed_req_indices, reverse=True)
        for req_id in req_ids_to_add:
            req_state = self.requests[req_id]
            if removed_req_indices:
                # Fill the empty index.
                req_index = removed_req_indices.pop()
            else:
                # Append to the end.
                req_index = None
            self.input_batch.add_request(req_state, req_index)

        # Condense the batched states if there are empty indices.
        if removed_req_indices:
            self.input_batch.condense(removed_req_indices)

        if batch_changed:
            self.input_batch.refresh_sampling_metadata()

    def get_model(self) -> nn.Module:
        return self.model

    def _make_attention_mask(self, seq_lens, query_lens, position,
                             attn_state) -> torch.Tensor:
        # Chunk Prefill situation.
        if attn_state == AscendAttentionState.ChunkedPrefill:
            return self.attn_mask_builder.get_splitfuse_attn_mask(
                seq_lens, query_lens, position, self.dtype, self.device)
        # Prefill without cache situation.
        elif attn_state == AscendAttentionState.PrefillNoCache:
            max_seq_len = max(seq_lens, default=0)
            return self.attn_mask_builder.get_attn_mask(
                max_seq_len, self.dtype, self.device)
        # Prefill with cache hit.
        elif attn_state == AscendAttentionState.PrefillCacheHit:
            return self.attn_mask_builder.get_attn_mask(
                128, self.dtype, self.device)
        # Decode-only situation.
        else:
            return None

    def _process_reqs(
        self,
        scheduler_output: "SchedulerOutput",
        intermediate_tensors: Optional[IntermediateTensors] = None,
    ) -> tuple[SpecDecodeMetadata, torch.Tensor, SpecDecodeMetadata,
               torch.Tensor, int, torch.Tensor]:
        # Check input valid
        total_num_scheduled_tokens = scheduler_output.total_num_scheduled_tokens
        assert total_num_scheduled_tokens > 0
        num_reqs = self.input_batch.num_reqs
        assert num_reqs > 0
        if (self.use_aclgraph and
                total_num_scheduled_tokens <= self.aclgraph_batch_sizes[-1]):
            # Add padding to the batch size.
            num_input_tokens = self.vllm_config.pad_for_cudagraph(
                total_num_scheduled_tokens)
        else:
            # Eager mode.
            num_input_tokens = total_num_scheduled_tokens

        modified_batch = self.attn_metadata_builder.reorder_batch(
            self.input_batch, scheduler_output)
        if modified_batch:
            self.input_batch.refresh_sampling_metadata()

        # OPTIMIZATION: Start copying the block table first.
        # This way, we can overlap the copy with the following CPU operations.
        self.input_batch.block_table.commit(num_reqs)

        # Get the number of scheduled tokens for each request.
        # TODO: The Python loop can be slow. Optimize.
        num_scheduled_tokens = np.empty(num_reqs, dtype=np.int32)
        max_num_scheduled_tokens = 0
        for i, req_id in enumerate(self.input_batch.req_ids):
            num_tokens = scheduler_output.num_scheduled_tokens[req_id]
            num_scheduled_tokens[i] = num_tokens
            max_num_scheduled_tokens = max(max_num_scheduled_tokens,
                                           num_tokens)

        # Hot-Swap lora model
        if self.lora_config:
            self.set_active_loras(self.input_batch, num_scheduled_tokens)

        # Prepare positions
        req_indices = np.repeat(self.arange_np[:num_reqs],
                                num_scheduled_tokens)
        cu_num_tokens = np.cumsum(num_scheduled_tokens)
        cumsums_offsets = np.repeat(cu_num_tokens - num_scheduled_tokens,
                                    num_scheduled_tokens)
        sample_indices = cu_num_tokens - 1
        sample_indices = torch.from_numpy(sample_indices).to(self.device,
                                                             non_blocking=True)
        arange = self.arange_np[:total_num_scheduled_tokens] - cumsums_offsets

        positions_np = self.positions_np[:total_num_scheduled_tokens]
        np.add(self.input_batch.num_computed_tokens_cpu[req_indices],
               arange,
               out=positions_np)

        self.positions[:total_num_scheduled_tokens].copy_(
            self.positions_cpu[:total_num_scheduled_tokens], non_blocking=True)
        positions = self.positions[:num_input_tokens]
        self.query_lens = torch.from_numpy(num_scheduled_tokens)

        self.seq_lens_np[:num_reqs] = (
            self.input_batch.num_computed_tokens_cpu[:num_reqs] +
            num_scheduled_tokens)
        seq_lens = self.seq_lens_cpu[:num_reqs]

        block_table_indices = (req_indices * self.max_num_blocks_per_req +
                               positions_np // self.block_size)

        block_table_cpu = self.input_batch.block_table[0].get_cpu_tensor()
        block_numbers = block_table_cpu.flatten()[block_table_indices].numpy()
        block_offsets = positions_np % self.block_size
        np.add(block_numbers * self.block_size,
               block_offsets,
               out=self.slot_mapping_np[:total_num_scheduled_tokens])

        if np.array_equal(self.seq_lens_np[:num_reqs], num_scheduled_tokens):
            attn_state = AscendAttentionState.PrefillNoCache
        # We assume it is the decode stage, where prefill occurs but only one token is not hit in cache.
        elif np.all(num_scheduled_tokens == 1):
            attn_state = AscendAttentionState.DecodeOnly
        # splitfuse
        elif not self.use_v0_scheduler or self.chunked_prefill_enabled:
            attn_state = AscendAttentionState.ChunkedPrefill
        else:
            attn_state = AscendAttentionState.PrefillCacheHit

        attn_mask = self._make_attention_mask(seq_lens=seq_lens,
                                              query_lens=num_scheduled_tokens,
                                              position=positions,
                                              attn_state=attn_state)
        self.attn_mask = attn_mask
        self.attn_state = attn_state  # type: ignore

        extra_builder_kwargs = {}

        self.query_start_loc_np[0] = 0
        self.query_start_loc_np[1:num_reqs + 1] = cu_num_tokens
        self.query_start_loc[:num_reqs + 1].copy_(
            self.query_start_loc_cpu[:num_reqs + 1], non_blocking=True)
        self.seq_lens[:num_reqs].copy_(self.seq_lens_cpu[:num_reqs],
                                       non_blocking=True)

        # Fill unused with -1. Needed for reshape_and_cache
        self.seq_lens[num_reqs:].fill_(0)
        self.query_start_loc[num_reqs + 1:].fill_(-1)

        query_start_loc = self.query_start_loc[:num_reqs + 1]
        seq_lens = self.seq_lens[:num_reqs]
        common_attn_metadata = CommonAttentionMetadata(
            query_start_loc=query_start_loc, seq_lens=seq_lens)
        # Add graph_pad_size here
        if self.enable_torchair_graph_mode:
            batchsize = len(seq_lens)
            padded_batch_size = self.select_torchair_padded_batchsize(
                batchsize)
            graph_pad_size = padded_batch_size - batchsize
            extra_builder_kwargs['graph_pad_size'] = graph_pad_size

        if self.vllm_config.model_config.use_mla:
            attn_metadata = self.attn_metadata_builder.build(  # type: ignore
                num_reqs=num_reqs,
                num_actual_tokens=total_num_scheduled_tokens,
                max_query_len=max_num_scheduled_tokens,
                common_attn_metadata=common_attn_metadata,
                common_prefix_len=None,
                **extra_builder_kwargs,
            )
        else:
            attn_metadata = self.attn_metadata_builder.build(  # type: ignore
                num_reqs=num_reqs,
                num_actual_tokens=total_num_scheduled_tokens,
                max_query_len=max_num_scheduled_tokens,
                common_prefix_len=None,
                **extra_builder_kwargs,
            )
        attn_metadata.num_input_tokens = num_input_tokens

        # Prepare input_ids
        token_indices = (positions_np +
                         req_indices * self.input_batch.token_ids_cpu.shape[1])
        torch.index_select(self.input_batch.token_ids_cpu_tensor.flatten(),
                           0,
                           torch.from_numpy(token_indices),
                           out=self.input_ids_cpu[:total_num_scheduled_tokens])
        # Copy the tensors to the NPU.
        self.input_ids[:total_num_scheduled_tokens].copy_(
            self.input_ids_cpu[:total_num_scheduled_tokens], non_blocking=True)
        input_ids = self.input_ids[:num_input_tokens]

        if self.enable_torchair_graph_mode and attn_metadata.attn_state == AscendAttentionState.DecodeOnly:
            input_ids = self.input_ids[:padded_batch_size]
            positions = self.positions[:padded_batch_size]

        # Run forward pass
        with set_forward_context(attn_metadata,
                                 self.vllm_config,
                                 num_tokens=num_input_tokens):
<<<<<<< HEAD
            with ProfileExecuteDuration().capture_async("forward"):
                model_kwargs = {}
                if self.enable_torchair_graph_mode:
                    model_kwargs["kv_caches"] = self.kv_caches
                    model_kwargs["attn_metadata"] = attn_metadata
                if self.enable_torchair_graph_mode and attn_metadata.attn_state == AscendAttentionState.DecodeOnly:
                    torch._dynamo.mark_static(input_ids)
                    torch._dynamo.mark_static(positions)
                    torch._dynamo.mark_static(attn_metadata.decode.block_table)
                    torch._dynamo.mark_static(
                        attn_metadata.decode.input_positions)
                    torch._dynamo.mark_static(attn_metadata.slot_mapping)
                    for kv in self.kv_caches:
                        if isinstance(kv, tuple):
                            torch._dynamo.mark_static(kv[0])
                            torch._dynamo.mark_static(kv[1])
                    hidden_states = self.compile_model(
                        input_ids=input_ids,
                        positions=positions,
                        intermediate_tensors=intermediate_tensors,
                        inputs_embeds=None,
                        **model_kwargs,
                    )
                else:
                    assert self.model is not None
                    hidden_states = self.model(
                        input_ids=input_ids,
                        positions=positions,
                        intermediate_tensors=intermediate_tensors,
                        inputs_embeds=None,
                        **model_kwargs,
                    )
=======
            model_kwargs = {}
            if self.enable_torchair_graph_mode:
                model_kwargs["kv_caches"] = self.kv_caches
                model_kwargs["attn_metadata"] = attn_metadata
            if self.enable_torchair_graph_mode and attn_metadata.attn_state == AscendAttentionState.DecodeOnly:
                hidden_states = self.compile_model(
                    input_ids=input_ids,
                    positions=positions,
                    intermediate_tensors=intermediate_tensors,
                    inputs_embeds=None,
                    **model_kwargs,
                )
            else:
                assert self.model is not None
                hidden_states = self.model(
                    input_ids=input_ids,
                    positions=positions,
                    intermediate_tensors=intermediate_tensors,
                    inputs_embeds=None,
                    **model_kwargs,
                )
>>>>>>> 543380ce

        use_spec_decode = len(
            scheduler_output.scheduled_spec_decode_tokens) > 0
        if not use_spec_decode:
            # NOTE(woosuk): Due to chunked prefills, the batch may contain
            # partial requests. While we should not sample any token
            # from these partial requests, we do so for simplicity.
            # We will ignore the sampled tokens from the partial requests.
            # TODO: Support prompt logprobs.
            spec_decode_metadata = None
        else:
            # Get the number of draft tokens for each request.
            # Iterate over the dictionary rather than all requests since not all
            # requests have draft tokens.
            num_draft_tokens = np.zeros(num_reqs, dtype=np.int32)
            for req_id, draft_token_ids in (
                    scheduler_output.scheduled_spec_decode_tokens.items()):
                req_idx = self.input_batch.req_id_to_index[req_id]
                num_draft_tokens[req_idx] = len(draft_token_ids)

            spec_decode_metadata = self._calc_spec_decode_metadata(
                num_draft_tokens, cu_num_tokens)
            sample_indices = spec_decode_metadata.logits_indices

        return (attn_metadata, hidden_states, spec_decode_metadata, positions,
                total_num_scheduled_tokens, sample_indices)

    def _calc_spec_decode_metadata(
        self,
        num_draft_tokens: np.ndarray,
        cu_num_scheduled_tokens: np.ndarray,
    ) -> SpecDecodeMetadata:
        # Inputs:
        # cu_num_scheduled_tokens:  [  4, 104, 107, 207, 209]
        # num_draft_tokens:         [  3,   0,   2,   0,   1]
        # Outputs:
        # cu_num_draft_tokens:      [  3,   3,   5,   5,   6]
        # logits_indices:           [  0,   1,   2,   3, 103, 104, 105, 106,
        #                            206, 207, 208]
        # target_logits_indices:    [  0,   1,   2,   5,   6,   9]
        # bonus_logits_indices:     [  3,   4,   7,   8,  10]

        # Compute the logits indices.
        # [4, 1, 3, 1, 2]
        num_sampled_tokens = num_draft_tokens + 1
        # Step 1. [4, 5, 8, 9, 11]
        cu_num_sampled_tokens = np.cumsum(num_sampled_tokens, dtype=np.int32)
        total_num_sampled_tokens = cu_num_sampled_tokens[-1]
        # Step 2. [0, 0, 0, 0, 4, 5, 5, 5, 8, 9, 9]
        cumsums_offsets = np.repeat(cu_num_sampled_tokens - num_sampled_tokens,
                                    num_sampled_tokens)
        # Step 3. [0, 1, 2, 3, 0, 0, 1, 2, 0, 0, 1]
        arange = self.arange_np[:total_num_sampled_tokens] - cumsums_offsets
        # Step 4. [0, 0, 0, 0, 103, 104, 104, 104, 206, 207, 207]
        logits_indices = np.repeat(
            cu_num_scheduled_tokens - num_sampled_tokens, num_sampled_tokens)
        # Step 5. [0, 1, 2, 3, 103, 104, 105, 106, 206, 207, 208]
        logits_indices += arange

        # Compute the bonus logits indices.
        bonus_logits_indices = cu_num_sampled_tokens - 1

        # Compute the draft logits indices.
        # [3, 3, 5, 5, 6]
        cu_num_draft_tokens = np.cumsum(num_draft_tokens, dtype=np.int32)
        total_num_draft_tokens = cu_num_draft_tokens[-1]
        # [0, 0, 0, 3, 3, 5]
        cumsums_offsets = np.repeat(cu_num_draft_tokens - num_draft_tokens,
                                    num_draft_tokens)
        # [0, 1, 2, 0, 1, 0]
        arange = self.arange_np[:total_num_draft_tokens] - cumsums_offsets
        # [0, 0, 0, 5, 5, 9]
        target_logits_indices = np.repeat(
            cu_num_sampled_tokens - num_sampled_tokens, num_draft_tokens)
        # [0, 1, 2, 5, 6, 9]
        target_logits_indices += arange

        # TODO: Optimize the CPU -> NPU copy.
        cu_num_draft_tokens = torch.from_numpy(cu_num_draft_tokens).to(
            self.device, non_blocking=True)
        logits_indices = torch.from_numpy(logits_indices).to(self.device,
                                                             non_blocking=True)
        target_logits_indices = torch.from_numpy(target_logits_indices).to(
            self.device, non_blocking=True)
        bonus_logits_indices = torch.from_numpy(bonus_logits_indices).to(
            self.device, non_blocking=True)

        # Compute the draft token ids.
        # draft_token_indices:      [  1,   2,   3, 105, 106, 208]
        draft_token_ids = self.input_ids[logits_indices]
        draft_token_ids = draft_token_ids[target_logits_indices + 1]

        metadata = SpecDecodeMetadata(
            draft_token_ids=draft_token_ids,
            num_draft_tokens=num_draft_tokens.tolist(),
            cu_num_draft_tokens=cu_num_draft_tokens,
            target_logits_indices=target_logits_indices,
            bonus_logits_indices=bonus_logits_indices,
            logits_indices=logits_indices,
        )
        return metadata

    def apply_grammar_bitmask(
        self,
        scheduler_output: "SchedulerOutput",
        logits: torch.Tensor,
    ) -> torch.Tensor:
        # Serialization of np.ndarray is much more efficient than a tensor,
        # so we receive it in that format.
        grammar_bitmask = scheduler_output.grammar_bitmask
        if grammar_bitmask is None:
            return

        # We receive the structured output bitmask from the scheduler, but the
        # indices of the requests in the batch may not match the indices of
        # the bitmask since the scheduler doesn't know how the gpu runner is
        # ordering the requests in the batch. We need to sort the bitmask to
        # match the order of the requests used here.
        struct_out_req_batch_indices: dict[str, int] = {}
        indices_match = True
        for req_id in self.input_batch.req_ids:
            mask_index = scheduler_output.structured_output_request_ids.get(
                req_id)
            if mask_index is None:
                # not a structured output request
                continue
            batch_index = self.input_batch.req_id_to_index[req_id]
            if batch_index != mask_index:
                indices_match = False
            struct_out_req_batch_indices[req_id] = batch_index

        if not indices_match:
            # Sort the bitmask to match the order of the requests
            sorted_bitmask = np.zeros_like(grammar_bitmask)
            for req_id, batch_index in struct_out_req_batch_indices.items():
                orig_index = scheduler_output.structured_output_request_ids[
                    req_id]
                sorted_bitmask[batch_index] = grammar_bitmask[orig_index]
            grammar_bitmask = sorted_bitmask

        grammar_bitmask = torch.from_numpy(grammar_bitmask)

        # TODO: compatibility with spec decode.
        # NOTE:
        # 1. XGrammar bitmask applying only supports CPU and GPU.
        # 2. The logits and bitmask should be on the same device.
        # 3. XGrammar logits on CPU only supports float32 dtype.
        logits_dtype = logits.dtype
        logits = logits.to("cpu").float()
        xgr.apply_token_bitmask_inplace(
            logits,
            grammar_bitmask,
            indices=list(struct_out_req_batch_indices.values()),
        )
        return logits.to(self.device).to(logits_dtype)

    def _get_spec_token_ids(
        self,
        valid_sampled_token_ids: list[list[int]],
        sampling_metadata: SamplingMetadata,
        scheduler_output: "SchedulerOutput",
        spec_decode_metadata: SpecDecodeMetadata,
        positions: torch.Tensor,
        num_scheduled_tokens: int,
        hidden_states: torch.Tensor,
        attn_metadata: SpecDecodeMetadata,
    ) -> Optional[list[list[int]]]:
        if not self.use_spec_decode:
            # Speculative decoding is not enabled.
            spec_token_ids = None
        elif self.speculative_config.method == "ngram":
            assert isinstance(self.drafter, NgramProposer)
            spec_token_ids = self._generate_draft_token_ids(
                valid_sampled_token_ids, sampling_metadata)
        elif self.speculative_config.method == "eagle":
            raise NotImplementedError(
                "eagle method for spec decode doesn't work on vllm-ascend currently"
            )
        elif self.speculative_config.method == 'deepseek_mtp':
            assert isinstance(self.drafter, MtpProposer)
            spec_token_ids = self._generate_mtp_token_ids(
                valid_sampled_token_ids, sampling_metadata, scheduler_output,
                spec_decode_metadata, positions, num_scheduled_tokens,
                hidden_states, attn_metadata)
        return spec_token_ids

    @torch.inference_mode()
    def execute_model(
        self,
        scheduler_output: "SchedulerOutput",
        intermediate_tensors: Optional[IntermediateTensors] = None,
    ) -> Union[ModelRunnerOutput, torch.Tensor]:
        with ProfileExecuteDuration().capture_async(
                "prepare input and forward"):
            self._update_states(scheduler_output)
            if not scheduler_output.total_num_scheduled_tokens:
                # Return empty ModelRunnerOuptut if there's no work to do.
                return EMPTY_MODEL_RUNNER_OUTPUT
            (attn_metadata, hidden_states, spec_decode_metadata, positions,
             num_scheduled_tokens,
             sample_indices) = (self._process_reqs(scheduler_output,
                                                   intermediate_tensors))

        with ProfileExecuteDuration().capture_async("post process"):
            logits = self.model.compute_logits(hidden_states[sample_indices],
                                               None)

            # Apply structured output bitmasks if present
            if scheduler_output.grammar_bitmask is not None:
                logits = self.apply_grammar_bitmask(scheduler_output, logits)

            # Sample the next token and get logprobs if needed.
            sampling_metadata = self.input_batch.sampling_metadata
            if spec_decode_metadata is None:
                sampler_output = self.sampler(
                    logits=logits,
                    sampling_metadata=sampling_metadata,
                )
            else:
                # When indexing with a tensor (bonus_logits_indices), PyTorch
                # creates a new tensor with separate storage from the original
                # logits tensor. This means any in-place operations on bonus_logits
                # won't affect the original logits tensor.
                bonus_logits = logits[
                    spec_decode_metadata.bonus_logits_indices]
                sampler_output = self.sampler(
                    logits=bonus_logits,
                    sampling_metadata=sampling_metadata,
                )
                bonus_token_ids = sampler_output.sampled_token_ids

                # Just like `bonus_logits`, `target_logits` is a new tensor with
                # separate storage from the original `logits` tensor. Therefore,
                # it is safe to update `target_logits` in place.
                target_logits = logits[
                    spec_decode_metadata.target_logits_indices]
                output_token_ids = self.rejection_sampler(
                    spec_decode_metadata,
                    None,  # draft_probs
                    target_logits,
                    bonus_token_ids,
                    sampling_metadata,
                )
                sampler_output.sampled_token_ids = output_token_ids

            # TODO(woosuk): The following loop can be slow since it iterates over
            # the requests one by one. Optimize.
            for i, req_id in enumerate(self.input_batch.req_ids):
                req_state = self.requests[req_id]
                seq_len = (req_state.num_computed_tokens +
                           scheduler_output.num_scheduled_tokens[req_id])
                if seq_len < req_state.num_tokens:
                    # Ignore the sampled token.
                    # Rewind the generator state as if the token was not sampled.
                    generator = self.input_batch.generators.get(i)
                    if generator is not None:
                        generator.set_offset(generator.get_offset() - 4)

            # NOTE: NPU -> CPU Sync happens here.
            # Move as many CPU operations as possible before this sync point.
            logprobs_tensors = sampler_output.logprobs_tensors
            logprobs_lists = logprobs_tensors.tolists() \
                if logprobs_tensors is not None else None

            # Get the valid generated tokens.
            sampled_token_ids = sampler_output.sampled_token_ids
            max_gen_len = sampled_token_ids.shape[-1]
            if max_gen_len == 1:
                # No spec decode tokens.
                valid_sampled_token_ids = sampled_token_ids.tolist()
            else:
                # Includes spec decode tokens.
                valid_sampled_token_ids = self.rejection_sampler.parse_output(
                    sampled_token_ids,
                    self.input_batch.vocab_size,
                )

            spec_token_ids = self._get_spec_token_ids(
                valid_sampled_token_ids,
                sampling_metadata,
                scheduler_output,
                spec_decode_metadata,
                positions,
                num_scheduled_tokens,
                hidden_states,
                attn_metadata,
            )

            model_runner_output = ModelRunnerOutput(
                req_ids=self.input_batch.req_ids,
                req_id_to_index=self.input_batch.req_id_to_index,
                sampled_token_ids=valid_sampled_token_ids,
                spec_token_ids=spec_token_ids,
                logprobs=logprobs_lists,
                prompt_logprobs_dict={},
            )

        durations = ProfileExecuteDuration().pop_captured_sync()
        if durations:
            durations_str = [f"[{tag}]:{duration:.2f}ms" for tag, duration in durations.items()]
            captured_name = "Decode" if self.attn_state == AscendAttentionState.DecodeOnly else "Prefill"
            print(f"Profile execute duration [{captured_name}]:", " ".join(durations_str))

        return model_runner_output

    def _profile_multimodal(self) -> None:
        # TODO: handle encoder-decoder models once we support them.
        # NOTE: Currently model is profiled with a single non-text
        # modality with the max possible input tokens even when
        # it supports multiple.

        if (not self.is_multimodal_model
                or self.max_num_encoder_input_tokens <= 0
                or self.encoder_cache_size <= 0):
            return

        max_tokens_by_modality_dict = (
            MULTIMODAL_REGISTRY.get_max_tokens_per_item_by_nonzero_modality(
                self.model_config))
        dummy_data_modality, max_tokens_per_mm_item = max(
            max_tokens_by_modality_dict.items(), key=lambda item: item[1])

        # Check how many items of this modality can be supported by
        # the encoder budget.
        encoder_budget = min(self.max_num_encoder_input_tokens,
                             self.encoder_cache_size)

        max_num_mm_items_encoder_budget = cdiv(encoder_budget,
                                               max_tokens_per_mm_item)

        # Check how many items of this modality can be supported by
        # the decoder budget.
        max_mm_items_per_req = self.mm_registry.get_mm_limits_per_prompt(
            self.model_config)[dummy_data_modality]

        # NOTE: We do not consider max_num_batched_tokens on purpose
        # because the multimodal embeddings can be generated in advance
        # and chunked prefilled.
        max_num_mm_items_decoder_budget = self.max_num_reqs * \
            max_mm_items_per_req

        max_num_mm_items = min(max_num_mm_items_encoder_budget,
                               max_num_mm_items_decoder_budget)

        logger.info(
            "Encoder cache will be initialized with a budget of %s tokens,"
            " and profiled with %s %s items of the maximum feature size.",
            encoder_budget, max_num_mm_items, dummy_data_modality)

        # Create dummy batch of multimodal inputs.
        dummy_request_data = self.input_registry.dummy_data_for_profiling(
            model_config=self.model_config,
            seq_len=self.max_num_tokens,
            mm_registry=self.mm_registry,
        )
        dummy_mm_data = dummy_request_data.multi_modal_data

        if not isinstance(dummy_mm_data, MultiModalKwargs):
            # TODO: Delete this check once input mapper is fully removed.
            raise RuntimeError("Legacy input mapper is not supported in V1")

        # Dummy data definition in V0 may contain multiple multimodal items
        # (e.g, multiple images) for a single request, therefore here we
        # always replicate first item by max_num_mm_items times since in V1
        # they are scheduled to be processed separately.

        dummy_mm_item = dummy_mm_data.get_item(modality=dummy_data_modality,
                                               item_index=0)
        dummy_mm_kwargs = MultiModalKwargs.from_items([dummy_mm_item])

        batched_dummy_mm_inputs = MultiModalKwargs.batch([dummy_mm_kwargs] *
                                                         max_num_mm_items)
        batched_dummy_mm_inputs = MultiModalKwargs.as_kwargs(
            batched_dummy_mm_inputs, device=self.device)

        # Run multimodal encoder.
        dummy_encoder_outputs = self.model.get_multimodal_embeddings(
            **batched_dummy_mm_inputs)
        assert len(dummy_encoder_outputs) == max_num_mm_items, (
            "Expected dimension 0 of encoder outputs to match the number "
            f"of multimodal data items: {max_num_mm_items}, got "
            f"{len(dummy_encoder_outputs)=} instead. This is most likely "
            "due to the 'get_multimodal_embeddings' method of the model "
            "not implemented correctly.")

        # Cache the dummy encoder outputs.
        self.encoder_cache["tmp"] = dict(enumerate(dummy_encoder_outputs))

    @torch.inference_mode()
    def _dummy_run(
        self,
        num_tokens: int,
        is_compile: bool = False,
        attn_state: AscendAttentionState = AscendAttentionState.ChunkedPrefill,
    ) -> torch.Tensor:
        # Set num_scheduled_tokens based on num_tokens and max_num_seqs
        # for dummy run with LoRA so that the num_reqs collectively
        # has num_tokens in total.
        assert num_tokens <= self.scheduler_config.max_num_batched_tokens
        max_num_reqs = self.scheduler_config.max_num_seqs
        num_reqs = max_num_reqs if num_tokens >= max_num_reqs else num_tokens
        min_tokens_per_req = num_tokens // num_reqs
        num_scheduled_tokens_list = [min_tokens_per_req] * num_reqs
        num_scheduled_tokens_list[-1] += num_tokens % num_reqs
        assert sum(num_scheduled_tokens_list) == num_tokens
        assert len(num_scheduled_tokens_list) == num_reqs
        num_scheduled_tokens = np.array(num_scheduled_tokens_list,
                                        dtype=np.int32)
        with self.maybe_dummy_run_with_lora(self.lora_config,
                                            num_scheduled_tokens):
            model = self.model
            if self.is_multimodal_model:
                input_ids = None
                inputs_embeds = self.inputs_embeds[:num_tokens]
            else:
                input_ids = self.input_ids[:num_tokens]
                inputs_embeds = None

            if self.uses_mrope:
                positions = self.mrope_positions[:, :num_tokens]
            else:
                positions = self.positions[:num_tokens]

            if get_pp_group().is_first_rank:
                intermediate_tensors = None
            else:
                if self.intermediate_tensors is None:
                    self.intermediate_tensors = (
                        self.model.make_empty_intermediate_tensors(
                            batch_size=num_tokens,
                            dtype=self.dtype,
                            device=self.device))
                intermediate_tensors = IntermediateTensors({
                    k: v[:num_tokens]
                    for k, v in self.intermediate_tensors.items()
                })

            with set_forward_context(None, self.vllm_config):
                if self.enable_torchair_graph_mode and attn_state == AscendAttentionState.DecodeOnly:
                    attn_metadata = self.attn_metadata_builder.build_dummy(
                        num_reqs=num_tokens, num_actual_tokens=1)
                    # Only mark static while compiling
                    if is_compile:
                        torch._dynamo.mark_static(input_ids)
                        torch._dynamo.mark_static(positions)
                        torch._dynamo.mark_static(
                            attn_metadata.decode.block_table)
                        torch._dynamo.mark_static(
                            attn_metadata.decode.input_positions)
                        torch._dynamo.mark_static(attn_metadata.slot_mapping)
                        for kv in self.kv_caches:
                            assert isinstance(
                                kv, tuple), "kv_cache must be a tuple"
                            torch._dynamo.mark_static(kv[0])
                            torch._dynamo.mark_static(kv[1])
                    hidden_states = self.compile_model(
                        input_ids=input_ids,
                        positions=positions,
                        intermediate_tensors=intermediate_tensors,
                        inputs_embeds=None,
                        kv_caches=self.kv_caches,
                        attn_metadata=attn_metadata,
                    )
                else:
                    hidden_states = model(
                        input_ids=input_ids,
                        positions=positions,
                        intermediate_tensors=intermediate_tensors,
                        inputs_embeds=inputs_embeds)
                return hidden_states

    def profile_run(self) -> None:
        # Profile with multimodal encoder & encoder cache.
        self._profile_multimodal()

        # For profile, have maximum num_reqs and that collectively have
        # maximum num_tokens.
        num_reqs = self.scheduler_config.max_num_seqs
        num_tokens = self.max_num_tokens
        min_tokens_per_req = num_tokens // num_reqs

        num_scheduled_tokens_list = [min_tokens_per_req] * num_reqs
        num_scheduled_tokens_list[-1] += num_tokens % num_reqs
        assert sum(num_scheduled_tokens_list) == num_tokens
        assert len(num_scheduled_tokens_list) == num_reqs

        num_scheduled_tokens = np.array(num_scheduled_tokens_list,
                                        dtype=np.int32)
        logit_indices = np.cumsum(num_scheduled_tokens) - 1

        # assert self.lora_manager is not None, "LoRA is not enabled"
        # TODO: call maybe_profile_with_lora()

        dummy_kv_caches = [
            torch.tensor((), dtype=torch.float32, device=self.device)
            for _ in range(self.num_attn_layers)
        ]

        # Trigger compilation for general shape.
        hidden_states = self._dummy_run(self.max_num_tokens)

        if get_pp_group().is_last_rank:
            hidden_states = hidden_states[logit_indices]
            logits = self.model.compute_logits(hidden_states, None)
        else:
            logits = None

        NPUPlatform.synchronize()
        del hidden_states, logits, dummy_kv_caches
        self.encoder_cache.clear()
        gc.collect()

    def load_model(self) -> None:
        logger.info("Starting to load model %s...", self.model_config.model)

        with DeviceMemoryProfiler() as m:  # noqa: SIM117
            self.model = get_model(vllm_config=self.vllm_config)
            if hasattr(self, "drafter"):
                logger.info("Loading drafter model...")
                self.drafter.load_model()
            if self.lora_config:
                self.model = self.load_lora_model(self.model,
                                                  self.model_config,
                                                  self.scheduler_config,
                                                  self.lora_config,
                                                  self.device)
        logger.info("Loading model weights took %.4f GB",
                    m.consumed_memory / float(2**30))

        # adapter torch compile with npu_backend
        if self.enable_torchair_graph_mode:
            import torchair  # type: ignore
            from torchair import patch_for_hcom  # type: ignore

            patch_for_hcom()
            config = torchair.CompilerConfig()
            config.experimental_config.frozen_parameter = True
            config.experimental_config.tiling_schedule_optimize = True
            torch.npu.set_compile_mode(jit_compile=False)
            if not self.use_cached_npu_graph:
                npu_backend = torchair.get_npu_backend(compiler_config=config)
                self.compile_model = torch.compile(
                    self.model,
                    dynamic=True,
                    fullgraph=envs_vllm.VLLM_TEST_DYNAMO_FULLGRAPH_CAPTURE,
                    backend=npu_backend)
            else:
                self.compile_model = torchair.inference.cache_compile(
                    self.model.forward,
                    dynamic=True,
                    fullgraph=envs_vllm.VLLM_TEST_DYNAMO_FULLGRAPH_CAPTURE,
                    config=config,
                    ge_cache=False)

    def initialize_kv_cache(self, kv_cache_config: KVCacheConfig) -> None:
        """
        Initialize KV cache based on `kv_cache_config`.
        Args:
            kv_cache_config: Configuration for the KV cache, including the KV
            cache size of each layer
        """
        import torch_npu
        kv_caches: Dict[str, torch.Tensor] = {}

        self.input_batch = InputBatch(
            max_num_reqs=self.max_num_reqs,
            max_model_len=self.model_config.max_model_len,
            max_num_batched_tokens=self.max_num_tokens,
            device=self.device,
            pin_memory=True,
            vocab_size=self.model_config.get_vocab_size(),
            block_size=self.cache_config.block_size,
        )

        for kv_cache_group in kv_cache_config.kv_cache_groups:
            kv_cache_spec = kv_cache_group.kv_cache_spec
            for layer_name in kv_cache_group.layer_names:
                tensor_config = kv_cache_config.tensors[layer_name]
                assert tensor_config.size % kv_cache_spec.page_size_bytes == 0
                num_blocks = tensor_config.size // kv_cache_spec.page_size_bytes
                # `num_blocks` is the number of blocks the model runner can use.
                # `kv_cache_config.num_blocks` is the number of blocks that
                # KVCacheManager may allocate.
                # Since different GPUs may have different number of layers and
                # different memory capacities, `num_blocks` can be different on
                # different GPUs, and `kv_cache_config.num_blocks` is set to
                # the min of all `num_blocks`. Verify it here.
                assert num_blocks >= kv_cache_config.num_blocks
                # TODO: remove this after the OOM issue is located and fixed, otherwise, some model may
                # encounter OOM issue
                if isinstance(kv_cache_spec, FullAttentionSpec):
                    kv_cache_shape = self.attn_backend.get_kv_cache_shape(
                        num_blocks, kv_cache_spec.block_size,
                        kv_cache_spec.num_kv_heads, kv_cache_spec.head_size)
                    dtype = kv_cache_spec.dtype
                    if self.enable_torchair_graph_mode:
                        layer_kv_cache_nope = torch.zeros(
                            kv_cache_shape[:-1] +
                            (self.model_config.hf_text_config.kv_lora_rank, ),
                            dtype=self.dtype,
                            pin_memory=True,
                            device=self.device)
                        layer_kv_cache_pe = torch.zeros(
                            kv_cache_shape[:-1] +
                            (self.model_config.hf_text_config.qk_rope_head_dim,
                             ),
                            dtype=self.dtype,
                            pin_memory=True,
                            device=self.device)
                        kv_caches[layer_name] = (layer_kv_cache_nope,
                                                 layer_kv_cache_pe)
                        torch_npu.npu_format_cast(kv_caches[layer_name][0], 2)
                        torch_npu.npu_format_cast(kv_caches[layer_name][1], 2)
                    else:
                        kv_caches[layer_name] = torch.zeros(kv_cache_shape,
                                                            dtype=dtype,
                                                            device=self.device)
                        torch_npu.npu_format_cast(kv_caches[layer_name], 2)
                else:
                    # TODO: add new branches when introducing more types of
                    # KV cache specs.
                    raise ValueError("Unknown KV cache spec type.")

        bind_kv_cache(
            kv_caches,
            self.vllm_config.compilation_config.static_forward_context,
            self.kv_caches)

    def get_kv_cache_spec(self) -> dict[str, KVCacheSpec]:
        """
        Generates the KVCacheSpec by parsing the kv cache format from each
        Attention module in the static forward context.
        Returns:
            KVCacheSpec: A dictionary mapping layer names to their KV cache
            format. Layers that do not need KV cache are not included.
        """

        forward_ctx = self.vllm_config.compilation_config.static_forward_context
        block_size = self.vllm_config.cache_config.block_size
        use_mla = self.vllm_config.model_config.use_mla
        kv_cache_spec: dict[str, KVCacheSpec] = {}
        for layer_name, attn_module in forward_ctx.items():
            if isinstance(attn_module, FusedMoE):
                continue

            # TODO: Support other attention modules, e.g., sliding window,
            # cross-attention
            assert isinstance(attn_module, Attention)
            if attn_module.attn_type == AttentionType.DECODER:
                kv_cache_spec[layer_name] = FullAttentionSpec(
                    block_size=block_size,
                    num_kv_heads=attn_module.num_kv_heads,
                    head_size=attn_module.head_size,
                    dtype=attn_module.dtype,
                    use_mla=use_mla)
            elif attn_module.attn_type in (AttentionType.ENCODER,
                                           AttentionType.ENCODER_ONLY):
                # encoder-only attention does not need KV cache.
                continue
            elif attn_module.attn_type == AttentionType.ENCODER_DECODER:
                raise NotImplementedError
            else:
                raise ValueError(
                    f"Unknown attention type: {attn_module.attn_type}")

        return kv_cache_spec

    def capture_model(self) -> None:
        start_time = time.perf_counter()
        start_free_npu_memory = torch.npu.mem_get_info()[0]
        # TODO(NeverRaR): Calling graph_capture(device=self.device) in
        # torchair graph capture can cause some issues, so now we just
        # temporarily split the codepath for the two different graph patterns.
        if self.enable_torchair_graph_mode:
            torchair_graph_batch_sizes = self.torchair_graph_batch_sizes
            graph_num = len(torchair_graph_batch_sizes)
            logger.info(
                "Capturing torchair graph, this usually takes %.1f~%.1f mins.",
                0.5 * graph_num, 1.5 * graph_num)
            attn_state = AscendAttentionState.DecodeOnly
            # Trigger torchair graph capture for specific shapes.
            # Capture the large shapes first so that the smaller shapes
            # can reuse the memory pool allocated for the large shapes.
            for idx, num_tokens in enumerate(
                    reversed(torchair_graph_batch_sizes)):
                for _ in range(self.vllm_config.compilation_config.
                               cudagraph_num_of_warmups):
                    self._dummy_run(num_tokens,
                                    is_compile=True,
                                    attn_state=attn_state)
                self._dummy_run(num_tokens,
                                is_compile=True,
                                attn_state=attn_state)
                logger.info("Batchsize %d is compiled successfully: %d/%d.",
                            num_tokens, idx + 1, graph_num)
        elif self.use_aclgraph:
            # Trigger ACL graph capture for specific shapes.
            # Capture the large shapes first so that the smaller shapes
            # can reuse the memory pool allocated for the large shapes.
            with graph_capture(device=self.device):
                for num_tokens in reversed(self.aclgraph_batch_sizes):
                    for _ in range(self.vllm_config.compilation_config.
                                   cudagraph_num_of_warmups):
                        self._dummy_run(num_tokens)
                    self._dummy_run(num_tokens)
        else:
            logger.warning(
                "Skipping NPU graph capture. Please add -O %s to use ACL graphs. "
                "Or add --additional_config={'enable_graph_mode': True} to use torchair graphs",
                CompilationLevel.PIECEWISE)
            return
        end_time = time.perf_counter()
        end_free_npu_memory = torch.npu.mem_get_info()[0]
        elapsed_time = end_time - start_time
        npu_graph_size = start_free_npu_memory - end_free_npu_memory
        # This usually takes 5~20 seconds.
        logger.info("Graph capturing finished in %.0f secs, took %.2f GiB",
                    elapsed_time, npu_graph_size / (1 << 30))

    def _generate_draft_token_ids(
        self,
        sampled_token_ids: list[list[int]],
        sampling_metadata: SamplingMetadata,
    ) -> list[list[int]]:
        # TODO(woosuk): Optimize.
        draft_token_ids: list[list[int]] = []
        for i, sampled_ids in enumerate(sampled_token_ids):
            num_sampled_ids = len(sampled_ids)
            if not num_sampled_ids:
                # Skip speculative decoding.
                draft_token_ids.append([])
                continue

            # Skip requests that require top-p, top-k, etc.
            req_id = self.input_batch.req_ids[i]
            if not is_spec_decode_supported(req_id, self.input_batch):
                draft_token_ids.append([])
                continue

            # Add sampled_token_ids to token_ids_cpu.
            start_idx = self.input_batch.num_tokens_no_spec[i]
            end_idx = start_idx + num_sampled_ids
            self.input_batch.token_ids_cpu[i, start_idx:end_idx] = sampled_ids
            drafter_output = self.drafter.propose(
                self.input_batch.token_ids_cpu[i, :end_idx])
            if drafter_output is None or len(drafter_output) == 0:
                draft_token_ids.append([])
            else:
                draft_token_ids.append(drafter_output.tolist())
        return draft_token_ids

    def _generate_mtp_token_ids(
        self,
        valid_sampled_token_ids: list[list[int]],
        sampling_metadata: SamplingMetadata,
        scheduler_output: "SchedulerOutput",
        spec_decode_metadata: SpecDecodeMetadata,
        positions: torch.Tensor,
        num_scheduled_tokens: int,
        hidden_states: torch.Tensor,
        attn_metadata: SpecDecodeMetadata,
    ):
        next_token_ids: list[int] = []
        for i, token_ids in enumerate(valid_sampled_token_ids):
            if token_ids:
                # Common case.
                next_token_id = token_ids[-1]
            else:
                # Partial prefill (rare case).
                # Get the next token id from the request state.
                req_id = self.input_batch.req_ids[i]
                req_state = self.requests[req_id]
                seq_len = (req_state.num_computed_tokens +
                           scheduler_output.num_scheduled_tokens[req_id])
                next_token_id = req_state.get_token_id(seq_len)
            next_token_ids.append(next_token_id)
        next_token_ids = torch.tensor(next_token_ids,
                                      dtype=torch.int32,
                                      device=self.device)

        if spec_decode_metadata is None:
            # input_ids can be None for multimodal models.
            target_token_ids = self.input_ids[:num_scheduled_tokens]
            target_positions = positions[:num_scheduled_tokens]
            target_hidden_states = hidden_states[:num_scheduled_tokens]
            target_slot_mapping = attn_metadata.slot_mapping
            cu_num_tokens = attn_metadata.query_start_loc
        else:
            # TODO(woosuk): Refactor this.
            num_draft_tokens = spec_decode_metadata.num_draft_tokens
            num_rejected_tokens = [
                n + 1 - len(valid_sampled_token_ids[i]) if n > 0 else 0
                for i, n in enumerate(num_draft_tokens)
            ]
            num_rejected_tokens = torch.tensor(
                num_rejected_tokens,
                dtype=torch.int32,
                device=self.device,
            )
            cu_num_tokens, token_indices = self.drafter.prepare_inputs(
                attn_metadata.query_start_loc,
                num_rejected_tokens,
            )
            target_token_ids = self.input_ids[token_indices]
            target_positions = positions[token_indices]
            target_hidden_states = hidden_states[token_indices]
            target_slot_mapping = attn_metadata.slot_mapping[token_indices]

        draft_token_ids = self.drafter.propose(
            target_token_ids=target_token_ids,
            target_positions=target_positions,
            target_hidden_states=target_hidden_states,
            target_slot_mapping=target_slot_mapping,
            next_token_ids=next_token_ids,
            cu_num_tokens=cu_num_tokens,
            block_table=attn_metadata.block_tables,
            sampling_metadata=sampling_metadata,
        )
        spec_token_ids = draft_token_ids.tolist()
        return spec_token_ids

    def init_torchair_graph_batch_sizes(self):
        tp_size = get_tensor_model_parallel_world_size()
        batch_size_step = 8
        largest_batch_size = 1

        if envs_ascend.VLLM_ENABLE_MC2:
            batch_size_step = max(batch_size_step, tp_size)
            largest_batch_size = batch_size_step
        while (largest_batch_size < 8):
            self.torchair_graph_batch_sizes.append(largest_batch_size)
            largest_batch_size *= 2

        while (largest_batch_size <= self.scheduler_config.max_num_seqs):
            self.torchair_graph_batch_sizes.append(largest_batch_size)
            largest_batch_size += batch_size_step

    def select_torchair_padded_batchsize(self, batchsize: int):
        selected_batchsize = self.max_num_reqs
        for padded_batchsize in self.torchair_graph_batch_sizes:
            if batchsize <= padded_batchsize < selected_batchsize:
                selected_batchsize = padded_batchsize
        return selected_batchsize<|MERGE_RESOLUTION|>--- conflicted
+++ resolved
@@ -695,23 +695,12 @@
         with set_forward_context(attn_metadata,
                                  self.vllm_config,
                                  num_tokens=num_input_tokens):
-<<<<<<< HEAD
             with ProfileExecuteDuration().capture_async("forward"):
                 model_kwargs = {}
                 if self.enable_torchair_graph_mode:
                     model_kwargs["kv_caches"] = self.kv_caches
                     model_kwargs["attn_metadata"] = attn_metadata
                 if self.enable_torchair_graph_mode and attn_metadata.attn_state == AscendAttentionState.DecodeOnly:
-                    torch._dynamo.mark_static(input_ids)
-                    torch._dynamo.mark_static(positions)
-                    torch._dynamo.mark_static(attn_metadata.decode.block_table)
-                    torch._dynamo.mark_static(
-                        attn_metadata.decode.input_positions)
-                    torch._dynamo.mark_static(attn_metadata.slot_mapping)
-                    for kv in self.kv_caches:
-                        if isinstance(kv, tuple):
-                            torch._dynamo.mark_static(kv[0])
-                            torch._dynamo.mark_static(kv[1])
                     hidden_states = self.compile_model(
                         input_ids=input_ids,
                         positions=positions,
@@ -728,29 +717,6 @@
                         inputs_embeds=None,
                         **model_kwargs,
                     )
-=======
-            model_kwargs = {}
-            if self.enable_torchair_graph_mode:
-                model_kwargs["kv_caches"] = self.kv_caches
-                model_kwargs["attn_metadata"] = attn_metadata
-            if self.enable_torchair_graph_mode and attn_metadata.attn_state == AscendAttentionState.DecodeOnly:
-                hidden_states = self.compile_model(
-                    input_ids=input_ids,
-                    positions=positions,
-                    intermediate_tensors=intermediate_tensors,
-                    inputs_embeds=None,
-                    **model_kwargs,
-                )
-            else:
-                assert self.model is not None
-                hidden_states = self.model(
-                    input_ids=input_ids,
-                    positions=positions,
-                    intermediate_tensors=intermediate_tensors,
-                    inputs_embeds=None,
-                    **model_kwargs,
-                )
->>>>>>> 543380ce
 
         use_spec_decode = len(
             scheduler_output.scheduled_spec_decode_tokens) > 0
