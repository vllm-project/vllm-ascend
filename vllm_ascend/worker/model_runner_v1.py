--- conflicted
+++ resolved
@@ -2322,13 +2322,8 @@
             if self.vllm_config.model_config.use_mla:
                 # FIXME: Try using `auto_dispatch_capture=True`
                 update_mla_attn_params(self.update_stream, forward_context,
-<<<<<<< HEAD
-                                       positions.shape[0],
-                                       num_tokens)
-=======
                                        num_tokens,
                                        self.speculative_config)
->>>>>>> 408446e1
             else:
                 update_attn_params(self.update_stream, forward_context,
                                    num_tokens)
