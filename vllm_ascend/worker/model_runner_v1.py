#
# Copyright (c) 2025 Huawei Technologies Co., Ltd. All Rights Reserved.
# Copyright 2023 The vLLM team.
#
# Licensed under the Apache License, Version 2.0 (the "License");
# you may not use this file except in compliance with the License.
# You may obtain a copy of the License at
#
#     http://www.apache.org/licenses/LICENSE-2.0
#
# Unless required by applicable law or agreed to in writing, software
# distributed under the License is distributed on an "AS IS" BASIS,
# WITHOUT WARRANTIES OR CONDITIONS OF ANY KIND, either express or implied.
# See the License for the specific language governing permissions and
# limitations under the License.
# This file is a part of the vllm-ascend project.
# Adapted from vllm-project/vllm/vllm/worker/gpu_model_runner.py
#

import copy
import gc
import math
import time
from contextlib import contextmanager, nullcontext
from dataclasses import dataclass
from typing import TYPE_CHECKING, Dict, List, Optional, Union, cast

import numpy as np
import numpy.typing as npt
import torch
import torch._dynamo.cache_size
import torch.distributed as dist
import torch.nn as nn
from tqdm import tqdm  # type: ignore
from vllm.attention import AttentionType, get_attn_backend
from vllm.attention.layer import Attention
from vllm.compilation.counter import compilation_counter
from vllm.compilation.monitor import set_cudagraph_capturing_enabled
from vllm.config import CompilationLevel, CUDAGraphMode, VllmConfig
from vllm.distributed import (get_tensor_model_parallel_world_size,
                              get_tensor_model_parallel_rank)
from vllm.distributed.kv_transfer import (get_kv_transfer_group,
                                          has_kv_transfer_group)
from vllm.distributed.kv_transfer.kv_connector.v1 import KVConnectorBase_V1
from vllm.distributed.parallel_state import (get_dp_group,
                                             get_tp_group,
                                             get_pp_group,
                                             get_context_model_parallel_world_size,
                                             get_context_model_parallel_rank,
                                             is_global_first_rank)
from vllm.forward_context import BatchDescriptor, get_forward_context
from vllm.logger import logger
from vllm.model_executor.layers.fused_moe import FusedMoE
from vllm.model_executor.layers.rotary_embedding import MRotaryEmbedding
from vllm.model_executor.model_loader import get_model
from vllm.model_executor.models.interfaces import supports_transcription
from vllm.model_executor.models.interfaces_base import (
    VllmModelForPooling, is_pooling_model, is_text_generation_model)
from vllm.multimodal.inputs import MultiModalKwargsItem, PlaceholderRange
from vllm.multimodal.utils import group_mm_kwargs_by_modality
from vllm.pooling_params import PoolingParams
from vllm.sampling_params import SamplingType
from vllm.sequence import IntermediateTensors, PoolerOutput
from vllm.tasks import GenerationTask, PoolingTask, SupportedTask
from vllm.utils import (STR_DTYPE_TO_TORCH_DTYPE, DeviceMemoryProfiler,
                        LazyLoader, cdiv, is_pin_memory_available)
from vllm.v1.cudagraph_dispatcher import CudagraphDispatcher
from vllm.v1.kv_cache_interface import (FullAttentionSpec, KVCacheConfig,
                                        KVCacheSpec)
from vllm.v1.outputs import (EMPTY_MODEL_RUNNER_OUTPUT, LogprobsTensors,
                             ModelRunnerOutput)
from vllm.v1.pool.metadata import PoolingMetadata
from vllm.v1.sample.logits_processor import build_logitsprocs
from vllm.v1.sample.metadata import SamplingMetadata
from vllm.v1.spec_decode.metadata import SpecDecodeMetadata
from vllm.v1.spec_decode.ngram_proposer import NgramProposer
from vllm.v1.worker.kv_connector_model_runner_mixin import KVConnectorOutput
from vllm.v1.worker.lora_model_runner_mixin import LoRAModelRunnerMixin
from vllm.v1.worker.utils import (bind_kv_cache, gather_mm_placeholders,
                                  sanity_check_mm_encoder_outputs,
                                  scatter_mm_placeholders)

from vllm_ascend.ascend_config import get_ascend_config
from vllm_ascend.ascend_forward_context import set_ascend_forward_context
from vllm_ascend.attention.attention_mask import AttentionMaskBuilder
from vllm_ascend.attention.attention_v1 import (AscendAttentionState,
                                                AscendMetadata)
from vllm_ascend.attention.mla_v1 import AscendMLAMetadata
from vllm_ascend.attention.utils import AscendCommonAttentionMetadata, AscendCommonLongSequenceMetadata
from vllm_ascend.compilation.acl_graph import ACLGraphWrapper
from vllm_ascend.multistream.ms_split import compute_split_seq_index
from vllm_ascend.platform import NPUPlatform
from vllm_ascend.sample.rejection_sampler import AscendRejectionSampler
from vllm_ascend.torchair.torchair_attention import AscendTorchairMetadata
from vllm_ascend.torchair.torchair_mla import AscendMLATorchairMetadata
from vllm_ascend.utils import (ACL_FORMAT_FRACTAL_ND, ACL_FORMAT_FRACTAL_NZ,
                               AscendSocVersion, ProfileExecuteDuration,
                               get_ascend_soc_version, is_310p,
                               lmhead_tp_enable, vllm_version_is)
from vllm_ascend.worker.eagle_proposer_v1 import EagleProposer
from vllm_ascend.worker.mtp_proposer_v1 import MtpProposer
from vllm_ascend.worker.npu_input_batch import CachedRequestState, InputBatch

if not (vllm_version_is("0.10.1.1") or vllm_version_is("0.10.1")):
    from vllm.v1.outputs import DraftTokenIds
else:
    DraftTokenIds = None

if TYPE_CHECKING:
    import xgrammar as xgr  # type: ignore[import-untyped]
    from vllm.v1.core.sched.output import SchedulerOutput
else:
    xgr = LazyLoader("xgr", globals(), "xgrammar")

import torch_npu

import vllm_ascend.envs as envs_ascend

# if true, allow tensor initialization and casting with internal format (e.g., NZ)
torch.npu.config.allow_internal_format = True

if is_310p():
    torch_npu.npu.set_compile_mode(jit_compile=False)
    ACL_FORMAT = ACL_FORMAT_FRACTAL_NZ
else:
    ACL_FORMAT = ACL_FORMAT_FRACTAL_ND


@dataclass
class GraphCaptureContext:
    stream: torch.npu.Stream


@contextmanager
def graph_capture(device: torch.device):
    """
    `graph_capture` is a context manager which should surround the code that
    is capturing the NPU graph. Its main purpose is to ensure that the
    some operations will be run after the graph is captured, before the graph
    is replayed. It returns a `GraphCaptureContext` object which contains the
    necessary data for the graph capture. Currently, it only contains the
    stream that the graph capture is running on. This stream is set to the
    current NPU stream when the context manager is entered and reset to the
    default stream when the context manager is exited. This is to ensure that
    the graph capture is running on a separate stream from the default stream,
    in order to explicitly distinguish the kernels to capture
    from other kernels possibly launched on background in the default stream.
    """
    graph_capture_context = GraphCaptureContext(
        torch.npu.Stream(device=device))
    stream = graph_capture_context.stream

    # we use nullcontext now
    maybe_ca_context = nullcontext()

    # ensure all initialization operations complete before attempting to
    # capture the graph on another stream
    curr_stream = torch.npu.current_stream()
    if curr_stream != stream:
        stream.wait_stream(curr_stream)

    with torch.npu.stream(stream), maybe_ca_context:
        yield graph_capture_context


class NPUModelRunner(LoRAModelRunnerMixin):

    def __init__(self, vllm_config: VllmConfig, device: torch.device):
        self.vllm_config = vllm_config
        self.model_config = vllm_config.model_config
        self.cache_config = vllm_config.cache_config
        self.compilation_config = vllm_config.compilation_config
        self.load_config = vllm_config.load_config
        self.lora_config = vllm_config.lora_config
        self.parallel_config = vllm_config.parallel_config
        self.pin_memory = is_pin_memory_available()
        self.scheduler_config = vllm_config.scheduler_config
        self.speculative_config = vllm_config.speculative_config
        self.block_size = vllm_config.cache_config.block_size
        self.max_num_blocks_per_req = cdiv(self.model_config.max_model_len,
                                           self.block_size)
        self.max_num_tokens = self.scheduler_config.max_num_batched_tokens
        self.max_num_reqs = self.scheduler_config.max_num_seqs
        self.dp_size = vllm_config.parallel_config.data_parallel_size
        self.dp_rank = vllm_config.parallel_config.data_parallel_rank
        self.cp_size = get_context_model_parallel_world_size()
        self.cp_rank = get_context_model_parallel_rank()
        self.enable_sp = self.parallel_config.enable_sequence_parallel
        self.sp_size = get_tensor_model_parallel_world_size() if self.enable_sp else 1
        self.sp_rank = get_tensor_model_parallel_rank() if self.enable_sp else 0
        self.device = device
        self.dtype = self.model_config.dtype
        if envs_ascend.VLLM_ASCEND_ENABLE_TOPK_TOPP_OPTIMIZATION:
            # TODO: drop the env config to use ascend sampler by default
            from vllm_ascend.sample.sampler import AscendSampler

            self.sampler = AscendSampler()
        else:
            from vllm.v1.sample.sampler import Sampler

            self.sampler = Sampler()

        # Lazy initialization, these will be set after __init__
        self.kv_caches: List[torch.Tensor] = []
        # TODO: remove Dict[str, Dict[int, torch.Tensor]] type after 0.10.1.1
        self.encoder_cache: Union[Dict[str, Dict[int, torch.Tensor]],
                                  Dict[str, torch.Tensor]] = {}
        self.attn_mask = None
        self.attn_state = None
        self.requests: Dict[str, CachedRequestState] = {}
        self.intermediate_tensors: Optional[IntermediateTensors] = None

        ascend_config = get_ascend_config()
        if ascend_config.ascend_scheduler_config.enabled:
            self.chunked_prefill_enabled = self.scheduler_config.chunked_prefill_enabled
        else:
            self.chunked_prefill_enabled = True

        if self.cache_config.cache_dtype == "auto":
            self.kv_cache_dtype = self.dtype
        else:
            self.kv_cache_dtype = STR_DTYPE_TO_TORCH_DTYPE[
                self.cache_config.cache_dtype]

        self.is_multimodal_model = self.model_config.is_multimodal_model
        self.is_pooling_model = self.model_config.pooler_config is not None
        if self.is_multimodal_model:
            self.inputs_embeds = torch.zeros(
                (self.max_num_tokens, self.model_config.get_hidden_size()),
                dtype=self.dtype,
                device=self.device)

        # Set up Attention
        self.attn_backend = get_attn_backend(
            0,
            self.dtype,
            None,
            self.block_size,
            self.model_config.is_attention_free,
            use_mla=self.model_config.use_mla,
        )
        self.attn_metadata_builder = self.attn_backend.get_builder_cls()(
            vllm_config, device)
        self.attn_mask_builder = AttentionMaskBuilder(
            self.model_config.max_model_len, self.dtype)

        # Set up speculative decoding.
        self.use_aux_hidden_state_outputs = False
        self.use_spec_decode = False
        self.spec_attn_mask = None
        self.use_eagle = False
        self.drafter: Optional[Union[NgramProposer, EagleProposer,
        MtpProposer]] = None
        self.actual_seq_lengths_q = []
        self.decode_token_per_req = 1
        if self.speculative_config:
            self.use_spec_decode = True
            spec_token_num = self.speculative_config.num_speculative_tokens
            assert spec_token_num > 0
            self.decode_token_per_req = 1 + spec_token_num
            self.actual_seq_lengths_q = [
                len for len in
                range(self.decode_token_per_req, self.max_num_tokens +
                      1, self.decode_token_per_req)
            ]
            self.spec_attn_mask = torch.triu(torch.ones(2048,
                                                        2048,
                                                        dtype=torch.bool),
                                             diagonal=1).to(self.device)
            if get_pp_group().is_last_rank:
                if self.speculative_config.method == "ngram":
                    self.drafter = NgramProposer(self.vllm_config)
                elif self.speculative_config.method in ["eagle", "eagle3"]:
                    self.use_eagle = True
                    self.drafter = EagleProposer(self.vllm_config, self.device,
                                                 self)  # type: ignore
                    if self.speculative_config.method == "eagle3":
                        self.use_aux_hidden_state_outputs = True
                elif self.speculative_config.method == 'deepseek_mtp':
                    self.drafter = MtpProposer(self.vllm_config, self)
                else:
                    raise ValueError("Unknown speculative decoding method: "
                                     f"{self.speculative_config.method}")
                self.rejection_sampler = AscendRejectionSampler()

        # Persistent batch.
        self.input_ids = torch.zeros(self.max_num_tokens * self.sp_size,
                                     dtype=torch.int32,
                                     device=self.device)
        self.positions = torch.zeros(self.max_num_tokens * self.sp_size,
                                     dtype=torch.int64,
                                     device=self.device)
        self.query_start_loc = torch.zeros(self.max_num_reqs + 1,
                                           dtype=torch.int32,
                                           device=self.device)
        self.seq_lens = torch.zeros(self.max_num_reqs,
                                    dtype=torch.int32,
                                    device=self.device)

        self.uses_mrope = self.model_config.uses_mrope
        # Only relevant for models using M-RoPE (e.g, Qwen2-VL)
        if self.uses_mrope:
            # NOTE: `mrope_positions` is implemented with one additional dummy
            # position on purpose to make it non-contiguous so that it can work
            # with torch compile.
            # See detailed explanation in https://github.com/vllm-project/vllm/pull/12128#discussion_r1926431923

            # NOTE: When M-RoPE is enabled, position ids are 3D regardless of
            # the modality of inputs. For text-only inputs, each dimension has
            # identical position IDs, making M-RoPE functionally equivalent to
            # 1D-RoPE.
            # See page 5 of https://arxiv.org/abs/2409.12191
            self.mrope_positions = torch.zeros((3, self.max_num_tokens + 1),
                                               dtype=torch.int64,
                                               device=self.device)
            self.mrope_positions_cpu = torch.zeros(
                (3, self.max_num_tokens + 1),
                dtype=torch.int64,
                device="cpu",
                pin_memory=True)
            self.mrope_positions_np = self.mrope_positions_cpu.numpy()

        # OPTIMIZATION: Cache the tensors rather than creating them every step.
        self.arange_np: npt.NDArray[np.int32] = np.arange(max(
            self.max_num_reqs + 1, self.model_config.max_model_len,
            self.max_num_tokens) * self.cp_size * self.sp_size + self.cp_size * self.sp_size * self.max_num_reqs,
                                                          dtype=np.int32)
        self.position_cp = np.zeros(self.max_num_tokens * self.sp_size, dtype=np.int32)
        # NOTE(woosuk): These tensors are "stateless", i.e., they are literally
        # a faster version of creating a new tensor every time. Thus, we should
        # not make any assumptions about the values in these tensors.
        self.input_ids_cpu = torch.zeros(self.max_num_tokens * self.sp_size,
                                         dtype=torch.int32,
                                         device="cpu",
                                         pin_memory=True)
        self.positions_cpu = torch.zeros(self.max_num_tokens * self.sp_size,
                                         dtype=torch.int64,
                                         device="cpu",
                                         pin_memory=True)
        self.positions_np = self.positions_cpu.numpy()

        self.slot_mapping_cpu = torch.zeros(
            self.max_num_tokens * self.cp_size * self.sp_size + self.cp_size * self.sp_size * self.max_num_reqs,
            dtype=torch.int32,
            device="cpu",
            pin_memory=True)
        self.slot_mapping_np = self.slot_mapping_cpu.numpy()
        self.query_start_loc_cpu = torch.zeros(self.max_num_reqs + 1,
                                               dtype=torch.int32,
                                               device="cpu",
                                               pin_memory=True)
        self.query_start_loc_np = self.query_start_loc_cpu.numpy()
        self.seq_lens_cpu = torch.zeros(self.max_num_reqs,
                                        dtype=torch.int32,
                                        device="cpu",
                                        pin_memory=True)
        self.seq_lens_np = self.seq_lens_cpu.numpy()

        self.use_aclgraph = self._use_aclgraph()
        self.aclgraph_batch_sizes = list(
            reversed(self.compilation_config.cudagraph_capture_sizes))

        self.uniform_decode_query_len = 1 if not self.speculative_config else \
            1 + self.speculative_config.num_speculative_tokens
        # aclgraph dispatcher for runtime aclgraph dispatching.
        self.aclgraph_dispatcher = CudagraphDispatcher(self.vllm_config)
        # Cached outputs.
        self._draft_token_ids: Optional[Union[list[list[int]],
        torch.Tensor]] = None

        # NOTE: we need to use `in_profile_run` to determine whether `enable_force_load_balance` is True
        self.in_profile_run = False

        # kv role
        self.is_kv_producer = False
        self.is_kv_consumer = False
        if vllm_config.kv_transfer_config is not None:
            self.is_kv_producer = vllm_config.kv_transfer_config.is_kv_producer
            self.is_kv_consumer = vllm_config.kv_transfer_config.is_kv_consumer

        self.mc2_tokens_capacity = 512 * self.parallel_config.tensor_parallel_size
        self.reserved_mc2_mask = torch.zeros(
            self.mc2_tokens_capacity,
            dtype=torch.bool,
            device=self.device,
        )

    def _use_aclgraph(self) -> bool:
        return self.compilation_config.cudagraph_mode != CUDAGraphMode.NONE and self.compilation_config.level == CompilationLevel.PIECEWISE and not self.model_config.enforce_eager

    def _update_states(self, scheduler_output: "SchedulerOutput") -> None:
        # Remove finished requests from the cached states.
        for req_id in scheduler_output.finished_req_ids:
            self.requests.pop(req_id, None)
            if vllm_version_is("0.10.1.1") or vllm_version_is("0.10.1"):
                self.encoder_cache.pop(req_id, None)
        # Remove the finished requests from the persistent batch.
        # NOTE(woosuk): There could be an edge case where finished_req_ids and
        # scheduled_req_ids overlap. This happens when a request is aborted and
        # then resubmitted with the same ID. In this case, we treat them as two
        # distinct requests - clearing the cached states for the first request
        # and handling the second as a new request.
        for req_id in scheduler_output.finished_req_ids:
            self.input_batch.remove_request(req_id)
        if vllm_version_is("0.10.1.1") or vllm_version_is("0.10.1"):
            # Free the cached encoder outputs.
            for req_id, input_id in scheduler_output.free_encoder_input_ids:
                encoder_outputs = self.encoder_cache.get(req_id)
                if encoder_outputs is not None:
                    encoder_outputs.pop(input_id, None)
                    if not encoder_outputs:
                        self.encoder_cache.pop(req_id, None)
        else:
            for mm_hash in scheduler_output.free_encoder_mm_hashes:
                self.encoder_cache.pop(mm_hash, None)
        # Remove the unscheduled requests from the persistent batch.
        # NOTE(woosuk): The unscheduled requests are either preempted requests
        # or running requests that are not scheduled in this step. We remove
        # them from the persistent batch but keep their cached states since
        # they will be scheduled again sometime in the future.
        scheduled_req_ids = scheduler_output.num_scheduled_tokens.keys()
        cached_req_ids = self.input_batch.req_id_to_index.keys()
        unscheduled_req_ids = cached_req_ids - scheduled_req_ids
        # NOTE(woosuk): The persistent batch optimization assumes that
        # consecutive batches contain mostly the same requests. If batches
        # have low request overlap (e.g., alternating between two distinct
        # sets of requests), this optimization becomes very inefficient.
        for req_id in unscheduled_req_ids:
            self.input_batch.remove_request(req_id)

        req_ids_to_add: list[str] = []
        # Add new requests to the cached states.
        for new_req_data in scheduler_output.scheduled_new_reqs:
            req_id = new_req_data.req_id
            sampling_params = new_req_data.sampling_params
            pooling_params = new_req_data.pooling_params

            if sampling_params and \
                    sampling_params.sampling_type == SamplingType.RANDOM_SEED:
                generator = torch.Generator(device=self.device)
                generator.manual_seed(sampling_params.seed)
            else:
                generator = None

            if pooling_params:
                assert (task := pooling_params.task) is not None, (
                    "You did not set `task` in the API")
                model = cast(VllmModelForPooling, self.get_model())
                to_update = model.pooler.get_pooling_updates(task)
                to_update.apply(pooling_params)

            self.requests[req_id] = CachedRequestState(
                req_id=req_id,
                prompt_token_ids=new_req_data.prompt_token_ids,
                mm_kwargs=new_req_data.mm_kwargs,
                mm_positions=new_req_data.mm_positions,
                sampling_params=sampling_params,
                pooling_params=pooling_params,
                generator=generator,
                block_ids=new_req_data.block_ids,
                num_computed_tokens=new_req_data.num_computed_tokens,
                output_token_ids=[],
                lora_request=new_req_data.lora_request,
<<<<<<< HEAD
                num_computed_tokens_of_cp_sp=new_req_data.num_computed_tokens_of_cp_sp,
=======
                **({
                    "mm_hashes": new_req_data.mm_hashes
                } if not (vllm_version_is("0.10.1.1")
                          or vllm_version_is("0.10.1")) else {
                              "mm_hashes": None
                          }),
>>>>>>> ad13964c
            )

            # Only relevant for models using M-RoPE (e.g, Qwen2-VL)
            if self.uses_mrope:
                image_grid_thw = []
                video_grid_thw = []
                second_per_grid_ts = []
                audio_feature_lengths = []
                use_audio_in_video = False
                for mm_item in self.requests[req_id].mm_kwargs:
                    mm_input = mm_item.get_data()
                    if mm_input.get("image_grid_thw") is not None:
                        image_grid_thw.append(
                            mm_input["image_grid_thw"].tolist())
                    if mm_input.get("video_grid_thw") is not None:
                        video_grid_thw.append(
                            mm_input["video_grid_thw"].tolist())
                    if mm_input.get("second_per_grid_ts") is not None:
                        second_per_grid_ts.append(
                            mm_input["second_per_grid_ts"])
                    if mm_input.get("audio_feature_lengths") is not None:
                        audio_feature_lengths.append(
                            mm_input["audio_feature_lengths"])
                    if mm_input.get("use_audio_in_video") is True:
                        use_audio_in_video = True

                hf_config = self.model_config.hf_config

                self.requests[req_id].mrope_positions, \
                    self.requests[req_id].mrope_position_delta = \
                    MRotaryEmbedding.get_input_positions_tensor(
                        self.requests[req_id].prompt_token_ids,
                        hf_config=hf_config,
                        image_grid_thw=image_grid_thw,
                        video_grid_thw=video_grid_thw,
                        second_per_grid_ts=second_per_grid_ts,
                        audio_feature_lengths=audio_feature_lengths,
                        use_audio_in_video=use_audio_in_video,
                    )

            req_ids_to_add.append(req_id)

        # Update the states of the running/resumed requests.
        is_last_rank = get_pp_group().is_last_rank
        req_data = scheduler_output.scheduled_cached_reqs
        for i, req_id in enumerate(req_data.req_ids):
            req_state = self.requests[req_id]

            req_state.kv_rank = req_data.kv_rank[i]
            req_state.num_computed_tokens_of_cp_sp = req_data.num_computed_tokens_of_cp_sp[i]

            num_computed_tokens = req_data.num_computed_tokens[i]
            new_block_ids = req_data.new_block_ids[i]
            resumed_from_preemption = req_data.resumed_from_preemption[i]

            # Update the cached states.
            req_state.num_computed_tokens = num_computed_tokens

            if not is_last_rank:
                # When using PP, the scheduler sends the sampled tokens back,
                # because there's no direct communication between the first-
                # stage worker and the last-stage worker.
                new_token_ids = req_data.new_token_ids[i]
                # Add the sampled token(s) from the previous step (if any).
                # This doesn't include "unverified" tokens like spec tokens.
                num_new_tokens = (num_computed_tokens + len(new_token_ids) -
                                  req_state.num_tokens)
                if num_new_tokens == 1:
                    # Avoid slicing list in most common case.
                    req_state.output_token_ids.append(new_token_ids[-1])
                elif num_new_tokens > 0:
                    req_state.output_token_ids.extend(
                        new_token_ids[-num_new_tokens:])

            # Update the block IDs.
            if not resumed_from_preemption:
                if new_block_ids is not None:
                    # Append the new blocks to the existing block IDs.
                    for block_ids, new_ids in zip(req_state.block_ids,
                                                  new_block_ids):
                        block_ids.extend(new_ids)
            else:
                assert new_block_ids is not None
                # The request is resumed from preemption.
                # Replace the existing block IDs with the new ones.
                req_state.block_ids = new_block_ids

            req_index = self.input_batch.req_id_to_index.get(req_id)
            if req_index is None:
                # The request is not in the persistent batch.
                # The request was either preempted and resumed later, or was not
                # scheduled in the previous step and needs to be added again.
                req_ids_to_add.append(req_id)
                continue

            # cp param
            self.input_batch.kv_rank[req_index] = req_state.kv_rank
            self.input_batch.num_computed_tokens_of_cp_sp[req_index] = req_state.num_computed_tokens_of_cp_sp

            # Update the persistent batch.
            self.input_batch.num_computed_tokens_cpu[req_index] = (
                num_computed_tokens)
            if new_block_ids is not None:
                self.input_batch.block_table.append_row(
                    new_block_ids, req_index)

            # For the last rank, we don't need to update the token_ids_cpu
            # because the sampled tokens are already cached.
            if not is_last_rank:
                # Add new_token_ids to token_ids_cpu.
                start_token_index = num_computed_tokens
                end_token_index = num_computed_tokens + len(new_token_ids)
                self.input_batch.token_ids_cpu[
                req_index,
                start_token_index:end_token_index] = new_token_ids
                self.input_batch.num_tokens_no_spec[
                    req_index] = end_token_index
                self.input_batch.num_tokens[req_index] = end_token_index

            # Add spec_token_ids to token_ids_cpu.
            spec_token_ids = (
                scheduler_output.scheduled_spec_decode_tokens.get(req_id, ()))
            if spec_token_ids:
                num_spec_tokens = len(spec_token_ids)
                start_index = self.input_batch.num_tokens_no_spec[req_index]
                end_token_index = start_index + num_spec_tokens
                self.input_batch.token_ids_cpu[
                req_index, start_index:end_token_index] = spec_token_ids
                # NOTE(woosuk): `num_tokens` here may include spec tokens.
                self.input_batch.num_tokens[req_index] += num_spec_tokens

        # Add the new or resumed requests to the persistent batch.
        # The smaller empty indices are filled first.
        for req_id in req_ids_to_add:
            req_state = self.requests[req_id]
            self.input_batch.add_request(req_state)

        # Condense the batched states if there are gaps left by removed requests
        self.input_batch.condense()

        # Refresh batch metadata with any pending updates.
        self.input_batch.refresh_metadata()

    def _sync_metadata_across_dp(
            self, num_tokens: int, with_prefill: bool, enable_dbo: bool
    ) -> tuple[int, Optional[torch.Tensor], bool, bool]:
        if self.dp_size == 1 or self.vllm_config.model_config.enforce_eager:
            return num_tokens, None, with_prefill, enable_dbo

        # Sync num_tokens, with_prefill, enable_dbo across dp ranks
        num_tokens_tensor = torch.tensor([
            num_tokens if i == self.dp_rank else 0 for i in range(self.dp_size)
        ],
                                         dtype=torch.int32,
                                         device="npu")

        flags_tensor = torch.tensor(
            [int(with_prefill), int(not enable_dbo)],
            dtype=torch.int32,
            device="npu")

        packed_tensor = torch.cat([num_tokens_tensor, flags_tensor])

        dist.all_reduce(packed_tensor, group=get_dp_group().device_group)

        # Unpack the results
        num_tokens_across_dp = packed_tensor[:-2]
        synced_flags = packed_tensor[-2:]

        max_tokens_across_dp = torch.max(num_tokens_across_dp).item()
        global_with_prefill = bool(synced_flags[0])
        global_enable_dbo = not bool(synced_flags[1])

        # Create a tensor for num_tokens_after_padding
        num_tokens_after_padding = torch.tensor([max_tokens_across_dp] *
                                                self.dp_size,
                                                device="npu",
                                                dtype=torch.int32)

        return max_tokens_across_dp, num_tokens_after_padding, global_with_prefill, global_enable_dbo

    def _check_dbo_is_valid(self, query_lens: torch.Tensor,
                            attn_state: AscendAttentionState,
                            num_tokens: int) -> bool:
        # do the checks for dp + dbo
        if attn_state in [
            AscendAttentionState.DecodeOnly,
            AscendAttentionState.SpecDecoding
        ]:
            return False
        # considering the case that one dp rank may enable dbo while others may not
        if not self.vllm_config.model_config.use_mla or not envs_ascend.VLLM_ASCEND_ENABLE_DBO:
            return False
        # TODO: remove it if token-level microbatch is enabled
        [token_index,
         seq_index] = compute_split_seq_index(query_lens, attn_state,
                                              num_tokens)
        if token_index == 0 or seq_index == 0 or seq_index == len(
                query_lens) or num_tokens < 256:
            return False
        return True

    def get_eagle_atten_dict(
            self,
            scheduler_output: "SchedulerOutput",
    ) -> dict[str, Union[AscendMetadata, AscendMLAMetadata,
    AscendTorchairMetadata, AscendMLATorchairMetadata]]:
        total_num_scheduled_tokens = scheduler_output.total_num_scheduled_tokens
        assert total_num_scheduled_tokens > 0
        num_reqs = self.input_batch.num_reqs
        assert num_reqs > 0

        # OPTIMIZATION: Start copying the block table first.
        # This way, we can overlap the copy with the following CPU operations.
        self.input_batch.block_table.commit_block_table(num_reqs)

        # Get the number of scheduled tokens for each request.
        req_ids = self.input_batch.req_ids
        tokens = [scheduler_output.num_scheduled_tokens[i] for i in req_ids]
        num_scheduled_tokens = np.array(tokens, dtype=np.int32)
        max_num_scheduled_tokens = max(tokens)
        self.query_lens = torch.from_numpy(num_scheduled_tokens)
        # Get request indices.
        # E.g., [2, 5, 3] -> [0, 0, 1, 1, 1, 1, 1, 2, 2, 2]
        req_indices = np.repeat(self.arange_np[:num_reqs],
                                num_scheduled_tokens)

        # cu_num_tokens: [2, 5, 3] -> [2, 7, 10]
        # arange: [0, 1, 0, 1, 2, 3, 4, 0, 1, 2]
        cu_num_tokens, arange = self._get_cumsum_and_arange(
            num_scheduled_tokens)

        # Get positions.
        positions_np = self.positions_np[:total_num_scheduled_tokens]
        np.add(self.input_batch.num_computed_tokens_cpu[req_indices],
               arange,
               out=positions_np)

        # Calculate M-RoPE positions.
        # Only relevant for models using M-RoPE (e.g, Qwen2-VL)
        if self.uses_mrope:
            self._calc_mrope_positions(scheduler_output)

        # Get token indices.
        # E.g., [0, 1, 0, 1, 2, 3, 4, 0, 1, 2]
        # -> [0, 1, M, M + 1, M + 2, M + 3, M + 4, 2 * M, 2 * M + 1, 2 * M + 2]
        # where M is the max_model_len.
        token_indices = (positions_np +
                         req_indices * self.input_batch.token_ids_cpu.shape[1])

        # NOTE(woosuk): We use torch.index_select instead of np.take here
        # because torch.index_select is much faster than np.take for large
        # tensors.
        torch.index_select(self.input_batch.token_ids_cpu_tensor.flatten(),
                           0,
                           torch.from_numpy(token_indices),
                           out=self.input_ids_cpu[:total_num_scheduled_tokens])

        # Prepare the attention metadata for each KV cache group and make layers
        # in the same group share the same metadata.
        # NOTE(Chen): there is exactly one KV cache group that contains all
        # attetnion layers in the model for now, so the current logic for
        # getting attn_metadata is not related to kv_cache_group information.
        # Will extend this part to support multiple KV cache groups later.
        for kv_cache_group_id, kv_cache_group_spec in enumerate(
                self.kv_cache_config.kv_cache_groups):
            block_size = kv_cache_group_spec.kv_cache_spec.block_size
            block_table = self.input_batch.block_table[kv_cache_group_id]
            # E.g., [0, 1, 0, 1, 2, 3, 4, 0, 1, 2]
            # -> [0, 0, K, K, K + 1, K + 1, K + 2, 2 * K, 2 * K, 2 * K + 1]
            # where K is the max_num_blocks_per_req and the block size is 2.
            # NOTE(woosuk): We can't simply use `token_indices // block_size`
            # here because M (max_model_len) is not necessarily divisible by
            # block_size.
            block_table_indices = (
                    req_indices * block_table.max_num_blocks_per_req +
                    positions_np // block_size)
            block_table_cpu = block_table.get_cpu_tensor()
            block_numbers = block_table_cpu.flatten(
            )[block_table_indices].numpy()
            block_offsets = positions_np % block_size
            np.add(
                block_numbers * block_size,
                block_offsets,
                out=block_table.slot_mapping_np[:total_num_scheduled_tokens])

        # Prepare the attention metadata.
        self.query_start_loc_np[0] = 0
        self.query_start_loc_np[1:num_reqs + 1] = cu_num_tokens

        self.seq_lens_np[:num_reqs] = (
                self.input_batch.num_computed_tokens_cpu[:num_reqs] +
                num_scheduled_tokens)

        # Copy the tensors to the NPU.
        self.input_ids[:total_num_scheduled_tokens].copy_(
            self.input_ids_cpu[:total_num_scheduled_tokens], non_blocking=True)
        if self.uses_mrope:
            # Only relevant for models using M-RoPE (e.g, Qwen2-VL)
            self.mrope_positions[:, :total_num_scheduled_tokens].copy_(
                self.mrope_positions_cpu[:, :total_num_scheduled_tokens],
                non_blocking=True)
        else:
            # Common case (1D positions)
            self.positions[:total_num_scheduled_tokens].copy_(
                self.positions_cpu[:total_num_scheduled_tokens],
                non_blocking=True)

        self.query_start_loc[:num_reqs + 1].copy_(
            self.query_start_loc_cpu[:num_reqs + 1], non_blocking=True)
        self.seq_lens[:num_reqs].copy_(self.seq_lens_cpu[:num_reqs],
                                       non_blocking=True)

        # Fill unused with -1. Needed for reshape_and_cache
        self.seq_lens[num_reqs:].fill_(0)
        self.query_start_loc[num_reqs + 1:].fill_(-1)

        attn_metadata: dict[str, Union[AscendMetadata, AscendMLAMetadata,
        AscendTorchairMetadata,
        AscendMLATorchairMetadata]] = {}
        # Prepare the attention metadata for each KV cache group and make layers
        # in the same group share the same metadata.
        for kv_cache_group_id, kv_cache_group_spec in enumerate(
                self.kv_cache_config.kv_cache_groups):
            common_attn_metadata = AscendCommonAttentionMetadata(
                query_start_loc=self.query_start_loc[:num_reqs + 1],
                query_start_loc_cpu=self.query_start_loc_cpu[:num_reqs + 1],
                seq_lens_cpu=self.seq_lens_cpu,
                num_reqs=num_reqs,
                max_query_len=max_num_scheduled_tokens,
                num_actual_tokens=total_num_scheduled_tokens,
                actual_seq_lengths_q=self.actual_seq_lengths_q,
                block_table_tensor=self.input_batch.block_table[0].
                get_device_tensor(),
                slot_mapping_cpu=self.slot_mapping_cpu,
                positions=self.positions,
                attn_mask=self.attn_mask,
                spec_attn_mask=self.spec_attn_mask,
                attn_state=self.attn_state,
                decode_token_per_req=self.decode_token_per_req,
            )
            attn_metadata_i = self.attn_metadata_builder.build(
                common_attn_metadata, self.get_model())
            for layer_name in kv_cache_group_spec.layer_names:
                attn_metadata[layer_name] = attn_metadata_i

        return attn_metadata

    def get_model(self) -> nn.Module:
        # get raw model out of the aclgraph wrapper.
        if isinstance(self.model, ACLGraphWrapper):
            return self.model.unwrap()
        return self.model

    def get_supported_generation_tasks(self) -> "list[GenerationTask]":
        model = self.get_model()
        supported_tasks = list[GenerationTask]()

        if is_text_generation_model(model):
            supported_tasks.append("generate")

        if supports_transcription(model):
            if model.supports_transcription_only:
                return ["transcription"]

            supported_tasks.append("transcription")

        return supported_tasks

    def get_supported_tasks(self) -> "tuple[SupportedTask, ...]":
        tasks = list[SupportedTask]()

        if self.model_config.runner_type == "generate":
            tasks.extend(self.get_supported_generation_tasks())
        if self.model_config.runner_type == "pooling":
            tasks.extend(self.get_supported_pooling_tasks())

        return tuple(tasks)

    def _make_attention_mask(self, seq_lens, position,
                             attn_state) -> torch.Tensor:
        # Chunk Prefill situation.
        if attn_state == AscendAttentionState.ChunkedPrefill and not self.vllm_config.model_config.use_mla:
            return self.attn_mask_builder.get_splitfuse_attn_mask(
                seq_lens, position, self.dtype, self.device)
        # Prefill without cache situation.
        elif attn_state == AscendAttentionState.PrefillNoCache:
            max_seq_len = max(seq_lens, default=0)
            return self.attn_mask_builder.get_attn_mask(
                max_seq_len, self.dtype, self.device)
        # Prefill with cache hit.
        elif attn_state == AscendAttentionState.PrefillCacheHit:
            return self.attn_mask_builder.get_attn_mask(
                128, self.dtype, self.device)
        # Decode-only situation.
        else:
            return None

    def _calc_mrope_positions(self, scheduler_output: "SchedulerOutput"):
        mrope_pos_ptr = 0
        for index, req_id in enumerate(self.input_batch.req_ids):
            req = self.requests[req_id]
            assert req.mrope_positions is not None

            num_computed_tokens = \
                self.input_batch.num_computed_tokens_cpu[index]
            num_scheduled_tokens = \
                scheduler_output.num_scheduled_tokens[req_id]
            num_prompt_tokens = len(req.prompt_token_ids)

            if num_computed_tokens + num_scheduled_tokens > num_prompt_tokens:
                prompt_part_len = max(0,
                                      num_prompt_tokens - num_computed_tokens)
                completion_part_len = max(
                    0, num_scheduled_tokens - prompt_part_len)
            else:
                prompt_part_len = num_scheduled_tokens
                completion_part_len = 0

            assert num_scheduled_tokens == prompt_part_len + completion_part_len

            if prompt_part_len > 0:
                # prompt's mrope_positions are pre-computed
                dst_start = mrope_pos_ptr
                dst_end = mrope_pos_ptr + prompt_part_len
                src_start = num_computed_tokens
                src_end = num_computed_tokens + prompt_part_len

                self.mrope_positions_cpu[:, dst_start:dst_end] = \
                    req.mrope_positions[:, src_start:src_end]

                mrope_pos_ptr += prompt_part_len

            if completion_part_len > 0:
                # compute completion's mrope_positions on-the-fly
                dst_start = mrope_pos_ptr
                dst_end = mrope_pos_ptr + completion_part_len
                MRotaryEmbedding.get_next_input_positions_tensor(
                    out=self.mrope_positions_np,
                    out_offset=dst_start,
                    mrope_position_delta=req.mrope_position_delta,
                    context_len=num_computed_tokens + prompt_part_len,
                    num_new_tokens=completion_part_len,
                )

                mrope_pos_ptr += completion_part_len

    def _execute_mm_encoder(self, scheduler_output: "SchedulerOutput"):
        scheduled_encoder_inputs = scheduler_output.scheduled_encoder_inputs
        if not scheduled_encoder_inputs:
            return

        # Batch the multi-modal inputs.
        mm_kwargs = list[MultiModalKwargsItem]()
        if vllm_version_is("0.10.1.1") or vllm_version_is("0.10.1"):
            req_ids_pos = list[tuple[str, int, PlaceholderRange]]()
        else:
            mm_hashes_pos = list[tuple[str, PlaceholderRange]]()
        for req_id, encoder_input_ids in scheduled_encoder_inputs.items():
            req_state = self.requests[req_id]
            if vllm_version_is("0.10.1.1") or vllm_version_is("0.10.1"):
                for mm_input_id in encoder_input_ids:
                    mm_kwargs.append(req_state.mm_kwargs[mm_input_id])
                    req_ids_pos.append((req_id, mm_input_id,
                                        req_state.mm_positions[mm_input_id]))
            else:
                for mm_input_id in encoder_input_ids:
                    # TODO remove this assert after 0.10.1.1
                    assert req_state.mm_hashes is not None
                    mm_hash = req_state.mm_hashes[mm_input_id]
                    mm_kwargs.append(req_state.mm_kwargs[mm_input_id])
                    mm_hashes_pos.append(
                        (mm_hash, req_state.mm_positions[mm_input_id]))
        # Batch mm inputs as much as we can: if a request in the batch has
        # multiple modalities or a different modality than the previous one,
        # we process it separately to preserve item order.
        # FIXME(ywang96): This is a hacky way to deal with multiple modalities
        # in the same batch while still being able to benefit from batching
        # multimodal inputs. The proper solution should be reordering the
        # encoder outputs.
        encoder_outputs = []
        for _, num_items, mm_kwargs_group in group_mm_kwargs_by_modality(
                mm_kwargs,
                device=self.device,
                pin_memory=True,
        ):
            # Run the encoder.
            # `curr_group_outputs` is either of the following:
            # 1. A tensor of shape (num_items, feature_size, hidden_size)
            # in case feature_size is fixed across all multimodal items.
            # 2. A list or tuple (length: num_items) of tensors, each of shape
            # (feature_size, hidden_size) in case the feature size is dynamic
            # depending on the input multimodal items.
            curr_group_outputs = self.model.get_multimodal_embeddings(
                **mm_kwargs_group)

            sanity_check_mm_encoder_outputs(
                curr_group_outputs,
                expected_num_items=num_items,
            )

            for output in curr_group_outputs:
                encoder_outputs.append(output)
        if vllm_version_is("0.10.1.1") or vllm_version_is("0.10.1"):
            # Cache the encoder outputs.
            for (req_id, input_id, pos_info), output in zip(
                    req_ids_pos,
                    encoder_outputs,
            ):
                if req_id not in self.encoder_cache:
                    self.encoder_cache[req_id] = {}

                self.encoder_cache[req_id][input_id] = scatter_mm_placeholders(
                    output,
                    is_embed=pos_info.is_embed,
                )
        else:
            for (mm_hash, pos_info), output in zip(mm_hashes_pos,
                                                   encoder_outputs):
                self.encoder_cache[mm_hash] = scatter_mm_placeholders(
                    output,
                    is_embed=pos_info.is_embed,
                )

    def _gather_mm_embeddings(
            self,
            scheduler_output: "SchedulerOutput",
    ) -> list[torch.Tensor]:
        mm_embeds: list[torch.Tensor] = []
        for req_id in self.input_batch.req_ids:
            num_scheduled_tokens = scheduler_output.num_scheduled_tokens[
                req_id]
            req_state = self.requests[req_id]
            num_computed_tokens = req_state.num_computed_tokens
            mm_positions = req_state.mm_positions
            if not (vllm_version_is("0.10.1.1") or vllm_version_is("0.10.1")):
                mm_hashes = req_state.mm_hashes
            for i, pos_info in enumerate(mm_positions):
                start_pos = pos_info.offset
                num_encoder_tokens = pos_info.length

                # The encoder output is needed if the two ranges overlap:
                # [num_computed_tokens,
                #  num_computed_tokens + num_scheduled_tokens) and
                # [start_pos, start_pos + num_encoder_tokens)
                if start_pos >= num_computed_tokens + num_scheduled_tokens:
                    # The encoder output is not needed in this step.
                    break
                if start_pos + num_encoder_tokens <= num_computed_tokens:
                    # The encoder output is already processed and stored
                    # in the decoder's KV cache.
                    continue

                start_idx = max(num_computed_tokens - start_pos, 0)
                if vllm_version_is("0.10.1.1") or vllm_version_is("0.10.1"):
                    end_idx = min(
                        num_computed_tokens - start_pos + num_scheduled_tokens,
                        num_encoder_tokens)
                    assert start_idx < end_idx
                    assert req_id in self.encoder_cache
                    assert i in self.encoder_cache[req_id]
                    encoder_output = self.encoder_cache[req_id][i]
                else:
                    end_idx = min(
                        num_computed_tokens - start_pos + num_scheduled_tokens,
                        num_encoder_tokens,
                    )
                    assert start_idx < end_idx
                    # TODO remove this assert after 0.10.1.1
                    assert mm_hashes is not None
                    mm_hash = mm_hashes[i]
                    encoder_output = self.encoder_cache.get(mm_hash, None)
                    assert encoder_output is not None,\
                        f"Encoder cache miss for {mm_hash}."

                if (is_embed := pos_info.is_embed) is not None:
                    is_embed = is_embed[start_idx:end_idx]

                mm_embeds_item = gather_mm_placeholders(
                    encoder_output[start_idx:end_idx],
                    is_embed=is_embed,
                )
                mm_embeds.append(mm_embeds_item)
        return mm_embeds

<<<<<<< HEAD
    def get_dp_padding(self,
                       num_tokens: int) -> tuple[int, Optional[torch.Tensor]]:
        """This implementation is derived from vLLM's `GPUModelRunner.get_dp_padding`.
        Please note that vLLM may refactor or modify this function over time,
        at present, we are using the version introduced in PR #18935.
        """
        dp_size = self.vllm_config.parallel_config.data_parallel_size
        dp_rank = self.vllm_config.parallel_config.data_parallel_rank

        # For DP: Don't pad when setting enforce_eager.
        # This lets us set enforce_eager on the prefiller in a P/D setup and
        # still use ACL graphs (enabled by this padding) on the decoder.

        if dp_size == 1 or self.vllm_config.model_config.enforce_eager:
            # Early exit.
            return 0, None

        num_tokens_across_dp = DPMetadata.num_tokens_across_dp(
            num_tokens, dp_size, dp_rank)
        max_tokens_across_dp_cpu = torch.max(num_tokens_across_dp).item()
        num_tokens_after_padding = torch.tensor([max_tokens_across_dp_cpu] *
                                                dp_size,
                                                device="cpu",
                                                dtype=torch.int32)
        return max_tokens_across_dp_cpu - num_tokens, num_tokens_after_padding

    def _num_scheduled_tokens_prefill_cp(
            self,
            num_tokens,
            num_comnputed_tokens,
    ):
        num_scheduled_tokens = num_tokens - num_comnputed_tokens
        num_cp_padded_scheduled_tokens = cdiv(num_scheduled_tokens, 2 * self.cp_size) * (
                    2 * self.cp_size)  # pad to 2*cp_size
        cp_pad = num_cp_padded_scheduled_tokens - num_scheduled_tokens  # 给sample用
        full_indices = list(
            range(self.max_num_tokens * self.cp_size * self.sp_size + self.cp_size * self.sp_size * self.max_num_reqs))
        chunk_size = num_cp_padded_scheduled_tokens // (2 * self.cp_size)

        # split position_ids (and use splited postion_ids to split input_ids afterwards)
        req_position_cp = []
        req_position_cp.extend(full_indices[self.cp_rank * chunk_size: (self.cp_rank + 1) * chunk_size])
        req_position_cp.extend(full_indices[num_cp_padded_scheduled_tokens - (
                    self.cp_rank + 1) * chunk_size: num_cp_padded_scheduled_tokens - self.cp_rank * chunk_size])

        # used to recover kv order in cp prefill (after all-gather kv and before storing kv_cache)
        num_added_recover_tokens = len(self.cp_kv_recover_idx[0]) * self.cp_size
        for rank in range(self.cp_size):
            self.cp_kv_recover_idx[rank].extend(full_indices[rank * chunk_size + num_added_recover_tokens: (
                                                                                                                       rank + 1) * chunk_size + num_added_recover_tokens])
            self.cp_kv_recover_idx[rank].extend(
                full_indices[num_cp_padded_scheduled_tokens - (rank + 1) * chunk_size + num_added_recover_tokens:
                             num_cp_padded_scheduled_tokens - rank * chunk_size + num_added_recover_tokens])

        return req_position_cp, num_cp_padded_scheduled_tokens, cp_pad

    def _slot_mapping_prefill_cp(
            self,
            num_scheduled_tokens_for_slot,
    ):
        block_table_cpu = self.input_batch.block_table[0].get_cpu_tensor()
        num_computed_and_new_tokens_batch = np.array(
            self.input_batch.num_computed_tokens_of_cp_sp[:self.input_batch.num_reqs])
        start_index = 0
        for i in range(self.input_batch.num_reqs):
            block_table_req = block_table_cpu[i]
            block_table_indices = np.repeat(block_table_req, self.block_size)
            num_save_tokens_rank = num_computed_and_new_tokens_batch[i][self.cp_rank][self.sp_rank]

            positions_for_slot = self.arange_np[:num_save_tokens_rank]
            block_offsets = positions_for_slot % self.block_size
            slot_mapping = (block_table_indices * self.block_size)[:num_save_tokens_rank] + block_offsets

            num_cp_padded_scheduled_tokens = num_scheduled_tokens_for_slot[i]
            kv_save_start = np.sum(num_computed_and_new_tokens_batch[i][:self.cp_rank]) + np.sum(
                num_computed_and_new_tokens_batch[i][self.cp_rank][:self.sp_rank])

            self.slot_mapping_np[
            start_index + kv_save_start:start_index + kv_save_start + num_save_tokens_rank] = slot_mapping

            start_index += num_cp_padded_scheduled_tokens

    def _slot_mapping_decode_cp(
            self,
            num_scheduled_tokens,
    ):
        block_table_cpu = self.input_batch.block_table[0].get_cpu_tensor()
        num_computed_and_new_tokens_batch = self.input_batch.num_computed_tokens_of_cp_sp
        start_index = 0
        for i in range(self.input_batch.num_reqs):
            num_scheduled_tokens_req = num_scheduled_tokens[i]
            if self.input_batch.kv_rank[i] == (self.cp_rank, self.sp_rank):
                block_table_req = block_table_cpu[i]
                block_table_indices = np.repeat(block_table_req, self.block_size)
                num_save_tokens_rank = num_computed_and_new_tokens_batch[i][self.cp_rank][self.sp_rank]

                positions_for_slot = self.arange_np[:num_save_tokens_rank]
                block_offsets = positions_for_slot % self.block_size
                slot_mapping = (block_table_indices * self.block_size)[:num_save_tokens_rank] + block_offsets

                self.slot_mapping_np[start_index:start_index + num_scheduled_tokens_req] = slot_mapping[
                                                                                           -num_scheduled_tokens_req:]
            start_index += num_scheduled_tokens_req

=======
>>>>>>> ad13964c
    def _prepare_inputs(
            self,
            scheduler_output: "SchedulerOutput",
            intermediate_tensors: Optional[IntermediateTensors] = None,
    ) -> tuple[Union[AscendMetadata, AscendMLAMetadata, AscendTorchairMetadata,
<<<<<<< HEAD
    AscendMLATorchairMetadata], torch.Tensor, np.ndarray, int,
    torch.Tensor, int, torch.Tensor, SpecDecodeMetadata,
    Optional[torch.Tensor], Optional[torch.Tensor],
    Optional[torch.Tensor]]:
        # Check input valid
=======
                     AscendMLATorchairMetadata], torch.Tensor, np.ndarray, int,
               torch.Tensor, int, torch.Tensor, SpecDecodeMetadata,
               Optional[torch.Tensor], Optional[torch.Tensor],
               Optional[torch.Tensor]]:
>>>>>>> ad13964c
        total_num_scheduled_tokens = scheduler_output.total_num_scheduled_tokens
        assert total_num_scheduled_tokens > 0
        num_reqs = self.input_batch.num_reqs
        assert num_reqs > 0
<<<<<<< HEAD
        if (self.use_aclgraph and total_num_scheduled_tokens
                <= self.aclgraph_batch_sizes[-1]):
            # Add padding to the batch size.
            num_input_tokens = self.vllm_config.pad_for_cudagraph(
                total_num_scheduled_tokens)
        else:
            # Eager mode.
            num_input_tokens = total_num_scheduled_tokens
        # TODO support chunked prefill (both has prefill and has decode)
        is_prefill = list(scheduler_output.num_scheduled_tokens.values())[0] > 1

        # Padding for DP
        num_pad, num_tokens_across_dp_native = self.get_dp_padding(
            num_input_tokens)
        num_input_tokens += num_pad
=======
>>>>>>> ad13964c

        self.attn_metadata_builder.reorder_batch(self.input_batch,
                                                 scheduler_output)
        # OPTIMIZATION: Start copying the block table first.
        # This way, we can overlap the copy with the following CPU operations.
        self.input_batch.block_table.commit_block_table(num_reqs)

        # Get the number of scheduled tokens for each request.
        # TODO: The Python loop can be slow. Optimize.
        num_scheduled_tokens = np.empty(num_reqs, dtype=np.int32)
        num_valid_tokens = np.empty(num_reqs, dtype=np.int32)
        num_cp_pads = np.empty(num_reqs, dtype=np.int32)
        max_num_scheduled_tokens = 0
        start_index = 0
        num_scheduled_tokens_for_slot = np.empty(num_reqs, dtype=np.int32)
        self.cp_kv_recover_idx = [[]] * self.cp_size
        for rank in range(self.cp_size):
            self.cp_kv_recover_idx[rank] = []  # 保证各个rank的list独立
        for i, req_id in enumerate(self.input_batch.req_ids):
            num_tokens = scheduler_output.num_scheduled_tokens[req_id]
            if self.cp_size > 1 and num_tokens > 1:
                # when cp > 1 & prefill, need to pad & split sequence here
                req_position_cp, num_cp_padded_scheduled_tokens, num_cp_pads[i] = self._num_scheduled_tokens_prefill_cp(
                    num_tokens, self.input_batch.num_computed_tokens_cpu[i])
                num_tokens = len(req_position_cp)
                self.position_cp[start_index:start_index + num_tokens] = req_position_cp
                start_index += num_tokens
                num_scheduled_tokens_for_slot[i] = num_cp_padded_scheduled_tokens
            else:
                num_scheduled_tokens_for_slot[i] = num_tokens
            num_scheduled_tokens[i] = num_tokens
            num_valid_tokens[i] = num_tokens - \
                                  len(scheduler_output.scheduled_spec_decode_tokens.get(req_id, []))
            max_num_scheduled_tokens = max(max_num_scheduled_tokens,
                                           num_tokens)

<<<<<<< HEAD
        # update total_num_scheduled_tokens
        total_num_scheduled_tokens = sum(num_scheduled_tokens[:num_reqs])
        num_input_tokens = total_num_scheduled_tokens  # 未考虑图模式pad
=======
        if (self.use_aclgraph and total_num_scheduled_tokens
                <= self.aclgraph_batch_sizes[-1]):
            # Add padding to the batch size.
            num_input_tokens = self.vllm_config.pad_for_cudagraph(
                total_num_scheduled_tokens)
        else:
            # Eager mode.
            num_input_tokens = total_num_scheduled_tokens

        # Get the attention state.
        attn_state = self._build_attn_state(num_reqs, num_scheduled_tokens,
                                            num_valid_tokens)
        self.attn_state = attn_state  # type: ignore

        # Determine if it's a splitfuse batch
        with_prefill = attn_state not in [
            AscendAttentionState.DecodeOnly, AscendAttentionState.SpecDecoding
        ]

        self.query_lens = torch.from_numpy(num_scheduled_tokens)
        enable_dbo = self._check_dbo_is_valid(self.query_lens.tolist(),
                                              attn_state,
                                              total_num_scheduled_tokens)

        # Get info across DP ranks.
        # NOTE: maybe_padded_num_tokens is only used when using TorchAir with DP,
        # Otherwise, it's just max_tokens_across_dp_cpu
        (maybe_padded_num_tokens, num_tokens_across_dp, with_prefill,
         enable_dbo) = self._sync_metadata_across_dp(num_input_tokens,
                                                     with_prefill, enable_dbo)

        # TODO: Now that num_input_tokens is basically identical with maybe_padded_num_tokens
        # We should consider removing maybe_padded_num_tokens later
        num_input_tokens = maybe_padded_num_tokens
>>>>>>> ad13964c

        # Hot-Swap lora model
        if self.lora_config:
            self.set_active_loras(self.input_batch, num_scheduled_tokens)

        # Prepare positions
        req_indices = np.repeat(self.arange_np[:num_reqs],
                                num_scheduled_tokens)
        cu_num_tokens = np.cumsum(num_scheduled_tokens)
        cumsums_offsets = np.repeat(cu_num_tokens - num_scheduled_tokens,
                                    num_scheduled_tokens)
        arange = self.arange_np[:total_num_scheduled_tokens] - cumsums_offsets

        positions_np = self.positions_np[:total_num_scheduled_tokens]
        if self.cp_size > 1 and is_prefill:
            np.add(self.input_batch.num_computed_tokens_cpu[req_indices],
                   self.position_cp[:total_num_scheduled_tokens],
                   out=positions_np)
        else:
            np.add(self.input_batch.num_computed_tokens_cpu[req_indices],
                   arange,
                   out=positions_np)

        # Calculate M-RoPE positions.
        # Only relevant for models using M-RoPE (e.g, Qwen2-VL)
        if self.uses_mrope:
            self._calc_mrope_positions(scheduler_output)

            # Only relevant for models using M-RoPE (e.g, Qwen2-VL)
            self.mrope_positions[:, :total_num_scheduled_tokens].copy_(
                self.mrope_positions_cpu[:, :total_num_scheduled_tokens],
                non_blocking=True)

        self.positions_cpu[total_num_scheduled_tokens:num_input_tokens].zero_()
        self.positions[:num_input_tokens].copy_(
            self.positions_cpu[:num_input_tokens], non_blocking=True)
        positions_cpu = self.positions_cpu[:num_input_tokens]
        positions = self.positions[:num_input_tokens]
        self.query_lens = torch.from_numpy(num_scheduled_tokens)

        self.seq_lens_np[:num_reqs] = (
<<<<<<< HEAD
                self.input_batch.num_computed_tokens_cpu[:num_reqs] +
                num_scheduled_tokens)
        seq_lens = self.seq_lens_cpu[:num_reqs]
=======
            self.input_batch.num_computed_tokens_cpu[:num_reqs] +
            num_scheduled_tokens)
        seq_lens_cpu = self.seq_lens_cpu[:num_reqs]
>>>>>>> ad13964c

        if self.cp_size * self.sp_size > 1:
            if is_prefill:
                self.slot_mapping_np.fill(-1)
                self._slot_mapping_prefill_cp(num_scheduled_tokens_for_slot)
            else:
                self.slot_mapping_np.fill(-1)
                self._slot_mapping_decode_cp(num_scheduled_tokens)
        else:
            block_table_indices = (req_indices * self.max_num_blocks_per_req +
                                   positions_np // self.block_size)

            block_table_cpu = self.input_batch.block_table[0].get_cpu_tensor()
            block_numbers = block_table_cpu.flatten()[block_table_indices].numpy()
            block_offsets = positions_np % self.block_size
            np.add(block_numbers * self.block_size,
                   block_offsets,
                   out=self.slot_mapping_np[:total_num_scheduled_tokens])

        attn_state = self._build_attn_state(num_reqs, num_scheduled_tokens,
                                            num_valid_tokens)

<<<<<<< HEAD
        if self.cp_size > 1 or self.sp_size > 1:
            self.attn_mask = None
        else:
            self.attn_mask = self._make_attention_mask(
                seq_lens=seq_lens,
                query_lens=num_scheduled_tokens,
                position=self.positions[:num_input_tokens],
                attn_state=attn_state)
=======
        self.attn_mask = self._make_attention_mask(seq_lens=seq_lens_cpu,
                                                   position=positions_cpu,
                                                   attn_state=attn_state)
>>>>>>> ad13964c
        self.attn_state = attn_state  # type: ignore

        num_actual_tokens_cp_full = total_num_scheduled_tokens * (
            self.cp_size if is_prefill > 0 else 1)
        long_seq_metadata = None
        if self.cp_size > 1 and is_prefill > 0:
            cp_kv_recover_idx = torch.zeros(num_actual_tokens_cp_full,
                                            dtype=torch.int32,
                                            device=self.device)
            cp_kv_recover_idx.copy_(torch.tensor(np.array(self.cp_kv_recover_idx).flatten().tolist()),
                                    non_blocking=True)
            self.cp_kv_recover_idx = cp_kv_recover_idx.to(torch.float32).argsort().to(torch.int32)

            q_head_idx, q_tail_idx = [], []
            kv_with_q_head_nomask_idx, kv_with_q_head_mask_idx = [], []
            kv_with_q_tail_nomask_idx, kv_with_q_tail_mask_idx = [], []
            chunk_seqlens = []
            kv_with_q_head_nomask_seqlens, kv_with_q_tail_nomask_seqlens = [], []
            q_req_offset = 0
            kv_req_offset = 0
            q_head_chunk_id = self.cp_rank
            q_tail_chunk_id = self.cp_size * 2 - 1 - self.cp_rank
            for seq_len in seq_lens:
                chunk_len = seq_len // 2
                chunk_seqlens.append(chunk_len)
                q_head_idx.extend(list(range(q_req_offset, q_req_offset + chunk_len)))
                kv_with_q_head_nomask_idx.extend(
                    list(range(kv_req_offset, kv_req_offset + chunk_len * q_head_chunk_id)))
                kv_with_q_head_mask_idx.extend(
                    list(range(kv_req_offset + chunk_len * q_head_chunk_id,
                               kv_req_offset + chunk_len * (q_head_chunk_id + 1))))
                kv_with_q_head_nomask_seqlens.append(chunk_len * q_head_chunk_id)

                q_tail_idx.extend(list(range(q_req_offset + chunk_len,
                                             q_req_offset + chunk_len * 2)))
                kv_with_q_tail_nomask_idx.extend(
                    list(range(kv_req_offset, kv_req_offset + chunk_len * q_tail_chunk_id)))
                kv_with_q_tail_mask_idx.extend(
                    list(range(kv_req_offset + chunk_len * q_tail_chunk_id,
                               kv_req_offset + chunk_len * (q_tail_chunk_id + 1))))
                kv_with_q_tail_nomask_seqlens.append(chunk_len * q_tail_chunk_id)

                q_req_offset += seq_len
                kv_req_offset += seq_len * self.cp_size

            # Convert lists to tensors and move to device
            def _list_to_tensor(lst, device, dtype=torch.int32):
                tensor_npu = torch.zeros(len(lst), dtype=dtype, device=device)
                tensor_npu.copy_(torch.tensor(lst, dtype=dtype), non_blocking=True)
                return tensor_npu

            # 处理q_head和q_tail相关索引
            q_head_idx_tensor = _list_to_tensor(q_head_idx, self.device)
            q_tail_idx_tensor = _list_to_tensor(q_tail_idx, self.device)
            self.q_head_idx_tensor = q_head_idx_tensor
            self.q_tail_idx_tensor = q_tail_idx_tensor

            # 处理q_full_idx（拼接后排序）
            q_full_idx = torch.cat([q_head_idx_tensor, q_tail_idx_tensor])
            q_full_idx = q_full_idx.to(torch.float32).argsort().to(torch.int32)
            self.q_full_idx = q_full_idx

            # 处理kv相关的各类索引（批量添加到kwargs）
            self.kv_idx_names = {
                'kv_with_q_head_nomask_idx_tensor': kv_with_q_head_nomask_idx,
                'kv_with_q_head_mask_idx_tensor': kv_with_q_head_mask_idx,
                'kv_with_q_tail_nomask_idx_tensor': kv_with_q_tail_nomask_idx,
                'kv_with_q_tail_mask_idx_tensor': kv_with_q_tail_mask_idx
            }
            for key, value in self.kv_idx_names.items():
                # 动态获取变量（假设变量名与key名一致）
                tensor_npu = _list_to_tensor(value, self.device)
                self.kv_idx_names[key] = tensor_npu

            # 处理序列长度相关张量
            attn_mask_seqlens = torch.tensor([chunk_seqlens, chunk_seqlens], dtype=torch.int32)
            head_attn_nomask_seqlens = torch.tensor([chunk_seqlens, kv_with_q_head_nomask_seqlens], dtype=torch.int32)
            tail_attn_nomask_seqlens = torch.tensor([chunk_seqlens, kv_with_q_tail_nomask_seqlens], dtype=torch.int32)
            cp_prefill_mask = torch.triu(torch.ones(512, 512, device=self.device, dtype=torch.bfloat16), 1)

            self.extra_long_seq_kwargs = {
                'attn_mask_seqlens': attn_mask_seqlens,
                'head_attn_nomask_seqlens': head_attn_nomask_seqlens,
                'tail_attn_nomask_seqlens': tail_attn_nomask_seqlens,
                'cp_prefill_mask': cp_prefill_mask
            }
            long_seq_metadata = AscendCommonLongSequenceMetadata(
                cp_kv_recover_idx=self.cp_kv_recover_idx,
                num_actual_tokens_cp_full=num_actual_tokens_cp_full,
                num_computed_tokens_of_cp_sp=self.input_batch.num_computed_tokens_of_cp_sp[:self.input_batch.num_reqs],
                q_head_idx_tensor=self.q_head_idx_tensor,
                q_tail_idx_tensor=self.q_tail_idx_tensor,
                q_full_idx=self.q_full_idx,
                kv_with_q_head_nomask_idx_tensor=self.kv_idx_names['kv_with_q_head_nomask_idx_tensor'],
                kv_with_q_head_mask_idx_tensor=self.kv_idx_names['kv_with_q_head_mask_idx_tensor'],
                kv_with_q_tail_nomask_idx_tensor=self.kv_idx_names['kv_with_q_tail_nomask_idx_tensor'],
                kv_with_q_tail_mask_idx_tensor=self.kv_idx_names['kv_with_q_tail_mask_idx_tensor'],
                attn_mask_seqlens=self.extra_long_seq_kwargs['attn_mask_seqlens'],
                head_attn_nomask_seqlens=self.extra_long_seq_kwargs['head_attn_nomask_seqlens'],
                tail_attn_nomask_seqlens=self.extra_long_seq_kwargs['tail_attn_nomask_seqlens'],
                cp_prefill_mask=self.extra_long_seq_kwargs['cp_prefill_mask']
            )
        else:
            long_seq_metadata = AscendCommonLongSequenceMetadata(
                num_actual_tokens_cp_full=num_actual_tokens_cp_full,
                num_computed_tokens_of_cp_sp=self.input_batch.num_computed_tokens_of_cp_sp[:self.input_batch.num_reqs]
            )

        self.query_start_loc_np[0] = 0
        self.query_start_loc_np[1:num_reqs + 1] = cu_num_tokens
        self.query_start_loc[:num_reqs + 1].copy_(
            self.query_start_loc_cpu[:num_reqs + 1], non_blocking=True)
        self.seq_lens[:num_reqs].copy_(self.seq_lens_cpu[:num_reqs],
                                       non_blocking=True)

        # Fill unused with -1. Needed for reshape_and_cache
        self.seq_lens[num_reqs:].fill_(0)
        self.query_start_loc[num_reqs + 1:].fill_(-1)

<<<<<<< HEAD
        with_prefill = attn_state not in [
            AscendAttentionState.DecodeOnly, AscendAttentionState.SpecDecoding
        ]

        enable_dbo = self._check_dbo_is_valid(self.query_lens.tolist(),
                                              attn_state,
                                              total_num_scheduled_tokens)

        (padded_num_tokens_across_dp, num_tokens_across_dp, with_prefill,
         enable_dbo) = self._get_forward_metadata_across_dp_and_pad(
            total_num_scheduled_tokens, with_prefill, enable_dbo)
        self.with_prefill = with_prefill
        self.num_tokens_across_dp = num_tokens_across_dp
        self._update_graph_pad_size(with_prefill, padded_num_tokens_across_dp)

=======
        self.with_prefill = with_prefill
        self.num_tokens_across_dp = num_tokens_across_dp
        self._update_graph_pad_size(with_prefill, maybe_padded_num_tokens)
>>>>>>> ad13964c
        common_attn_metadata = AscendCommonAttentionMetadata(
            query_start_loc=self.query_start_loc[:num_reqs + 1],
            query_start_loc_cpu=self.query_start_loc_cpu[:num_reqs + 1],
            seq_lens_cpu=self.seq_lens_cpu,
            num_reqs=num_reqs,
            num_actual_tokens=total_num_scheduled_tokens,
            actual_seq_lengths_q=self.actual_seq_lengths_q,
            block_table_tensor=self.input_batch.block_table[0].
            get_device_tensor(),
            slot_mapping_cpu=self.slot_mapping_cpu,
            positions=self.positions,
            attn_mask=self.attn_mask,
            spec_attn_mask=self.spec_attn_mask,
            attn_state=self.attn_state,
            enable_dbo_across_dp=enable_dbo,
            is_only_prefill=bool(np.all(num_valid_tokens != 1)),
            max_query_len=max_num_scheduled_tokens,
            graph_pad_size=self.graph_pad_size,
            decode_token_per_req=self.decode_token_per_req,
            common_long_seq_metadata=long_seq_metadata
        )
        attn_metadata = self.attn_metadata_builder.build(
            common_attn_metadata, self.model)
        if self.vllm_config.model_config.use_mla:
            attn_metadata.num_input_tokens = num_input_tokens
        # token id pad
        if self.cp_size > 1:
            for i in range(num_reqs):
                if num_scheduled_tokens[i] > 1:
                    num_padded_tokens = num_scheduled_tokens_for_slot[i]+self.input_batch.num_computed_tokens_cpu[i]
                    self.input_batch.token_ids_cpu[i][num_padded_tokens-num_cp_pads[i]: num_padded_tokens] = 0

        # Prepare input_ids
        token_indices = (positions_np +
                         req_indices * self.input_batch.token_ids_cpu.shape[1])
        torch.index_select(self.input_batch.token_ids_cpu_tensor.flatten(),
                           0,
                           torch.from_numpy(token_indices),
                           out=self.input_ids_cpu[:total_num_scheduled_tokens])
        # Copy the tensors to the NPU.
        self.input_ids[:total_num_scheduled_tokens].copy_(
            self.input_ids_cpu[:total_num_scheduled_tokens], non_blocking=True)

        # _prepare_inputs may reorder the batch, so we must gather multi
        # modal outputs after that to ensure the correct order
        if self.is_multimodal_model:
            # Run the multimodal encoder if any.
            self._execute_mm_encoder(scheduler_output)
            mm_embeds = self._gather_mm_embeddings(scheduler_output)

            # NOTE(woosuk): To unify token ids and soft tokens (vision
            # embeddings), we always use embeddings (rather than token ids)
            # as input to the multimodal model, even when the input is text.
            input_ids = self.input_ids[:total_num_scheduled_tokens]
            if mm_embeds:
                inputs_embeds = self.model.get_input_embeddings(
                    input_ids, mm_embeds)
            else:
                inputs_embeds = self.model.get_input_embeddings(input_ids)
            # TODO(woosuk): Avoid the copy. Optimize.
            self.inputs_embeds[:total_num_scheduled_tokens].copy_(
                inputs_embeds)
            inputs_embeds = self.inputs_embeds[:num_input_tokens]
            input_ids = None
        else:
            # For text-only models, we use token ids as input.
            # While it is possible to use embeddings as input just like the
            # multimodal models, it is not desirable for performance since
            # then the embedding layer is not included in the ACL graph.
            input_ids = self.input_ids[:num_input_tokens]
            inputs_embeds = None
        positions = self.positions[:num_input_tokens]
        input_ids, positions = self._update_input_ids_and_positions(
            input_ids, positions, num_input_tokens, with_prefill,
            maybe_padded_num_tokens)

        if get_pp_group().is_first_rank:
            intermediate_tensors = None
        else:
            assert intermediate_tensors is not None
            assert self.intermediate_tensors is not None
            for k, v in intermediate_tensors.items():
                self.intermediate_tensors[k][:num_input_tokens].copy_(
                    v[:num_input_tokens], non_blocking=True)
            intermediate_tensors = IntermediateTensors({
                k: v[:num_input_tokens]
                for k, v in self.intermediate_tensors.items()
            })

        use_spec_decode = len(
            scheduler_output.scheduled_spec_decode_tokens) > 0
        if not use_spec_decode:
            # NOTE(woosuk): Due to chunked prefills, the batch may contain
            # partial requests. While we should not sample any token
            # from these partial requests, we do so for simplicity.
            # We will ignore the sampled tokens from the partial requests.
            # TODO: Support prompt logprobs.
            spec_decode_metadata = None
            if self.cp_size > 1 and is_prefill:
                # logits_indices = cu_num_tokens - num_cp_pads[:num_reqs] - 1 # if without all-gather and onlly sample on cp0
                logits_indices = cu_num_tokens * self.cp_size - num_cp_pads[:num_reqs] - 1
            else:
                logits_indices = cu_num_tokens - 1
            logits_indices = torch.from_numpy(logits_indices).to(
                self.device, non_blocking=True)
        else:
            # cp sp not supported now
            assert self.cp_size == 1 and self.sp_size == 1
            # Get the number of draft tokens for each request.
            # Iterate over the dictionary rather than all requests since not all
            # requests have draft tokens.
            num_draft_tokens = np.zeros(num_reqs, dtype=np.int32)
            for req_id, draft_token_ids in (
                    scheduler_output.scheduled_spec_decode_tokens.items()):
                req_idx = self.input_batch.req_id_to_index[req_id]
                num_draft_tokens[req_idx] = len(draft_token_ids)

            spec_decode_metadata = self._calc_spec_decode_metadata(
                num_draft_tokens, cu_num_tokens)
            logits_indices = spec_decode_metadata.logits_indices

        if lmhead_tp_enable():
            max_num_reqs_across_dp = maybe_padded_num_tokens if not with_prefill else self.max_num_reqs
            logits_indices = nn.functional.pad(
                logits_indices,
                (0, max_num_reqs_across_dp - logits_indices.shape[0]))

        return (attn_metadata, positions, num_scheduled_tokens,
                num_input_tokens, num_tokens_across_dp,
                maybe_padded_num_tokens, logits_indices, spec_decode_metadata,
                input_ids, inputs_embeds, intermediate_tensors)

    def _generate_process_reqs_hidden_states(self, attn_metadata, with_prefill,
                                             maybe_padded_num_tokens,
                                             input_ids, positions,
                                             intermediate_tensors,
                                             inputs_embeds):
        assert self.model is not None
        hidden_states = self.model(
            input_ids=input_ids,
            positions=positions,
            intermediate_tensors=intermediate_tensors,
            inputs_embeds=inputs_embeds,
        )
        return hidden_states

    def _build_attn_state(self, num_reqs, num_scheduled_tokens,
                          num_valid_tokens):
        ascend_config = get_ascend_config()
        if np.array_equal(self.seq_lens_np[:num_reqs], num_scheduled_tokens):
            attn_state = AscendAttentionState.PrefillNoCache
        # We assume it is the decode stage, where prefill occurs but only one token is not hit in cache.
        elif np.all(num_scheduled_tokens == 1):
            attn_state = AscendAttentionState.DecodeOnly
            if self.speculative_config and self.speculative_config.method == 'deepseek_mtp':
                # SpecDecoding now supports seq_len=1 and seq_len=2
                # In Prefilling Decoding Disaggregation scenario, SpecDecoding need to supports seq_len=1
                attn_state = AscendAttentionState.SpecDecoding
        # Speculative decoding.
        elif np.all(num_valid_tokens == 1):
            if self.use_eagle:
                attn_state = AscendAttentionState.ChunkedPrefill
            else:
                attn_state = AscendAttentionState.SpecDecoding
        # splitfuse
        elif not ascend_config.ascend_scheduler_config.enabled or self.chunked_prefill_enabled:
            attn_state = AscendAttentionState.ChunkedPrefill
        else:
            attn_state = AscendAttentionState.PrefillCacheHit
        return attn_state

    def _update_graph_pad_size(self, with_prefill, graph_pad_size):
        self.graph_pad_size = -1

    def _update_input_ids_and_positions(self, input_ids, positions,
                                        num_input_tokens, with_prefill,
                                        maybe_padded_num_tokens):
        if self.uses_mrope:
            positions = self.mrope_positions[:, :num_input_tokens]
        return input_ids, positions

    def _get_cumsum_and_arange(
        self,
        num_tokens: np.ndarray,
        cumsum_dtype: Optional[np.dtype] = None,
    ) -> tuple[np.ndarray, np.ndarray]:
        """Get the cumulative sum and batched arange of the given array.
        # E.g., [2, 5, 3] -> ([2, 7, 10], [0, 1, 0, 1, 2, 3, 4, 0, 1, 2])
        # Equivalent to but faster than:
        # np.concatenate([np.arange(n) for n in num_tokens])
        """
        # Step 1. [2, 5, 3] -> [2, 7, 10]
        cu_num_tokens = np.cumsum(num_tokens, dtype=cumsum_dtype)
        total_num_tokens = cu_num_tokens[-1]
        # Step 2. [2, 7, 10] -> [0, 0, 2, 2, 2, 2, 2, 7, 7, 7]
        cumsums_offsets = np.repeat(cu_num_tokens - num_tokens, num_tokens)
        # Step 3. [0, 1, 0, 1, 2, 3, 4, 0, 1, 2]
        arange = self.arange_np[:total_num_tokens] - cumsums_offsets

        return cu_num_tokens, arange

    def _calc_spec_decode_metadata(
        self,
        num_draft_tokens: np.ndarray,
        cu_num_scheduled_tokens: np.ndarray,
    ) -> SpecDecodeMetadata:
        # Inputs:
        # cu_num_scheduled_tokens:  [  4, 104, 107, 207, 209]
        # num_draft_tokens:         [  3,   0,   2,   0,   1]
        # Outputs:
        # cu_num_draft_tokens:      [  3,   3,   5,   5,   6]
        # logits_indices:           [  0,   1,   2,   3, 103, 104, 105, 106,
        #                            206, 207, 208]
        # target_logits_indices:    [  0,   1,   2,   5,   6,   9]
        # bonus_logits_indices:     [  3,   4,   7,   8,  10]

        # Compute the logits indices.
        # [4, 1, 3, 1, 2]
        num_sampled_tokens = num_draft_tokens + 1
        # Step 1. [4, 5, 8, 9, 11]
        cu_num_sampled_tokens = np.cumsum(num_sampled_tokens, dtype=np.int32)
        total_num_sampled_tokens = cu_num_sampled_tokens[-1]
        # Step 2. [0, 0, 0, 0, 4, 5, 5, 5, 8, 9, 9]
        cumsums_offsets = np.repeat(cu_num_sampled_tokens - num_sampled_tokens,
                                    num_sampled_tokens)
        # Step 3. [0, 1, 2, 3, 0, 0, 1, 2, 0, 0, 1]
        arange = self.arange_np[:total_num_sampled_tokens] - cumsums_offsets
        # Step 4. [0, 0, 0, 0, 103, 104, 104, 104, 206, 207, 207]
        logits_indices = np.repeat(
            cu_num_scheduled_tokens - num_sampled_tokens, num_sampled_tokens)
        # Step 5. [0, 1, 2, 3, 103, 104, 105, 106, 206, 207, 208]
        logits_indices += arange

        # Compute the bonus logits indices.
        bonus_logits_indices = cu_num_sampled_tokens - 1

        # Compute the draft logits indices.
        # [3, 3, 5, 5, 6]
        cu_num_draft_tokens = np.cumsum(num_draft_tokens, dtype=np.int32)
        total_num_draft_tokens = cu_num_draft_tokens[-1]
        # [0, 0, 0, 3, 3, 5]
        cumsums_offsets = np.repeat(cu_num_draft_tokens - num_draft_tokens,
                                    num_draft_tokens)
        # [0, 1, 2, 0, 1, 0]
        arange = self.arange_np[:total_num_draft_tokens] - cumsums_offsets
        # [0, 0, 0, 5, 5, 9]
        target_logits_indices = np.repeat(
            cu_num_sampled_tokens - num_sampled_tokens, num_draft_tokens)
        # [0, 1, 2, 5, 6, 9]
        target_logits_indices += arange

        # TODO: Optimize the CPU -> NPU copy.
        cu_num_draft_tokens = torch.from_numpy(cu_num_draft_tokens).to(
            self.device, non_blocking=True)
        logits_indices = torch.from_numpy(logits_indices).to(self.device,
                                                             non_blocking=True)
        target_logits_indices = torch.from_numpy(target_logits_indices).to(
            self.device, non_blocking=True)
        bonus_logits_indices = torch.from_numpy(bonus_logits_indices).to(
            self.device, non_blocking=True)

        # Compute the draft token ids.
        # draft_token_indices:      [  1,   2,   3, 105, 106, 208]
        draft_token_ids = self.input_ids[logits_indices]
        draft_token_ids = draft_token_ids[target_logits_indices + 1]

        metadata = SpecDecodeMetadata(
            draft_token_ids=draft_token_ids,
            num_draft_tokens=num_draft_tokens.tolist(),
            cu_num_draft_tokens=cu_num_draft_tokens,
            target_logits_indices=target_logits_indices,
            bonus_logits_indices=bonus_logits_indices,
            logits_indices=logits_indices,
        )
        return metadata

    def apply_grammar_bitmask(
        self,
        scheduler_output: "SchedulerOutput",
        logits: torch.Tensor,
    ) -> torch.Tensor:
        grammar_bitmask = scheduler_output.grammar_bitmask

        # We receive the structured output bitmask from the scheduler,
        # compacted to contain bitmasks only for structured output requests.
        # The order of the requests in the bitmask is not guaranteed to be the
        # same as the order of the requests in the gpu runner's batch. We need
        # to sort the bitmask to match the order of the requests used here.

        # Get the batch indices of the structured output requests.
        # Keep track of the number of speculative tokens scheduled for every
        # request in the batch, as the logit indices are offset by this amount.
        struct_out_req_batch_indices: dict[str, int] = {}
        cumulative_offset = 0
        seq = sorted(self.input_batch.req_id_to_index.items(),
                     key=lambda x: x[1])
        for req_id, batch_index in seq:
            logit_index = batch_index + cumulative_offset
            cumulative_offset += len(
                scheduler_output.scheduled_spec_decode_tokens.get(req_id, []))
            if req_id in scheduler_output.structured_output_request_ids:
                struct_out_req_batch_indices[req_id] = logit_index

        out_indices = []

        # Reorder the bitmask to match the order of the requests in the batch.
        sorted_bitmask = np.zeros_like(grammar_bitmask,
                                       shape=(logits.shape[0],
                                              grammar_bitmask.shape[1]))
        cumulative_index = 0
        seq = sorted(scheduler_output.structured_output_request_ids.items(),
                     key=lambda x: x[1])
        for req_id, _ in seq:
            logit_index = struct_out_req_batch_indices[req_id]
            num_spec_tokens = len(
                scheduler_output.scheduled_spec_decode_tokens.get(req_id, []))
            for i in range(1 + num_spec_tokens):
                sorted_bitmask[logit_index + i] = \
                    grammar_bitmask[cumulative_index + i]
                out_indices.append(logit_index + i)
            cumulative_index += 1 + num_spec_tokens
        grammar_bitmask = sorted_bitmask

        # Serialization of np.ndarray is much more efficient than a tensor,
        # so we receive it in that format.
        grammar_bitmask = torch.from_numpy(grammar_bitmask)

        # NOTE:
        # 1. XGrammar bitmask applying only supports CPU and GPU.
        # 2. The logits and bitmask should be on the same device.
        # 3. XGrammar logits on CPU only supports float32 dtype.
        logits_dtype = logits.dtype
        logits = logits.to("cpu").float()
        xgr.apply_token_bitmask_inplace(
            logits,
            grammar_bitmask,
            indices=out_indices,
        )
        return logits.to(self.device).to(logits_dtype)

    def propose_draft_token_ids(
        self,
        valid_sampled_token_ids: list[list[int]],
        sampling_metadata: SamplingMetadata,
        scheduler_output: "SchedulerOutput",
        spec_decode_metadata: SpecDecodeMetadata,
        positions: torch.Tensor,
        num_scheduled_tokens: int,
        hidden_states: torch.Tensor,
        attn_metadata: Union[AscendMetadata, AscendMLAMetadata,
                             AscendTorchairMetadata,
                             AscendMLATorchairMetadata],
        aux_hidden_states: torch.Tensor = None,
    ) -> Optional[list[list[int]]]:
        if not self.use_spec_decode:
            # Speculative decoding is not enabled.
            draft_token_ids = None
        elif self.speculative_config.method == "ngram":
            draft_token_ids = self._generate_ngram_token_ids(
                valid_sampled_token_ids)
        elif self.speculative_config.method == "eagle":
            raise NotImplementedError("Eagle Is Not Supported Yet.")
        elif self.speculative_config.method == "eagle3":
            draft_token_ids = self._generate_eagle3_token_ids(
                valid_sampled_token_ids, sampling_metadata, scheduler_output,
                spec_decode_metadata, positions, num_scheduled_tokens,
                hidden_states, aux_hidden_states)
        elif self.speculative_config.method == 'deepseek_mtp':
            draft_token_ids = self._generate_mtp_token_ids(
                valid_sampled_token_ids, sampling_metadata, scheduler_output,
                spec_decode_metadata, positions, num_scheduled_tokens,
                hidden_states, attn_metadata)
        return draft_token_ids

    def _pool_v010(
        self,
        hidden_states: torch.Tensor,
        num_scheduled_tokens: int,
        num_scheduled_tokens_np: np.ndarray,
        finished_sending: Optional[set[str]] = None,
        finished_recving: Optional[set[str]] = None,
        kv_connector_output: Optional["KVConnectorOutput"] = None,
    ) -> ModelRunnerOutput:
        assert self.input_batch.num_reqs ==\
            len(self.input_batch.pooling_params), \
        "Either all or none of the requests in" \
        " a batch must be pooling request"

        extracted_hidden_states = list(
            torch.split(hidden_states[:num_scheduled_tokens],
                        num_scheduled_tokens_np.tolist()))

        pooling_metadata = self.input_batch.pooling_metadata

        raw_pooler_output = self.model.pooler(
            hidden_states=extracted_hidden_states,
            pooling_metadata=pooling_metadata)

        pooler_output: list[Optional[torch.Tensor]] = []
        seq_lens = self.seq_lens[:self.input_batch.num_reqs]
        for raw_output, seq_len, prompt_len in zip(
                raw_pooler_output, seq_lens, pooling_metadata.prompt_lens):

            if seq_len == prompt_len:
                pooler_output.append(raw_output.data.cpu())
            else:
                pooler_output.append(None)
        extra_args = ({"kv_connector_output": kv_connector_output})
        modelrunner_output = ModelRunnerOutput(
            req_ids=self.input_batch.req_ids,
            req_id_to_index=self.input_batch.req_id_to_index,
            sampled_token_ids=[],
            spec_token_ids=None,
            logprobs=None,
            prompt_logprobs_dict={},
            pooler_output=pooler_output,
            **extra_args,
        )
        return modelrunner_output

    def _pool(
        self,
        hidden_states: torch.Tensor,
        num_scheduled_tokens: int,
        num_scheduled_tokens_np: np.ndarray,
        finished_sending: Optional[set[str]] = None,
        finished_recving: Optional[set[str]] = None,
        kv_connector_output: Optional["KVConnectorOutput"] = None,
    ) -> ModelRunnerOutput:
        assert self.input_batch.num_reqs ==\
            len(self.input_batch.pooling_params), \
        "Either all or none of the requests in" \
        " a batch must be pooling request"

        hidden_states = hidden_states[:num_scheduled_tokens]
        pooling_metadata = self.input_batch.pooling_metadata
        pooling_metadata.build_pooling_cursor(num_scheduled_tokens_np.tolist(),
                                              device=hidden_states.device)
        seq_lens_cpu = self.seq_lens_cpu[:self.input_batch.num_reqs]

        # Pooling models D2H & synchronize occurs in pooler.py:build_output
        raw_pooler_output = self.model.pooler(
            hidden_states=hidden_states, pooling_metadata=pooling_metadata)

        pooler_output: list[Optional[torch.Tensor]] = []
        for raw_output, seq_len, prompt_len in zip(
                raw_pooler_output, seq_lens_cpu, pooling_metadata.prompt_lens):

            if seq_len == prompt_len:
                pooler_output.append(raw_output.data)
            else:
                pooler_output.append(None)

        return ModelRunnerOutput(
            req_ids=self.input_batch.req_ids,
            req_id_to_index=self.input_batch.req_id_to_index,
            sampled_token_ids=[],
            logprobs=None,
            prompt_logprobs_dict={},
            pooler_output=pooler_output,
            kv_connector_output=kv_connector_output,
        )

    def _select_moe_comm_method(self, num_tokens: int) -> str:
        soc_version = get_ascend_soc_version()

        if num_tokens <= self.mc2_tokens_capacity:
            moe_comm_method = "mc2"
        elif soc_version in {AscendSocVersion.A2}:
            moe_comm_method = "allgather"
        elif soc_version in {AscendSocVersion.A3}:
            moe_comm_method = "alltoall"
        else:
            raise ValueError(f"Unsupported soc_version: {soc_version}")

        if is_global_first_rank():
            logger.debug(f"num_tokens: {num_tokens}, "
                         f"moe_comm_method: {moe_comm_method}")

        return moe_comm_method

    @torch.inference_mode()
    def execute_model(
        self,
        scheduler_output: "SchedulerOutput",
        intermediate_tensors: Optional[IntermediateTensors] = None,
    ) -> Union[ModelRunnerOutput, torch.Tensor]:
        with ProfileExecuteDuration().capture_async("prepare input"):
            self._update_states(scheduler_output)
            if not scheduler_output.total_num_scheduled_tokens:
                if not has_kv_transfer_group():
                    logger.debug(
                        "skip this step for we receive the data from remote disaggregate prefill node"
                    )
                    # Return empty ModelRunnerOuptut if there's no work to do.
                    return EMPTY_MODEL_RUNNER_OUTPUT
                return self.kv_connector_no_forward(scheduler_output)
            (attn_metadata, positions, num_scheduled_tokens_np,
             num_input_tokens, num_tokens_across_dp, maybe_padded_num_tokens,
             logits_indices, spec_decode_metadata, input_ids, inputs_embeds,
             intermediate_tensors) = (self._prepare_inputs(
                 scheduler_output, intermediate_tensors))

        moe_comm_method = self._select_moe_comm_method(num_input_tokens)

        batch_descriptor = BatchDescriptor(num_tokens=num_input_tokens,
                                           uniform_decode=False)
        aclgraph_runtime_mode, batch_descriptor = \
            self.aclgraph_dispatcher.dispatch(batch_descriptor)

        # Run forward pass
        with ProfileExecuteDuration().capture_async("forward"):
            with set_ascend_forward_context(
                    attn_metadata,
                    self.vllm_config,
                    num_tokens=num_input_tokens,
                    num_tokens_across_dp=num_tokens_across_dp,
                    with_prefill=self.with_prefill,
                    reserved_mc2_mask=self.reserved_mc2_mask,
                    moe_comm_method=moe_comm_method,
                    aclgraph_runtime_mode=aclgraph_runtime_mode,
                    batch_descriptor=batch_descriptor,
                    num_actual_tokens=scheduler_output.
                    total_num_scheduled_tokens):
                self.maybe_setup_kv_connector(scheduler_output)

                hidden_states = self._generate_process_reqs_hidden_states(
                    attn_metadata, self.with_prefill, maybe_padded_num_tokens,
                    input_ids, positions, intermediate_tensors, inputs_embeds)

            self.maybe_wait_for_kv_save()
            finished_sending, finished_recving = self.get_finished_kv_transfer(
                scheduler_output)

            aux_hidden_states = None
            if self.use_aux_hidden_state_outputs:
                hidden_states, aux_hidden_states = hidden_states

        kv_connector_output = None
        if finished_sending is not None or finished_recving is not None:
            kv_connector_output = KVConnectorOutput(
                finished_sending=finished_sending,
                finished_recving=finished_recving)
        else:
            kv_connector_output = None
        finished_sending = None
        finished_recving = None
        with ProfileExecuteDuration().capture_async("post process"):
            # Broadcast PP output for external_launcher (torchrun)
            # to make sure we are synced across pp ranks
            # TODO: Support overlapping mirco-batches
            # https://github.com/vllm-project/vllm/issues/18019
            broadcast_pp_output = \
                self.parallel_config.distributed_executor_backend \
                == "external_launcher" and len(get_pp_group().ranks) > 0
            if not get_pp_group().is_last_rank:
                # For mid-pipeline stages, return the hidden states.
                if not broadcast_pp_output:
                    hidden_states.kv_connector_output = kv_connector_output
                    return hidden_states
                assert isinstance(hidden_states, IntermediateTensors)
                get_pp_group().send_tensor_dict(
                    hidden_states.tensors, all_gather_group=get_tp_group())
                logits = None
            else:
                if self.input_batch.pooling_params:
                    if vllm_version_is("0.10.1.1") or vllm_version_is(
                            "0.10.1"):
                        return self._pool_v010(
                            hidden_states,
                            scheduler_output.total_num_scheduled_tokens,
                            num_scheduled_tokens_np, finished_sending,
                            finished_recving, kv_connector_output)
                    else:
                        return self._pool(
                            hidden_states,
                            scheduler_output.total_num_scheduled_tokens,
                            num_scheduled_tokens_np, finished_sending,
                            finished_recving, kv_connector_output)
                sample_hidden_states = hidden_states[logits_indices]
                logits = self.model.compute_logits(sample_hidden_states, None)
            if broadcast_pp_output:
                model_output_broadcast_data = {
                    "logits": logits.contiguous(),
                } if logits is not None else {}
                model_output_broadcast_data = get_pp_group(
                ).broadcast_tensor_dict(model_output_broadcast_data,
                                        src=len(get_pp_group().ranks) - 1)
                assert model_output_broadcast_data is not None
                logits = model_output_broadcast_data["logits"]

            # Apply structured output bitmasks if present
            if scheduler_output.grammar_bitmask is not None:
                logits = self.apply_grammar_bitmask(scheduler_output, logits)

            # Sample the next token and get logprobs if needed.
            sampling_metadata = self.input_batch.sampling_metadata
            if spec_decode_metadata is None:
                if lmhead_tp_enable() and logits is not None:
                    logits = logits[:self.input_batch.num_reqs]
                sampler_output = self.sampler(
                    logits=logits,
                    sampling_metadata=sampling_metadata,
                )
            else:
                if lmhead_tp_enable() and logits is not None:
                    logits = logits[:len(spec_decode_metadata.logits_indices)]
                # When indexing with a tensor (bonus_logits_indices), PyTorch
                # creates a new tensor with separate storage from the original
                # logits tensor. This means any in-place operations on bonus_logits
                # won't affect the original logits tensor.
                assert logits is not None
                bonus_logits = logits[
                    spec_decode_metadata.bonus_logits_indices]
                sampler_output = self.sampler(
                    logits=bonus_logits,
                    sampling_metadata=sampling_metadata,
                )
                bonus_token_ids = sampler_output.sampled_token_ids

                # Just like `bonus_logits`, `target_logits` is a new tensor with
                # separate storage from the original `logits` tensor. Therefore,
                # it is safe to update `target_logits` in place.
                target_logits = logits[
                    spec_decode_metadata.target_logits_indices]
                output_token_ids = self.rejection_sampler(
                    spec_decode_metadata,
                    None,  # draft_probs
                    target_logits,
                    bonus_token_ids,
                    sampling_metadata,
                )
                sampler_output.sampled_token_ids = output_token_ids

            discard_sampled_tokens_req_indices: list[int] = []
            # TODO(woosuk): The following loop can be slow since it iterates over
            # the requests one by one. Optimize.
            discard_sampled_tokens_req_indices = []
            for i, req_id in enumerate(self.input_batch.req_ids):
                req_state = self.requests[req_id]
                seq_len = (req_state.num_computed_tokens +
                           scheduler_output.num_scheduled_tokens[req_id])
                if seq_len < req_state.num_tokens:
                    # Ignore the sampled token.
                    # Rewind the generator state as if the token was not sampled.
                    generator = self.input_batch.generators.get(i)
                    if generator is not None:
                        generator.set_offset(generator.get_offset() - 4)
                    discard_sampled_tokens_req_indices.append(i)

            # NOTE: NPU -> CPU Sync happens here.
            # Move as many CPU operations as possible before this sync point.
            logprobs_tensors = sampler_output.logprobs_tensors
            logprobs_lists = logprobs_tensors.tolists() \
                if logprobs_tensors is not None else None

            # Compute prompt logprobs if needed.
            prompt_logprobs_dict = self._get_prompt_logprobs_dict(
                hidden_states[:scheduler_output.total_num_scheduled_tokens],
                scheduler_output,
            )

            # Get the valid generated tokens.
            sampled_token_ids = sampler_output.sampled_token_ids
            max_gen_len = sampled_token_ids.shape[-1]
            if max_gen_len == 1:
                # No spec decode tokens.
                valid_sampled_token_ids = sampled_token_ids.tolist()
            else:
                # Includes spec decode tokens.
                valid_sampled_token_ids = self.rejection_sampler.parse_output(
                    sampled_token_ids,
                    self.input_batch.vocab_size,
                )

            for i in discard_sampled_tokens_req_indices:
                valid_sampled_token_ids[i].clear()
            # Cache the sampled tokens in the model runner, so that the schedulerAdd commentMore actions
            # doesn't need to send them back.
            # NOTE(woosuk): As an exception, when using PP, the scheduler sends
            # the sampled tokens back, because there's no direct communication
            # between the first-stage worker and the last-stage worker.
            for req_idx, sampled_ids in enumerate(valid_sampled_token_ids):
                if not sampled_ids:
                    continue

                start_idx = self.input_batch.num_tokens_no_spec[req_idx]
                end_idx = start_idx + len(sampled_ids)
                assert end_idx <= self.model_config.max_model_len, (
                    "Sampled token IDs exceed the max model length. "
                    f"Total number of tokens: {end_idx} > max_model_len: "
                    f"{self.model_config.max_model_len}")

                self.input_batch.token_ids_cpu[req_idx,
                start_idx:end_idx] = sampled_ids
                self.input_batch.num_tokens_no_spec[req_idx] = end_idx
                self.input_batch.num_tokens[req_idx] = end_idx
                req_id = self.input_batch.req_ids[req_idx]
                req_state = self.requests[req_id]
                req_state.output_token_ids.extend(sampled_ids)

            if self.speculative_config:
                self._draft_token_ids = self.propose_draft_token_ids(
                    valid_sampled_token_ids,
                    sampling_metadata,
                    scheduler_output,
                    spec_decode_metadata,
                    positions,
                    scheduler_output.total_num_scheduled_tokens,
                    hidden_states,
                    attn_metadata,
                    aux_hidden_states,
                )

            if has_kv_transfer_group():
                get_kv_transfer_group().clear_connector_metadata()

        extra_args = ({"kv_connector_output": kv_connector_output})

        if vllm_version_is("0.10.1.1") or vllm_version_is("0.10.1"):
            model_runner_output = ModelRunnerOutput(
                req_ids=self.input_batch.req_ids,
                req_id_to_index=self.input_batch.req_id_to_index,
                sampled_token_ids=valid_sampled_token_ids,
                logprobs=logprobs_lists,
                spec_token_ids=self._draft_token_ids,
                prompt_logprobs_dict=prompt_logprobs_dict,
                pooler_output=[],
                **extra_args,
            )
        else:
            model_runner_output = ModelRunnerOutput(
                req_ids=self.input_batch.req_ids,
                req_id_to_index=self.input_batch.req_id_to_index,
                sampled_token_ids=valid_sampled_token_ids,
                logprobs=logprobs_lists,
                prompt_logprobs_dict=prompt_logprobs_dict,
                pooler_output=[],
                **extra_args,
            )

        durations = ProfileExecuteDuration().pop_captured_sync()
        if durations:
            dr_str = [
                f"[{tag}]:{duration:.2f}ms"
                for tag, duration in durations.items()
            ]
            captured_name = "Decode" if self.attn_state == AscendAttentionState.DecodeOnly else "Prefill"
            logger.info("Profile execute duration [%s]:%s", captured_name,
                        " ".join(dr_str))

        return model_runner_output

    def take_draft_token_ids(self) -> Optional[DraftTokenIds]:
        if self._draft_token_ids is None:
            return None
        req_ids = self.input_batch.req_ids
        if isinstance(self._draft_token_ids, torch.Tensor):
            draft_token_ids = self._draft_token_ids.tolist()
        else:
            draft_token_ids = self._draft_token_ids
        self._draft_token_ids = None
        return DraftTokenIds(req_ids, draft_token_ids)

    def kv_connector_no_forward(
            self, scheduler_output: "SchedulerOutput") -> ModelRunnerOutput:
        with set_ascend_forward_context(None, self.vllm_config):
            self.maybe_setup_kv_connector(scheduler_output)
            finished_sending, finished_recving = (
                self.get_finished_kv_transfer(scheduler_output))
            # For the case of no forward caused by receiving remote kv,
            # one round of dummy inference is necessary
            # to prevent hang over the collective calls.
        if not finished_sending and not finished_recving:
            return EMPTY_MODEL_RUNNER_OUTPUT

        output = copy.copy(EMPTY_MODEL_RUNNER_OUTPUT)
        output.kv_connector_output = KVConnectorOutput(
            finished_sending=finished_sending,
            finished_recving=finished_recving)
        return output

    @staticmethod
    def maybe_setup_kv_connector(scheduler_output: "SchedulerOutput"):
        # Update KVConnector with the KVConnector metadata forward().
        if has_kv_transfer_group():
            kv_connector = get_kv_transfer_group()
            assert isinstance(kv_connector, KVConnectorBase_V1)
            assert scheduler_output.kv_connector_metadata is not None
            kv_connector.bind_connector_metadata(
                scheduler_output.kv_connector_metadata)

            kv_connector.start_load_kv(get_forward_context())

    @staticmethod
    def maybe_wait_for_kv_save() -> None:
        if has_kv_transfer_group():
            get_kv_transfer_group().wait_for_save()

    @staticmethod
    def get_finished_kv_transfer(
        scheduler_output: "SchedulerOutput",
    ) -> tuple[Optional[set[str]], Optional[set[str]]]:
        if has_kv_transfer_group():
            return get_kv_transfer_group().get_finished(
                scheduler_output.finished_req_ids)
        return None, None

    def _build_attention_metadata(self, with_prefill, num_reqs, skip_attn):
        if skip_attn:
            attn_metadata = None
        else:
            # TODO(zzzzwwjj): when aclgraph and full graph mode, we need build attn_metadata
            attn_metadata = None
        return attn_metadata

    def _generate_dummy_run_hidden_states(self, with_prefill,
                                          is_torchair_compile, input_ids,
                                          positions, attn_metadata, num_tokens,
                                          intermediate_tensors, inputs_embeds):
        hidden_states = self.model(input_ids=input_ids,
                                   positions=positions,
                                   intermediate_tensors=intermediate_tensors,
                                   inputs_embeds=inputs_embeds)
        if self.use_aux_hidden_state_outputs:
            hidden_states, _ = hidden_states
        else:
            hidden_states = hidden_states
        if self.use_spec_decode and isinstance(self.drafter, EagleProposer):
            self.drafter.dummy_run(num_tokens)
        return hidden_states

    @torch.inference_mode()
    def _dummy_run(
        self,
        num_tokens: int,
        with_prefill: bool = False,
        is_torchair_compile: bool = False,
        aclgraph_runtime_mode: CUDAGraphMode = CUDAGraphMode.NONE,
        force_attention: bool = False,
        uniform_decode: bool = False,
    ) -> torch.Tensor:
        # only support eager mode and piecewise graph now
        assert aclgraph_runtime_mode in {
            CUDAGraphMode.NONE, CUDAGraphMode.PIECEWISE
        }
        if force_attention:
            raise RuntimeError(
                "Capturing attention in aclgraph is unexpected, because full graph is not supported now"
            )

        # Padding for DP
        (num_tokens, num_tokens_across_dp, with_prefill,
         _) = self._sync_metadata_across_dp(num_tokens, with_prefill, False)

        moe_comm_method = self._select_moe_comm_method(num_tokens)

        # If cudagraph_mode.decode_mode() == FULL and
        # cudagraph_mode.seperate_routine(). This means that we are using
        # different graphs and/or modes for mixed prefill-decode batches vs.
        # uniform decode batches. A uniform decode batch means that all
        # requests have identical query length, except a potential virtual
        # request (shorter) in the batch account for padding.
        # Uniform decode batch could either be common pure decode, where
        # max_query_len == 1, or speculative decode, where
        # max_query_len == 1 + num_spec_decode_tokens.

        # When setting max_query_len = 1, we switch to and capture the optimized
        # routine of FA2 for pure decode, i.e., Flashdecode + an optimization
        # for GQA/MQA.
        max_query_len = self.uniform_decode_query_len if uniform_decode else \
                        num_tokens

        max_num_reqs = self.scheduler_config.max_num_seqs
        # Set num_scheduled_tokens based on num_tokens and max_num_seqs
        # for dummy run with LoRA so that the num_reqs collectively
        # has num_tokens in total.
        assert num_tokens <= self.scheduler_config.max_num_batched_tokens
        max_num_reqs = self.scheduler_config.max_num_seqs
        if uniform_decode:
            num_reqs = cdiv(num_tokens, max_query_len)
            assert num_reqs <= max_num_reqs, \
                "Do not capture num_reqs > max_num_reqs for uniform batch"
            num_scheduled_tokens_list = [max_query_len] * num_reqs
            if num_tokens % max_query_len != 0:
                num_scheduled_tokens_list[-1] = num_tokens % max_query_len
        else:
            if with_prefill:
                num_reqs = num_tokens
            else:
                num_reqs = (num_tokens + self.decode_token_per_req -
                            1) // self.decode_token_per_req
            num_reqs = min(num_reqs, max_num_reqs)
            min_tokens_per_req = num_tokens // num_reqs
            num_scheduled_tokens_list = [min_tokens_per_req] * num_reqs
            num_scheduled_tokens_list[-1] += num_tokens % num_reqs
        assert sum(num_scheduled_tokens_list) == num_tokens
        assert len(num_scheduled_tokens_list) == num_reqs
        num_scheduled_tokens = np.array(num_scheduled_tokens_list,
                                        dtype=np.int32)

        # Force dummy run on prefill stage when this node is deemed as kv producer.
        if self.is_kv_producer:
            with_prefill = True

        attn_metadata = self._build_attention_metadata(with_prefill,
                                                       num_reqs,
                                                       skip_attn=True)

        with self.maybe_dummy_run_with_lora(self.lora_config,
                                            num_scheduled_tokens):
            if self.is_multimodal_model:
                input_ids = None
                inputs_embeds = self.inputs_embeds[:num_tokens]
            else:
                input_ids = self.input_ids[:num_tokens]
                inputs_embeds = None

            if self.uses_mrope:
                positions = self.mrope_positions[:, :num_tokens]
            else:
                positions = self.positions[:num_tokens]

            if get_pp_group().is_first_rank:
                intermediate_tensors = None
            else:
                if self.intermediate_tensors is None:
                    self.intermediate_tensors = (
                        self.model.make_empty_intermediate_tensors(
                            batch_size=num_tokens,
                            dtype=self.dtype,
                            device=self.device))
                intermediate_tensors = IntermediateTensors({
                    k: v[:num_tokens]
                    for k, v in self.intermediate_tensors.items()
                })
            if aclgraph_runtime_mode == CUDAGraphMode.NONE:
                batch_descriptor = None
            else:
                # filter out the valid batch descriptor
                _cg_mode, batch_descriptor = \
                    self.aclgraph_dispatcher.dispatch(
                        BatchDescriptor(num_tokens=num_tokens,
                                        uniform_decode=uniform_decode))
                # sanity check
                assert aclgraph_runtime_mode == _cg_mode, (
                    f"Aclgraph runtime mode mismatch at dummy_run. "
                    f"Expected {_cg_mode}, but got {aclgraph_runtime_mode}.")

            need_dummy_logits = (not self.in_profile_run
                                 and lmhead_tp_enable())

            if need_dummy_logits:
                max_num_reqs_across_dp = num_tokens if not with_prefill else max_num_reqs
                dummy_indices = torch.zeros(max_num_reqs_across_dp,
                                            dtype=torch.int32)

                def dummy_compute_logits(hidden_states):
                    return self.model.compute_logits(
                        hidden_states[dummy_indices], None)

            with set_ascend_forward_context(
                    attn_metadata,
                    self.vllm_config,
                    num_tokens=num_tokens,
                    num_tokens_across_dp=num_tokens_across_dp,
                    with_prefill=with_prefill,
                    in_profile_run=self.in_profile_run,
                    reserved_mc2_mask=self.reserved_mc2_mask,
                    moe_comm_method=moe_comm_method,
                    num_actual_tokens=0,
                    aclgraph_runtime_mode=aclgraph_runtime_mode,
                    batch_descriptor=batch_descriptor):
                hidden_states = self._generate_dummy_run_hidden_states(
                    with_prefill, is_torchair_compile, input_ids, positions,
                    attn_metadata, num_tokens, intermediate_tensors,
                    inputs_embeds)
                if need_dummy_logits:
                    dummy_compute_logits(hidden_states)

            if self.speculative_config and self.speculative_config.method == "deepseek_mtp":
                assert isinstance(self.drafter, MtpProposer)
                self.drafter.dummy_run(
                    num_tokens=num_tokens,
                    with_prefill=with_prefill,
                    skip_attn=True,
                    num_reqs=num_reqs,
                    num_tokens_across_dp=num_tokens_across_dp)
                if need_dummy_logits:
                    dummy_compute_logits(hidden_states)
            return hidden_states

    @contextmanager
    def set_in_profile_run(self):
        self.in_profile_run = True
        try:
            yield
        finally:
            self.in_profile_run = False

    def profile_run(self) -> None:
        # Trigger compilation for general shape.
        with self.set_in_profile_run():
            hidden_states = self._dummy_run(self.max_num_tokens,
                                            with_prefill=True)
        output = None
        if get_pp_group().is_last_rank:
            if self.is_pooling_model:
                output = self._dummy_pooler_run(hidden_states)
            else:
                # For profile, have maximum num_reqs and that collectively have
                # maximum num_tokens.
                min_tokens_per_req = self.max_num_tokens // self.max_num_reqs
                num_scheduled_tokens_list = [min_tokens_per_req
                                             ] * self.max_num_reqs
                num_scheduled_tokens_list[
                    -1] += self.max_num_tokens % self.max_num_reqs
                num_scheduled_tokens = np.array(num_scheduled_tokens_list,
                                                dtype=np.int32)
                logit_indices = np.cumsum(num_scheduled_tokens) - 1
                # TODO: need to rum a dummy sampler for generate task
                hidden_states = hidden_states[logit_indices]
                output = self.model.compute_logits(hidden_states, None)

        NPUPlatform.synchronize()
        del hidden_states, output
        self.encoder_cache.clear()
        gc.collect()

    def _dummy_pooler_run_task(
        self,
        hidden_states: torch.Tensor,
        task: PoolingTask,
    ) -> PoolerOutput:
        num_tokens = hidden_states.shape[0]
        max_num_reqs = self.scheduler_config.max_num_seqs
        num_reqs = min(num_tokens, max_num_reqs)
        min_tokens_per_req = num_tokens // num_reqs
        num_scheduled_tokens_list = [min_tokens_per_req] * num_reqs
        num_scheduled_tokens_list[-1] += num_tokens % num_reqs
        assert sum(num_scheduled_tokens_list) == num_tokens
        assert len(num_scheduled_tokens_list) == num_reqs

        hidden_states_list = list(
            torch.split(hidden_states, num_scheduled_tokens_list))
        req_num_tokens = num_tokens // num_reqs

        dummy_token_ids = torch.zeros((num_reqs, req_num_tokens),
                                      dtype=torch.int32,
                                      device=self.device)

        model = cast(VllmModelForPooling, self.get_model())
        dummy_pooling_params = PoolingParams(task=task)
        to_update = model.pooler.get_pooling_updates(task)
        to_update.apply(dummy_pooling_params)
        if vllm_version_is("0.10.1.1") or vllm_version_is("0.10.1"):
            dummy_prompt_lens = torch.tensor(
                [h.shape[0] for h in hidden_states_list],
                device=self.device,
            )
            dummy_metadata = PoolingMetadata(
                prompt_lens=dummy_prompt_lens,
                prompt_token_ids=dummy_token_ids,
                pooling_params=[dummy_pooling_params] * num_reqs,
            )

            try:
                return model.pooler(hidden_states=hidden_states_list,
                                    pooling_metadata=dummy_metadata)
            except RuntimeError as e:
                if 'out of memory' in str(e):
                    raise RuntimeError(
                        "NPU out of memory occurred when warming up pooler "
                        f"({task=}) with {num_reqs} dummy requests. Please try "
                        "lowering `max_num_seqs` or `gpu_memory_utilization` when "
                        "initializing the engine.") from e
                else:
                    raise e
        else:
            dummy_prompt_lens = torch.tensor(
                num_scheduled_tokens_list,
                device="cpu",
            )
            dummy_metadata = PoolingMetadata(
                prompt_lens=dummy_prompt_lens,
                prompt_token_ids=dummy_token_ids,
                pooling_params=[dummy_pooling_params] * num_reqs,
            )

            dummy_metadata.build_pooling_cursor(num_scheduled_tokens_list,
                                                device=hidden_states.device)

            try:
                return model.pooler(hidden_states=hidden_states,
                                    pooling_metadata=dummy_metadata)
            except RuntimeError as e:
                if 'out of memory' in str(e):
                    raise RuntimeError(
                        "CUDA out of memory occurred when warming up pooler "
                        f"({task=}) with {num_reqs} dummy requests. Please try "
                        "lowering `max_num_seqs` or `gpu_memory_utilization` when "
                        "initializing the engine.") from e
                else:
                    raise e

    @torch.inference_mode()
    def _dummy_pooler_run(
        self,
        hidden_states: torch.Tensor,
    ) -> PoolerOutput:
        # Find the task that has the largest output for subsequent steps
        output_size = dict[PoolingTask, float]()
        for task in self.get_supported_pooling_tasks():
            # Run a full batch with each task to ensure none of them OOMs
            output = self._dummy_pooler_run_task(hidden_states, task)
            output_size[task] = output.get_data_nbytes()
            del output  # Allow GC

        max_task = max(output_size.items(), key=lambda x: x[1])[0]
        return self._dummy_pooler_run_task(hidden_states, max_task)

    def load_model(self) -> None:
        logger.info("Starting to load model %s...", self.model_config.model)

        with DeviceMemoryProfiler() as m:  # noqa: SIM117
            self.model = get_model(vllm_config=self.vllm_config)

            if is_310p():
                from vllm.model_executor.layers.linear import (
                    MergedColumnParallelLinear, QKVParallelLinear,
                    RowParallelLinear)
                for module in self.model.modules():
                    if isinstance(module,
                                  (MergedColumnParallelLinear,
                                   QKVParallelLinear, RowParallelLinear)):
                        module.weight.data = self._convert_torch_format(
                            module.weight.data)
            if self.drafter:
                logger.info("Loading drafter model...")
                if isinstance(self.drafter, EagleProposer):
                    if self.use_aux_hidden_state_outputs:
                        self.drafter.load_model(self.model)
                        self.model.set_aux_hidden_state_layers(
                            self.model.get_eagle3_aux_hidden_state_layers())
                else:
                    self.drafter.load_model()
            if self.lora_config:
                self.model = self.load_lora_model(self.model,
                                                  self.model_config,
                                                  self.scheduler_config,
                                                  self.lora_config,
                                                  self.device)
        logger.info("Loading model weights took %.4f GB",
                    m.consumed_memory / float(2 ** 30))

    def _convert_torch_format(self, tensor):
        tensor = torch_npu.npu_format_cast(tensor, ACL_FORMAT)
        return tensor

    def initialize_kv_cache(self, kv_cache_config: KVCacheConfig) -> None:
        """
        Initialize KV cache based on `kv_cache_config`.
        Args:
            kv_cache_config: Configuration for the KV cache, including the KV
            cache size of each layer
        """
        self.kv_cache_config = kv_cache_config
        kv_caches: Dict[str, torch.Tensor] = {}

        def align_memory(tensor: torch.Tensor, alignment: int) -> torch.Tensor:
            data_ptr = tensor.data_ptr()
            aligned_addr = (data_ptr + alignment - 1) // alignment * alignment
            offset = (aligned_addr - data_ptr) // tensor.element_size()
            return tensor[int(offset):]

        self.input_batch = InputBatch(
            max_num_reqs=self.max_num_reqs,
            max_model_len=self.model_config.max_model_len,
            max_num_batched_tokens=self.max_num_tokens,
            device=self.device,
            pin_memory=self.pin_memory,
            vocab_size=self.model_config.get_vocab_size(),
            block_sizes=[self.block_size],
            is_spec_decode=bool(self.vllm_config.speculative_config),
            logitsprocs=build_logitsprocs(
                self.vllm_config, self.device, self.pin_memory,
                self.is_pooling_model,
                self.vllm_config.model_config.logits_processors),
            is_pooling_model=self.is_pooling_model,
        )

        kv_cache_sizes = {}
        for kv_cache_tensor in kv_cache_config.kv_cache_tensors:
            assert len(kv_cache_tensor.shared_by) == 1, (
                "KV cache tensor shared by multiple layers is not supported in "
                "NPU.")
            kv_cache_sizes[kv_cache_tensor.shared_by[0]] = kv_cache_tensor.size

        for kv_cache_group in kv_cache_config.kv_cache_groups:
            kv_cache_spec = kv_cache_group.kv_cache_spec
            for layer_name in kv_cache_group.layer_names:
                tensor_size = kv_cache_sizes[layer_name]
                assert tensor_size % kv_cache_spec.page_size_bytes == 0
                num_blocks = tensor_size // kv_cache_spec.page_size_bytes

                # `num_blocks` is the number of blocks the model runner can use.
                # `kv_cache_config.num_blocks` is the number of blocks that
                # KVCacheManager may allocate.
                # Since different GPUs may have different number of layers and
                # different memory capacities, `num_blocks` can be different on
                # different GPUs, and `kv_cache_config.num_blocks` is set to
                # the min of all `num_blocks`. Verify it here.
                assert num_blocks >= kv_cache_config.num_blocks
                alignment = 2 * 1024 * 1024
                # TODO: remove this after the OOM issue is located and fixed, otherwise, some model may
                # encounter OOM issue
                if isinstance(kv_cache_spec, FullAttentionSpec):
                    if self.vllm_config.additional_config.get(
                            "kv_cache_dtype", None) == 'int8':
                        kv_cache_shape = self.attn_backend.get_bsh_kv_cache_shape(
                            num_blocks, kv_cache_spec.block_size,
                            kv_cache_spec.num_kv_heads,
                            kv_cache_spec.head_size)
                    else:
                        kv_cache_shape = self.attn_backend.get_kv_cache_shape(
                            num_blocks, kv_cache_spec.block_size,
                            kv_cache_spec.num_kv_heads,
                            kv_cache_spec.head_size)
                    dtype = kv_cache_spec.dtype
                    if self.model_config.is_deepseek_mla:
                        num_blocks, block_size, num_kv_heads, head_size = kv_cache_shape
                        rope_dim = self.model_config.hf_text_config.qk_rope_head_dim
                        nope_dim = head_size - rope_dim
                        nope_cache_shape = (num_blocks, block_size,
                                            num_kv_heads, nope_dim)
                        rope_cache_shape = (num_blocks, block_size,
                                            num_kv_heads, rope_dim)
                        if self.vllm_config.kv_transfer_config is None:
                            # For no disaggregate pd scenario, allocate kv cache in normal way
                            rope_cache = torch.zeros(rope_cache_shape,
                                                     dtype=dtype,
                                                     device=self.device)
                            nope_cache = torch.zeros(nope_cache_shape,
                                                     dtype=dtype,
                                                     device=self.device)
                            rope_cache = self._convert_torch_format(rope_cache)
                            nope_cache = self._convert_torch_format(nope_cache)
                        else:

                            # In order to transfer kv cache through the reigster_memory api from llmdatadist, the memory
                            # address should be aligned by 2M. In most case, torch_npu can allocate 2M aligned memory, but
                            # we found there are also some exceptions during test, so we manual align those memory here, this part
                            # of code may consume 2M * 2 * elem_size memory every layer.
                            nope_allocate_shape = num_blocks * block_size * num_kv_heads * nope_dim
                            nope_allocate_shape_alignment = nope_allocate_shape + alignment
                            rope_allocate_shape = num_blocks * block_size * num_kv_heads * rope_dim
                            rope_allocate_shape_alignment = rope_allocate_shape + alignment

                            nope_cache = torch.zeros(
                                nope_allocate_shape_alignment,
                                dtype=dtype,
                                device=self.device)
                            rope_cache = torch.zeros(
                                rope_allocate_shape_alignment,
                                dtype=dtype,
                                device=self.device)
                            nope_cache = align_memory(
                                nope_cache,
                                alignment)[:nope_allocate_shape].view(
                                nope_cache_shape)
                            rope_cache = align_memory(
                                rope_cache,
                                alignment)[:rope_allocate_shape].view(
                                rope_cache_shape)
                        kv_caches[layer_name] = (nope_cache, rope_cache)
                    else:
                        num_caches = kv_cache_shape[0]
                        kv_cache_list = []
                        for i in range(num_caches):
                            cache_shape = kv_cache_shape[1:]
                            if self.vllm_config.kv_transfer_config is None:
                                kv_cache = torch.zeros(cache_shape,
                                                       dtype=dtype,
                                                       device=self.device)
                                kv_cache = self._convert_torch_format(kv_cache)
                            else:
                                cache_size = math.prod(cache_shape)
                                cache_size_aligned = cache_size + alignment
                                kv_cache = torch.zeros(cache_size_aligned,
                                                       dtype=dtype,
                                                       device=self.device)
                                kv_cache = align_memory(
                                    kv_cache,
                                    alignment)[:cache_size].view(cache_shape)
                            kv_cache_list.append(kv_cache)
                        kv_caches[layer_name] = tuple(kv_cache_list)
                else:
                    # TODO: add new branches when introducing more types of
                    # KV cache specs.
                    raise ValueError("Unknown KV cache spec type.")

        bind_kv_cache(kv_caches,
                      self.compilation_config.static_forward_context,
                      self.kv_caches)

        if has_kv_transfer_group():
            get_kv_transfer_group().register_kv_caches(kv_caches)

    def get_kv_cache_spec(self) -> dict[str, KVCacheSpec]:
        """
        Generates the KVCacheSpec by parsing the kv cache format from each
        Attention module in the static forward context.
        Returns:
            KVCacheSpec: A dictionary mapping layer names to their KV cache
            format. Layers that do not need KV cache are not included.
        """

        forward_ctx = self.compilation_config.static_forward_context
        use_mla = self.vllm_config.model_config.use_mla
        kv_cache_spec: dict[str, KVCacheSpec] = {}
        for layer_name, attn_module in forward_ctx.items():
            if isinstance(attn_module, FusedMoE):
                continue

            # TODO: Support other attention modules, e.g., sliding window,
            # cross-attention
            assert isinstance(attn_module, Attention)
            if attn_module.attn_type == AttentionType.DECODER:
                kv_cache_spec[layer_name] = FullAttentionSpec(
                    block_size=self.block_size,
                    num_kv_heads=attn_module.num_kv_heads,
                    head_size=attn_module.head_size,
                    dtype=self.kv_cache_dtype,
                    use_mla=use_mla)
            elif attn_module.attn_type in (AttentionType.ENCODER,
                                           AttentionType.ENCODER_ONLY):
                # encoder-only attention does not need KV cache.
                continue
            elif attn_module.attn_type == AttentionType.ENCODER_DECODER:
                raise NotImplementedError
            else:
                raise ValueError(
                    f"Unknown attention type: {attn_module.attn_type}")

        return kv_cache_spec

    def initialize_aclgraph_capture(self) -> None:
        # TODO: Add check of AttentionCGSupport and cudagraph_mode.decode_mode when full graph is supported
        # Trigger aclgraph dispatching keys initialization here (after
        # initializing attn backends).
        self.aclgraph_dispatcher.initialize_cudagraph_keys(
            self.compilation_config.cudagraph_mode,
            self.uniform_decode_query_len)

    def _capture_aclgraphs(self, compilation_cases: list[int],
                           aclgraph_runtime_mode: CUDAGraphMode,
                           uniform_decode: bool):
        assert aclgraph_runtime_mode != CUDAGraphMode.NONE and \
               aclgraph_runtime_mode in [CUDAGraphMode.PIECEWISE]

        # Only rank 0 should print progress bar during capture
        if is_global_first_rank():
            compilation_cases = tqdm(
                compilation_cases,
                disable=not self.load_config.use_tqdm_on_load,
                desc="Capturing ACL graphs ({}, {})".format(
                    "decode" if uniform_decode else "mixed prefill-decode",
                    aclgraph_runtime_mode.name))
        # We skip EPLB here since we don't want to record dummy metrics
        for num_tokens in compilation_cases:
            for _ in range(self.compilation_config.cudagraph_num_of_warmups):
                # Use CUDAGraphRuntimeStyle.NONE (default) for warmup.
                # But be careful, warm up with `NONE`is orthogonal to
                # if we want to warm up attention or not. This is
                # different from the case where `FULL` implies capture
                # attention while `PIECEWISE` implies no attention.
                force_attention = (aclgraph_runtime_mode == CUDAGraphMode.FULL)
                self._dummy_run(num_tokens,
                                aclgraph_runtime_mode=CUDAGraphMode.NONE,
                                force_attention=force_attention,
                                uniform_decode=uniform_decode)
            self._dummy_run(num_tokens,
                            aclgraph_runtime_mode=aclgraph_runtime_mode,
                            uniform_decode=uniform_decode)

    def _capture_model(self):
        if not self.use_aclgraph:
            logger.warning(
                "Skipping ACL graph capture. To turn on ACL graph capture, "
                "ensure `aclraph_mode` was not manually set to `NONE`")
            return
        else:
            self.initialize_aclgraph_capture()

        set_cudagraph_capturing_enabled(True)
        # Trigger ACL graph capture for specific shapes.
        # Capture the large shapes first so that the smaller shapes
        # can reuse the memory pool allocated for the large shapes.
        with graph_capture(device=self.device):
            aclgraph_mode = self.compilation_config.cudagraph_mode
            if aclgraph_mode.mixed_mode() != CUDAGraphMode.NONE:
                aclgraph_runtime_mode = aclgraph_mode.mixed_mode()

                compilation_cases = list(reversed(self.aclgraph_batch_sizes))
                self._capture_aclgraphs(
                    compilation_cases,
                    aclgraph_runtime_mode=aclgraph_runtime_mode,
                    uniform_decode=False)

        # Disable aclgraph capturing globally, so any unexpected aclgraph
        # capturing will be detected and raise an error after here.
        # Note: We don't put it into graph_capture context manager because
        # we may doing lazy capturing in future that still allows capturing
        # after here.
        set_cudagraph_capturing_enabled(False)

    def capture_model(self) -> None:

        compilation_counter.num_gpu_runner_capture_triggers += 1

        start_time = time.perf_counter()
        start_free_npu_memory = torch.npu.mem_get_info()[0]

        self._capture_model()

        end_time = time.perf_counter()
        end_free_npu_memory = torch.npu.mem_get_info()[0]
        elapsed_time = end_time - start_time
        npu_graph_size = start_free_npu_memory - end_free_npu_memory
        # This usually takes 5~20 seconds.
        logger.info("Graph capturing finished in %.0f secs, took %.2f GiB",
                    elapsed_time, npu_graph_size / (1 << 30))

    def _generate_ngram_token_ids(
        self,
        sampled_token_ids: list[list[int]],
    ) -> list[list[int]]:
        # TODO(woosuk): Optimize.
        draft_token_ids: list[list[int]] = []
        for i, sampled_ids in enumerate(sampled_token_ids):
            num_sampled_ids = len(sampled_ids)
            if not num_sampled_ids:
                # Skip speculative decoding.
                draft_token_ids.append([])
                continue

            # Skip requests that require top-p, top-k, etc.
            req_id = self.input_batch.req_ids[i]
            if req_id in self.input_batch.spec_decode_unsupported_reqs:
                draft_token_ids.append([])
                continue

            # Add sampled_token_ids to token_ids_cpu.
            start_idx = self.input_batch.num_tokens_no_spec[i]
            end_idx = start_idx + num_sampled_ids
            self.input_batch.token_ids_cpu[i, start_idx:end_idx] = sampled_ids
            assert isinstance(self.drafter, NgramProposer)
            drafter_output = self.drafter.propose(
                self.input_batch.token_ids_cpu[i, :end_idx])
            if drafter_output is None or len(drafter_output) == 0:
                draft_token_ids.append([])
            else:
                draft_token_ids.append(drafter_output.tolist())
        return draft_token_ids

    def _generate_eagle3_token_ids(self,
                                   valid_sampled_token_ids: list[list[int]],
                                   sampling_metadata: SamplingMetadata,
                                   scheduler_output: "SchedulerOutput",
                                   spec_decode_metadata: SpecDecodeMetadata,
                                   positions: torch.Tensor,
                                   num_scheduled_tokens: int,
                                   hidden_states: torch.Tensor,
                                   aux_hidden_states: torch.Tensor = None):
        assert isinstance(self.drafter, EagleProposer)
        attn_metadata = self.get_eagle_atten_dict(scheduler_output)
        next_token_ids: list[int] = []
        for i, token_ids in enumerate(valid_sampled_token_ids):
            if token_ids:
                # Common case.
                next_token_id = token_ids[-1]
            else:
                # Partial prefill (rare case).
                # Get the next token id from the request state.
                req_id = self.input_batch.req_ids[i]
                req_state = self.requests[req_id]
                seq_len = (req_state.num_computed_tokens +
                           scheduler_output.num_scheduled_tokens[req_id])

                next_token_id = req_state.get_token_id(seq_len)
            next_token_ids.append(next_token_id)
        next_token_ids = torch.tensor(next_token_ids,
                                      dtype=torch.int32,
                                      device=self.device)
        eagle_attn_metadata = attn_metadata[self.drafter.attn_layer_name]
        if spec_decode_metadata is None:
            # input_ids can be None for multimodal models.
            target_token_ids = self.input_ids[:num_scheduled_tokens]
            target_positions = positions[:num_scheduled_tokens]
            if self.use_aux_hidden_state_outputs:
                target_hidden_states = torch.cat(
                    [h[:num_scheduled_tokens] for h in aux_hidden_states],
                    dim=-1)
            else:
                target_hidden_states = hidden_states[:num_scheduled_tokens]
            target_slot_mapping = eagle_attn_metadata.slot_mapping
            cu_num_tokens = eagle_attn_metadata.query_start_loc
        else:
            num_draft_tokens = spec_decode_metadata.num_draft_tokens
            num_rejected_tokens = [
                n + 1 - len(valid_sampled_token_ids[i]) if n > 0 else 0
                for i, n in enumerate(num_draft_tokens)
            ]
            num_rejected_tokens = torch.tensor(
                num_rejected_tokens,
                dtype=torch.int32,
                device=self.device,
            )
            num_tokens = num_scheduled_tokens - sum(num_rejected_tokens)
            cu_num_tokens, token_indices = self.drafter.prepare_inputs(
                eagle_attn_metadata.query_start_loc, num_rejected_tokens,
                num_tokens)
            target_token_ids = self.input_ids[token_indices]
            target_positions = positions[token_indices]
            if self.use_aux_hidden_state_outputs:
                target_hidden_states = torch.cat(
                    [h[token_indices] for h in aux_hidden_states], dim=-1)
            else:
                target_hidden_states = hidden_states[token_indices]
            target_slot_mapping = eagle_attn_metadata.slot_mapping[
                token_indices]

        draft_token_ids = self.drafter.propose(
            target_token_ids=target_token_ids,
            target_positions=target_positions,
            target_hidden_states=target_hidden_states,
            target_slot_mapping=target_slot_mapping,
            next_token_ids=next_token_ids,
            cu_num_tokens=cu_num_tokens,
            block_table=eagle_attn_metadata.block_tables,
            sampling_metadata=sampling_metadata,
        )
        spec_token_ids = draft_token_ids.tolist()
        return spec_token_ids

    def _generate_mtp_token_ids(
            self,
            valid_sampled_token_ids: list[list[int]],
            sampling_metadata: SamplingMetadata,
            scheduler_output: "SchedulerOutput",
            spec_decode_metadata: SpecDecodeMetadata,
            positions: torch.Tensor,
            num_scheduled_tokens: int,
            hidden_states: torch.Tensor,
            attn_metadata: Union[AscendMetadata, AscendMLAMetadata,
            AscendTorchairMetadata,
            AscendMLATorchairMetadata],
    ):
        assert isinstance(self.drafter, MtpProposer)
        next_token_ids: list[int] = []
        for i, token_ids in enumerate(valid_sampled_token_ids):
            if token_ids:
                # Common case.
                next_token_id = token_ids[-1]
            else:
                # Partial prefill (rare case).
                # Get the next token id from the request state.
                req_id = self.input_batch.req_ids[i]
                req_state = self.requests[req_id]
                seq_len = (req_state.num_computed_tokens +
                           scheduler_output.num_scheduled_tokens[req_id])
                next_token_id = req_state.get_token_id(seq_len)
            next_token_ids.append(next_token_id)
        next_token_ids = torch.tensor(next_token_ids,
                                      dtype=torch.int32,
                                      device=self.device)
        accepted_token_indices = None
        if spec_decode_metadata is None:
            # input_ids can be None for multimodal models.
            target_token_ids = self.input_ids[:num_scheduled_tokens]
            target_positions = positions[:num_scheduled_tokens]
            target_hidden_states = hidden_states[:num_scheduled_tokens]
            target_slot_mapping = attn_metadata.slot_mapping
            cu_num_tokens = attn_metadata.query_start_loc
        else:
            # TODO(woosuk): Refactor this.
            num_draft_tokens = spec_decode_metadata.num_draft_tokens
            num_rejected_tokens = [
                n + 1 - len(valid_sampled_token_ids[i]) if n > 0 else 0
                for i, n in enumerate(num_draft_tokens)
            ]
            num_rejected_tokens = torch.tensor(
                num_rejected_tokens,
                dtype=torch.int32,
                device=self.device,
            )
            cu_num_tokens, accepted_token_indices, target_token_ids, \
                target_positions, target_hidden_states, target_slot_mapping = self.drafter.prepare_inputs(
                attn_metadata.query_start_loc,
                num_rejected_tokens,
                self.input_ids[:num_scheduled_tokens],
                positions[:num_scheduled_tokens],
                hidden_states[:num_scheduled_tokens],
                attn_metadata.slot_mapping[:num_scheduled_tokens],
                is_torchair_graph=self._build_drafter_prepare_inputs_torchair_param(),
            )

        draft_token_ids = self.drafter.propose(
            target_token_ids=target_token_ids,
            target_positions=target_positions,
            target_hidden_states=target_hidden_states,
            target_slot_mapping=target_slot_mapping,
            next_token_ids=next_token_ids,
            cu_num_tokens=cu_num_tokens,
            block_table=attn_metadata.block_tables,
            sampling_metadata=sampling_metadata,
            token_indices=accepted_token_indices)
        spec_token_ids = draft_token_ids.tolist()
        return spec_token_ids

    def _get_prompt_logprobs_dict(
            self,
            hidden_states: torch.Tensor,
            scheduler_output: "SchedulerOutput",
    ) -> dict[str, Optional[LogprobsTensors]]:
        num_prompt_logprobs_dict = self.input_batch.num_prompt_logprobs
        if not num_prompt_logprobs_dict:
            return {}

        in_progress_dict = self.input_batch.in_progress_prompt_logprobs_cpu
        prompt_logprobs_dict: dict[str, Optional[LogprobsTensors]] = {}

        # Since prompt logprobs are a rare feature, prioritize simple,
        # maintainable loop over optimal performance.
        completed_prefill_reqs = []
        for req_id, num_prompt_logprobs in num_prompt_logprobs_dict.items():

            num_tokens = scheduler_output.num_scheduled_tokens[req_id]

            # Get metadata for this request.
            request = self.requests[req_id]
            num_prompt_tokens = len(request.prompt_token_ids)
            prompt_token_ids = torch.tensor(request.prompt_token_ids).to(
                self.device, non_blocking=True)

            # Set up target LogprobsTensors object.
            logprobs_tensors = in_progress_dict.get(req_id)
            if not logprobs_tensors:
                # Create empty logprobs CPU tensors for the entire prompt.
                # If chunked, we'll copy in slice by slice.
                logprobs_tensors = LogprobsTensors.empty_cpu(
                    num_prompt_tokens - 1, num_prompt_logprobs + 1)
                in_progress_dict[req_id] = logprobs_tensors

            # Determine number of logits to retrieve.
            start_idx = request.num_computed_tokens
            start_tok = start_idx + 1
            num_remaining_tokens = num_prompt_tokens - start_tok
            if num_tokens <= num_remaining_tokens:
                # This is a chunk, more tokens remain.
                # In the == case, there are no more prompt logprobs to produce
                # but we want to defer returning them to the next step where we
                # have new generated tokens to return.
                num_logits = num_tokens
            else:
                # This is the last chunk of prompt tokens to return.
                num_logits = num_remaining_tokens
                completed_prefill_reqs.append(req_id)
                prompt_logprobs_dict[req_id] = logprobs_tensors

            if num_logits <= 0:
                # This can happen for the final chunk if we prefilled exactly
                # (num_prompt_tokens - 1) tokens for this request in the prior
                # step. There are no more prompt logprobs to produce.
                continue

            # Get the logits corresponding to this req's prompt tokens.
            # If this is a partial request (i.e. chunked prefill),
            # then there is prompt logprob generated for each index.
            req_idx = self.input_batch.req_id_to_index[req_id]
            offset = self.query_start_loc_np[req_idx].item()
            prompt_hidden_states = hidden_states[offset:offset + num_logits]
            logits = self.model.compute_logits(prompt_hidden_states, None)

            # Get the "target" tokens for each index. For prompt at index i,
            # the token at prompt index i+1 is the "sampled" token we want
            # to gather the logprob for.
            tgt_token_ids = prompt_token_ids[start_tok:start_tok + num_logits]

            # Compute prompt logprobs.
            logprobs = self.sampler.compute_logprobs(logits)
            token_ids, logprobs, ranks = self.sampler.gather_logprobs(
                logprobs, num_prompt_logprobs, tgt_token_ids)

            # Transfer NPU->CPU async.
            chunk_slice = slice(start_idx, start_idx + num_logits)
            logprobs_tensors.logprob_token_ids[chunk_slice].copy_(
                token_ids, non_blocking=True)
            logprobs_tensors.logprobs[chunk_slice].copy_(logprobs,
                                                         non_blocking=True)
            logprobs_tensors.selected_token_ranks[chunk_slice].copy_(
                ranks, non_blocking=True)

        # Remove requests that have completed prefill from the batch
        # num_prompt_logprobs_dict.
        for req_id in completed_prefill_reqs:
            del num_prompt_logprobs_dict[req_id]
            del in_progress_dict[req_id]

        # Must synchronize the non-blocking NPU->CPU transfers.
        if prompt_logprobs_dict:
            torch.npu.synchronize()

        return prompt_logprobs_dict

    def get_supported_pooling_tasks(self):
        model = self.get_model()
        if not is_pooling_model(model):
            return []

        return list(model.pooler.get_supported_tasks())

    def _build_drafter_prepare_inputs_torchair_param(self):
        return False<|MERGE_RESOLUTION|>--- conflicted
+++ resolved
@@ -250,7 +250,7 @@
         self.spec_attn_mask = None
         self.use_eagle = False
         self.drafter: Optional[Union[NgramProposer, EagleProposer,
-        MtpProposer]] = None
+                                     MtpProposer]] = None
         self.actual_seq_lengths_q = []
         self.decode_token_per_req = 1
         if self.speculative_config:
@@ -366,7 +366,7 @@
         self.aclgraph_dispatcher = CudagraphDispatcher(self.vllm_config)
         # Cached outputs.
         self._draft_token_ids: Optional[Union[list[list[int]],
-        torch.Tensor]] = None
+                                              torch.Tensor]] = None
 
         # NOTE: we need to use `in_profile_run` to determine whether `enable_force_load_balance` is True
         self.in_profile_run = False
@@ -436,7 +436,7 @@
             pooling_params = new_req_data.pooling_params
 
             if sampling_params and \
-                    sampling_params.sampling_type == SamplingType.RANDOM_SEED:
+                sampling_params.sampling_type == SamplingType.RANDOM_SEED:
                 generator = torch.Generator(device=self.device)
                 generator.manual_seed(sampling_params.seed)
             else:
@@ -461,16 +461,13 @@
                 num_computed_tokens=new_req_data.num_computed_tokens,
                 output_token_ids=[],
                 lora_request=new_req_data.lora_request,
-<<<<<<< HEAD
                 num_computed_tokens_of_cp_sp=new_req_data.num_computed_tokens_of_cp_sp,
-=======
                 **({
                     "mm_hashes": new_req_data.mm_hashes
                 } if not (vllm_version_is("0.10.1.1")
                           or vllm_version_is("0.10.1")) else {
                               "mm_hashes": None
                           }),
->>>>>>> ad13964c
             )
 
             # Only relevant for models using M-RoPE (e.g, Qwen2-VL)
@@ -584,8 +581,8 @@
                 start_token_index = num_computed_tokens
                 end_token_index = num_computed_tokens + len(new_token_ids)
                 self.input_batch.token_ids_cpu[
-                req_index,
-                start_token_index:end_token_index] = new_token_ids
+                    req_index,
+                    start_token_index:end_token_index] = new_token_ids
                 self.input_batch.num_tokens_no_spec[
                     req_index] = end_token_index
                 self.input_batch.num_tokens[req_index] = end_token_index
@@ -598,7 +595,7 @@
                 start_index = self.input_batch.num_tokens_no_spec[req_index]
                 end_token_index = start_index + num_spec_tokens
                 self.input_batch.token_ids_cpu[
-                req_index, start_index:end_token_index] = spec_token_ids
+                    req_index, start_index:end_token_index] = spec_token_ids
                 # NOTE(woosuk): `num_tokens` here may include spec tokens.
                 self.input_batch.num_tokens[req_index] += num_spec_tokens
 
@@ -674,10 +671,10 @@
         return True
 
     def get_eagle_atten_dict(
-            self,
-            scheduler_output: "SchedulerOutput",
+        self,
+        scheduler_output: "SchedulerOutput",
     ) -> dict[str, Union[AscendMetadata, AscendMLAMetadata,
-    AscendTorchairMetadata, AscendMLATorchairMetadata]]:
+                         AscendTorchairMetadata, AscendMLATorchairMetadata]]:
         total_num_scheduled_tokens = scheduler_output.total_num_scheduled_tokens
         assert total_num_scheduled_tokens > 0
         num_reqs = self.input_batch.num_reqs
@@ -746,8 +743,8 @@
             # here because M (max_model_len) is not necessarily divisible by
             # block_size.
             block_table_indices = (
-                    req_indices * block_table.max_num_blocks_per_req +
-                    positions_np // block_size)
+                req_indices * block_table.max_num_blocks_per_req +
+                positions_np // block_size)
             block_table_cpu = block_table.get_cpu_tensor()
             block_numbers = block_table_cpu.flatten(
             )[block_table_indices].numpy()
@@ -762,8 +759,8 @@
         self.query_start_loc_np[1:num_reqs + 1] = cu_num_tokens
 
         self.seq_lens_np[:num_reqs] = (
-                self.input_batch.num_computed_tokens_cpu[:num_reqs] +
-                num_scheduled_tokens)
+            self.input_batch.num_computed_tokens_cpu[:num_reqs] +
+            num_scheduled_tokens)
 
         # Copy the tensors to the NPU.
         self.input_ids[:total_num_scheduled_tokens].copy_(
@@ -789,8 +786,8 @@
         self.query_start_loc[num_reqs + 1:].fill_(-1)
 
         attn_metadata: dict[str, Union[AscendMetadata, AscendMLAMetadata,
-        AscendTorchairMetadata,
-        AscendMLATorchairMetadata]] = {}
+                                       AscendTorchairMetadata,
+                                       AscendMLATorchairMetadata]] = {}
         # Prepare the attention metadata for each KV cache group and make layers
         # in the same group share the same metadata.
         for kv_cache_group_id, kv_cache_group_spec in enumerate(
@@ -996,8 +993,8 @@
                 )
 
     def _gather_mm_embeddings(
-            self,
-            scheduler_output: "SchedulerOutput",
+        self,
+        scheduler_output: "SchedulerOutput",
     ) -> list[torch.Tensor]:
         mm_embeds: list[torch.Tensor] = []
         for req_id in self.input_batch.req_ids:
@@ -1056,33 +1053,6 @@
                 mm_embeds.append(mm_embeds_item)
         return mm_embeds
 
-<<<<<<< HEAD
-    def get_dp_padding(self,
-                       num_tokens: int) -> tuple[int, Optional[torch.Tensor]]:
-        """This implementation is derived from vLLM's `GPUModelRunner.get_dp_padding`.
-        Please note that vLLM may refactor or modify this function over time,
-        at present, we are using the version introduced in PR #18935.
-        """
-        dp_size = self.vllm_config.parallel_config.data_parallel_size
-        dp_rank = self.vllm_config.parallel_config.data_parallel_rank
-
-        # For DP: Don't pad when setting enforce_eager.
-        # This lets us set enforce_eager on the prefiller in a P/D setup and
-        # still use ACL graphs (enabled by this padding) on the decoder.
-
-        if dp_size == 1 or self.vllm_config.model_config.enforce_eager:
-            # Early exit.
-            return 0, None
-
-        num_tokens_across_dp = DPMetadata.num_tokens_across_dp(
-            num_tokens, dp_size, dp_rank)
-        max_tokens_across_dp_cpu = torch.max(num_tokens_across_dp).item()
-        num_tokens_after_padding = torch.tensor([max_tokens_across_dp_cpu] *
-                                                dp_size,
-                                                device="cpu",
-                                                dtype=torch.int32)
-        return max_tokens_across_dp_cpu - num_tokens, num_tokens_after_padding
-
     def _num_scheduled_tokens_prefill_cp(
             self,
             num_tokens,
@@ -1161,47 +1131,21 @@
                                                                                            -num_scheduled_tokens_req:]
             start_index += num_scheduled_tokens_req
 
-=======
->>>>>>> ad13964c
     def _prepare_inputs(
-            self,
-            scheduler_output: "SchedulerOutput",
-            intermediate_tensors: Optional[IntermediateTensors] = None,
+        self,
+        scheduler_output: "SchedulerOutput",
+        intermediate_tensors: Optional[IntermediateTensors] = None,
     ) -> tuple[Union[AscendMetadata, AscendMLAMetadata, AscendTorchairMetadata,
-<<<<<<< HEAD
-    AscendMLATorchairMetadata], torch.Tensor, np.ndarray, int,
-    torch.Tensor, int, torch.Tensor, SpecDecodeMetadata,
-    Optional[torch.Tensor], Optional[torch.Tensor],
-    Optional[torch.Tensor]]:
-        # Check input valid
-=======
                      AscendMLATorchairMetadata], torch.Tensor, np.ndarray, int,
                torch.Tensor, int, torch.Tensor, SpecDecodeMetadata,
                Optional[torch.Tensor], Optional[torch.Tensor],
                Optional[torch.Tensor]]:
->>>>>>> ad13964c
         total_num_scheduled_tokens = scheduler_output.total_num_scheduled_tokens
         assert total_num_scheduled_tokens > 0
         num_reqs = self.input_batch.num_reqs
         assert num_reqs > 0
-<<<<<<< HEAD
-        if (self.use_aclgraph and total_num_scheduled_tokens
-                <= self.aclgraph_batch_sizes[-1]):
-            # Add padding to the batch size.
-            num_input_tokens = self.vllm_config.pad_for_cudagraph(
-                total_num_scheduled_tokens)
-        else:
-            # Eager mode.
-            num_input_tokens = total_num_scheduled_tokens
-        # TODO support chunked prefill (both has prefill and has decode)
+
         is_prefill = list(scheduler_output.num_scheduled_tokens.values())[0] > 1
-
-        # Padding for DP
-        num_pad, num_tokens_across_dp_native = self.get_dp_padding(
-            num_input_tokens)
-        num_input_tokens += num_pad
-=======
->>>>>>> ad13964c
 
         self.attn_metadata_builder.reorder_batch(self.input_batch,
                                                  scheduler_output)
@@ -1234,15 +1178,11 @@
                 num_scheduled_tokens_for_slot[i] = num_tokens
             num_scheduled_tokens[i] = num_tokens
             num_valid_tokens[i] = num_tokens - \
-                                  len(scheduler_output.scheduled_spec_decode_tokens.get(req_id, []))
+                len(scheduler_output.scheduled_spec_decode_tokens.get(req_id, []))
             max_num_scheduled_tokens = max(max_num_scheduled_tokens,
                                            num_tokens)
-
-<<<<<<< HEAD
         # update total_num_scheduled_tokens
         total_num_scheduled_tokens = sum(num_scheduled_tokens[:num_reqs])
-        num_input_tokens = total_num_scheduled_tokens  # 未考虑图模式pad
-=======
         if (self.use_aclgraph and total_num_scheduled_tokens
                 <= self.aclgraph_batch_sizes[-1]):
             # Add padding to the batch size.
@@ -1277,7 +1217,6 @@
         # TODO: Now that num_input_tokens is basically identical with maybe_padded_num_tokens
         # We should consider removing maybe_padded_num_tokens later
         num_input_tokens = maybe_padded_num_tokens
->>>>>>> ad13964c
 
         # Hot-Swap lora model
         if self.lora_config:
@@ -1319,15 +1258,10 @@
         self.query_lens = torch.from_numpy(num_scheduled_tokens)
 
         self.seq_lens_np[:num_reqs] = (
-<<<<<<< HEAD
-                self.input_batch.num_computed_tokens_cpu[:num_reqs] +
-                num_scheduled_tokens)
-        seq_lens = self.seq_lens_cpu[:num_reqs]
-=======
             self.input_batch.num_computed_tokens_cpu[:num_reqs] +
             num_scheduled_tokens)
         seq_lens_cpu = self.seq_lens_cpu[:num_reqs]
->>>>>>> ad13964c
+        seq_lens = self.seq_lens_cpu[:num_reqs]
 
         if self.cp_size * self.sp_size > 1:
             if is_prefill:
@@ -1350,20 +1284,12 @@
         attn_state = self._build_attn_state(num_reqs, num_scheduled_tokens,
                                             num_valid_tokens)
 
-<<<<<<< HEAD
         if self.cp_size > 1 or self.sp_size > 1:
             self.attn_mask = None
         else:
-            self.attn_mask = self._make_attention_mask(
-                seq_lens=seq_lens,
-                query_lens=num_scheduled_tokens,
-                position=self.positions[:num_input_tokens],
-                attn_state=attn_state)
-=======
-        self.attn_mask = self._make_attention_mask(seq_lens=seq_lens_cpu,
-                                                   position=positions_cpu,
-                                                   attn_state=attn_state)
->>>>>>> ad13964c
+            self.attn_mask = self._make_attention_mask(seq_lens=seq_lens_cpu,
+                                                       position=positions_cpu,
+                                                       attn_state=attn_state)
         self.attn_state = attn_state  # type: ignore
 
         num_actual_tokens_cp_full = total_num_scheduled_tokens * (
@@ -1483,27 +1409,9 @@
         self.seq_lens[num_reqs:].fill_(0)
         self.query_start_loc[num_reqs + 1:].fill_(-1)
 
-<<<<<<< HEAD
-        with_prefill = attn_state not in [
-            AscendAttentionState.DecodeOnly, AscendAttentionState.SpecDecoding
-        ]
-
-        enable_dbo = self._check_dbo_is_valid(self.query_lens.tolist(),
-                                              attn_state,
-                                              total_num_scheduled_tokens)
-
-        (padded_num_tokens_across_dp, num_tokens_across_dp, with_prefill,
-         enable_dbo) = self._get_forward_metadata_across_dp_and_pad(
-            total_num_scheduled_tokens, with_prefill, enable_dbo)
-        self.with_prefill = with_prefill
-        self.num_tokens_across_dp = num_tokens_across_dp
-        self._update_graph_pad_size(with_prefill, padded_num_tokens_across_dp)
-
-=======
         self.with_prefill = with_prefill
         self.num_tokens_across_dp = num_tokens_across_dp
         self._update_graph_pad_size(with_prefill, maybe_padded_num_tokens)
->>>>>>> ad13964c
         common_attn_metadata = AscendCommonAttentionMetadata(
             query_start_loc=self.query_start_loc[:num_reqs + 1],
             query_start_loc_cpu=self.query_start_loc_cpu[:num_reqs + 1],
@@ -2198,7 +2106,7 @@
                     f"{self.model_config.max_model_len}")
 
                 self.input_batch.token_ids_cpu[req_idx,
-                start_idx:end_idx] = sampled_ids
+                                               start_idx:end_idx] = sampled_ids
                 self.input_batch.num_tokens_no_spec[req_idx] = end_idx
                 self.input_batch.num_tokens[req_idx] = end_idx
                 req_id = self.input_batch.req_ids[req_idx]
@@ -3050,17 +2958,17 @@
         return spec_token_ids
 
     def _generate_mtp_token_ids(
-            self,
-            valid_sampled_token_ids: list[list[int]],
-            sampling_metadata: SamplingMetadata,
-            scheduler_output: "SchedulerOutput",
-            spec_decode_metadata: SpecDecodeMetadata,
-            positions: torch.Tensor,
-            num_scheduled_tokens: int,
-            hidden_states: torch.Tensor,
-            attn_metadata: Union[AscendMetadata, AscendMLAMetadata,
-            AscendTorchairMetadata,
-            AscendMLATorchairMetadata],
+        self,
+        valid_sampled_token_ids: list[list[int]],
+        sampling_metadata: SamplingMetadata,
+        scheduler_output: "SchedulerOutput",
+        spec_decode_metadata: SpecDecodeMetadata,
+        positions: torch.Tensor,
+        num_scheduled_tokens: int,
+        hidden_states: torch.Tensor,
+        attn_metadata: Union[AscendMetadata, AscendMLAMetadata,
+                             AscendTorchairMetadata,
+                             AscendMLATorchairMetadata],
     ):
         assert isinstance(self.drafter, MtpProposer)
         next_token_ids: list[int] = []
@@ -3125,9 +3033,9 @@
         return spec_token_ids
 
     def _get_prompt_logprobs_dict(
-            self,
-            hidden_states: torch.Tensor,
-            scheduler_output: "SchedulerOutput",
+        self,
+        hidden_states: torch.Tensor,
+        scheduler_output: "SchedulerOutput",
     ) -> dict[str, Optional[LogprobsTensors]]:
         num_prompt_logprobs_dict = self.input_batch.num_prompt_logprobs
         if not num_prompt_logprobs_dict:
