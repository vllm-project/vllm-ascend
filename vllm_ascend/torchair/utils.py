--- conflicted
+++ resolved
@@ -212,12 +212,8 @@
 
 def torchair_ops_patch():
     from vllm_ascend.ops.activation import AscendSiluAndMul
-<<<<<<< HEAD
-    from vllm_ascend.ops.layernorm import AscendRMSNorm
+    from vllm_ascend.ops.layernorm import AscendQuantRMSNorm, AscendRMSNorm
     from vllm_ascend.ops.linear import AscendRowParallelLinear
-=======
-    from vllm_ascend.ops.layernorm import AscendQuantRMSNorm, AscendRMSNorm
->>>>>>> dc1a6cb5
     from vllm_ascend.ops.rotary_embedding import (
         AscendDeepseekScalingRotaryEmbedding, AscendRotaryEmbedding)
     from vllm_ascend.ops.vocab_parallel_embedding import \
