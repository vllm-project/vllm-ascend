import fcntl
import os
import shutil
from contextlib import contextmanager, nullcontext
from dataclasses import dataclass

import torch
import torch_npu

try:
    # Recent release of torchair has moved these ops to `.scope`.
    from torchair.scope import npu_stream_switch as _npu_stream_switch
    from torchair.scope import npu_wait_tensor as _npu_wait_tensor
except ImportError:
    from torchair.ops import NpuStreamSwitch as _npu_stream_switch
    from torchair.ops import npu_wait_tensor as _npu_wait_tensor

KV_CACHE_BYTES_CACHE_PATH_NAME = ".kv_cache_bytes"
KV_CACHE_BYTES_CACHE_FILE_NAME = "kv_cache_bytes"
TORCHAIR_CACHE_PATH_NAME = ".torchair_cache"
TORCHAIR_CACHE_DIR = os.path.join(
    os.getenv('TORCHAIR_CACHE_HOME', os.getcwd()), TORCHAIR_CACHE_PATH_NAME)


@dataclass
class TorchairCommonAttentionMetadata:
    """
    Per-batch attention metadata, shared across layers and backends.
    AttentionMetadataBuilder instances use it to construct per-layer metadata.
    
    For many of the tensors we keep both GPU and CPU versions.
    """

    num_reqs: int
    """Number of requests"""

    num_actual_tokens: int
    """Total number of tokens in batch"""

    decode_token_per_req: int

    actual_seq_lengths_q: list[int]

    attn_mask: torch.Tensor = None

    spec_attn_mask: torch.Tensor = None

    graph_pad_size: int = -1


@contextmanager
def _file_lock(file_descriptor, lock_type):
    fcntl.flock(file_descriptor, lock_type)
    try:
        yield
    finally:
        fcntl.flock(file_descriptor, fcntl.LOCK_UN)


def _get_torchair_current_work_dir(file_name=None):
    if file_name is None:
        return TORCHAIR_CACHE_DIR
    return os.path.join(TORCHAIR_CACHE_DIR, file_name)


def check_torchair_cache_exist():
    res = False
    torch_air_abs_path = _get_torchair_current_work_dir()
    if os.path.exists(torch_air_abs_path):
        file_list = os.listdir(torch_air_abs_path)
        if len(file_list) != 0:
            res = True
    return res


def check_kv_cache_bytes_cache_exist():
    res = False
    kv_cache_bytes_cache_abs_path = _get_torchair_current_work_dir(
        KV_CACHE_BYTES_CACHE_PATH_NAME)
    if os.path.exists(kv_cache_bytes_cache_abs_path):
        file_list = os.listdir(kv_cache_bytes_cache_abs_path)
        if len(file_list) != 0:
            res = True
    return res


def read_kv_cache_bytes_from_file(rank) -> int:
    kv_cache_bytes = -1
    kv_cache_bytes_cache_abs_path = _get_torchair_current_work_dir(
        KV_CACHE_BYTES_CACHE_PATH_NAME)
    kv_cache_bytes_file = os.path.join(
        kv_cache_bytes_cache_abs_path,
        f"{rank}_{KV_CACHE_BYTES_CACHE_FILE_NAME}")
    with open(kv_cache_bytes_file, "r", encoding="utf-8") as f:
        with _file_lock(f, fcntl.LOCK_SH):
            kv_cache_bytes = int(f.readline())
    return kv_cache_bytes


def write_kv_cache_bytes_to_file(rank, kv_cache_bytes):
    kv_cache_bytes_cache_abs_path = _get_torchair_current_work_dir(
        KV_CACHE_BYTES_CACHE_PATH_NAME)
    os.makedirs(kv_cache_bytes_cache_abs_path, exist_ok=True)
    kv_cache_bytes_file = os.path.join(
        kv_cache_bytes_cache_abs_path,
        f"{rank}_{KV_CACHE_BYTES_CACHE_FILE_NAME}")
    with open(kv_cache_bytes_file, "w", encoding="utf-8") as f:
        with _file_lock(f, fcntl.LOCK_EX):
            f.write(f"{kv_cache_bytes}")


def delete_torchair_cache_file():
    torch_air_abs_path = _get_torchair_current_work_dir()
    try:
        shutil.rmtree(torch_air_abs_path)
    except FileNotFoundError:
        pass


def npu_stream_switch(tag: str, priority: int, *, enabled: bool = True):
    return _npu_stream_switch(tag, priority) if enabled else nullcontext()


def npu_wait_tensor(self: torch.Tensor,
                    dependency: torch.Tensor,
                    *,
                    enabled: bool = True):
    return _npu_wait_tensor(self, dependency) if enabled else self


def converting_weight_acl_format(model, format):
    # currently, there are some operations which do not support ACL_FORMAT_FRACTAL_NZ
    # in eager mode but support it in torchair graph mode. since ACL_FORMAT_FRACTAL_NZ
    # is much more preferred than ACL_FORMAT_FRACTAL_ND on 300I Duo, we add this
    # conversion when using torchair graph mode on 300I Duo platform.
    # TODO: we will remove this conversion if npu_quant_grouped_matmul_dequant
    # accepts weight format of ACL_FORMAT_FRACTAL_NZ in eager mode.
    from vllm.model_executor.layers.fused_moe.layer import FusedMoE

    for module in model.modules():
        if isinstance(module, FusedMoE):
            if torch_npu.get_npu_format(module.w13_weight.data) == format:
                return
            module.w13_weight.data = torch_npu.npu_format_cast(
                module.w13_weight.data, format)
            module.w2_weight.data = torch_npu.npu_format_cast(
                module.w2_weight.data, format)


def register_torchair_model():
    from vllm import ModelRegistry

    ModelRegistry.register_model(
        "DeepSeekMTPModel",
        "vllm_ascend.torchair.models.torchair_deepseek_mtp:TorchairDeepSeekMTP"
    )

    ModelRegistry.register_model(
        "DeepseekV2ForCausalLM",
        "vllm_ascend.torchair.models.torchair_deepseek_v2:TorchairDeepseekV2ForCausalLM"
    )

    ModelRegistry.register_model(
        "DeepseekV3ForCausalLM",
        "vllm_ascend.torchair.models.torchair_deepseek_v3:TorchairDeepseekV3ForCausalLM"
    )

    ModelRegistry.register_model(
        "Qwen2ForCausalLM",
        "vllm_ascend.torchair.models.qwen2:CustomQwen2ForCausalLM")

    ModelRegistry.register_model(
        "Qwen3MoeForCausalLM",
        "vllm_ascend.torchair.models.qwen3_moe:CustomQwen3MoeForCausalLM")

    ModelRegistry.register_model(
        "PanguProMoEForCausalLM",
        "vllm_ascend.torchair.models.torchair_pangu_moe:PanguProMoEForCausalLM"
    )


def torchair_quant_method_register():
    from vllm_ascend.quantization.utils import ASCEND_QUANTIZATION_METHOD_MAP
    from vllm_ascend.torchair.quantization.torchair_w4a8_dynamic import (
        TorchairAscendW4A8DynamicFusedMoEMethod,
        TorchairAscendW4A8DynamicLinearMethod)
    from vllm_ascend.torchair.quantization.torchair_w8a8_dynamic import (
        TorchairAscendW8A8DynamicFusedMoEMethod,
        TorchairAscendW8A8DynamicLinearMethod)

    ASCEND_QUANTIZATION_METHOD_MAP["W8A8_DYNAMIC"][
        "linear"] = TorchairAscendW8A8DynamicLinearMethod
    ASCEND_QUANTIZATION_METHOD_MAP["W8A8_DYNAMIC"][
        "moe"] = TorchairAscendW8A8DynamicFusedMoEMethod
    ASCEND_QUANTIZATION_METHOD_MAP["W4A8_DYNAMIC"][
        "linear"] = TorchairAscendW4A8DynamicLinearMethod
    ASCEND_QUANTIZATION_METHOD_MAP["W4A8_DYNAMIC"][
        "moe"] = TorchairAscendW4A8DynamicFusedMoEMethod


def torchair_ops_patch():
<<<<<<< HEAD
    from vllm_ascend.ops.linear import AscendRowParallelLinear
    from vllm_ascend.ops.rotary_embedding import (
        AscendDeepseekScalingRotaryEmbedding, AscendRotaryEmbedding)
    from vllm_ascend.torchair.ops.torchair_linear import \
        torchair_oproj_tp_forward
=======
    from vllm_ascend.ops.activation import AscendSiluAndMul
    from vllm_ascend.ops.layernorm import AscendRMSNorm
    from vllm_ascend.ops.rotary_embedding import (
        AscendDeepseekScalingRotaryEmbedding, AscendRotaryEmbedding)
    from vllm_ascend.torchair.ops import (torchair_activation,
                                          torchair_layernorm)
>>>>>>> aeffe27b
    from vllm_ascend.torchair.ops.torchair_rotary_embedding import (
        deepseek_rope_init_func, native_rope_deepseek_forward,
        qwen_rope_init_func, rope_forward)

    AscendRowParallelLinear._forward_oproj_tp = torchair_oproj_tp_forward  # type: ignore[method-assign]

    AscendRotaryEmbedding.__init__ = qwen_rope_init_func  # type: ignore[method-assign]
    AscendRotaryEmbedding.forward_oot = rope_forward  # type: ignore[method-assign]

    AscendDeepseekScalingRotaryEmbedding.__init__ = deepseek_rope_init_func  # type: ignore[method-assign]
    AscendDeepseekScalingRotaryEmbedding.forward = native_rope_deepseek_forward  # type: ignore[method-assign]

    AscendRMSNorm.forward_oot = torchair_layernorm.torchair_rmsnorm_forward_oot  # type: ignore[method-assign]
    AscendSiluAndMul.forward_oot = torchair_activation.torchair_silu_and_mul_forward_oot  # type: ignore[method-assign]<|MERGE_RESOLUTION|>--- conflicted
+++ resolved
@@ -199,20 +199,15 @@
 
 
 def torchair_ops_patch():
-<<<<<<< HEAD
-    from vllm_ascend.ops.linear import AscendRowParallelLinear
-    from vllm_ascend.ops.rotary_embedding import (
-        AscendDeepseekScalingRotaryEmbedding, AscendRotaryEmbedding)
-    from vllm_ascend.torchair.ops.torchair_linear import \
-        torchair_oproj_tp_forward
-=======
     from vllm_ascend.ops.activation import AscendSiluAndMul
     from vllm_ascend.ops.layernorm import AscendRMSNorm
+    from vllm_ascend.ops.linear import AscendRowParallelLinear
     from vllm_ascend.ops.rotary_embedding import (
         AscendDeepseekScalingRotaryEmbedding, AscendRotaryEmbedding)
     from vllm_ascend.torchair.ops import (torchair_activation,
                                           torchair_layernorm)
->>>>>>> aeffe27b
+    from vllm_ascend.torchair.ops.torchair_linear import \
+        torchair_oproj_tp_forward
     from vllm_ascend.torchair.ops.torchair_rotary_embedding import (
         deepseek_rope_init_func, native_rope_deepseek_forward,
         qwen_rope_init_func, rope_forward)
