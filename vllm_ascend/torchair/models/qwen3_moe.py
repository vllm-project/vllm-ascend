--- conflicted
+++ resolved
@@ -53,11 +53,7 @@
 
 from vllm_ascend.ascend_config import get_ascend_config
 from vllm_ascend.attention.attention_v1 import AscendAttentionState
-<<<<<<< HEAD
-from vllm_ascend.ops.fused_moe import AscendFusedMoE
 from vllm_ascend.torchair.ops.torchair_fused_moe import TorchairAscendFusedMoE
-=======
->>>>>>> 94dd8328
 from vllm_ascend.torchair.ops.sequence_parallel import (MetadataForPadding,
                                                         init_metadata_for_sp)
 from vllm_ascend.torchair.ops.torchair_fused_moe import TorchairAscendFusedMoE
