# Copyright (c) 2025 Huawei Technologies Co., Ltd. All Rights Reserved.
# Copyright 2023 The vLLM team.
#
# Licensed under the Apache License, Version 2.0 (the "License");
# you may not use this file except in compliance with the License.
# You may obtain a copy of the License at
#
#     http://www.apache.org/licenses/LICENSE-2.0
#
# Unless required by applicable law or agreed to in writing, software
# distributed under the License is distributed on an "AS IS" BASIS,
# WITHOUT WARRANTIES OR CONDITIONS OF ANY KIND, either express or implied.
# See the License for the specific language governing permissions and
# limitations under the License.
# This file is a part of the vllm-ascend project.
# Adapted from vllm/tests/kernels/test_moe.py

import os
from typing import Any, Callable, Optional, Tuple, Union

import torch
import torch.distributed as dist
import torch_npu
from torch import nn
from vllm.config import get_current_vllm_config
from vllm.distributed import (GroupCoordinator, get_tensor_model_parallel_rank,
                              get_tensor_model_parallel_world_size,
                              tensor_model_parallel_all_reduce)
from vllm.distributed.parallel_state import (get_dp_group, get_ep_group,
                                             get_tp_group)
from vllm.forward_context import get_forward_context
from vllm.logger import logger
from vllm.model_executor.layers.fused_moe.config import \
    FusedMoEConfig  # isort: skip
from vllm.model_executor.layers.fused_moe.config import \
    FusedMoEParallelConfig  # isort: skip
from vllm.model_executor.layers.fused_moe.layer import (
    FusedMoE, UnquantizedFusedMoEMethod, determine_expert_map, get_compressed_expert_map)
from vllm.model_executor.layers.quantization.base_config import \
    QuantizationConfig

from vllm_ascend.ascend_config import get_ascend_config
from vllm_ascend.ascend_forward_context import FusedMoEState
from vllm_ascend.distributed.parallel_state import get_mc2_group
from vllm_ascend.eplb.core.eplb_utils import (determine_default_expert_map,
                                              determine_default_log2phy_map)
from vllm_ascend.ops.expert_load_balancer import ExpertLoadBalancer
from vllm_ascend.quantization.quant_config import AscendFusedMoEMethod
from vllm_ascend.torchair.ops.sequence_parallel import MetadataForPadding
from vllm_ascend.torchair.utils import npu_stream_switch, npu_wait_tensor
from vllm_ascend.utils import (AscendSocVersion, dispose_tensor,
                               get_all_reduce_merge_state,
                               get_ascend_soc_version,
                               get_rm_router_logits_state, is_310p)


def torchair_fused_experts_with_mc2(
    hidden_states: torch.Tensor,
    w1: torch.Tensor,
    w2: torch.Tensor,
    topk_weights: torch.Tensor,
    topk_ids: torch.Tensor,
    top_k: int,
    moe_parallel_config: FusedMoEParallelConfig,
    expert_map: torch.Tensor = None,
    moe_all_to_all_group_name: Optional[str] = None,
    shared_experts: Optional[Any] = None,
    is_torchair: bool = False,
    mc2_mask: Optional[torch.Tensor] = None,
) -> Union[torch.Tensor, Tuple[torch.Tensor, torch.Tensor]]:
    quant_mode = 0
    ep_rank_id = moe_parallel_config.ep_rank
    ep_world_size = moe_parallel_config.ep_size

    # NOTE: Currently, when in A3 or in torchair graph, we need to pass in some extra param into dispatch & combine
    need_extra_args = (get_ascend_soc_version() == AscendSocVersion.A3
                       or is_torchair)

    # NOTE: Currently, when in A3, we need to pass in some extra param into dispatch & combine
    a3_need_extra_args = get_ascend_soc_version() == AscendSocVersion.A3

    enable_dispatch_v2 = hasattr(torch_npu, "npu_moe_distribute_dispatch_v2")

    moe_expert_num = len(expert_map)
    kwargs_mc2 = {
        "x": hidden_states,
        "expert_ids": topk_ids,
        "expert_shard_type": 0,
        "shared_expert_rank_num": 0,
        "moe_expert_num": moe_expert_num,
        "global_bs": 0,
    }

    stage1_kwargs = {
        "scales": None,
        "quant_mode": quant_mode,
        "group_ep": moe_all_to_all_group_name,
        "ep_world_size": ep_world_size,
        "ep_rank_id": ep_rank_id,
    }
    if need_extra_args:
        stage1_kwargs.update({
            "group_tp": moe_all_to_all_group_name,
            "tp_world_size": 1,
            "tp_rank_id": 0,
        })
    if a3_need_extra_args and enable_dispatch_v2:
        stage1_kwargs.update({
            "x_active_mask": mc2_mask,
        })

    kwargs_mc2.update(stage1_kwargs)

    output = torch_npu.npu_moe_distribute_dispatch_v2(
        **kwargs_mc2
    ) if enable_dispatch_v2 else torch_npu.npu_moe_distribute_dispatch(
        **kwargs_mc2)
    # comm_stream.wait_stream(torch.npu.current_stream())
    expand_x, dynamic_scale, assist_info_for_combine, expert_token_nums, ep_recv_counts = output[
        0:5]

    if shared_experts is not None:
        with npu_stream_switch("moe_secondary", 0):
            npu_wait_tensor(hidden_states, topk_weights)
            shared_gate_up, _ = shared_experts.gate_up_proj(hidden_states)
            npu_wait_tensor(shared_gate_up, expand_x)
            shared_act = shared_experts.act_fn(shared_gate_up)

    w1 = w1.transpose(1, 2)

    group_list = expert_token_nums.to(torch.int64)
    gate_up_out_list = torch_npu.npu_grouped_matmul(
        x=[expand_x],
        weight=[w1],
        split_item=2,
        # 1 means count mode, to avoid cumulative operation of the group list
        group_list_type=1,
        group_type=0,
        group_list=group_list,
    )[0]

    gate_up_out = torch_npu.npu_swiglu(gate_up_out_list)

    w2 = w2.transpose(1, 2)
    down_out_list = torch_npu.npu_grouped_matmul(
        x=[gate_up_out],
        weight=[w2],
        split_item=2,
        group_list_type=1,
        group_type=0,
        group_list=group_list,
    )[0]

    # moeCombine
    kwargs_mc2 = {
        "expand_x": down_out_list,
        "expert_ids": topk_ids,
        "expert_scales": topk_weights.to(torch.float32),
        "expert_shard_type": 0,
        "shared_expert_rank_num": 0,
        "moe_expert_num": moe_expert_num,
        "global_bs": 0,
    }
    tp_recv_counts = output[5]
    stage3_kwargs = {
        "ep_send_counts": ep_recv_counts,
        "group_ep": moe_all_to_all_group_name,
        "ep_world_size": ep_world_size,
        "ep_rank_id": ep_rank_id,
    }
    if enable_dispatch_v2:
        stage3_kwargs.update({
            "assist_info_for_combine":
            assist_info_for_combine,
        })
    else:
        stage3_kwargs.update({
            "expand_idx": assist_info_for_combine,
        })
    if need_extra_args:
        stage3_kwargs.update({
            "tp_send_counts": tp_recv_counts,
            "group_tp": moe_all_to_all_group_name,
            "tp_world_size": 1,
            "tp_rank_id": 0,
        })
    if a3_need_extra_args and enable_dispatch_v2:
        stage3_kwargs.update({
            "x_active_mask": mc2_mask,
        })
    kwargs_mc2.update(stage3_kwargs)

    hidden_states = torch_npu.npu_moe_distribute_combine_v2(
        **kwargs_mc2
    ) if enable_dispatch_v2 else torch_npu.npu_moe_distribute_combine(
        **kwargs_mc2)

    if shared_experts is None:
        return hidden_states
    else:
        with npu_stream_switch("moe_secondary", 0):
            npu_wait_tensor(shared_act, down_out_list)
            shared_hidden_states, _ = shared_experts.down_proj(shared_act)
        return hidden_states, shared_hidden_states


def torchair_apply_mlp(
    hidden_states: torch.Tensor,
    w1: torch.Tensor,
    w2: torch.Tensor,
    group_list: torch.Tensor,
    group_list_type: int = 1,
) -> torch.Tensor:
    """
    apply MLP: gate_up_proj -> swiglu -> down_proj

    Args:
        hidden_states_wrapper: wrapper of input hidden states with shape (num_tokens, hidden_size).
        w1: expert weights1 with shape
            (num_experts, hidden_size, intermediate_size * 2)
        w2: expert weights2 with shape
            (num_experts, intermediate_size, hidden_size)
        group_list: number of tokens for each expert, follow cumsum mode, and
            with shape (num_experts).
        transpose_weight:
            w1: (num_experts, intermediate_size * 2, hidden_size) ->
                    (num_experts, hidden_size, intermediate_size * 2)
            w2: (num_experts, hidden_size, intermediate_size) ->
                    (num_experts, intermediate_size, hidden_size)

    Returns:
        hidden_states: output hidden states after MLP.
    """

    w1 = w1.transpose(1, 2)
    hidden_states = torch_npu.npu_grouped_matmul(
        x=[hidden_states],
        weight=[w1],
        split_item=2,
        group_list_type=group_list_type,
        group_type=0,
        group_list=group_list,
    )[0]

    hidden_states = torch_npu.npu_swiglu(hidden_states)

    w2 = w2.transpose(1, 2)
    hidden_states = torch_npu.npu_grouped_matmul(
        x=[hidden_states],
        weight=[w2],
        split_item=2,
        group_list_type=group_list_type,
        group_type=0,
        group_list=group_list,
    )[0]

    return hidden_states


# currently expert parallelism implemented with all2all
# is under-optimized.
def torchair_fused_experts_with_all2all(
    hidden_states: torch.Tensor,
    w1: torch.Tensor,
    w2: torch.Tensor,
    topk_weights: torch.Tensor,
    topk_ids: torch.Tensor,
    top_k: int,
    expert_map: torch.Tensor = None,
    ep_group: GroupCoordinator = None,
):
    original_shape = hidden_states.shape
    if len(original_shape) == 3:
        hidden_states = hidden_states.view(-1, hidden_states.shape[-1])

    num_tokens, _ = hidden_states.shape
    num_experts = w1.shape[0]
    device = hidden_states.device

    if expert_map is not None:
        global_num_experts = len(expert_map)
        local_num_experts = global_num_experts // ep_group.world_size
        row_idx_len = num_tokens * top_k
        row_idx = (torch.arange(0,
                                row_idx_len,
                                dtype=torch.int32,
                                device=device).view(top_k, -1).permute(
                                    1, 0).contiguous())
        hidden_states, expanded_row_idx, expanded_expert_idx = torch_npu.npu_moe_init_routing(
            hidden_states,
            row_idx=row_idx,
            expert_idx=topk_ids,
            active_num=num_tokens)

        global_expert_tokens = torch.bincount(expanded_expert_idx,
                                              minlength=global_num_experts)
        scatter_sizes = global_expert_tokens.view(ep_group.world_size,
                                                  -1).sum(-1)

        gather_sizes = torch.empty_like(scatter_sizes)
        dist.all_to_all_single(gather_sizes,
                               scatter_sizes,
                               group=ep_group.device_group)
        scatter_size_list = scatter_sizes.cpu().tolist()
        gather_size_list = gather_sizes.cpu().tolist()

        expanded_expert_idx = expanded_expert_idx % local_num_experts
        hidden_states = ep_group.all_to_all(hidden_states, 0, 0,
                                            scatter_size_list,
                                            gather_size_list)
        local_expert_idx = ep_group.all_to_all(expanded_expert_idx, 0, 0,
                                               scatter_size_list,
                                               gather_size_list)

        sorted_local_expert_idx, sorted_idx = torch.sort(local_expert_idx)

        expert_tokens = torch_npu.npu_moe_compute_expert_tokens(
            sorted_local_expert_idx, local_num_experts).to(torch.int64)

        hidden_states = hidden_states[sorted_idx]
    else:
        row_idx_len = num_tokens * top_k
        row_idx = torch.arange(0,
                               row_idx_len,
                               dtype=torch.int32,
                               device=topk_weights.device).view(
                                   top_k, -1).permute(1, 0).contiguous()
        hidden_states, expanded_row_idx, expanded_expert_idx = torch_npu.npu_moe_init_routing(
            hidden_states,
            row_idx=row_idx,
            expert_idx=topk_ids,
            active_num=num_tokens)

        expert_tokens = torch_npu.npu_moe_compute_expert_tokens(
            expanded_expert_idx, num_experts)
        expert_tokens = expert_tokens.to(torch.int64)

    w1 = w1.transpose(1, 2)
    gate_up_out_list = torch_npu.npu_grouped_matmul(
        x=[hidden_states],
        weight=[w1],
        split_item=2,
        group_list_type=0,
        group_type=0,
        group_list=expert_tokens,
    )[0]

    hidden_states = torch_npu.npu_swiglu(gate_up_out_list)

    w2 = w2.transpose(1, 2)
    hidden_states = torch_npu.npu_grouped_matmul(
        x=[hidden_states],
        weight=[w2],
        split_item=2,
        group_list_type=0,
        group_type=0,
        group_list=expert_tokens,
    )[0]

    if expert_map is not None:
        resorted_idx = torch.argsort(sorted_idx)
        hidden_states = hidden_states[resorted_idx]
        hidden_states = ep_group.all_to_all(hidden_states, 0, 0,
                                            gather_size_list,
                                            scatter_size_list)

        final_hidden_states = torch_npu.npu_moe_finalize_routing(
            hidden_states,
            skip1=None,
            skip2=None,
            bias=None,
            scales=topk_weights,
            expanded_src_to_dst_row=expanded_row_idx,
            export_for_source_row=topk_ids,
        )
    else:
        # TODO: Reorder device memory 2 times here, replace the current
        # implementation here when suitable operators become available.
        final_hidden_states = torch_npu.npu_moe_finalize_routing(
            hidden_states,
            skip1=None,
            skip2=None,
            bias=None,
            scales=topk_weights,
            expanded_src_to_dst_row=expanded_row_idx,
            export_for_source_row=topk_ids,
        )
    if len(original_shape) == 3:
        final_hidden_states = final_hidden_states.view(original_shape)
    return final_hidden_states


def torchair_fused_experts_moge(
    hidden_states: torch.Tensor,
    w1: torch.Tensor,
    w2: torch.Tensor,
    moe_parallel_config: FusedMoEParallelConfig,
    topk_weights: torch.Tensor,
    topk_ids: torch.Tensor,
    top_k: int,
    global_num_experts: int,
    expert_map: torch.Tensor = None,
    apply_router_weight_on_input: bool = False,
) -> torch.Tensor:
    """

    Args:
        hidden_states: Hidden states of shape (num_tokens, hidden_size).
        w1: Expert weights1 of shape (num_experts, intermediate_size * 2, hidden_size).
        w2: Expert weights2 of shape (num_experts, hidden_size, intermediate_size).
        topk_weights: Routing weights of shape (num_tokens, top_k).
        topk_ids: Selected expert IDs of shape (num_tokens, top_k).
        top_k: Number of experts to select.
        expert_map: Expert mapping of shape (num_experts,).

    Returns:
        hidden_states: Hidden states after routing.
    """
    ep_size = moe_parallel_config.ep_size
    local_num_experts = global_num_experts // ep_size
    local_num_group = top_k // ep_size

    if apply_router_weight_on_input:
        assert (topk_weights.dim() == 2
                ), "`topk_weights` should be in shape (num_tokens, topk)"
        _, topk = topk_weights.shape
        assert (
            topk == 1
        ), "Only support topk=1 when `apply_router_weight_on_input` is True"
        hidden_states = hidden_states * topk_weights.to(hidden_states.dtype)

    bsz, _ = hidden_states.shape
    flatten_topk_ids = topk_ids.view(-1)
    sorted_topk_ids = torch.argsort(flatten_topk_ids.float())
    sorted_topk_ids = sorted_topk_ids.to(torch.int32)
    sorted_hidden_states = hidden_states.index_select(
        0, sorted_topk_ids // local_num_group)

    experts_id = torch.arange(0,
                              local_num_experts,
                              dtype=topk_ids.dtype,
                              device=topk_ids.device)
    num_tokens_per_expert = (flatten_topk_ids.unsqueeze(-1) == experts_id).to(
        torch.float32).sum(0)
    topk_scales = topk_weights.view(-1).index_select(
        0, sorted_topk_ids).unsqueeze(-1)
    group_list = num_tokens_per_expert.cumsum(dim=0).to(torch.int64)

    w1 = w1.transpose(1, 2)
    gate_up_out = torch_npu.npu_grouped_matmul(
        x=[sorted_hidden_states],
        weight=[w1],
        split_item=2,
        group_list_type=0,
        group_type=0,
        group_list=group_list,
    )[0]

    if is_310p():
        gate_up_out = torch_npu.npu_swiglu(gate_up_out.to(torch.float32)).to(
            torch.float16)
    else:
        gate_up_out = torch_npu.npu_swiglu(gate_up_out)
    gate_up_out *= topk_scales

    w2 = w2.transpose(1, 2)
    down_out_list = torch_npu.npu_grouped_matmul(
        x=[gate_up_out],
        weight=[w2],
        split_item=2,
        group_list_type=0,
        group_type=0,
        group_list=group_list,
    )[0]

    unsorted_topk_ids = torch.argsort(sorted_topk_ids.float()).to(torch.int32)
    unsorted_hidden_states = down_out_list.index_select(0, unsorted_topk_ids)
    final_hidden_states = unsorted_hidden_states.reshape(
        bsz, top_k // ep_size, -1).sum(1)

    return final_hidden_states


def torchair_fused_experts(
    hidden_states: torch.Tensor,
    w1: torch.Tensor,
    w2: torch.Tensor,
    topk_weights: torch.Tensor,
    topk_ids: torch.Tensor,
    top_k: int,
    expert_map: torch.Tensor = None,
    apply_router_weight_on_input: bool = False,
    max_num_tokens: Optional[int] = None,
) -> torch.Tensor:
    """
    Fused experts with top-k routing.

    Args:
        hidden_states: Hidden states of shape (num_tokens, hidden_size).
        w1: Expert weights1 of shape (num_experts, intermediate_size * 2, hidden_size).
        w2: Expert weights2 of shape (num_experts, hidden_size, intermediate_size).
        topk_weights: Routing weights of shape (num_tokens, top_k).
        topk_ids: Selected expert IDs of shape (num_tokens, top_k).
        top_k: Number of experts to select.
        expert_map: Expert mapping of shape (num_experts,).

    Returns:
        hidden_states: Hidden states after routing.
    """
    """
    # Check constraints.
    assert hidden_states.shape[1] == w1.shape[2], "Hidden size mismatch"
    assert topk_weights.shape == topk_ids.shape, "topk shape mismatch"
    assert hidden_states.is_contiguous(), "Hidden_states must be contiguous"
    assert w1.is_contiguous(), "Expert weights1 must be contiguous"
    assert w2.is_contiguous(), "Expert weights2 must be contiguous"
    """
    # if torch.distributed.get_rank() == 0:
    #     print(w1.shape)
    #     print(hidden_states.shape)

    original_shape = hidden_states.shape
    # assert len(original_shape) == 2

    num_tokens = hidden_states.shape[:-1].numel()
    num_experts = w1.shape[0]
    dtype = hidden_states.dtype
    device = hidden_states.device
    # assert dtype in [torch.float32, torch.float16, torch.bfloat16
    #                  ], "Only float32, float16, and bfloat16 are supported"

    if apply_router_weight_on_input:
        assert (topk_weights.dim() == 2
                ), "`topk_weights` should be in shape (num_tokens, topk)"
        _, topk = topk_weights.shape
        assert (
            topk == 1
        ), "Only support topk=1 when `apply_router_weight_on_input` is True"
        hidden_states = hidden_states * topk_weights.to(hidden_states.dtype)

    if expert_map is not None:
        # Generate token indices and flatten
        token_indices = (torch.arange(num_tokens,
                                      device=device,
                                      dtype=torch.int64).unsqueeze(1).expand(
                                          -1, top_k).reshape(-1))

        # Flatten token-to-expert mappings and map to local experts
        weights_flat = topk_weights.view(-1)
        experts_flat = topk_ids.view(-1)
        local_experts_flat = expert_map[experts_flat]

        # Filter valid token-expert pairs
        mask = local_experts_flat != -1
        filtered_weights = torch.where(
            mask, weights_flat, torch.zeros_like(weights_flat)).to(dtype)
        filtered_experts = torch.where(
            mask, local_experts_flat,
            torch.full_like(local_experts_flat,
                            num_experts)).to(topk_ids.dtype)

        # Sort by local expert IDs
        sort_indices = torch.argsort(filtered_experts.view(torch.float32))
        sorted_token_indices = token_indices[sort_indices]
        sorted_weights = filtered_weights[sort_indices]

        # Compute token counts with minlength of num_experts
        # This is equivalent to but faster than:
        # >>> token_counts = torch.bincount(filtered_experts, minlength=num_experts)[:-1]
        token_counts = torch.zeros(num_experts + 1,
                                   device=device,
                                   dtype=torch.int64)
        ones = torch.ones_like(filtered_experts, dtype=torch.int64)
        token_counts.scatter_add_(0, filtered_experts.to(torch.int64), ones)
        token_counts = token_counts[:num_experts]
        expert_tokens = torch.cumsum(token_counts, dim=0, dtype=torch.int64)

        # Rearrange hidden_states
        sorted_hidden_states = hidden_states[sorted_token_indices]
    else:
        row_idx_len = num_tokens * top_k
        row_idx = (torch.arange(0,
                                row_idx_len,
                                dtype=torch.int32,
                                device=device).view(top_k, -1).permute(
                                    1, 0).contiguous())
        active_num = max_num_tokens if max_num_tokens is not None else num_tokens
        sorted_hidden_states, expanded_row_idx, expanded_expert_idx = torch_npu.npu_moe_init_routing(
            hidden_states,
            row_idx=row_idx,
            expert_idx=topk_ids,
            active_num=active_num)

        expert_tokens = torch_npu.npu_moe_compute_expert_tokens(
            expanded_expert_idx, num_experts)
        expert_tokens = expert_tokens.to(torch.int64)

    w1 = w1.transpose(1, 2)
    gate_up_out_list = torch_npu.npu_grouped_matmul(
        x=[sorted_hidden_states],
        weight=[w1],
        split_item=2,
        group_list_type=0,
        group_type=0,
        group_list=expert_tokens,
    )[0]

    gate_up_out = torch_npu.npu_swiglu(gate_up_out_list)

    w2 = w2.transpose(1, 2)
    down_out_list = torch_npu.npu_grouped_matmul(
        x=[gate_up_out],
        weight=[w2],
        split_item=2,
        group_list_type=0,
        group_type=0,
        group_list=expert_tokens,
    )[0]

    if expert_map is not None:
        weighted_down_out = down_out_list * sorted_weights.unsqueeze(1)

        final_hidden_states = torch.zeros(*original_shape,
                                          device=hidden_states.device,
                                          dtype=dtype)

        # TODO: npu_grouped_matmul output random values at [num_valid_tokens:, ...]
        # This created multiple NaN and index_add_ will mix them up which harms accuracy
        # remove this mask and filter after it being fixed
        num_valid_tokens = mask.sum()
        valid_token_mask = torch.arange(
            0, sorted_token_indices.shape[0],
            device=device).unsqueeze(1) < num_valid_tokens
        valid_output = torch.where(
            valid_token_mask, weighted_down_out,
            torch.zeros_like(weighted_down_out)).to(dtype)
        final_hidden_states.index_add_(0, sorted_token_indices, valid_output)
    else:
        scales = torch.ones_like(
            topk_weights) if apply_router_weight_on_input else topk_weights
        # TODO: Reorder device memory 2 times here, replace the current
        # implementation here when suitable operators become available.
        final_hidden_states = torch_npu.npu_moe_finalize_routing(
            down_out_list,
            skip1=None,
            skip2=None,
            bias=None,
            scales=scales,
            expanded_src_to_dst_row=expanded_row_idx,
            export_for_source_row=topk_ids,
        )

    return final_hidden_states


def torchair_native_grouped_topk(
    topk_weights: torch.Tensor,
    num_expert_group: Optional[int],
    topk_group: Optional[int],
):
    topk_group = 0 if topk_group is None else topk_group
    num_expert_group = 0 if num_expert_group is None else num_expert_group

    num_token = topk_weights.shape[0]
    grouped_weights = topk_weights.view(num_token, num_expert_group,
                                        -1).max(dim=-1).values
    topk_group_indices = torch.topk(grouped_weights.to(torch.float32),
                                    k=topk_group,
                                    dim=-1,
                                    sorted=False)[1]
    topk_group_mask = torch.zeros_like(grouped_weights)
    topk_group_mask.scatter_(1, topk_group_indices, 1)
    topk_weight_mask = (topk_group_mask.unsqueeze(-1).expand(
        num_token, num_expert_group,
        topk_weights.shape[-1] // num_expert_group).reshape(num_token, -1))
    topk_weights = topk_weights.masked_fill(~topk_weight_mask.bool(), 0.0)

    return topk_weights


def torchair_select_experts(
    hidden_states: torch.Tensor,
    router_logits: torch.Tensor,
    top_k: int,
    use_grouped_topk: bool,
    renormalize: bool,
    topk_group: Optional[int] = None,
    num_expert_group: Optional[int] = None,
    custom_routing_function: Optional[Callable] = None,
    scoring_func: str = "softmax",
    e_score_correction_bias: Optional[torch.Tensor] = None,
    global_num_experts: Optional[torch.Tensor] = None
) -> tuple[torch.Tensor, torch.Tensor]:
    """
    Select top-k experts based on router logits.

    Args:
        hidden_states: Hidden states of shape (num_tokens, hidden_size).
        router_logits: Router logits of shape (num_tokens, num_experts).
        top_k: Number of experts to select.
        use_grouped_topk: Whether to group experts before selecting top-k.
        renormalize: Whether to renormalize the routing weights.
        topk_group: Number of expert groups to select from.
        num_expert_group: Number of experts in each group.
        custom_routing_function: Custom routing function.
        scoring_func: Scoring function to use.
        e_score_correction_bias: Correction bias to apply to expert scores.

    Returns:
        topk_weights: Routing weights of shape (num_tokens, top_k).
        topk_ids: Selected expert IDs of shape (num_tokens, top_k).

    Raises:
        ValueError: If an unsupported scoring function is provided.
    """

    def _renormalize_topk_weights(
        topk_weights: torch.Tensor,
        renormalize: bool,
    ):
        if renormalize:
            topk_weights = topk_weights / topk_weights.sum(dim=-1,
                                                           keepdim=True)
        return topk_weights

    if scoring_func == "softmax":
        # NOTE: vLLM use dtype=torch.float here
        if not use_grouped_topk and custom_routing_function is None:
            topk_weights, topk_ids, _ = torch_npu.npu_moe_gating_top_k_softmax(
                x=router_logits, finished=None, k=top_k)
            topk_ids = topk_ids.to(torch.int32)
            topk_weights = _renormalize_topk_weights(topk_weights, renormalize)
            return topk_weights, topk_ids

        topk_weights = router_logits.softmax(dim=-1)
    elif scoring_func == "sigmoid":
        topk_weights = router_logits.sigmoid()
    else:
        raise ValueError(f"Unsupported scoring function: {scoring_func}")

    if use_grouped_topk:
        assert topk_group is not None
        assert num_expert_group is not None

        if e_score_correction_bias is not None:
            # Store original scores before applying correction bias. We use biased
            # scores for expert selection but original scores for routing weights
            original_weights = topk_weights
            topk_weights = topk_weights + e_score_correction_bias.unsqueeze(0)

        # TODO: Change to npu_group_topk when the latest CANN and NNAL is available
        # >>> torch_npu._npu_group_topk(topk_weights, group_num=num_expert_group, k=topk_group)
        topk_weights = torchair_native_grouped_topk(topk_weights,
                                                    num_expert_group,
                                                    topk_group)
        # TODO bfloat16 is not supported in torch.topk with ge graph.
        if e_score_correction_bias is not None:
            topk_ids = torch.topk(topk_weights.to(torch.float32),
                                  k=top_k,
                                  dim=-1,
                                  sorted=False)[1]
            # Use original unbiased scores for the routing weights
            topk_weights = original_weights.gather(1, topk_ids)
        else:
            topk_weights, topk_ids = torch.topk(topk_weights.to(torch.float32),
                                                k=top_k,
                                                dim=-1,
                                                sorted=False)
        topk_ids = topk_ids.to(torch.int32)
        topk_weights = _renormalize_topk_weights(topk_weights, renormalize)
        return topk_weights, topk_ids

    if custom_routing_function is not None:
        topk_weights, topk_ids = custom_routing_function(
            hidden_states=hidden_states,
            gating_output=router_logits,
            topk=top_k,
            renormalize=renormalize,
            global_num_experts=global_num_experts)
        # Required by npu_moe_init_routing
        topk_ids = topk_ids.to(torch.int32)
        return topk_weights, topk_ids

    topk_weights, topk_ids = topk_weights.topk(top_k, dim=-1)
    topk_weights = topk_weights.to(hidden_states.dtype)

    # Required by npu_moe_init_routing
    topk_ids = topk_ids.to(torch.int32)
    topk_weights = _renormalize_topk_weights(topk_weights, renormalize)

    return topk_weights, topk_ids


class TorchairAscendUnquantizedFusedMoEMethod(UnquantizedFusedMoEMethod):

    def __init__(self, moe: FusedMoEConfig = None):

        super().__init__(moe=moe)
        vllm_config = get_current_vllm_config()

        self.global_batch_size = vllm_config.scheduler_config.max_num_seqs
        self.max_model_len = vllm_config.model_config.max_model_len

        ascend_config = get_ascend_config()
        self.torchair_graph_enabled = ascend_config.torchair_graph_config.enabled
        self.enable_shared_expert_dp = ascend_config.enable_shared_expert_dp

        try:
            device_group = get_mc2_group().device_group
            # TODO: Try local_rank = ep_group.rank_in_group
            local_rank = torch.distributed.get_rank(group=device_group)
            backend = device_group._get_backend(torch.device("npu"))
            self.moe_all_to_all_group_name = backend.get_hccl_comm_name(
                local_rank)
        except AttributeError:
            self.moe_all_to_all_group_name = None

    def process_weights_after_loading(self, layer):
        super(UnquantizedFusedMoEMethod,
              self).process_weights_after_loading(layer)
        layer.w13_weight = torch.nn.Parameter(self._maybe_pad_weight(
            layer.w13_weight.data),
                                              requires_grad=False)
        layer.w2_weight = torch.nn.Parameter(self._maybe_pad_weight(
            layer.w2_weight.data),
                                             requires_grad=False)

    def apply(
        self,
        layer: torch.nn.Module,
        x: torch.Tensor,
        router_logits: torch.Tensor,
        top_k: int,
        renormalize: bool,
        use_grouped_topk: bool = False,
        global_num_experts: int = -1,
        expert_map: Optional[torch.Tensor] = None,
        topk_group: Optional[int] = None,
        num_expert_group: Optional[int] = None,
        custom_routing_function: Optional[Callable] = None,
        scoring_func: str = "softmax",
        e_score_correction_bias: Optional[torch.Tensor] = None,
        is_prefill: bool = False,
        enable_force_load_balance: bool = False,
        shared_experts: Optional[Any] = None,
        **kwargs,
    ) -> torch.Tensor:

        is_deepseek_v3_r1 = global_num_experts == 256
        # NOTE: now npu_moe_gating_top_k can only support `group_count=256` pattern
        if is_deepseek_v3_r1:
            topk_weights, topk_ids, _ = torch_npu.npu_moe_gating_top_k(
                router_logits,
                k=top_k,  # topk currently is 8
                bias=e_score_correction_bias,
                k_group=topk_group,  # fix: 4
                group_count=num_expert_group,  # fix 8
                group_select_mode=
                1,  # 0: the maximum in the group; 1: topk2.sum(fix)
                renorm=0,  # 0: softmax->topk(fix); 1: topk->softmax
                norm_type=1,  # 0: softmax; 1: sigmoid(fix)
                # out_flag=False, # todo new api; should the third output be output
                # y2_flag=False, # old api; should the third output be output
                routed_scaling_factor=1,
                eps=float(1e-20))
        else:
            topk_weights, topk_ids = torchair_select_experts(
                hidden_states=x,
                router_logits=router_logits,
                top_k=top_k,
                use_grouped_topk=use_grouped_topk,
                renormalize=renormalize,
                topk_group=topk_group,
                num_expert_group=num_expert_group,
                custom_routing_function=custom_routing_function,
                scoring_func=scoring_func,
                e_score_correction_bias=e_score_correction_bias,
            )

        topk_weights = topk_weights.to(x.dtype)
        # this is a naive implementation for experts load balance so as
        # to avoid accumulating too much tokens on a single rank.
        # currently it is only activated when doing profile runs.
        if enable_force_load_balance:
            topk_ids = torch.randint_like(topk_ids, 0, global_num_experts)

        fused_moe_state = get_forward_context().fused_moe_state
        if self.enable_shared_expert_dp and fused_moe_state == FusedMoEState.MC2:
            fused_moe_state = FusedMoEState.All2All

        if fused_moe_state == FusedMoEState.MC2:
            return torchair_fused_experts_with_mc2(
                hidden_states=x,
                w1=layer.w13_weight,
                w2=layer.w2_weight,
                moe_parallel_config=self.moe.moe_parallel_config,
                topk_weights=topk_weights,
                topk_ids=topk_ids,
                top_k=top_k,
                expert_map=expert_map,
                moe_all_to_all_group_name=self.moe_all_to_all_group_name,
                shared_experts=shared_experts,
                is_torchair=self.torchair_graph_enabled,
                mc2_mask=kwargs.get("mc2_mask", None))
        elif fused_moe_state in [
                FusedMoEState.AllGather, FusedMoEState.NaiveMulticast
        ]:
            return torchair_fused_experts(hidden_states=x,
                                          w1=layer.w13_weight,
                                          w2=layer.w2_weight,
                                          topk_weights=topk_weights,
                                          topk_ids=topk_ids,
                                          top_k=top_k,
                                          expert_map=expert_map)
        else:
            return torchair_fused_experts_with_all2all(
                hidden_states=x,
                w1=layer.w13_weight,
                w2=layer.w2_weight,
                topk_weights=topk_weights,
                topk_ids=topk_ids,
                top_k=top_k,
                expert_map=expert_map,
                ep_group=get_ep_group())


class TorchairAscendFusedMoE(FusedMoE):

    # The moe_counter parameter is required during the initialization of EPLB
    # to identify the current layer index within the MOE model.
    moe_counter = -1

    def __init__(
        self,
        num_experts: int,  # Global number of experts
        top_k: int,
        hidden_size: int,
        intermediate_size: int,
        params_dtype: Optional[torch.dtype] = None,
        reduce_results: bool = False,
        renormalize: bool = True,
        use_grouped_topk: bool = False,
        num_expert_group: Optional[int] = None,
        topk_group: Optional[int] = None,
        quant_config: Optional[QuantizationConfig] = None,
        tp_size: Optional[int] = None,
        ep_size: Optional[int] = None,
        dp_size: Optional[int] = None,
        prefix: str = "",
        custom_routing_function: Optional[Callable] = None,
        scoring_func: str = "softmax",
        e_score_correction_bias: Optional[torch.Tensor] = None,
        activation: str = "silu",
        apply_router_weight_on_input: bool = False,
    ):
        # TODO: This could not initialize FusedMoE baseclass,
        # fixme and make __init__() of AscendFusedMoE more clear
        super().__init__(
            num_experts=num_experts,
            top_k=top_k,
            hidden_size=hidden_size,
            intermediate_size=intermediate_size,
            params_dtype=params_dtype,
            reduce_results=reduce_results,
            renormalize=renormalize,
            use_grouped_topk=use_grouped_topk,
            num_expert_group=num_expert_group,
            topk_group=topk_group,
            quant_config=quant_config,
            tp_size=tp_size,
            ep_size=ep_size,
            dp_size=dp_size,
            prefix=prefix,
            custom_routing_function=custom_routing_function,
            scoring_func=scoring_func,
            e_score_correction_bias=e_score_correction_bias,
            activation=activation,
        )
        TorchairAscendFusedMoE.moe_counter += 1
        self.moe_instance_id = TorchairAscendFusedMoE.moe_counter

        if params_dtype is None:
            params_dtype = torch.get_default_dtype()

        vllm_config = get_current_vllm_config()

        self.moe_parallel_config = FusedMoEParallelConfig.make(
            tp_size_=(tp_size if tp_size is not None else
                      get_tensor_model_parallel_world_size()),
            dp_size_=(dp_size
                      if dp_size is not None else get_dp_group().world_size),
            vllm_parallel_config=vllm_config.parallel_config)

        self.top_k = top_k
        self.num_experts = num_experts
        self.global_num_experts = num_experts
        assert intermediate_size % self.tp_size == 0
        self.intermediate_size_per_partition = intermediate_size // self.tp_size
        self.reduce_results = reduce_results
        self.renormalize = renormalize
        self.use_grouped_topk = use_grouped_topk
        if self.use_grouped_topk:
            assert num_expert_group is not None and topk_group is not None
        self.num_expert_group = num_expert_group
        self.topk_group = topk_group
        self.custom_routing_function = custom_routing_function
        self.scoring_func = scoring_func
        self.e_score_correction_bias = e_score_correction_bias
        self.expert_map = None
        self.activation = activation
        self.log2phy = None
        self.global_redundant_expert_num = 0

        is_deepseek_v3_r1 = self.global_num_experts == 256
        self.rm_router_logits = get_rm_router_logits_state(
            self.moe_parallel_config.ep_size, self.dp_size, is_deepseek_v3_r1)
        self.all_reduce_merge = get_all_reduce_merge_state(
            self.moe_parallel_config.ep_size, is_deepseek_v3_r1)

        ascend_config = get_ascend_config()
        self.dynamic_eplb = ascend_config.dynamic_eplb
        self.expert_map_path = ascend_config.expert_map_path
        self.global_redundant_expert_num = ascend_config.init_redundancy_expert
        self.global_num_experts = num_experts + self.global_redundant_expert_num
        # static eplb initializing with expert_map_path
        if self.expert_map_path and os.path.exists(
                self.expert_map_path) and os.access(self.expert_map_path,
                                                    os.R_OK):
            self.expert_load_balancer = ExpertLoadBalancer(
                self.expert_map_path, self.global_num_experts)
            self.global_redundant_expert_num = (
                self.expert_load_balancer.get_global_redundant_expert_num())
            try:
                self.local_num_experts, self.expert_map = (
                    self.expert_load_balancer.get_rank_placement_map(
                        self.moe_instance_id, self.ep_rank))
                self.log2phy = self.expert_load_balancer.get_rank_log2phy_map(
                    self.moe_instance_id, self.ep_rank).npu()
            except Exception as e:
                logger.warning(
                    f"Init expert map of mtp/eagle when using sample.{e}")
                self.local_num_experts, self.expert_map = determine_default_expert_map(
                    self.global_num_experts, self.ep_size, self.ep_rank,
                    self.global_redundant_expert_num)
                self.log2phy = determine_default_log2phy_map(
                    self.global_num_experts, self.ep_size, self.ep_rank,
                    self.global_redundant_expert_num).npu()
<<<<<<< HEAD
            logger.info_once(
                "[EP Rank %s/%s] Expert parallelism is enabled. Local/global"
                " number of experts: %s/%s. Experts local to global index map:"
                " %s.", self.ep_rank, self.ep_size, self.local_num_experts,
                self.global_num_experts,
                get_compressed_expert_map(self.expert_map))
=======
>>>>>>> ecb1713d
        else:
            # init moe.
            self.local_num_experts, self.expert_map = determine_expert_map(
                self.ep_size, self.ep_rank, self.global_num_experts)
            # dynamic eplb initializing with not expert_map_path
            if self.dynamic_eplb:
                self.global_redundant_expert_num = ascend_config.init_redundancy_expert
                self.local_num_experts, self.expert_map = determine_default_expert_map(
                    self.global_num_experts, self.ep_size, self.ep_rank,
                    self.global_redundant_expert_num)
                self.log2phy = determine_default_log2phy_map(
                    self.global_num_experts, self.ep_size, self.ep_rank,
                    self.global_redundant_expert_num).npu()
            logger.info_once(
                "[EP Rank %s/%s] Expert parallelism is enabled. Local/global"
                " number of experts: %s/%s. Experts local to global index map:"
                " %s.", self.ep_rank, self.ep_size, self.local_num_experts,
                self.global_num_experts,
                get_compressed_expert_map(self.expert_map))
        local_num_experts = (torch.sum(self.expert_map != -1)
                             if self.expert_map is not None else num_experts)
        if self.dynamic_eplb:
            self.moe_load = torch.zeros(local_num_experts, dtype=torch.int64)

        self.torchair_graph_enabled = ascend_config.torchair_graph_config.enabled
        self.multistream_overlap_shared_expert = \
            ascend_config.multistream_overlap_shared_expert and \
            self.torchair_graph_enabled
        self.enable_shared_expert_dp = ascend_config.enable_shared_expert_dp

        if self.scoring_func != "softmax" and not self.use_grouped_topk:
            raise ValueError("Only softmax scoring function is supported for "
                             "non-grouped topk.")
        self.moe = FusedMoEConfig(
            num_experts=self.global_num_experts,
            experts_per_token=top_k,
            hidden_dim=hidden_size,
            num_local_experts=self.local_num_experts,
            moe_parallel_config=self.moe_parallel_config,
            in_dtype=params_dtype,
        )
        if quant_config is None:
            self.quant_method = TorchairAscendUnquantizedFusedMoEMethod(
                self.moe)
        else:
            if quant_config.is_layer_skipped_ascend(
                    prefix, quant_config.packed_modules_mapping):
                self.quant_method = TorchairAscendUnquantizedFusedMoEMethod(
                    self.moe)
            else:
                self.quant_method = AscendFusedMoEMethod(
                    quant_config, prefix, quant_config.packed_modules_mapping)

        assert self.quant_method is not None

        self.moe_load = None
        local_num_experts = (torch.sum(self.expert_map != -1)
                             if self.expert_map is not None else num_experts)
        if self.dynamic_eplb:
            self.moe_load = torch.zeros(local_num_experts, dtype=torch.int64)

        moe_quant_params = {
            "num_experts": local_num_experts,
            "hidden_size": hidden_size,
            "intermediate_size_per_partition":
            self.intermediate_size_per_partition,
            "params_dtype": params_dtype,
            "weight_loader": self.weight_loader,
        }
        # need full intermediate size pre-sharding for WNA16 act order
        if (self.quant_method.__class__.__name__
                in ("GPTQMarlinMoEMethod", "CompressedTensorsWNA16MoEMethod")):
            moe_quant_params["intermediate_size_full"] = intermediate_size

        self.ep_group = get_ep_group()
        # NOTE: self.tp_group is not expert_tp_group
        self.tp_group = get_tp_group().device_group
        self.quant_method.create_weights(layer=self, **moe_quant_params)

    def naive_multicast(self, x: torch.Tensor,
                        cu_tokens_across_dp_cpu: torch.Tensor):
        assert (len(x.shape) == 2)
        buffer = torch.empty((cu_tokens_across_dp_cpu[-1], x.size(1)),
                             device=x.device,
                             dtype=x.dtype)
        start = 0 if self.dp_rank == 0 else cu_tokens_across_dp_cpu[
            self.dp_rank - 1]
        end = cu_tokens_across_dp_cpu[self.dp_rank]
        buffer[start:end, :].copy_(x)
        for idx in range(self.dp_size):
            start = 0 if idx == 0 else cu_tokens_across_dp_cpu[idx - 1]
            end = cu_tokens_across_dp_cpu[idx]
            get_dp_group().broadcast(buffer[start:end, :], idx)
        return buffer

    def forward(self,
                hidden_states: torch.Tensor,
                router_logits: torch.Tensor,
                is_prefill: bool,
                enable_force_load_balance: bool = False,
                top_k: Optional[int] = None,
                shared_experts: Optional[Any] = None,
                gate=None,
                replace_allreduce: bool = False,
                _metadata_for_padding: Optional[MetadataForPadding] = None):

        assert self.quant_method is not None

        if top_k:
            real_top_k = top_k
        else:
            real_top_k = self.top_k

        num_tokens, hidden_size = hidden_states.shape

        forward_context = get_forward_context()
        fused_moe_state = forward_context.fused_moe_state
        mc2_mask = forward_context.mc2_mask
        if self.enable_shared_expert_dp and fused_moe_state == FusedMoEState.MC2:
            fused_moe_state = FusedMoEState.All2All
        # For w8a8 dynamic we can do npu_dynamic_quant and gate in parallel.
        quantized_x_for_share, dynamic_scale_for_share = None, None
        from vllm_ascend.torchair.quantization.torchair_w8a8_dynamic import \
            TorchairAscendW8A8DynamicFusedMoEMethod
        if self.multistream_overlap_shared_expert:
            if not self.rm_router_logits:
                router_logits, _ = gate(hidden_states)
            if hasattr(self.quant_method, "quant_method") and \
               isinstance(self.quant_method.quant_method,
                          TorchairAscendW8A8DynamicFusedMoEMethod
                          ) and fused_moe_state == FusedMoEState.MC2:
                with npu_stream_switch("moe_secondary", 0):
                    quantized_x_for_share, dynamic_scale_for_share = torch_npu.npu_dynamic_quant(
                        hidden_states)

        if shared_experts:
            if not self.multistream_overlap_shared_expert or fused_moe_state != FusedMoEState.MC2:
                # When all_reduce_merge is in progress, shared_experts does not do all_reduce in mlp, but waits until shared_experts+router_experts are completed before doing all_reduce
                shared_hidden_states = shared_experts(hidden_states)

        mc2_mask = forward_context.mc2_mask

        enable_sp = _metadata_for_padding is not None and _metadata_for_padding.not_dummy_and_is_prefill
        tp_size = get_tensor_model_parallel_world_size()
        if enable_sp:
            tp_rank = get_tensor_model_parallel_rank()
            mc2_mask_sp = _metadata_for_padding.mc2_mask if _metadata_for_padding is not None else forward_context.mc2_mask
            chunk_mc2_mask = torch.tensor_split(mc2_mask_sp, tp_size, dim=0)
            mc2_mask = chunk_mc2_mask[tp_rank]
            replace_allreduce = True

        if (fused_moe_state not in [
                FusedMoEState.AllGather, FusedMoEState.AllGatherEP,
                FusedMoEState.NaiveMulticast
        ]):
            if tp_size > 1:
                tp_rank = get_tensor_model_parallel_rank()
                chunk_mc2_mask = torch.tensor_split(mc2_mask, tp_size, dim=0)
                mc2_mask = chunk_mc2_mask[tp_rank]
            if not replace_allreduce:
                if fused_moe_state in {FusedMoEState.MC2}:
                    padding_size = forward_context.padded_num_tokens
                else:
                    # TODO: Determine if we can remove the padding
                    padding_size = tp_size
                if num_tokens < padding_size and not self.enable_shared_expert_dp:
                    hidden_states = nn.functional.pad(
                        hidden_states, (0, 0, 0, padding_size - num_tokens))
                    router_logits = nn.functional.pad(
                        router_logits, (0, 0, 0, padding_size - num_tokens))
                if tp_size > 1:
                    tp_rank = get_tensor_model_parallel_rank()
                    if not self.enable_shared_expert_dp:
                        chunk_hidden_states = torch.tensor_split(hidden_states,
                                                                 tp_size,
                                                                 dim=0)
                        chunk_router_logits = torch.tensor_split(router_logits,
                                                                 tp_size,
                                                                 dim=0)
                        hidden_states = chunk_hidden_states[tp_rank]
                        router_logits = chunk_router_logits[tp_rank]

        if self.dp_size > 1:
            if fused_moe_state == FusedMoEState.AllGather:
                # NOTE: When in torchair graph, it has been padded in model_runner_v1
                if not self.torchair_graph_enabled:
                    max_tokens_across_dp = forward_context.max_tokens_across_dp
                    if num_tokens < max_tokens_across_dp:
                        hidden_states = nn.functional.pad(
                            hidden_states,
                            (0, 0, 0, max_tokens_across_dp - num_tokens))
                        if not self.rm_router_logits:
                            router_logits = nn.functional.pad(
                                router_logits,
                                (0, 0, 0, max_tokens_across_dp - num_tokens))
                hidden_states = get_dp_group().all_gather(hidden_states, 0)
                if self.rm_router_logits:
                    router_logits, _ = gate(hidden_states)
                else:
                    router_logits = get_dp_group().all_gather(router_logits, 0)

            elif fused_moe_state == FusedMoEState.NaiveMulticast:
                cu_tokens_across_dp_cpu = get_forward_context(
                ).dp_metadata.cu_tokens_across_sp(1)
                hidden_states = self.naive_multicast(hidden_states,
                                                     cu_tokens_across_dp_cpu)
                if self.rm_router_logits:
                    router_logits, _ = gate(hidden_states)
                else:
                    router_logits = self.naive_multicast(
                        router_logits, cu_tokens_across_dp_cpu)

        # Matrix multiply.
        e_hidden_states = self.quant_method.apply(
            layer=self,
            x=hidden_states,
            router_logits=router_logits,
            top_k=real_top_k,
            renormalize=self.renormalize,
            use_grouped_topk=self.use_grouped_topk,
            global_num_experts=self.global_num_experts,
            expert_map=self.expert_map,
            topk_group=self.topk_group,
            num_expert_group=self.num_expert_group,
            custom_routing_function=self.custom_routing_function,
            scoring_func=self.scoring_func,
            e_score_correction_bias=self.e_score_correction_bias,
            is_prefill=is_prefill,
            enable_force_load_balance=enable_force_load_balance,
            log2phy=self.log2phy,
            global_redundant_expert_num=self.global_redundant_expert_num,
            shared_experts=shared_experts if self.torchair_graph_enabled
            and self.multistream_overlap_shared_expert and not is_prefill else
            None,
            mc2_mask=mc2_mask,
            quantized_x_for_share=quantized_x_for_share,
            dynamic_scale_for_share=dynamic_scale_for_share,
        )

        if shared_experts:
            if isinstance(e_hidden_states, tuple):
                e_hidden_states, shared_hidden_states = e_hidden_states

        if self.dynamic_eplb and isinstance(
                e_hidden_states, tuple) and len(e_hidden_states) == 3:
            self.moe_load += e_hidden_states[2] if e_hidden_states[1] == 0 else \
                torch.cat(e_hidden_states[2][:1], e_hidden_states[2][1:] - e_hidden_states[2][:-1])

        if (fused_moe_state not in [
                FusedMoEState.AllGather, FusedMoEState.AllGatherEP,
                FusedMoEState.NaiveMulticast
        ] and not replace_allreduce and not self.enable_shared_expert_dp):
            if tp_size > 1:
                dist.all_gather(list(chunk_hidden_states), e_hidden_states,
                                self.tp_group)
                final_hidden_states = torch.cat(chunk_hidden_states, dim=0)
                dispose_tensor(e_hidden_states)
            else:
                final_hidden_states = e_hidden_states
            if num_tokens < padding_size:
                final_hidden_states = final_hidden_states[:num_tokens]
        elif self.dp_size > 1 and not self.enable_shared_expert_dp:
            if fused_moe_state == FusedMoEState.NaiveMulticast:
                start = 0 if self.dp_rank == 0 else cu_tokens_across_dp_cpu[
                    self.dp_rank - 1]
                end = cu_tokens_across_dp_cpu[self.dp_rank]
                final_hidden_states = get_dp_group().all_reduce(
                    e_hidden_states)
                final_hidden_states = final_hidden_states[start:end, :]
                dispose_tensor(e_hidden_states)
            elif fused_moe_state == FusedMoEState.AllGather:
                final_hidden_states = get_dp_group().reduce_scatter(
                    e_hidden_states, 0)
                final_hidden_states = final_hidden_states[:num_tokens]
                dispose_tensor(e_hidden_states)
            else:
                final_hidden_states = e_hidden_states
        else:
            final_hidden_states = e_hidden_states

        if tp_size > 1 and not self.all_reduce_merge and fused_moe_state in [
                FusedMoEState.AllGather, FusedMoEState.AllGatherEP,
                FusedMoEState.NaiveMulticast
        ]:
            final_hidden_states = tensor_model_parallel_all_reduce(
                final_hidden_states)

        if shared_experts:
            return final_hidden_states, shared_hidden_states
        else:
            return final_hidden_states

    def update_expert_map(self, new_expert_map):
        self.expert_map = new_expert_map

    def get_map(self):
        return self.expert_map

    def get_log2phy_map(self):
        return self.logical_to_physical_map

    def clear_moe_load(self):
        if self.moe_load is not None:
            self.moe_load.zero_()

    # ----------------------------------------- TBO-related --------------------------------------------

    def _forward_ms_fused_moe_comp(
        self,
        hidden_states: torch.Tensor,
        router_logits: torch.Tensor,
        is_prefill: bool,
        real_top_k,
        enable_force_load_balance: bool = False,
    ):
        hidden_states = self.quant_method.apply(
            layer=self,
            x=hidden_states,
            router_logits=router_logits,
            top_k=real_top_k,
            renormalize=self.renormalize,
            use_grouped_topk=self.use_grouped_topk,
            global_num_experts=self.global_num_experts,
            expert_map=self.expert_map,
            topk_group=self.topk_group,
            num_expert_group=self.num_expert_group,
            custom_routing_function=self.custom_routing_function,
            scoring_func=self.scoring_func,
            e_score_correction_bias=self.e_score_correction_bias,
            is_prefill=is_prefill,
            enable_force_load_balance=enable_force_load_balance,
        )

        return hidden_states
<|MERGE_RESOLUTION|>--- conflicted
+++ resolved
@@ -1,1390 +1,1387 @@
-# Copyright (c) 2025 Huawei Technologies Co., Ltd. All Rights Reserved.
-# Copyright 2023 The vLLM team.
-#
-# Licensed under the Apache License, Version 2.0 (the "License");
-# you may not use this file except in compliance with the License.
-# You may obtain a copy of the License at
-#
-#     http://www.apache.org/licenses/LICENSE-2.0
-#
-# Unless required by applicable law or agreed to in writing, software
-# distributed under the License is distributed on an "AS IS" BASIS,
-# WITHOUT WARRANTIES OR CONDITIONS OF ANY KIND, either express or implied.
-# See the License for the specific language governing permissions and
-# limitations under the License.
-# This file is a part of the vllm-ascend project.
-# Adapted from vllm/tests/kernels/test_moe.py
-
-import os
-from typing import Any, Callable, Optional, Tuple, Union
-
-import torch
-import torch.distributed as dist
-import torch_npu
-from torch import nn
-from vllm.config import get_current_vllm_config
-from vllm.distributed import (GroupCoordinator, get_tensor_model_parallel_rank,
-                              get_tensor_model_parallel_world_size,
-                              tensor_model_parallel_all_reduce)
-from vllm.distributed.parallel_state import (get_dp_group, get_ep_group,
-                                             get_tp_group)
-from vllm.forward_context import get_forward_context
-from vllm.logger import logger
-from vllm.model_executor.layers.fused_moe.config import \
-    FusedMoEConfig  # isort: skip
-from vllm.model_executor.layers.fused_moe.config import \
-    FusedMoEParallelConfig  # isort: skip
-from vllm.model_executor.layers.fused_moe.layer import (
-    FusedMoE, UnquantizedFusedMoEMethod, determine_expert_map, get_compressed_expert_map)
-from vllm.model_executor.layers.quantization.base_config import \
-    QuantizationConfig
-
-from vllm_ascend.ascend_config import get_ascend_config
-from vllm_ascend.ascend_forward_context import FusedMoEState
-from vllm_ascend.distributed.parallel_state import get_mc2_group
-from vllm_ascend.eplb.core.eplb_utils import (determine_default_expert_map,
-                                              determine_default_log2phy_map)
-from vllm_ascend.ops.expert_load_balancer import ExpertLoadBalancer
-from vllm_ascend.quantization.quant_config import AscendFusedMoEMethod
-from vllm_ascend.torchair.ops.sequence_parallel import MetadataForPadding
-from vllm_ascend.torchair.utils import npu_stream_switch, npu_wait_tensor
-from vllm_ascend.utils import (AscendSocVersion, dispose_tensor,
-                               get_all_reduce_merge_state,
-                               get_ascend_soc_version,
-                               get_rm_router_logits_state, is_310p)
-
-
-def torchair_fused_experts_with_mc2(
-    hidden_states: torch.Tensor,
-    w1: torch.Tensor,
-    w2: torch.Tensor,
-    topk_weights: torch.Tensor,
-    topk_ids: torch.Tensor,
-    top_k: int,
-    moe_parallel_config: FusedMoEParallelConfig,
-    expert_map: torch.Tensor = None,
-    moe_all_to_all_group_name: Optional[str] = None,
-    shared_experts: Optional[Any] = None,
-    is_torchair: bool = False,
-    mc2_mask: Optional[torch.Tensor] = None,
-) -> Union[torch.Tensor, Tuple[torch.Tensor, torch.Tensor]]:
-    quant_mode = 0
-    ep_rank_id = moe_parallel_config.ep_rank
-    ep_world_size = moe_parallel_config.ep_size
-
-    # NOTE: Currently, when in A3 or in torchair graph, we need to pass in some extra param into dispatch & combine
-    need_extra_args = (get_ascend_soc_version() == AscendSocVersion.A3
-                       or is_torchair)
-
-    # NOTE: Currently, when in A3, we need to pass in some extra param into dispatch & combine
-    a3_need_extra_args = get_ascend_soc_version() == AscendSocVersion.A3
-
-    enable_dispatch_v2 = hasattr(torch_npu, "npu_moe_distribute_dispatch_v2")
-
-    moe_expert_num = len(expert_map)
-    kwargs_mc2 = {
-        "x": hidden_states,
-        "expert_ids": topk_ids,
-        "expert_shard_type": 0,
-        "shared_expert_rank_num": 0,
-        "moe_expert_num": moe_expert_num,
-        "global_bs": 0,
-    }
-
-    stage1_kwargs = {
-        "scales": None,
-        "quant_mode": quant_mode,
-        "group_ep": moe_all_to_all_group_name,
-        "ep_world_size": ep_world_size,
-        "ep_rank_id": ep_rank_id,
-    }
-    if need_extra_args:
-        stage1_kwargs.update({
-            "group_tp": moe_all_to_all_group_name,
-            "tp_world_size": 1,
-            "tp_rank_id": 0,
-        })
-    if a3_need_extra_args and enable_dispatch_v2:
-        stage1_kwargs.update({
-            "x_active_mask": mc2_mask,
-        })
-
-    kwargs_mc2.update(stage1_kwargs)
-
-    output = torch_npu.npu_moe_distribute_dispatch_v2(
-        **kwargs_mc2
-    ) if enable_dispatch_v2 else torch_npu.npu_moe_distribute_dispatch(
-        **kwargs_mc2)
-    # comm_stream.wait_stream(torch.npu.current_stream())
-    expand_x, dynamic_scale, assist_info_for_combine, expert_token_nums, ep_recv_counts = output[
-        0:5]
-
-    if shared_experts is not None:
-        with npu_stream_switch("moe_secondary", 0):
-            npu_wait_tensor(hidden_states, topk_weights)
-            shared_gate_up, _ = shared_experts.gate_up_proj(hidden_states)
-            npu_wait_tensor(shared_gate_up, expand_x)
-            shared_act = shared_experts.act_fn(shared_gate_up)
-
-    w1 = w1.transpose(1, 2)
-
-    group_list = expert_token_nums.to(torch.int64)
-    gate_up_out_list = torch_npu.npu_grouped_matmul(
-        x=[expand_x],
-        weight=[w1],
-        split_item=2,
-        # 1 means count mode, to avoid cumulative operation of the group list
-        group_list_type=1,
-        group_type=0,
-        group_list=group_list,
-    )[0]
-
-    gate_up_out = torch_npu.npu_swiglu(gate_up_out_list)
-
-    w2 = w2.transpose(1, 2)
-    down_out_list = torch_npu.npu_grouped_matmul(
-        x=[gate_up_out],
-        weight=[w2],
-        split_item=2,
-        group_list_type=1,
-        group_type=0,
-        group_list=group_list,
-    )[0]
-
-    # moeCombine
-    kwargs_mc2 = {
-        "expand_x": down_out_list,
-        "expert_ids": topk_ids,
-        "expert_scales": topk_weights.to(torch.float32),
-        "expert_shard_type": 0,
-        "shared_expert_rank_num": 0,
-        "moe_expert_num": moe_expert_num,
-        "global_bs": 0,
-    }
-    tp_recv_counts = output[5]
-    stage3_kwargs = {
-        "ep_send_counts": ep_recv_counts,
-        "group_ep": moe_all_to_all_group_name,
-        "ep_world_size": ep_world_size,
-        "ep_rank_id": ep_rank_id,
-    }
-    if enable_dispatch_v2:
-        stage3_kwargs.update({
-            "assist_info_for_combine":
-            assist_info_for_combine,
-        })
-    else:
-        stage3_kwargs.update({
-            "expand_idx": assist_info_for_combine,
-        })
-    if need_extra_args:
-        stage3_kwargs.update({
-            "tp_send_counts": tp_recv_counts,
-            "group_tp": moe_all_to_all_group_name,
-            "tp_world_size": 1,
-            "tp_rank_id": 0,
-        })
-    if a3_need_extra_args and enable_dispatch_v2:
-        stage3_kwargs.update({
-            "x_active_mask": mc2_mask,
-        })
-    kwargs_mc2.update(stage3_kwargs)
-
-    hidden_states = torch_npu.npu_moe_distribute_combine_v2(
-        **kwargs_mc2
-    ) if enable_dispatch_v2 else torch_npu.npu_moe_distribute_combine(
-        **kwargs_mc2)
-
-    if shared_experts is None:
-        return hidden_states
-    else:
-        with npu_stream_switch("moe_secondary", 0):
-            npu_wait_tensor(shared_act, down_out_list)
-            shared_hidden_states, _ = shared_experts.down_proj(shared_act)
-        return hidden_states, shared_hidden_states
-
-
-def torchair_apply_mlp(
-    hidden_states: torch.Tensor,
-    w1: torch.Tensor,
-    w2: torch.Tensor,
-    group_list: torch.Tensor,
-    group_list_type: int = 1,
-) -> torch.Tensor:
-    """
-    apply MLP: gate_up_proj -> swiglu -> down_proj
-
-    Args:
-        hidden_states_wrapper: wrapper of input hidden states with shape (num_tokens, hidden_size).
-        w1: expert weights1 with shape
-            (num_experts, hidden_size, intermediate_size * 2)
-        w2: expert weights2 with shape
-            (num_experts, intermediate_size, hidden_size)
-        group_list: number of tokens for each expert, follow cumsum mode, and
-            with shape (num_experts).
-        transpose_weight:
-            w1: (num_experts, intermediate_size * 2, hidden_size) ->
-                    (num_experts, hidden_size, intermediate_size * 2)
-            w2: (num_experts, hidden_size, intermediate_size) ->
-                    (num_experts, intermediate_size, hidden_size)
-
-    Returns:
-        hidden_states: output hidden states after MLP.
-    """
-
-    w1 = w1.transpose(1, 2)
-    hidden_states = torch_npu.npu_grouped_matmul(
-        x=[hidden_states],
-        weight=[w1],
-        split_item=2,
-        group_list_type=group_list_type,
-        group_type=0,
-        group_list=group_list,
-    )[0]
-
-    hidden_states = torch_npu.npu_swiglu(hidden_states)
-
-    w2 = w2.transpose(1, 2)
-    hidden_states = torch_npu.npu_grouped_matmul(
-        x=[hidden_states],
-        weight=[w2],
-        split_item=2,
-        group_list_type=group_list_type,
-        group_type=0,
-        group_list=group_list,
-    )[0]
-
-    return hidden_states
-
-
-# currently expert parallelism implemented with all2all
-# is under-optimized.
-def torchair_fused_experts_with_all2all(
-    hidden_states: torch.Tensor,
-    w1: torch.Tensor,
-    w2: torch.Tensor,
-    topk_weights: torch.Tensor,
-    topk_ids: torch.Tensor,
-    top_k: int,
-    expert_map: torch.Tensor = None,
-    ep_group: GroupCoordinator = None,
-):
-    original_shape = hidden_states.shape
-    if len(original_shape) == 3:
-        hidden_states = hidden_states.view(-1, hidden_states.shape[-1])
-
-    num_tokens, _ = hidden_states.shape
-    num_experts = w1.shape[0]
-    device = hidden_states.device
-
-    if expert_map is not None:
-        global_num_experts = len(expert_map)
-        local_num_experts = global_num_experts // ep_group.world_size
-        row_idx_len = num_tokens * top_k
-        row_idx = (torch.arange(0,
-                                row_idx_len,
-                                dtype=torch.int32,
-                                device=device).view(top_k, -1).permute(
-                                    1, 0).contiguous())
-        hidden_states, expanded_row_idx, expanded_expert_idx = torch_npu.npu_moe_init_routing(
-            hidden_states,
-            row_idx=row_idx,
-            expert_idx=topk_ids,
-            active_num=num_tokens)
-
-        global_expert_tokens = torch.bincount(expanded_expert_idx,
-                                              minlength=global_num_experts)
-        scatter_sizes = global_expert_tokens.view(ep_group.world_size,
-                                                  -1).sum(-1)
-
-        gather_sizes = torch.empty_like(scatter_sizes)
-        dist.all_to_all_single(gather_sizes,
-                               scatter_sizes,
-                               group=ep_group.device_group)
-        scatter_size_list = scatter_sizes.cpu().tolist()
-        gather_size_list = gather_sizes.cpu().tolist()
-
-        expanded_expert_idx = expanded_expert_idx % local_num_experts
-        hidden_states = ep_group.all_to_all(hidden_states, 0, 0,
-                                            scatter_size_list,
-                                            gather_size_list)
-        local_expert_idx = ep_group.all_to_all(expanded_expert_idx, 0, 0,
-                                               scatter_size_list,
-                                               gather_size_list)
-
-        sorted_local_expert_idx, sorted_idx = torch.sort(local_expert_idx)
-
-        expert_tokens = torch_npu.npu_moe_compute_expert_tokens(
-            sorted_local_expert_idx, local_num_experts).to(torch.int64)
-
-        hidden_states = hidden_states[sorted_idx]
-    else:
-        row_idx_len = num_tokens * top_k
-        row_idx = torch.arange(0,
-                               row_idx_len,
-                               dtype=torch.int32,
-                               device=topk_weights.device).view(
-                                   top_k, -1).permute(1, 0).contiguous()
-        hidden_states, expanded_row_idx, expanded_expert_idx = torch_npu.npu_moe_init_routing(
-            hidden_states,
-            row_idx=row_idx,
-            expert_idx=topk_ids,
-            active_num=num_tokens)
-
-        expert_tokens = torch_npu.npu_moe_compute_expert_tokens(
-            expanded_expert_idx, num_experts)
-        expert_tokens = expert_tokens.to(torch.int64)
-
-    w1 = w1.transpose(1, 2)
-    gate_up_out_list = torch_npu.npu_grouped_matmul(
-        x=[hidden_states],
-        weight=[w1],
-        split_item=2,
-        group_list_type=0,
-        group_type=0,
-        group_list=expert_tokens,
-    )[0]
-
-    hidden_states = torch_npu.npu_swiglu(gate_up_out_list)
-
-    w2 = w2.transpose(1, 2)
-    hidden_states = torch_npu.npu_grouped_matmul(
-        x=[hidden_states],
-        weight=[w2],
-        split_item=2,
-        group_list_type=0,
-        group_type=0,
-        group_list=expert_tokens,
-    )[0]
-
-    if expert_map is not None:
-        resorted_idx = torch.argsort(sorted_idx)
-        hidden_states = hidden_states[resorted_idx]
-        hidden_states = ep_group.all_to_all(hidden_states, 0, 0,
-                                            gather_size_list,
-                                            scatter_size_list)
-
-        final_hidden_states = torch_npu.npu_moe_finalize_routing(
-            hidden_states,
-            skip1=None,
-            skip2=None,
-            bias=None,
-            scales=topk_weights,
-            expanded_src_to_dst_row=expanded_row_idx,
-            export_for_source_row=topk_ids,
-        )
-    else:
-        # TODO: Reorder device memory 2 times here, replace the current
-        # implementation here when suitable operators become available.
-        final_hidden_states = torch_npu.npu_moe_finalize_routing(
-            hidden_states,
-            skip1=None,
-            skip2=None,
-            bias=None,
-            scales=topk_weights,
-            expanded_src_to_dst_row=expanded_row_idx,
-            export_for_source_row=topk_ids,
-        )
-    if len(original_shape) == 3:
-        final_hidden_states = final_hidden_states.view(original_shape)
-    return final_hidden_states
-
-
-def torchair_fused_experts_moge(
-    hidden_states: torch.Tensor,
-    w1: torch.Tensor,
-    w2: torch.Tensor,
-    moe_parallel_config: FusedMoEParallelConfig,
-    topk_weights: torch.Tensor,
-    topk_ids: torch.Tensor,
-    top_k: int,
-    global_num_experts: int,
-    expert_map: torch.Tensor = None,
-    apply_router_weight_on_input: bool = False,
-) -> torch.Tensor:
-    """
-
-    Args:
-        hidden_states: Hidden states of shape (num_tokens, hidden_size).
-        w1: Expert weights1 of shape (num_experts, intermediate_size * 2, hidden_size).
-        w2: Expert weights2 of shape (num_experts, hidden_size, intermediate_size).
-        topk_weights: Routing weights of shape (num_tokens, top_k).
-        topk_ids: Selected expert IDs of shape (num_tokens, top_k).
-        top_k: Number of experts to select.
-        expert_map: Expert mapping of shape (num_experts,).
-
-    Returns:
-        hidden_states: Hidden states after routing.
-    """
-    ep_size = moe_parallel_config.ep_size
-    local_num_experts = global_num_experts // ep_size
-    local_num_group = top_k // ep_size
-
-    if apply_router_weight_on_input:
-        assert (topk_weights.dim() == 2
-                ), "`topk_weights` should be in shape (num_tokens, topk)"
-        _, topk = topk_weights.shape
-        assert (
-            topk == 1
-        ), "Only support topk=1 when `apply_router_weight_on_input` is True"
-        hidden_states = hidden_states * topk_weights.to(hidden_states.dtype)
-
-    bsz, _ = hidden_states.shape
-    flatten_topk_ids = topk_ids.view(-1)
-    sorted_topk_ids = torch.argsort(flatten_topk_ids.float())
-    sorted_topk_ids = sorted_topk_ids.to(torch.int32)
-    sorted_hidden_states = hidden_states.index_select(
-        0, sorted_topk_ids // local_num_group)
-
-    experts_id = torch.arange(0,
-                              local_num_experts,
-                              dtype=topk_ids.dtype,
-                              device=topk_ids.device)
-    num_tokens_per_expert = (flatten_topk_ids.unsqueeze(-1) == experts_id).to(
-        torch.float32).sum(0)
-    topk_scales = topk_weights.view(-1).index_select(
-        0, sorted_topk_ids).unsqueeze(-1)
-    group_list = num_tokens_per_expert.cumsum(dim=0).to(torch.int64)
-
-    w1 = w1.transpose(1, 2)
-    gate_up_out = torch_npu.npu_grouped_matmul(
-        x=[sorted_hidden_states],
-        weight=[w1],
-        split_item=2,
-        group_list_type=0,
-        group_type=0,
-        group_list=group_list,
-    )[0]
-
-    if is_310p():
-        gate_up_out = torch_npu.npu_swiglu(gate_up_out.to(torch.float32)).to(
-            torch.float16)
-    else:
-        gate_up_out = torch_npu.npu_swiglu(gate_up_out)
-    gate_up_out *= topk_scales
-
-    w2 = w2.transpose(1, 2)
-    down_out_list = torch_npu.npu_grouped_matmul(
-        x=[gate_up_out],
-        weight=[w2],
-        split_item=2,
-        group_list_type=0,
-        group_type=0,
-        group_list=group_list,
-    )[0]
-
-    unsorted_topk_ids = torch.argsort(sorted_topk_ids.float()).to(torch.int32)
-    unsorted_hidden_states = down_out_list.index_select(0, unsorted_topk_ids)
-    final_hidden_states = unsorted_hidden_states.reshape(
-        bsz, top_k // ep_size, -1).sum(1)
-
-    return final_hidden_states
-
-
-def torchair_fused_experts(
-    hidden_states: torch.Tensor,
-    w1: torch.Tensor,
-    w2: torch.Tensor,
-    topk_weights: torch.Tensor,
-    topk_ids: torch.Tensor,
-    top_k: int,
-    expert_map: torch.Tensor = None,
-    apply_router_weight_on_input: bool = False,
-    max_num_tokens: Optional[int] = None,
-) -> torch.Tensor:
-    """
-    Fused experts with top-k routing.
-
-    Args:
-        hidden_states: Hidden states of shape (num_tokens, hidden_size).
-        w1: Expert weights1 of shape (num_experts, intermediate_size * 2, hidden_size).
-        w2: Expert weights2 of shape (num_experts, hidden_size, intermediate_size).
-        topk_weights: Routing weights of shape (num_tokens, top_k).
-        topk_ids: Selected expert IDs of shape (num_tokens, top_k).
-        top_k: Number of experts to select.
-        expert_map: Expert mapping of shape (num_experts,).
-
-    Returns:
-        hidden_states: Hidden states after routing.
-    """
-    """
-    # Check constraints.
-    assert hidden_states.shape[1] == w1.shape[2], "Hidden size mismatch"
-    assert topk_weights.shape == topk_ids.shape, "topk shape mismatch"
-    assert hidden_states.is_contiguous(), "Hidden_states must be contiguous"
-    assert w1.is_contiguous(), "Expert weights1 must be contiguous"
-    assert w2.is_contiguous(), "Expert weights2 must be contiguous"
-    """
-    # if torch.distributed.get_rank() == 0:
-    #     print(w1.shape)
-    #     print(hidden_states.shape)
-
-    original_shape = hidden_states.shape
-    # assert len(original_shape) == 2
-
-    num_tokens = hidden_states.shape[:-1].numel()
-    num_experts = w1.shape[0]
-    dtype = hidden_states.dtype
-    device = hidden_states.device
-    # assert dtype in [torch.float32, torch.float16, torch.bfloat16
-    #                  ], "Only float32, float16, and bfloat16 are supported"
-
-    if apply_router_weight_on_input:
-        assert (topk_weights.dim() == 2
-                ), "`topk_weights` should be in shape (num_tokens, topk)"
-        _, topk = topk_weights.shape
-        assert (
-            topk == 1
-        ), "Only support topk=1 when `apply_router_weight_on_input` is True"
-        hidden_states = hidden_states * topk_weights.to(hidden_states.dtype)
-
-    if expert_map is not None:
-        # Generate token indices and flatten
-        token_indices = (torch.arange(num_tokens,
-                                      device=device,
-                                      dtype=torch.int64).unsqueeze(1).expand(
-                                          -1, top_k).reshape(-1))
-
-        # Flatten token-to-expert mappings and map to local experts
-        weights_flat = topk_weights.view(-1)
-        experts_flat = topk_ids.view(-1)
-        local_experts_flat = expert_map[experts_flat]
-
-        # Filter valid token-expert pairs
-        mask = local_experts_flat != -1
-        filtered_weights = torch.where(
-            mask, weights_flat, torch.zeros_like(weights_flat)).to(dtype)
-        filtered_experts = torch.where(
-            mask, local_experts_flat,
-            torch.full_like(local_experts_flat,
-                            num_experts)).to(topk_ids.dtype)
-
-        # Sort by local expert IDs
-        sort_indices = torch.argsort(filtered_experts.view(torch.float32))
-        sorted_token_indices = token_indices[sort_indices]
-        sorted_weights = filtered_weights[sort_indices]
-
-        # Compute token counts with minlength of num_experts
-        # This is equivalent to but faster than:
-        # >>> token_counts = torch.bincount(filtered_experts, minlength=num_experts)[:-1]
-        token_counts = torch.zeros(num_experts + 1,
-                                   device=device,
-                                   dtype=torch.int64)
-        ones = torch.ones_like(filtered_experts, dtype=torch.int64)
-        token_counts.scatter_add_(0, filtered_experts.to(torch.int64), ones)
-        token_counts = token_counts[:num_experts]
-        expert_tokens = torch.cumsum(token_counts, dim=0, dtype=torch.int64)
-
-        # Rearrange hidden_states
-        sorted_hidden_states = hidden_states[sorted_token_indices]
-    else:
-        row_idx_len = num_tokens * top_k
-        row_idx = (torch.arange(0,
-                                row_idx_len,
-                                dtype=torch.int32,
-                                device=device).view(top_k, -1).permute(
-                                    1, 0).contiguous())
-        active_num = max_num_tokens if max_num_tokens is not None else num_tokens
-        sorted_hidden_states, expanded_row_idx, expanded_expert_idx = torch_npu.npu_moe_init_routing(
-            hidden_states,
-            row_idx=row_idx,
-            expert_idx=topk_ids,
-            active_num=active_num)
-
-        expert_tokens = torch_npu.npu_moe_compute_expert_tokens(
-            expanded_expert_idx, num_experts)
-        expert_tokens = expert_tokens.to(torch.int64)
-
-    w1 = w1.transpose(1, 2)
-    gate_up_out_list = torch_npu.npu_grouped_matmul(
-        x=[sorted_hidden_states],
-        weight=[w1],
-        split_item=2,
-        group_list_type=0,
-        group_type=0,
-        group_list=expert_tokens,
-    )[0]
-
-    gate_up_out = torch_npu.npu_swiglu(gate_up_out_list)
-
-    w2 = w2.transpose(1, 2)
-    down_out_list = torch_npu.npu_grouped_matmul(
-        x=[gate_up_out],
-        weight=[w2],
-        split_item=2,
-        group_list_type=0,
-        group_type=0,
-        group_list=expert_tokens,
-    )[0]
-
-    if expert_map is not None:
-        weighted_down_out = down_out_list * sorted_weights.unsqueeze(1)
-
-        final_hidden_states = torch.zeros(*original_shape,
-                                          device=hidden_states.device,
-                                          dtype=dtype)
-
-        # TODO: npu_grouped_matmul output random values at [num_valid_tokens:, ...]
-        # This created multiple NaN and index_add_ will mix them up which harms accuracy
-        # remove this mask and filter after it being fixed
-        num_valid_tokens = mask.sum()
-        valid_token_mask = torch.arange(
-            0, sorted_token_indices.shape[0],
-            device=device).unsqueeze(1) < num_valid_tokens
-        valid_output = torch.where(
-            valid_token_mask, weighted_down_out,
-            torch.zeros_like(weighted_down_out)).to(dtype)
-        final_hidden_states.index_add_(0, sorted_token_indices, valid_output)
-    else:
-        scales = torch.ones_like(
-            topk_weights) if apply_router_weight_on_input else topk_weights
-        # TODO: Reorder device memory 2 times here, replace the current
-        # implementation here when suitable operators become available.
-        final_hidden_states = torch_npu.npu_moe_finalize_routing(
-            down_out_list,
-            skip1=None,
-            skip2=None,
-            bias=None,
-            scales=scales,
-            expanded_src_to_dst_row=expanded_row_idx,
-            export_for_source_row=topk_ids,
-        )
-
-    return final_hidden_states
-
-
-def torchair_native_grouped_topk(
-    topk_weights: torch.Tensor,
-    num_expert_group: Optional[int],
-    topk_group: Optional[int],
-):
-    topk_group = 0 if topk_group is None else topk_group
-    num_expert_group = 0 if num_expert_group is None else num_expert_group
-
-    num_token = topk_weights.shape[0]
-    grouped_weights = topk_weights.view(num_token, num_expert_group,
-                                        -1).max(dim=-1).values
-    topk_group_indices = torch.topk(grouped_weights.to(torch.float32),
-                                    k=topk_group,
-                                    dim=-1,
-                                    sorted=False)[1]
-    topk_group_mask = torch.zeros_like(grouped_weights)
-    topk_group_mask.scatter_(1, topk_group_indices, 1)
-    topk_weight_mask = (topk_group_mask.unsqueeze(-1).expand(
-        num_token, num_expert_group,
-        topk_weights.shape[-1] // num_expert_group).reshape(num_token, -1))
-    topk_weights = topk_weights.masked_fill(~topk_weight_mask.bool(), 0.0)
-
-    return topk_weights
-
-
-def torchair_select_experts(
-    hidden_states: torch.Tensor,
-    router_logits: torch.Tensor,
-    top_k: int,
-    use_grouped_topk: bool,
-    renormalize: bool,
-    topk_group: Optional[int] = None,
-    num_expert_group: Optional[int] = None,
-    custom_routing_function: Optional[Callable] = None,
-    scoring_func: str = "softmax",
-    e_score_correction_bias: Optional[torch.Tensor] = None,
-    global_num_experts: Optional[torch.Tensor] = None
-) -> tuple[torch.Tensor, torch.Tensor]:
-    """
-    Select top-k experts based on router logits.
-
-    Args:
-        hidden_states: Hidden states of shape (num_tokens, hidden_size).
-        router_logits: Router logits of shape (num_tokens, num_experts).
-        top_k: Number of experts to select.
-        use_grouped_topk: Whether to group experts before selecting top-k.
-        renormalize: Whether to renormalize the routing weights.
-        topk_group: Number of expert groups to select from.
-        num_expert_group: Number of experts in each group.
-        custom_routing_function: Custom routing function.
-        scoring_func: Scoring function to use.
-        e_score_correction_bias: Correction bias to apply to expert scores.
-
-    Returns:
-        topk_weights: Routing weights of shape (num_tokens, top_k).
-        topk_ids: Selected expert IDs of shape (num_tokens, top_k).
-
-    Raises:
-        ValueError: If an unsupported scoring function is provided.
-    """
-
-    def _renormalize_topk_weights(
-        topk_weights: torch.Tensor,
-        renormalize: bool,
-    ):
-        if renormalize:
-            topk_weights = topk_weights / topk_weights.sum(dim=-1,
-                                                           keepdim=True)
-        return topk_weights
-
-    if scoring_func == "softmax":
-        # NOTE: vLLM use dtype=torch.float here
-        if not use_grouped_topk and custom_routing_function is None:
-            topk_weights, topk_ids, _ = torch_npu.npu_moe_gating_top_k_softmax(
-                x=router_logits, finished=None, k=top_k)
-            topk_ids = topk_ids.to(torch.int32)
-            topk_weights = _renormalize_topk_weights(topk_weights, renormalize)
-            return topk_weights, topk_ids
-
-        topk_weights = router_logits.softmax(dim=-1)
-    elif scoring_func == "sigmoid":
-        topk_weights = router_logits.sigmoid()
-    else:
-        raise ValueError(f"Unsupported scoring function: {scoring_func}")
-
-    if use_grouped_topk:
-        assert topk_group is not None
-        assert num_expert_group is not None
-
-        if e_score_correction_bias is not None:
-            # Store original scores before applying correction bias. We use biased
-            # scores for expert selection but original scores for routing weights
-            original_weights = topk_weights
-            topk_weights = topk_weights + e_score_correction_bias.unsqueeze(0)
-
-        # TODO: Change to npu_group_topk when the latest CANN and NNAL is available
-        # >>> torch_npu._npu_group_topk(topk_weights, group_num=num_expert_group, k=topk_group)
-        topk_weights = torchair_native_grouped_topk(topk_weights,
-                                                    num_expert_group,
-                                                    topk_group)
-        # TODO bfloat16 is not supported in torch.topk with ge graph.
-        if e_score_correction_bias is not None:
-            topk_ids = torch.topk(topk_weights.to(torch.float32),
-                                  k=top_k,
-                                  dim=-1,
-                                  sorted=False)[1]
-            # Use original unbiased scores for the routing weights
-            topk_weights = original_weights.gather(1, topk_ids)
-        else:
-            topk_weights, topk_ids = torch.topk(topk_weights.to(torch.float32),
-                                                k=top_k,
-                                                dim=-1,
-                                                sorted=False)
-        topk_ids = topk_ids.to(torch.int32)
-        topk_weights = _renormalize_topk_weights(topk_weights, renormalize)
-        return topk_weights, topk_ids
-
-    if custom_routing_function is not None:
-        topk_weights, topk_ids = custom_routing_function(
-            hidden_states=hidden_states,
-            gating_output=router_logits,
-            topk=top_k,
-            renormalize=renormalize,
-            global_num_experts=global_num_experts)
-        # Required by npu_moe_init_routing
-        topk_ids = topk_ids.to(torch.int32)
-        return topk_weights, topk_ids
-
-    topk_weights, topk_ids = topk_weights.topk(top_k, dim=-1)
-    topk_weights = topk_weights.to(hidden_states.dtype)
-
-    # Required by npu_moe_init_routing
-    topk_ids = topk_ids.to(torch.int32)
-    topk_weights = _renormalize_topk_weights(topk_weights, renormalize)
-
-    return topk_weights, topk_ids
-
-
-class TorchairAscendUnquantizedFusedMoEMethod(UnquantizedFusedMoEMethod):
-
-    def __init__(self, moe: FusedMoEConfig = None):
-
-        super().__init__(moe=moe)
-        vllm_config = get_current_vllm_config()
-
-        self.global_batch_size = vllm_config.scheduler_config.max_num_seqs
-        self.max_model_len = vllm_config.model_config.max_model_len
-
-        ascend_config = get_ascend_config()
-        self.torchair_graph_enabled = ascend_config.torchair_graph_config.enabled
-        self.enable_shared_expert_dp = ascend_config.enable_shared_expert_dp
-
-        try:
-            device_group = get_mc2_group().device_group
-            # TODO: Try local_rank = ep_group.rank_in_group
-            local_rank = torch.distributed.get_rank(group=device_group)
-            backend = device_group._get_backend(torch.device("npu"))
-            self.moe_all_to_all_group_name = backend.get_hccl_comm_name(
-                local_rank)
-        except AttributeError:
-            self.moe_all_to_all_group_name = None
-
-    def process_weights_after_loading(self, layer):
-        super(UnquantizedFusedMoEMethod,
-              self).process_weights_after_loading(layer)
-        layer.w13_weight = torch.nn.Parameter(self._maybe_pad_weight(
-            layer.w13_weight.data),
-                                              requires_grad=False)
-        layer.w2_weight = torch.nn.Parameter(self._maybe_pad_weight(
-            layer.w2_weight.data),
-                                             requires_grad=False)
-
-    def apply(
-        self,
-        layer: torch.nn.Module,
-        x: torch.Tensor,
-        router_logits: torch.Tensor,
-        top_k: int,
-        renormalize: bool,
-        use_grouped_topk: bool = False,
-        global_num_experts: int = -1,
-        expert_map: Optional[torch.Tensor] = None,
-        topk_group: Optional[int] = None,
-        num_expert_group: Optional[int] = None,
-        custom_routing_function: Optional[Callable] = None,
-        scoring_func: str = "softmax",
-        e_score_correction_bias: Optional[torch.Tensor] = None,
-        is_prefill: bool = False,
-        enable_force_load_balance: bool = False,
-        shared_experts: Optional[Any] = None,
-        **kwargs,
-    ) -> torch.Tensor:
-
-        is_deepseek_v3_r1 = global_num_experts == 256
-        # NOTE: now npu_moe_gating_top_k can only support `group_count=256` pattern
-        if is_deepseek_v3_r1:
-            topk_weights, topk_ids, _ = torch_npu.npu_moe_gating_top_k(
-                router_logits,
-                k=top_k,  # topk currently is 8
-                bias=e_score_correction_bias,
-                k_group=topk_group,  # fix: 4
-                group_count=num_expert_group,  # fix 8
-                group_select_mode=
-                1,  # 0: the maximum in the group; 1: topk2.sum(fix)
-                renorm=0,  # 0: softmax->topk(fix); 1: topk->softmax
-                norm_type=1,  # 0: softmax; 1: sigmoid(fix)
-                # out_flag=False, # todo new api; should the third output be output
-                # y2_flag=False, # old api; should the third output be output
-                routed_scaling_factor=1,
-                eps=float(1e-20))
-        else:
-            topk_weights, topk_ids = torchair_select_experts(
-                hidden_states=x,
-                router_logits=router_logits,
-                top_k=top_k,
-                use_grouped_topk=use_grouped_topk,
-                renormalize=renormalize,
-                topk_group=topk_group,
-                num_expert_group=num_expert_group,
-                custom_routing_function=custom_routing_function,
-                scoring_func=scoring_func,
-                e_score_correction_bias=e_score_correction_bias,
-            )
-
-        topk_weights = topk_weights.to(x.dtype)
-        # this is a naive implementation for experts load balance so as
-        # to avoid accumulating too much tokens on a single rank.
-        # currently it is only activated when doing profile runs.
-        if enable_force_load_balance:
-            topk_ids = torch.randint_like(topk_ids, 0, global_num_experts)
-
-        fused_moe_state = get_forward_context().fused_moe_state
-        if self.enable_shared_expert_dp and fused_moe_state == FusedMoEState.MC2:
-            fused_moe_state = FusedMoEState.All2All
-
-        if fused_moe_state == FusedMoEState.MC2:
-            return torchair_fused_experts_with_mc2(
-                hidden_states=x,
-                w1=layer.w13_weight,
-                w2=layer.w2_weight,
-                moe_parallel_config=self.moe.moe_parallel_config,
-                topk_weights=topk_weights,
-                topk_ids=topk_ids,
-                top_k=top_k,
-                expert_map=expert_map,
-                moe_all_to_all_group_name=self.moe_all_to_all_group_name,
-                shared_experts=shared_experts,
-                is_torchair=self.torchair_graph_enabled,
-                mc2_mask=kwargs.get("mc2_mask", None))
-        elif fused_moe_state in [
-                FusedMoEState.AllGather, FusedMoEState.NaiveMulticast
-        ]:
-            return torchair_fused_experts(hidden_states=x,
-                                          w1=layer.w13_weight,
-                                          w2=layer.w2_weight,
-                                          topk_weights=topk_weights,
-                                          topk_ids=topk_ids,
-                                          top_k=top_k,
-                                          expert_map=expert_map)
-        else:
-            return torchair_fused_experts_with_all2all(
-                hidden_states=x,
-                w1=layer.w13_weight,
-                w2=layer.w2_weight,
-                topk_weights=topk_weights,
-                topk_ids=topk_ids,
-                top_k=top_k,
-                expert_map=expert_map,
-                ep_group=get_ep_group())
-
-
-class TorchairAscendFusedMoE(FusedMoE):
-
-    # The moe_counter parameter is required during the initialization of EPLB
-    # to identify the current layer index within the MOE model.
-    moe_counter = -1
-
-    def __init__(
-        self,
-        num_experts: int,  # Global number of experts
-        top_k: int,
-        hidden_size: int,
-        intermediate_size: int,
-        params_dtype: Optional[torch.dtype] = None,
-        reduce_results: bool = False,
-        renormalize: bool = True,
-        use_grouped_topk: bool = False,
-        num_expert_group: Optional[int] = None,
-        topk_group: Optional[int] = None,
-        quant_config: Optional[QuantizationConfig] = None,
-        tp_size: Optional[int] = None,
-        ep_size: Optional[int] = None,
-        dp_size: Optional[int] = None,
-        prefix: str = "",
-        custom_routing_function: Optional[Callable] = None,
-        scoring_func: str = "softmax",
-        e_score_correction_bias: Optional[torch.Tensor] = None,
-        activation: str = "silu",
-        apply_router_weight_on_input: bool = False,
-    ):
-        # TODO: This could not initialize FusedMoE baseclass,
-        # fixme and make __init__() of AscendFusedMoE more clear
-        super().__init__(
-            num_experts=num_experts,
-            top_k=top_k,
-            hidden_size=hidden_size,
-            intermediate_size=intermediate_size,
-            params_dtype=params_dtype,
-            reduce_results=reduce_results,
-            renormalize=renormalize,
-            use_grouped_topk=use_grouped_topk,
-            num_expert_group=num_expert_group,
-            topk_group=topk_group,
-            quant_config=quant_config,
-            tp_size=tp_size,
-            ep_size=ep_size,
-            dp_size=dp_size,
-            prefix=prefix,
-            custom_routing_function=custom_routing_function,
-            scoring_func=scoring_func,
-            e_score_correction_bias=e_score_correction_bias,
-            activation=activation,
-        )
-        TorchairAscendFusedMoE.moe_counter += 1
-        self.moe_instance_id = TorchairAscendFusedMoE.moe_counter
-
-        if params_dtype is None:
-            params_dtype = torch.get_default_dtype()
-
-        vllm_config = get_current_vllm_config()
-
-        self.moe_parallel_config = FusedMoEParallelConfig.make(
-            tp_size_=(tp_size if tp_size is not None else
-                      get_tensor_model_parallel_world_size()),
-            dp_size_=(dp_size
-                      if dp_size is not None else get_dp_group().world_size),
-            vllm_parallel_config=vllm_config.parallel_config)
-
-        self.top_k = top_k
-        self.num_experts = num_experts
-        self.global_num_experts = num_experts
-        assert intermediate_size % self.tp_size == 0
-        self.intermediate_size_per_partition = intermediate_size // self.tp_size
-        self.reduce_results = reduce_results
-        self.renormalize = renormalize
-        self.use_grouped_topk = use_grouped_topk
-        if self.use_grouped_topk:
-            assert num_expert_group is not None and topk_group is not None
-        self.num_expert_group = num_expert_group
-        self.topk_group = topk_group
-        self.custom_routing_function = custom_routing_function
-        self.scoring_func = scoring_func
-        self.e_score_correction_bias = e_score_correction_bias
-        self.expert_map = None
-        self.activation = activation
-        self.log2phy = None
-        self.global_redundant_expert_num = 0
-
-        is_deepseek_v3_r1 = self.global_num_experts == 256
-        self.rm_router_logits = get_rm_router_logits_state(
-            self.moe_parallel_config.ep_size, self.dp_size, is_deepseek_v3_r1)
-        self.all_reduce_merge = get_all_reduce_merge_state(
-            self.moe_parallel_config.ep_size, is_deepseek_v3_r1)
-
-        ascend_config = get_ascend_config()
-        self.dynamic_eplb = ascend_config.dynamic_eplb
-        self.expert_map_path = ascend_config.expert_map_path
-        self.global_redundant_expert_num = ascend_config.init_redundancy_expert
-        self.global_num_experts = num_experts + self.global_redundant_expert_num
-        # static eplb initializing with expert_map_path
-        if self.expert_map_path and os.path.exists(
-                self.expert_map_path) and os.access(self.expert_map_path,
-                                                    os.R_OK):
-            self.expert_load_balancer = ExpertLoadBalancer(
-                self.expert_map_path, self.global_num_experts)
-            self.global_redundant_expert_num = (
-                self.expert_load_balancer.get_global_redundant_expert_num())
-            try:
-                self.local_num_experts, self.expert_map = (
-                    self.expert_load_balancer.get_rank_placement_map(
-                        self.moe_instance_id, self.ep_rank))
-                self.log2phy = self.expert_load_balancer.get_rank_log2phy_map(
-                    self.moe_instance_id, self.ep_rank).npu()
-            except Exception as e:
-                logger.warning(
-                    f"Init expert map of mtp/eagle when using sample.{e}")
-                self.local_num_experts, self.expert_map = determine_default_expert_map(
-                    self.global_num_experts, self.ep_size, self.ep_rank,
-                    self.global_redundant_expert_num)
-                self.log2phy = determine_default_log2phy_map(
-                    self.global_num_experts, self.ep_size, self.ep_rank,
-                    self.global_redundant_expert_num).npu()
-<<<<<<< HEAD
-            logger.info_once(
-                "[EP Rank %s/%s] Expert parallelism is enabled. Local/global"
-                " number of experts: %s/%s. Experts local to global index map:"
-                " %s.", self.ep_rank, self.ep_size, self.local_num_experts,
-                self.global_num_experts,
-                get_compressed_expert_map(self.expert_map))
-=======
->>>>>>> ecb1713d
-        else:
-            # init moe.
-            self.local_num_experts, self.expert_map = determine_expert_map(
-                self.ep_size, self.ep_rank, self.global_num_experts)
-            # dynamic eplb initializing with not expert_map_path
-            if self.dynamic_eplb:
-                self.global_redundant_expert_num = ascend_config.init_redundancy_expert
-                self.local_num_experts, self.expert_map = determine_default_expert_map(
-                    self.global_num_experts, self.ep_size, self.ep_rank,
-                    self.global_redundant_expert_num)
-                self.log2phy = determine_default_log2phy_map(
-                    self.global_num_experts, self.ep_size, self.ep_rank,
-                    self.global_redundant_expert_num).npu()
-            logger.info_once(
-                "[EP Rank %s/%s] Expert parallelism is enabled. Local/global"
-                " number of experts: %s/%s. Experts local to global index map:"
-                " %s.", self.ep_rank, self.ep_size, self.local_num_experts,
-                self.global_num_experts,
-                get_compressed_expert_map(self.expert_map))
-        local_num_experts = (torch.sum(self.expert_map != -1)
-                             if self.expert_map is not None else num_experts)
-        if self.dynamic_eplb:
-            self.moe_load = torch.zeros(local_num_experts, dtype=torch.int64)
-
-        self.torchair_graph_enabled = ascend_config.torchair_graph_config.enabled
-        self.multistream_overlap_shared_expert = \
-            ascend_config.multistream_overlap_shared_expert and \
-            self.torchair_graph_enabled
-        self.enable_shared_expert_dp = ascend_config.enable_shared_expert_dp
-
-        if self.scoring_func != "softmax" and not self.use_grouped_topk:
-            raise ValueError("Only softmax scoring function is supported for "
-                             "non-grouped topk.")
-        self.moe = FusedMoEConfig(
-            num_experts=self.global_num_experts,
-            experts_per_token=top_k,
-            hidden_dim=hidden_size,
-            num_local_experts=self.local_num_experts,
-            moe_parallel_config=self.moe_parallel_config,
-            in_dtype=params_dtype,
-        )
-        if quant_config is None:
-            self.quant_method = TorchairAscendUnquantizedFusedMoEMethod(
-                self.moe)
-        else:
-            if quant_config.is_layer_skipped_ascend(
-                    prefix, quant_config.packed_modules_mapping):
-                self.quant_method = TorchairAscendUnquantizedFusedMoEMethod(
-                    self.moe)
-            else:
-                self.quant_method = AscendFusedMoEMethod(
-                    quant_config, prefix, quant_config.packed_modules_mapping)
-
-        assert self.quant_method is not None
-
-        self.moe_load = None
-        local_num_experts = (torch.sum(self.expert_map != -1)
-                             if self.expert_map is not None else num_experts)
-        if self.dynamic_eplb:
-            self.moe_load = torch.zeros(local_num_experts, dtype=torch.int64)
-
-        moe_quant_params = {
-            "num_experts": local_num_experts,
-            "hidden_size": hidden_size,
-            "intermediate_size_per_partition":
-            self.intermediate_size_per_partition,
-            "params_dtype": params_dtype,
-            "weight_loader": self.weight_loader,
-        }
-        # need full intermediate size pre-sharding for WNA16 act order
-        if (self.quant_method.__class__.__name__
-                in ("GPTQMarlinMoEMethod", "CompressedTensorsWNA16MoEMethod")):
-            moe_quant_params["intermediate_size_full"] = intermediate_size
-
-        self.ep_group = get_ep_group()
-        # NOTE: self.tp_group is not expert_tp_group
-        self.tp_group = get_tp_group().device_group
-        self.quant_method.create_weights(layer=self, **moe_quant_params)
-
-    def naive_multicast(self, x: torch.Tensor,
-                        cu_tokens_across_dp_cpu: torch.Tensor):
-        assert (len(x.shape) == 2)
-        buffer = torch.empty((cu_tokens_across_dp_cpu[-1], x.size(1)),
-                             device=x.device,
-                             dtype=x.dtype)
-        start = 0 if self.dp_rank == 0 else cu_tokens_across_dp_cpu[
-            self.dp_rank - 1]
-        end = cu_tokens_across_dp_cpu[self.dp_rank]
-        buffer[start:end, :].copy_(x)
-        for idx in range(self.dp_size):
-            start = 0 if idx == 0 else cu_tokens_across_dp_cpu[idx - 1]
-            end = cu_tokens_across_dp_cpu[idx]
-            get_dp_group().broadcast(buffer[start:end, :], idx)
-        return buffer
-
-    def forward(self,
-                hidden_states: torch.Tensor,
-                router_logits: torch.Tensor,
-                is_prefill: bool,
-                enable_force_load_balance: bool = False,
-                top_k: Optional[int] = None,
-                shared_experts: Optional[Any] = None,
-                gate=None,
-                replace_allreduce: bool = False,
-                _metadata_for_padding: Optional[MetadataForPadding] = None):
-
-        assert self.quant_method is not None
-
-        if top_k:
-            real_top_k = top_k
-        else:
-            real_top_k = self.top_k
-
-        num_tokens, hidden_size = hidden_states.shape
-
-        forward_context = get_forward_context()
-        fused_moe_state = forward_context.fused_moe_state
-        mc2_mask = forward_context.mc2_mask
-        if self.enable_shared_expert_dp and fused_moe_state == FusedMoEState.MC2:
-            fused_moe_state = FusedMoEState.All2All
-        # For w8a8 dynamic we can do npu_dynamic_quant and gate in parallel.
-        quantized_x_for_share, dynamic_scale_for_share = None, None
-        from vllm_ascend.torchair.quantization.torchair_w8a8_dynamic import \
-            TorchairAscendW8A8DynamicFusedMoEMethod
-        if self.multistream_overlap_shared_expert:
-            if not self.rm_router_logits:
-                router_logits, _ = gate(hidden_states)
-            if hasattr(self.quant_method, "quant_method") and \
-               isinstance(self.quant_method.quant_method,
-                          TorchairAscendW8A8DynamicFusedMoEMethod
-                          ) and fused_moe_state == FusedMoEState.MC2:
-                with npu_stream_switch("moe_secondary", 0):
-                    quantized_x_for_share, dynamic_scale_for_share = torch_npu.npu_dynamic_quant(
-                        hidden_states)
-
-        if shared_experts:
-            if not self.multistream_overlap_shared_expert or fused_moe_state != FusedMoEState.MC2:
-                # When all_reduce_merge is in progress, shared_experts does not do all_reduce in mlp, but waits until shared_experts+router_experts are completed before doing all_reduce
-                shared_hidden_states = shared_experts(hidden_states)
-
-        mc2_mask = forward_context.mc2_mask
-
-        enable_sp = _metadata_for_padding is not None and _metadata_for_padding.not_dummy_and_is_prefill
-        tp_size = get_tensor_model_parallel_world_size()
-        if enable_sp:
-            tp_rank = get_tensor_model_parallel_rank()
-            mc2_mask_sp = _metadata_for_padding.mc2_mask if _metadata_for_padding is not None else forward_context.mc2_mask
-            chunk_mc2_mask = torch.tensor_split(mc2_mask_sp, tp_size, dim=0)
-            mc2_mask = chunk_mc2_mask[tp_rank]
-            replace_allreduce = True
-
-        if (fused_moe_state not in [
-                FusedMoEState.AllGather, FusedMoEState.AllGatherEP,
-                FusedMoEState.NaiveMulticast
-        ]):
-            if tp_size > 1:
-                tp_rank = get_tensor_model_parallel_rank()
-                chunk_mc2_mask = torch.tensor_split(mc2_mask, tp_size, dim=0)
-                mc2_mask = chunk_mc2_mask[tp_rank]
-            if not replace_allreduce:
-                if fused_moe_state in {FusedMoEState.MC2}:
-                    padding_size = forward_context.padded_num_tokens
-                else:
-                    # TODO: Determine if we can remove the padding
-                    padding_size = tp_size
-                if num_tokens < padding_size and not self.enable_shared_expert_dp:
-                    hidden_states = nn.functional.pad(
-                        hidden_states, (0, 0, 0, padding_size - num_tokens))
-                    router_logits = nn.functional.pad(
-                        router_logits, (0, 0, 0, padding_size - num_tokens))
-                if tp_size > 1:
-                    tp_rank = get_tensor_model_parallel_rank()
-                    if not self.enable_shared_expert_dp:
-                        chunk_hidden_states = torch.tensor_split(hidden_states,
-                                                                 tp_size,
-                                                                 dim=0)
-                        chunk_router_logits = torch.tensor_split(router_logits,
-                                                                 tp_size,
-                                                                 dim=0)
-                        hidden_states = chunk_hidden_states[tp_rank]
-                        router_logits = chunk_router_logits[tp_rank]
-
-        if self.dp_size > 1:
-            if fused_moe_state == FusedMoEState.AllGather:
-                # NOTE: When in torchair graph, it has been padded in model_runner_v1
-                if not self.torchair_graph_enabled:
-                    max_tokens_across_dp = forward_context.max_tokens_across_dp
-                    if num_tokens < max_tokens_across_dp:
-                        hidden_states = nn.functional.pad(
-                            hidden_states,
-                            (0, 0, 0, max_tokens_across_dp - num_tokens))
-                        if not self.rm_router_logits:
-                            router_logits = nn.functional.pad(
-                                router_logits,
-                                (0, 0, 0, max_tokens_across_dp - num_tokens))
-                hidden_states = get_dp_group().all_gather(hidden_states, 0)
-                if self.rm_router_logits:
-                    router_logits, _ = gate(hidden_states)
-                else:
-                    router_logits = get_dp_group().all_gather(router_logits, 0)
-
-            elif fused_moe_state == FusedMoEState.NaiveMulticast:
-                cu_tokens_across_dp_cpu = get_forward_context(
-                ).dp_metadata.cu_tokens_across_sp(1)
-                hidden_states = self.naive_multicast(hidden_states,
-                                                     cu_tokens_across_dp_cpu)
-                if self.rm_router_logits:
-                    router_logits, _ = gate(hidden_states)
-                else:
-                    router_logits = self.naive_multicast(
-                        router_logits, cu_tokens_across_dp_cpu)
-
-        # Matrix multiply.
-        e_hidden_states = self.quant_method.apply(
-            layer=self,
-            x=hidden_states,
-            router_logits=router_logits,
-            top_k=real_top_k,
-            renormalize=self.renormalize,
-            use_grouped_topk=self.use_grouped_topk,
-            global_num_experts=self.global_num_experts,
-            expert_map=self.expert_map,
-            topk_group=self.topk_group,
-            num_expert_group=self.num_expert_group,
-            custom_routing_function=self.custom_routing_function,
-            scoring_func=self.scoring_func,
-            e_score_correction_bias=self.e_score_correction_bias,
-            is_prefill=is_prefill,
-            enable_force_load_balance=enable_force_load_balance,
-            log2phy=self.log2phy,
-            global_redundant_expert_num=self.global_redundant_expert_num,
-            shared_experts=shared_experts if self.torchair_graph_enabled
-            and self.multistream_overlap_shared_expert and not is_prefill else
-            None,
-            mc2_mask=mc2_mask,
-            quantized_x_for_share=quantized_x_for_share,
-            dynamic_scale_for_share=dynamic_scale_for_share,
-        )
-
-        if shared_experts:
-            if isinstance(e_hidden_states, tuple):
-                e_hidden_states, shared_hidden_states = e_hidden_states
-
-        if self.dynamic_eplb and isinstance(
-                e_hidden_states, tuple) and len(e_hidden_states) == 3:
-            self.moe_load += e_hidden_states[2] if e_hidden_states[1] == 0 else \
-                torch.cat(e_hidden_states[2][:1], e_hidden_states[2][1:] - e_hidden_states[2][:-1])
-
-        if (fused_moe_state not in [
-                FusedMoEState.AllGather, FusedMoEState.AllGatherEP,
-                FusedMoEState.NaiveMulticast
-        ] and not replace_allreduce and not self.enable_shared_expert_dp):
-            if tp_size > 1:
-                dist.all_gather(list(chunk_hidden_states), e_hidden_states,
-                                self.tp_group)
-                final_hidden_states = torch.cat(chunk_hidden_states, dim=0)
-                dispose_tensor(e_hidden_states)
-            else:
-                final_hidden_states = e_hidden_states
-            if num_tokens < padding_size:
-                final_hidden_states = final_hidden_states[:num_tokens]
-        elif self.dp_size > 1 and not self.enable_shared_expert_dp:
-            if fused_moe_state == FusedMoEState.NaiveMulticast:
-                start = 0 if self.dp_rank == 0 else cu_tokens_across_dp_cpu[
-                    self.dp_rank - 1]
-                end = cu_tokens_across_dp_cpu[self.dp_rank]
-                final_hidden_states = get_dp_group().all_reduce(
-                    e_hidden_states)
-                final_hidden_states = final_hidden_states[start:end, :]
-                dispose_tensor(e_hidden_states)
-            elif fused_moe_state == FusedMoEState.AllGather:
-                final_hidden_states = get_dp_group().reduce_scatter(
-                    e_hidden_states, 0)
-                final_hidden_states = final_hidden_states[:num_tokens]
-                dispose_tensor(e_hidden_states)
-            else:
-                final_hidden_states = e_hidden_states
-        else:
-            final_hidden_states = e_hidden_states
-
-        if tp_size > 1 and not self.all_reduce_merge and fused_moe_state in [
-                FusedMoEState.AllGather, FusedMoEState.AllGatherEP,
-                FusedMoEState.NaiveMulticast
-        ]:
-            final_hidden_states = tensor_model_parallel_all_reduce(
-                final_hidden_states)
-
-        if shared_experts:
-            return final_hidden_states, shared_hidden_states
-        else:
-            return final_hidden_states
-
-    def update_expert_map(self, new_expert_map):
-        self.expert_map = new_expert_map
-
-    def get_map(self):
-        return self.expert_map
-
-    def get_log2phy_map(self):
-        return self.logical_to_physical_map
-
-    def clear_moe_load(self):
-        if self.moe_load is not None:
-            self.moe_load.zero_()
-
-    # ----------------------------------------- TBO-related --------------------------------------------
-
-    def _forward_ms_fused_moe_comp(
-        self,
-        hidden_states: torch.Tensor,
-        router_logits: torch.Tensor,
-        is_prefill: bool,
-        real_top_k,
-        enable_force_load_balance: bool = False,
-    ):
-        hidden_states = self.quant_method.apply(
-            layer=self,
-            x=hidden_states,
-            router_logits=router_logits,
-            top_k=real_top_k,
-            renormalize=self.renormalize,
-            use_grouped_topk=self.use_grouped_topk,
-            global_num_experts=self.global_num_experts,
-            expert_map=self.expert_map,
-            topk_group=self.topk_group,
-            num_expert_group=self.num_expert_group,
-            custom_routing_function=self.custom_routing_function,
-            scoring_func=self.scoring_func,
-            e_score_correction_bias=self.e_score_correction_bias,
-            is_prefill=is_prefill,
-            enable_force_load_balance=enable_force_load_balance,
-        )
-
-        return hidden_states
+# Copyright (c) 2025 Huawei Technologies Co., Ltd. All Rights Reserved.
+# Copyright 2023 The vLLM team.
+#
+# Licensed under the Apache License, Version 2.0 (the "License");
+# you may not use this file except in compliance with the License.
+# You may obtain a copy of the License at
+#
+#     http://www.apache.org/licenses/LICENSE-2.0
+#
+# Unless required by applicable law or agreed to in writing, software
+# distributed under the License is distributed on an "AS IS" BASIS,
+# WITHOUT WARRANTIES OR CONDITIONS OF ANY KIND, either express or implied.
+# See the License for the specific language governing permissions and
+# limitations under the License.
+# This file is a part of the vllm-ascend project.
+# Adapted from vllm/tests/kernels/test_moe.py
+
+import os
+from typing import Any, Callable, Optional, Tuple, Union
+
+import torch
+import torch.distributed as dist
+import torch_npu
+from torch import nn
+from vllm.config import get_current_vllm_config
+from vllm.distributed import (GroupCoordinator, get_tensor_model_parallel_rank,
+                              get_tensor_model_parallel_world_size,
+                              tensor_model_parallel_all_reduce)
+from vllm.distributed.parallel_state import (get_dp_group, get_ep_group,
+                                             get_tp_group)
+from vllm.forward_context import get_forward_context
+from vllm.logger import logger
+from vllm.model_executor.layers.fused_moe.config import \
+    FusedMoEConfig  # isort: skip
+from vllm.model_executor.layers.fused_moe.config import \
+    FusedMoEParallelConfig  # isort: skip
+from vllm.model_executor.layers.fused_moe.layer import (
+    FusedMoE, UnquantizedFusedMoEMethod, determine_expert_map, get_compressed_expert_map)
+from vllm.model_executor.layers.quantization.base_config import \
+    QuantizationConfig
+
+from vllm_ascend.ascend_config import get_ascend_config
+from vllm_ascend.ascend_forward_context import FusedMoEState
+from vllm_ascend.distributed.parallel_state import get_mc2_group
+from vllm_ascend.eplb.core.eplb_utils import (determine_default_expert_map,
+                                              determine_default_log2phy_map)
+from vllm_ascend.ops.expert_load_balancer import ExpertLoadBalancer
+from vllm_ascend.quantization.quant_config import AscendFusedMoEMethod
+from vllm_ascend.torchair.ops.sequence_parallel import MetadataForPadding
+from vllm_ascend.torchair.utils import npu_stream_switch, npu_wait_tensor
+from vllm_ascend.utils import (AscendSocVersion, dispose_tensor,
+                               get_all_reduce_merge_state,
+                               get_ascend_soc_version,
+                               get_rm_router_logits_state, is_310p)
+
+
+def torchair_fused_experts_with_mc2(
+    hidden_states: torch.Tensor,
+    w1: torch.Tensor,
+    w2: torch.Tensor,
+    topk_weights: torch.Tensor,
+    topk_ids: torch.Tensor,
+    top_k: int,
+    moe_parallel_config: FusedMoEParallelConfig,
+    expert_map: torch.Tensor = None,
+    moe_all_to_all_group_name: Optional[str] = None,
+    shared_experts: Optional[Any] = None,
+    is_torchair: bool = False,
+    mc2_mask: Optional[torch.Tensor] = None,
+) -> Union[torch.Tensor, Tuple[torch.Tensor, torch.Tensor]]:
+    quant_mode = 0
+    ep_rank_id = moe_parallel_config.ep_rank
+    ep_world_size = moe_parallel_config.ep_size
+
+    # NOTE: Currently, when in A3 or in torchair graph, we need to pass in some extra param into dispatch & combine
+    need_extra_args = (get_ascend_soc_version() == AscendSocVersion.A3
+                       or is_torchair)
+
+    # NOTE: Currently, when in A3, we need to pass in some extra param into dispatch & combine
+    a3_need_extra_args = get_ascend_soc_version() == AscendSocVersion.A3
+
+    enable_dispatch_v2 = hasattr(torch_npu, "npu_moe_distribute_dispatch_v2")
+
+    moe_expert_num = len(expert_map)
+    kwargs_mc2 = {
+        "x": hidden_states,
+        "expert_ids": topk_ids,
+        "expert_shard_type": 0,
+        "shared_expert_rank_num": 0,
+        "moe_expert_num": moe_expert_num,
+        "global_bs": 0,
+    }
+
+    stage1_kwargs = {
+        "scales": None,
+        "quant_mode": quant_mode,
+        "group_ep": moe_all_to_all_group_name,
+        "ep_world_size": ep_world_size,
+        "ep_rank_id": ep_rank_id,
+    }
+    if need_extra_args:
+        stage1_kwargs.update({
+            "group_tp": moe_all_to_all_group_name,
+            "tp_world_size": 1,
+            "tp_rank_id": 0,
+        })
+    if a3_need_extra_args and enable_dispatch_v2:
+        stage1_kwargs.update({
+            "x_active_mask": mc2_mask,
+        })
+
+    kwargs_mc2.update(stage1_kwargs)
+
+    output = torch_npu.npu_moe_distribute_dispatch_v2(
+        **kwargs_mc2
+    ) if enable_dispatch_v2 else torch_npu.npu_moe_distribute_dispatch(
+        **kwargs_mc2)
+    # comm_stream.wait_stream(torch.npu.current_stream())
+    expand_x, dynamic_scale, assist_info_for_combine, expert_token_nums, ep_recv_counts = output[
+        0:5]
+
+    if shared_experts is not None:
+        with npu_stream_switch("moe_secondary", 0):
+            npu_wait_tensor(hidden_states, topk_weights)
+            shared_gate_up, _ = shared_experts.gate_up_proj(hidden_states)
+            npu_wait_tensor(shared_gate_up, expand_x)
+            shared_act = shared_experts.act_fn(shared_gate_up)
+
+    w1 = w1.transpose(1, 2)
+
+    group_list = expert_token_nums.to(torch.int64)
+    gate_up_out_list = torch_npu.npu_grouped_matmul(
+        x=[expand_x],
+        weight=[w1],
+        split_item=2,
+        # 1 means count mode, to avoid cumulative operation of the group list
+        group_list_type=1,
+        group_type=0,
+        group_list=group_list,
+    )[0]
+
+    gate_up_out = torch_npu.npu_swiglu(gate_up_out_list)
+
+    w2 = w2.transpose(1, 2)
+    down_out_list = torch_npu.npu_grouped_matmul(
+        x=[gate_up_out],
+        weight=[w2],
+        split_item=2,
+        group_list_type=1,
+        group_type=0,
+        group_list=group_list,
+    )[0]
+
+    # moeCombine
+    kwargs_mc2 = {
+        "expand_x": down_out_list,
+        "expert_ids": topk_ids,
+        "expert_scales": topk_weights.to(torch.float32),
+        "expert_shard_type": 0,
+        "shared_expert_rank_num": 0,
+        "moe_expert_num": moe_expert_num,
+        "global_bs": 0,
+    }
+    tp_recv_counts = output[5]
+    stage3_kwargs = {
+        "ep_send_counts": ep_recv_counts,
+        "group_ep": moe_all_to_all_group_name,
+        "ep_world_size": ep_world_size,
+        "ep_rank_id": ep_rank_id,
+    }
+    if enable_dispatch_v2:
+        stage3_kwargs.update({
+            "assist_info_for_combine":
+            assist_info_for_combine,
+        })
+    else:
+        stage3_kwargs.update({
+            "expand_idx": assist_info_for_combine,
+        })
+    if need_extra_args:
+        stage3_kwargs.update({
+            "tp_send_counts": tp_recv_counts,
+            "group_tp": moe_all_to_all_group_name,
+            "tp_world_size": 1,
+            "tp_rank_id": 0,
+        })
+    if a3_need_extra_args and enable_dispatch_v2:
+        stage3_kwargs.update({
+            "x_active_mask": mc2_mask,
+        })
+    kwargs_mc2.update(stage3_kwargs)
+
+    hidden_states = torch_npu.npu_moe_distribute_combine_v2(
+        **kwargs_mc2
+    ) if enable_dispatch_v2 else torch_npu.npu_moe_distribute_combine(
+        **kwargs_mc2)
+
+    if shared_experts is None:
+        return hidden_states
+    else:
+        with npu_stream_switch("moe_secondary", 0):
+            npu_wait_tensor(shared_act, down_out_list)
+            shared_hidden_states, _ = shared_experts.down_proj(shared_act)
+        return hidden_states, shared_hidden_states
+
+
+def torchair_apply_mlp(
+    hidden_states: torch.Tensor,
+    w1: torch.Tensor,
+    w2: torch.Tensor,
+    group_list: torch.Tensor,
+    group_list_type: int = 1,
+) -> torch.Tensor:
+    """
+    apply MLP: gate_up_proj -> swiglu -> down_proj
+
+    Args:
+        hidden_states_wrapper: wrapper of input hidden states with shape (num_tokens, hidden_size).
+        w1: expert weights1 with shape
+            (num_experts, hidden_size, intermediate_size * 2)
+        w2: expert weights2 with shape
+            (num_experts, intermediate_size, hidden_size)
+        group_list: number of tokens for each expert, follow cumsum mode, and
+            with shape (num_experts).
+        transpose_weight:
+            w1: (num_experts, intermediate_size * 2, hidden_size) ->
+                    (num_experts, hidden_size, intermediate_size * 2)
+            w2: (num_experts, hidden_size, intermediate_size) ->
+                    (num_experts, intermediate_size, hidden_size)
+
+    Returns:
+        hidden_states: output hidden states after MLP.
+    """
+
+    w1 = w1.transpose(1, 2)
+    hidden_states = torch_npu.npu_grouped_matmul(
+        x=[hidden_states],
+        weight=[w1],
+        split_item=2,
+        group_list_type=group_list_type,
+        group_type=0,
+        group_list=group_list,
+    )[0]
+
+    hidden_states = torch_npu.npu_swiglu(hidden_states)
+
+    w2 = w2.transpose(1, 2)
+    hidden_states = torch_npu.npu_grouped_matmul(
+        x=[hidden_states],
+        weight=[w2],
+        split_item=2,
+        group_list_type=group_list_type,
+        group_type=0,
+        group_list=group_list,
+    )[0]
+
+    return hidden_states
+
+
+# currently expert parallelism implemented with all2all
+# is under-optimized.
+def torchair_fused_experts_with_all2all(
+    hidden_states: torch.Tensor,
+    w1: torch.Tensor,
+    w2: torch.Tensor,
+    topk_weights: torch.Tensor,
+    topk_ids: torch.Tensor,
+    top_k: int,
+    expert_map: torch.Tensor = None,
+    ep_group: GroupCoordinator = None,
+):
+    original_shape = hidden_states.shape
+    if len(original_shape) == 3:
+        hidden_states = hidden_states.view(-1, hidden_states.shape[-1])
+
+    num_tokens, _ = hidden_states.shape
+    num_experts = w1.shape[0]
+    device = hidden_states.device
+
+    if expert_map is not None:
+        global_num_experts = len(expert_map)
+        local_num_experts = global_num_experts // ep_group.world_size
+        row_idx_len = num_tokens * top_k
+        row_idx = (torch.arange(0,
+                                row_idx_len,
+                                dtype=torch.int32,
+                                device=device).view(top_k, -1).permute(
+                                    1, 0).contiguous())
+        hidden_states, expanded_row_idx, expanded_expert_idx = torch_npu.npu_moe_init_routing(
+            hidden_states,
+            row_idx=row_idx,
+            expert_idx=topk_ids,
+            active_num=num_tokens)
+
+        global_expert_tokens = torch.bincount(expanded_expert_idx,
+                                              minlength=global_num_experts)
+        scatter_sizes = global_expert_tokens.view(ep_group.world_size,
+                                                  -1).sum(-1)
+
+        gather_sizes = torch.empty_like(scatter_sizes)
+        dist.all_to_all_single(gather_sizes,
+                               scatter_sizes,
+                               group=ep_group.device_group)
+        scatter_size_list = scatter_sizes.cpu().tolist()
+        gather_size_list = gather_sizes.cpu().tolist()
+
+        expanded_expert_idx = expanded_expert_idx % local_num_experts
+        hidden_states = ep_group.all_to_all(hidden_states, 0, 0,
+                                            scatter_size_list,
+                                            gather_size_list)
+        local_expert_idx = ep_group.all_to_all(expanded_expert_idx, 0, 0,
+                                               scatter_size_list,
+                                               gather_size_list)
+
+        sorted_local_expert_idx, sorted_idx = torch.sort(local_expert_idx)
+
+        expert_tokens = torch_npu.npu_moe_compute_expert_tokens(
+            sorted_local_expert_idx, local_num_experts).to(torch.int64)
+
+        hidden_states = hidden_states[sorted_idx]
+    else:
+        row_idx_len = num_tokens * top_k
+        row_idx = torch.arange(0,
+                               row_idx_len,
+                               dtype=torch.int32,
+                               device=topk_weights.device).view(
+                                   top_k, -1).permute(1, 0).contiguous()
+        hidden_states, expanded_row_idx, expanded_expert_idx = torch_npu.npu_moe_init_routing(
+            hidden_states,
+            row_idx=row_idx,
+            expert_idx=topk_ids,
+            active_num=num_tokens)
+
+        expert_tokens = torch_npu.npu_moe_compute_expert_tokens(
+            expanded_expert_idx, num_experts)
+        expert_tokens = expert_tokens.to(torch.int64)
+
+    w1 = w1.transpose(1, 2)
+    gate_up_out_list = torch_npu.npu_grouped_matmul(
+        x=[hidden_states],
+        weight=[w1],
+        split_item=2,
+        group_list_type=0,
+        group_type=0,
+        group_list=expert_tokens,
+    )[0]
+
+    hidden_states = torch_npu.npu_swiglu(gate_up_out_list)
+
+    w2 = w2.transpose(1, 2)
+    hidden_states = torch_npu.npu_grouped_matmul(
+        x=[hidden_states],
+        weight=[w2],
+        split_item=2,
+        group_list_type=0,
+        group_type=0,
+        group_list=expert_tokens,
+    )[0]
+
+    if expert_map is not None:
+        resorted_idx = torch.argsort(sorted_idx)
+        hidden_states = hidden_states[resorted_idx]
+        hidden_states = ep_group.all_to_all(hidden_states, 0, 0,
+                                            gather_size_list,
+                                            scatter_size_list)
+
+        final_hidden_states = torch_npu.npu_moe_finalize_routing(
+            hidden_states,
+            skip1=None,
+            skip2=None,
+            bias=None,
+            scales=topk_weights,
+            expanded_src_to_dst_row=expanded_row_idx,
+            export_for_source_row=topk_ids,
+        )
+    else:
+        # TODO: Reorder device memory 2 times here, replace the current
+        # implementation here when suitable operators become available.
+        final_hidden_states = torch_npu.npu_moe_finalize_routing(
+            hidden_states,
+            skip1=None,
+            skip2=None,
+            bias=None,
+            scales=topk_weights,
+            expanded_src_to_dst_row=expanded_row_idx,
+            export_for_source_row=topk_ids,
+        )
+    if len(original_shape) == 3:
+        final_hidden_states = final_hidden_states.view(original_shape)
+    return final_hidden_states
+
+
+def torchair_fused_experts_moge(
+    hidden_states: torch.Tensor,
+    w1: torch.Tensor,
+    w2: torch.Tensor,
+    moe_parallel_config: FusedMoEParallelConfig,
+    topk_weights: torch.Tensor,
+    topk_ids: torch.Tensor,
+    top_k: int,
+    global_num_experts: int,
+    expert_map: torch.Tensor = None,
+    apply_router_weight_on_input: bool = False,
+) -> torch.Tensor:
+    """
+
+    Args:
+        hidden_states: Hidden states of shape (num_tokens, hidden_size).
+        w1: Expert weights1 of shape (num_experts, intermediate_size * 2, hidden_size).
+        w2: Expert weights2 of shape (num_experts, hidden_size, intermediate_size).
+        topk_weights: Routing weights of shape (num_tokens, top_k).
+        topk_ids: Selected expert IDs of shape (num_tokens, top_k).
+        top_k: Number of experts to select.
+        expert_map: Expert mapping of shape (num_experts,).
+
+    Returns:
+        hidden_states: Hidden states after routing.
+    """
+    ep_size = moe_parallel_config.ep_size
+    local_num_experts = global_num_experts // ep_size
+    local_num_group = top_k // ep_size
+
+    if apply_router_weight_on_input:
+        assert (topk_weights.dim() == 2
+                ), "`topk_weights` should be in shape (num_tokens, topk)"
+        _, topk = topk_weights.shape
+        assert (
+            topk == 1
+        ), "Only support topk=1 when `apply_router_weight_on_input` is True"
+        hidden_states = hidden_states * topk_weights.to(hidden_states.dtype)
+
+    bsz, _ = hidden_states.shape
+    flatten_topk_ids = topk_ids.view(-1)
+    sorted_topk_ids = torch.argsort(flatten_topk_ids.float())
+    sorted_topk_ids = sorted_topk_ids.to(torch.int32)
+    sorted_hidden_states = hidden_states.index_select(
+        0, sorted_topk_ids // local_num_group)
+
+    experts_id = torch.arange(0,
+                              local_num_experts,
+                              dtype=topk_ids.dtype,
+                              device=topk_ids.device)
+    num_tokens_per_expert = (flatten_topk_ids.unsqueeze(-1) == experts_id).to(
+        torch.float32).sum(0)
+    topk_scales = topk_weights.view(-1).index_select(
+        0, sorted_topk_ids).unsqueeze(-1)
+    group_list = num_tokens_per_expert.cumsum(dim=0).to(torch.int64)
+
+    w1 = w1.transpose(1, 2)
+    gate_up_out = torch_npu.npu_grouped_matmul(
+        x=[sorted_hidden_states],
+        weight=[w1],
+        split_item=2,
+        group_list_type=0,
+        group_type=0,
+        group_list=group_list,
+    )[0]
+
+    if is_310p():
+        gate_up_out = torch_npu.npu_swiglu(gate_up_out.to(torch.float32)).to(
+            torch.float16)
+    else:
+        gate_up_out = torch_npu.npu_swiglu(gate_up_out)
+    gate_up_out *= topk_scales
+
+    w2 = w2.transpose(1, 2)
+    down_out_list = torch_npu.npu_grouped_matmul(
+        x=[gate_up_out],
+        weight=[w2],
+        split_item=2,
+        group_list_type=0,
+        group_type=0,
+        group_list=group_list,
+    )[0]
+
+    unsorted_topk_ids = torch.argsort(sorted_topk_ids.float()).to(torch.int32)
+    unsorted_hidden_states = down_out_list.index_select(0, unsorted_topk_ids)
+    final_hidden_states = unsorted_hidden_states.reshape(
+        bsz, top_k // ep_size, -1).sum(1)
+
+    return final_hidden_states
+
+
+def torchair_fused_experts(
+    hidden_states: torch.Tensor,
+    w1: torch.Tensor,
+    w2: torch.Tensor,
+    topk_weights: torch.Tensor,
+    topk_ids: torch.Tensor,
+    top_k: int,
+    expert_map: torch.Tensor = None,
+    apply_router_weight_on_input: bool = False,
+    max_num_tokens: Optional[int] = None,
+) -> torch.Tensor:
+    """
+    Fused experts with top-k routing.
+
+    Args:
+        hidden_states: Hidden states of shape (num_tokens, hidden_size).
+        w1: Expert weights1 of shape (num_experts, intermediate_size * 2, hidden_size).
+        w2: Expert weights2 of shape (num_experts, hidden_size, intermediate_size).
+        topk_weights: Routing weights of shape (num_tokens, top_k).
+        topk_ids: Selected expert IDs of shape (num_tokens, top_k).
+        top_k: Number of experts to select.
+        expert_map: Expert mapping of shape (num_experts,).
+
+    Returns:
+        hidden_states: Hidden states after routing.
+    """
+    """
+    # Check constraints.
+    assert hidden_states.shape[1] == w1.shape[2], "Hidden size mismatch"
+    assert topk_weights.shape == topk_ids.shape, "topk shape mismatch"
+    assert hidden_states.is_contiguous(), "Hidden_states must be contiguous"
+    assert w1.is_contiguous(), "Expert weights1 must be contiguous"
+    assert w2.is_contiguous(), "Expert weights2 must be contiguous"
+    """
+    # if torch.distributed.get_rank() == 0:
+    #     print(w1.shape)
+    #     print(hidden_states.shape)
+
+    original_shape = hidden_states.shape
+    # assert len(original_shape) == 2
+
+    num_tokens = hidden_states.shape[:-1].numel()
+    num_experts = w1.shape[0]
+    dtype = hidden_states.dtype
+    device = hidden_states.device
+    # assert dtype in [torch.float32, torch.float16, torch.bfloat16
+    #                  ], "Only float32, float16, and bfloat16 are supported"
+
+    if apply_router_weight_on_input:
+        assert (topk_weights.dim() == 2
+                ), "`topk_weights` should be in shape (num_tokens, topk)"
+        _, topk = topk_weights.shape
+        assert (
+            topk == 1
+        ), "Only support topk=1 when `apply_router_weight_on_input` is True"
+        hidden_states = hidden_states * topk_weights.to(hidden_states.dtype)
+
+    if expert_map is not None:
+        # Generate token indices and flatten
+        token_indices = (torch.arange(num_tokens,
+                                      device=device,
+                                      dtype=torch.int64).unsqueeze(1).expand(
+                                          -1, top_k).reshape(-1))
+
+        # Flatten token-to-expert mappings and map to local experts
+        weights_flat = topk_weights.view(-1)
+        experts_flat = topk_ids.view(-1)
+        local_experts_flat = expert_map[experts_flat]
+
+        # Filter valid token-expert pairs
+        mask = local_experts_flat != -1
+        filtered_weights = torch.where(
+            mask, weights_flat, torch.zeros_like(weights_flat)).to(dtype)
+        filtered_experts = torch.where(
+            mask, local_experts_flat,
+            torch.full_like(local_experts_flat,
+                            num_experts)).to(topk_ids.dtype)
+
+        # Sort by local expert IDs
+        sort_indices = torch.argsort(filtered_experts.view(torch.float32))
+        sorted_token_indices = token_indices[sort_indices]
+        sorted_weights = filtered_weights[sort_indices]
+
+        # Compute token counts with minlength of num_experts
+        # This is equivalent to but faster than:
+        # >>> token_counts = torch.bincount(filtered_experts, minlength=num_experts)[:-1]
+        token_counts = torch.zeros(num_experts + 1,
+                                   device=device,
+                                   dtype=torch.int64)
+        ones = torch.ones_like(filtered_experts, dtype=torch.int64)
+        token_counts.scatter_add_(0, filtered_experts.to(torch.int64), ones)
+        token_counts = token_counts[:num_experts]
+        expert_tokens = torch.cumsum(token_counts, dim=0, dtype=torch.int64)
+
+        # Rearrange hidden_states
+        sorted_hidden_states = hidden_states[sorted_token_indices]
+    else:
+        row_idx_len = num_tokens * top_k
+        row_idx = (torch.arange(0,
+                                row_idx_len,
+                                dtype=torch.int32,
+                                device=device).view(top_k, -1).permute(
+                                    1, 0).contiguous())
+        active_num = max_num_tokens if max_num_tokens is not None else num_tokens
+        sorted_hidden_states, expanded_row_idx, expanded_expert_idx = torch_npu.npu_moe_init_routing(
+            hidden_states,
+            row_idx=row_idx,
+            expert_idx=topk_ids,
+            active_num=active_num)
+
+        expert_tokens = torch_npu.npu_moe_compute_expert_tokens(
+            expanded_expert_idx, num_experts)
+        expert_tokens = expert_tokens.to(torch.int64)
+
+    w1 = w1.transpose(1, 2)
+    gate_up_out_list = torch_npu.npu_grouped_matmul(
+        x=[sorted_hidden_states],
+        weight=[w1],
+        split_item=2,
+        group_list_type=0,
+        group_type=0,
+        group_list=expert_tokens,
+    )[0]
+
+    gate_up_out = torch_npu.npu_swiglu(gate_up_out_list)
+
+    w2 = w2.transpose(1, 2)
+    down_out_list = torch_npu.npu_grouped_matmul(
+        x=[gate_up_out],
+        weight=[w2],
+        split_item=2,
+        group_list_type=0,
+        group_type=0,
+        group_list=expert_tokens,
+    )[0]
+
+    if expert_map is not None:
+        weighted_down_out = down_out_list * sorted_weights.unsqueeze(1)
+
+        final_hidden_states = torch.zeros(*original_shape,
+                                          device=hidden_states.device,
+                                          dtype=dtype)
+
+        # TODO: npu_grouped_matmul output random values at [num_valid_tokens:, ...]
+        # This created multiple NaN and index_add_ will mix them up which harms accuracy
+        # remove this mask and filter after it being fixed
+        num_valid_tokens = mask.sum()
+        valid_token_mask = torch.arange(
+            0, sorted_token_indices.shape[0],
+            device=device).unsqueeze(1) < num_valid_tokens
+        valid_output = torch.where(
+            valid_token_mask, weighted_down_out,
+            torch.zeros_like(weighted_down_out)).to(dtype)
+        final_hidden_states.index_add_(0, sorted_token_indices, valid_output)
+    else:
+        scales = torch.ones_like(
+            topk_weights) if apply_router_weight_on_input else topk_weights
+        # TODO: Reorder device memory 2 times here, replace the current
+        # implementation here when suitable operators become available.
+        final_hidden_states = torch_npu.npu_moe_finalize_routing(
+            down_out_list,
+            skip1=None,
+            skip2=None,
+            bias=None,
+            scales=scales,
+            expanded_src_to_dst_row=expanded_row_idx,
+            export_for_source_row=topk_ids,
+        )
+
+    return final_hidden_states
+
+
+def torchair_native_grouped_topk(
+    topk_weights: torch.Tensor,
+    num_expert_group: Optional[int],
+    topk_group: Optional[int],
+):
+    topk_group = 0 if topk_group is None else topk_group
+    num_expert_group = 0 if num_expert_group is None else num_expert_group
+
+    num_token = topk_weights.shape[0]
+    grouped_weights = topk_weights.view(num_token, num_expert_group,
+                                        -1).max(dim=-1).values
+    topk_group_indices = torch.topk(grouped_weights.to(torch.float32),
+                                    k=topk_group,
+                                    dim=-1,
+                                    sorted=False)[1]
+    topk_group_mask = torch.zeros_like(grouped_weights)
+    topk_group_mask.scatter_(1, topk_group_indices, 1)
+    topk_weight_mask = (topk_group_mask.unsqueeze(-1).expand(
+        num_token, num_expert_group,
+        topk_weights.shape[-1] // num_expert_group).reshape(num_token, -1))
+    topk_weights = topk_weights.masked_fill(~topk_weight_mask.bool(), 0.0)
+
+    return topk_weights
+
+
+def torchair_select_experts(
+    hidden_states: torch.Tensor,
+    router_logits: torch.Tensor,
+    top_k: int,
+    use_grouped_topk: bool,
+    renormalize: bool,
+    topk_group: Optional[int] = None,
+    num_expert_group: Optional[int] = None,
+    custom_routing_function: Optional[Callable] = None,
+    scoring_func: str = "softmax",
+    e_score_correction_bias: Optional[torch.Tensor] = None,
+    global_num_experts: Optional[torch.Tensor] = None
+) -> tuple[torch.Tensor, torch.Tensor]:
+    """
+    Select top-k experts based on router logits.
+
+    Args:
+        hidden_states: Hidden states of shape (num_tokens, hidden_size).
+        router_logits: Router logits of shape (num_tokens, num_experts).
+        top_k: Number of experts to select.
+        use_grouped_topk: Whether to group experts before selecting top-k.
+        renormalize: Whether to renormalize the routing weights.
+        topk_group: Number of expert groups to select from.
+        num_expert_group: Number of experts in each group.
+        custom_routing_function: Custom routing function.
+        scoring_func: Scoring function to use.
+        e_score_correction_bias: Correction bias to apply to expert scores.
+
+    Returns:
+        topk_weights: Routing weights of shape (num_tokens, top_k).
+        topk_ids: Selected expert IDs of shape (num_tokens, top_k).
+
+    Raises:
+        ValueError: If an unsupported scoring function is provided.
+    """
+
+    def _renormalize_topk_weights(
+        topk_weights: torch.Tensor,
+        renormalize: bool,
+    ):
+        if renormalize:
+            topk_weights = topk_weights / topk_weights.sum(dim=-1,
+                                                           keepdim=True)
+        return topk_weights
+
+    if scoring_func == "softmax":
+        # NOTE: vLLM use dtype=torch.float here
+        if not use_grouped_topk and custom_routing_function is None:
+            topk_weights, topk_ids, _ = torch_npu.npu_moe_gating_top_k_softmax(
+                x=router_logits, finished=None, k=top_k)
+            topk_ids = topk_ids.to(torch.int32)
+            topk_weights = _renormalize_topk_weights(topk_weights, renormalize)
+            return topk_weights, topk_ids
+
+        topk_weights = router_logits.softmax(dim=-1)
+    elif scoring_func == "sigmoid":
+        topk_weights = router_logits.sigmoid()
+    else:
+        raise ValueError(f"Unsupported scoring function: {scoring_func}")
+
+    if use_grouped_topk:
+        assert topk_group is not None
+        assert num_expert_group is not None
+
+        if e_score_correction_bias is not None:
+            # Store original scores before applying correction bias. We use biased
+            # scores for expert selection but original scores for routing weights
+            original_weights = topk_weights
+            topk_weights = topk_weights + e_score_correction_bias.unsqueeze(0)
+
+        # TODO: Change to npu_group_topk when the latest CANN and NNAL is available
+        # >>> torch_npu._npu_group_topk(topk_weights, group_num=num_expert_group, k=topk_group)
+        topk_weights = torchair_native_grouped_topk(topk_weights,
+                                                    num_expert_group,
+                                                    topk_group)
+        # TODO bfloat16 is not supported in torch.topk with ge graph.
+        if e_score_correction_bias is not None:
+            topk_ids = torch.topk(topk_weights.to(torch.float32),
+                                  k=top_k,
+                                  dim=-1,
+                                  sorted=False)[1]
+            # Use original unbiased scores for the routing weights
+            topk_weights = original_weights.gather(1, topk_ids)
+        else:
+            topk_weights, topk_ids = torch.topk(topk_weights.to(torch.float32),
+                                                k=top_k,
+                                                dim=-1,
+                                                sorted=False)
+        topk_ids = topk_ids.to(torch.int32)
+        topk_weights = _renormalize_topk_weights(topk_weights, renormalize)
+        return topk_weights, topk_ids
+
+    if custom_routing_function is not None:
+        topk_weights, topk_ids = custom_routing_function(
+            hidden_states=hidden_states,
+            gating_output=router_logits,
+            topk=top_k,
+            renormalize=renormalize,
+            global_num_experts=global_num_experts)
+        # Required by npu_moe_init_routing
+        topk_ids = topk_ids.to(torch.int32)
+        return topk_weights, topk_ids
+
+    topk_weights, topk_ids = topk_weights.topk(top_k, dim=-1)
+    topk_weights = topk_weights.to(hidden_states.dtype)
+
+    # Required by npu_moe_init_routing
+    topk_ids = topk_ids.to(torch.int32)
+    topk_weights = _renormalize_topk_weights(topk_weights, renormalize)
+
+    return topk_weights, topk_ids
+
+
+class TorchairAscendUnquantizedFusedMoEMethod(UnquantizedFusedMoEMethod):
+
+    def __init__(self, moe: FusedMoEConfig = None):
+
+        super().__init__(moe=moe)
+        vllm_config = get_current_vllm_config()
+
+        self.global_batch_size = vllm_config.scheduler_config.max_num_seqs
+        self.max_model_len = vllm_config.model_config.max_model_len
+
+        ascend_config = get_ascend_config()
+        self.torchair_graph_enabled = ascend_config.torchair_graph_config.enabled
+        self.enable_shared_expert_dp = ascend_config.enable_shared_expert_dp
+
+        try:
+            device_group = get_mc2_group().device_group
+            # TODO: Try local_rank = ep_group.rank_in_group
+            local_rank = torch.distributed.get_rank(group=device_group)
+            backend = device_group._get_backend(torch.device("npu"))
+            self.moe_all_to_all_group_name = backend.get_hccl_comm_name(
+                local_rank)
+        except AttributeError:
+            self.moe_all_to_all_group_name = None
+
+    def process_weights_after_loading(self, layer):
+        super(UnquantizedFusedMoEMethod,
+              self).process_weights_after_loading(layer)
+        layer.w13_weight = torch.nn.Parameter(self._maybe_pad_weight(
+            layer.w13_weight.data),
+                                              requires_grad=False)
+        layer.w2_weight = torch.nn.Parameter(self._maybe_pad_weight(
+            layer.w2_weight.data),
+                                             requires_grad=False)
+
+    def apply(
+        self,
+        layer: torch.nn.Module,
+        x: torch.Tensor,
+        router_logits: torch.Tensor,
+        top_k: int,
+        renormalize: bool,
+        use_grouped_topk: bool = False,
+        global_num_experts: int = -1,
+        expert_map: Optional[torch.Tensor] = None,
+        topk_group: Optional[int] = None,
+        num_expert_group: Optional[int] = None,
+        custom_routing_function: Optional[Callable] = None,
+        scoring_func: str = "softmax",
+        e_score_correction_bias: Optional[torch.Tensor] = None,
+        is_prefill: bool = False,
+        enable_force_load_balance: bool = False,
+        shared_experts: Optional[Any] = None,
+        **kwargs,
+    ) -> torch.Tensor:
+
+        is_deepseek_v3_r1 = global_num_experts == 256
+        # NOTE: now npu_moe_gating_top_k can only support `group_count=256` pattern
+        if is_deepseek_v3_r1:
+            topk_weights, topk_ids, _ = torch_npu.npu_moe_gating_top_k(
+                router_logits,
+                k=top_k,  # topk currently is 8
+                bias=e_score_correction_bias,
+                k_group=topk_group,  # fix: 4
+                group_count=num_expert_group,  # fix 8
+                group_select_mode=
+                1,  # 0: the maximum in the group; 1: topk2.sum(fix)
+                renorm=0,  # 0: softmax->topk(fix); 1: topk->softmax
+                norm_type=1,  # 0: softmax; 1: sigmoid(fix)
+                # out_flag=False, # todo new api; should the third output be output
+                # y2_flag=False, # old api; should the third output be output
+                routed_scaling_factor=1,
+                eps=float(1e-20))
+        else:
+            topk_weights, topk_ids = torchair_select_experts(
+                hidden_states=x,
+                router_logits=router_logits,
+                top_k=top_k,
+                use_grouped_topk=use_grouped_topk,
+                renormalize=renormalize,
+                topk_group=topk_group,
+                num_expert_group=num_expert_group,
+                custom_routing_function=custom_routing_function,
+                scoring_func=scoring_func,
+                e_score_correction_bias=e_score_correction_bias,
+            )
+
+        topk_weights = topk_weights.to(x.dtype)
+        # this is a naive implementation for experts load balance so as
+        # to avoid accumulating too much tokens on a single rank.
+        # currently it is only activated when doing profile runs.
+        if enable_force_load_balance:
+            topk_ids = torch.randint_like(topk_ids, 0, global_num_experts)
+
+        fused_moe_state = get_forward_context().fused_moe_state
+        if self.enable_shared_expert_dp and fused_moe_state == FusedMoEState.MC2:
+            fused_moe_state = FusedMoEState.All2All
+
+        if fused_moe_state == FusedMoEState.MC2:
+            return torchair_fused_experts_with_mc2(
+                hidden_states=x,
+                w1=layer.w13_weight,
+                w2=layer.w2_weight,
+                moe_parallel_config=self.moe.moe_parallel_config,
+                topk_weights=topk_weights,
+                topk_ids=topk_ids,
+                top_k=top_k,
+                expert_map=expert_map,
+                moe_all_to_all_group_name=self.moe_all_to_all_group_name,
+                shared_experts=shared_experts,
+                is_torchair=self.torchair_graph_enabled,
+                mc2_mask=kwargs.get("mc2_mask", None))
+        elif fused_moe_state in [
+                FusedMoEState.AllGather, FusedMoEState.NaiveMulticast
+        ]:
+            return torchair_fused_experts(hidden_states=x,
+                                          w1=layer.w13_weight,
+                                          w2=layer.w2_weight,
+                                          topk_weights=topk_weights,
+                                          topk_ids=topk_ids,
+                                          top_k=top_k,
+                                          expert_map=expert_map)
+        else:
+            return torchair_fused_experts_with_all2all(
+                hidden_states=x,
+                w1=layer.w13_weight,
+                w2=layer.w2_weight,
+                topk_weights=topk_weights,
+                topk_ids=topk_ids,
+                top_k=top_k,
+                expert_map=expert_map,
+                ep_group=get_ep_group())
+
+
+class TorchairAscendFusedMoE(FusedMoE):
+
+    # The moe_counter parameter is required during the initialization of EPLB
+    # to identify the current layer index within the MOE model.
+    moe_counter = -1
+
+    def __init__(
+        self,
+        num_experts: int,  # Global number of experts
+        top_k: int,
+        hidden_size: int,
+        intermediate_size: int,
+        params_dtype: Optional[torch.dtype] = None,
+        reduce_results: bool = False,
+        renormalize: bool = True,
+        use_grouped_topk: bool = False,
+        num_expert_group: Optional[int] = None,
+        topk_group: Optional[int] = None,
+        quant_config: Optional[QuantizationConfig] = None,
+        tp_size: Optional[int] = None,
+        ep_size: Optional[int] = None,
+        dp_size: Optional[int] = None,
+        prefix: str = "",
+        custom_routing_function: Optional[Callable] = None,
+        scoring_func: str = "softmax",
+        e_score_correction_bias: Optional[torch.Tensor] = None,
+        activation: str = "silu",
+        apply_router_weight_on_input: bool = False,
+    ):
+        # TODO: This could not initialize FusedMoE baseclass,
+        # fixme and make __init__() of AscendFusedMoE more clear
+        super().__init__(
+            num_experts=num_experts,
+            top_k=top_k,
+            hidden_size=hidden_size,
+            intermediate_size=intermediate_size,
+            params_dtype=params_dtype,
+            reduce_results=reduce_results,
+            renormalize=renormalize,
+            use_grouped_topk=use_grouped_topk,
+            num_expert_group=num_expert_group,
+            topk_group=topk_group,
+            quant_config=quant_config,
+            tp_size=tp_size,
+            ep_size=ep_size,
+            dp_size=dp_size,
+            prefix=prefix,
+            custom_routing_function=custom_routing_function,
+            scoring_func=scoring_func,
+            e_score_correction_bias=e_score_correction_bias,
+            activation=activation,
+        )
+        TorchairAscendFusedMoE.moe_counter += 1
+        self.moe_instance_id = TorchairAscendFusedMoE.moe_counter
+
+        if params_dtype is None:
+            params_dtype = torch.get_default_dtype()
+
+        vllm_config = get_current_vllm_config()
+
+        self.moe_parallel_config = FusedMoEParallelConfig.make(
+            tp_size_=(tp_size if tp_size is not None else
+                      get_tensor_model_parallel_world_size()),
+            dp_size_=(dp_size
+                      if dp_size is not None else get_dp_group().world_size),
+            vllm_parallel_config=vllm_config.parallel_config)
+
+        self.top_k = top_k
+        self.num_experts = num_experts
+        self.global_num_experts = num_experts
+        assert intermediate_size % self.tp_size == 0
+        self.intermediate_size_per_partition = intermediate_size // self.tp_size
+        self.reduce_results = reduce_results
+        self.renormalize = renormalize
+        self.use_grouped_topk = use_grouped_topk
+        if self.use_grouped_topk:
+            assert num_expert_group is not None and topk_group is not None
+        self.num_expert_group = num_expert_group
+        self.topk_group = topk_group
+        self.custom_routing_function = custom_routing_function
+        self.scoring_func = scoring_func
+        self.e_score_correction_bias = e_score_correction_bias
+        self.expert_map = None
+        self.activation = activation
+        self.log2phy = None
+        self.global_redundant_expert_num = 0
+
+        is_deepseek_v3_r1 = self.global_num_experts == 256
+        self.rm_router_logits = get_rm_router_logits_state(
+            self.moe_parallel_config.ep_size, self.dp_size, is_deepseek_v3_r1)
+        self.all_reduce_merge = get_all_reduce_merge_state(
+            self.moe_parallel_config.ep_size, is_deepseek_v3_r1)
+
+        ascend_config = get_ascend_config()
+        self.dynamic_eplb = ascend_config.dynamic_eplb
+        self.expert_map_path = ascend_config.expert_map_path
+        self.global_redundant_expert_num = ascend_config.init_redundancy_expert
+        self.global_num_experts = num_experts + self.global_redundant_expert_num
+        # static eplb initializing with expert_map_path
+        if self.expert_map_path and os.path.exists(
+                self.expert_map_path) and os.access(self.expert_map_path,
+                                                    os.R_OK):
+            self.expert_load_balancer = ExpertLoadBalancer(
+                self.expert_map_path, self.global_num_experts)
+            self.global_redundant_expert_num = (
+                self.expert_load_balancer.get_global_redundant_expert_num())
+            try:
+                self.local_num_experts, self.expert_map = (
+                    self.expert_load_balancer.get_rank_placement_map(
+                        self.moe_instance_id, self.ep_rank))
+                self.log2phy = self.expert_load_balancer.get_rank_log2phy_map(
+                    self.moe_instance_id, self.ep_rank).npu()
+            except Exception as e:
+                logger.warning(
+                    f"Init expert map of mtp/eagle when using sample.{e}")
+                self.local_num_experts, self.expert_map = determine_default_expert_map(
+                    self.global_num_experts, self.ep_size, self.ep_rank,
+                    self.global_redundant_expert_num)
+                self.log2phy = determine_default_log2phy_map(
+                    self.global_num_experts, self.ep_size, self.ep_rank,
+                    self.global_redundant_expert_num).npu()
+            logger.info_once(
+                "[EP Rank %s/%s] Expert parallelism is enabled. Local/global"
+                " number of experts: %s/%s. Experts local to global index map:"
+                " %s.", self.ep_rank, self.ep_size, self.local_num_experts,
+                self.global_num_experts,
+                get_compressed_expert_map(self.expert_map))
+        else:
+            # init moe.
+            self.local_num_experts, self.expert_map = determine_expert_map(
+                self.ep_size, self.ep_rank, self.global_num_experts)
+            # dynamic eplb initializing with not expert_map_path
+            if self.dynamic_eplb:
+                self.global_redundant_expert_num = ascend_config.init_redundancy_expert
+                self.local_num_experts, self.expert_map = determine_default_expert_map(
+                    self.global_num_experts, self.ep_size, self.ep_rank,
+                    self.global_redundant_expert_num)
+                self.log2phy = determine_default_log2phy_map(
+                    self.global_num_experts, self.ep_size, self.ep_rank,
+                    self.global_redundant_expert_num).npu()
+            logger.info_once(
+                "[EP Rank %s/%s] Expert parallelism is enabled. Local/global"
+                " number of experts: %s/%s. Experts local to global index map:"
+                " %s.", self.ep_rank, self.ep_size, self.local_num_experts,
+                self.global_num_experts,
+                get_compressed_expert_map(self.expert_map))
+        local_num_experts = (torch.sum(self.expert_map != -1)
+                             if self.expert_map is not None else num_experts)
+        if self.dynamic_eplb:
+            self.moe_load = torch.zeros(local_num_experts, dtype=torch.int64)
+
+        self.torchair_graph_enabled = ascend_config.torchair_graph_config.enabled
+        self.multistream_overlap_shared_expert = \
+            ascend_config.multistream_overlap_shared_expert and \
+            self.torchair_graph_enabled
+        self.enable_shared_expert_dp = ascend_config.enable_shared_expert_dp
+
+        if self.scoring_func != "softmax" and not self.use_grouped_topk:
+            raise ValueError("Only softmax scoring function is supported for "
+                             "non-grouped topk.")
+        self.moe = FusedMoEConfig(
+            num_experts=self.global_num_experts,
+            experts_per_token=top_k,
+            hidden_dim=hidden_size,
+            num_local_experts=self.local_num_experts,
+            moe_parallel_config=self.moe_parallel_config,
+            in_dtype=params_dtype,
+        )
+        if quant_config is None:
+            self.quant_method = TorchairAscendUnquantizedFusedMoEMethod(
+                self.moe)
+        else:
+            if quant_config.is_layer_skipped_ascend(
+                    prefix, quant_config.packed_modules_mapping):
+                self.quant_method = TorchairAscendUnquantizedFusedMoEMethod(
+                    self.moe)
+            else:
+                self.quant_method = AscendFusedMoEMethod(
+                    quant_config, prefix, quant_config.packed_modules_mapping)
+
+        assert self.quant_method is not None
+
+        self.moe_load = None
+        local_num_experts = (torch.sum(self.expert_map != -1)
+                             if self.expert_map is not None else num_experts)
+        if self.dynamic_eplb:
+            self.moe_load = torch.zeros(local_num_experts, dtype=torch.int64)
+
+        moe_quant_params = {
+            "num_experts": local_num_experts,
+            "hidden_size": hidden_size,
+            "intermediate_size_per_partition":
+            self.intermediate_size_per_partition,
+            "params_dtype": params_dtype,
+            "weight_loader": self.weight_loader,
+        }
+        # need full intermediate size pre-sharding for WNA16 act order
+        if (self.quant_method.__class__.__name__
+                in ("GPTQMarlinMoEMethod", "CompressedTensorsWNA16MoEMethod")):
+            moe_quant_params["intermediate_size_full"] = intermediate_size
+
+        self.ep_group = get_ep_group()
+        # NOTE: self.tp_group is not expert_tp_group
+        self.tp_group = get_tp_group().device_group
+        self.quant_method.create_weights(layer=self, **moe_quant_params)
+
+    def naive_multicast(self, x: torch.Tensor,
+                        cu_tokens_across_dp_cpu: torch.Tensor):
+        assert (len(x.shape) == 2)
+        buffer = torch.empty((cu_tokens_across_dp_cpu[-1], x.size(1)),
+                             device=x.device,
+                             dtype=x.dtype)
+        start = 0 if self.dp_rank == 0 else cu_tokens_across_dp_cpu[
+            self.dp_rank - 1]
+        end = cu_tokens_across_dp_cpu[self.dp_rank]
+        buffer[start:end, :].copy_(x)
+        for idx in range(self.dp_size):
+            start = 0 if idx == 0 else cu_tokens_across_dp_cpu[idx - 1]
+            end = cu_tokens_across_dp_cpu[idx]
+            get_dp_group().broadcast(buffer[start:end, :], idx)
+        return buffer
+
+    def forward(self,
+                hidden_states: torch.Tensor,
+                router_logits: torch.Tensor,
+                is_prefill: bool,
+                enable_force_load_balance: bool = False,
+                top_k: Optional[int] = None,
+                shared_experts: Optional[Any] = None,
+                gate=None,
+                replace_allreduce: bool = False,
+                _metadata_for_padding: Optional[MetadataForPadding] = None):
+
+        assert self.quant_method is not None
+
+        if top_k:
+            real_top_k = top_k
+        else:
+            real_top_k = self.top_k
+
+        num_tokens, hidden_size = hidden_states.shape
+
+        forward_context = get_forward_context()
+        fused_moe_state = forward_context.fused_moe_state
+        mc2_mask = forward_context.mc2_mask
+        if self.enable_shared_expert_dp and fused_moe_state == FusedMoEState.MC2:
+            fused_moe_state = FusedMoEState.All2All
+        # For w8a8 dynamic we can do npu_dynamic_quant and gate in parallel.
+        quantized_x_for_share, dynamic_scale_for_share = None, None
+        from vllm_ascend.torchair.quantization.torchair_w8a8_dynamic import \
+            TorchairAscendW8A8DynamicFusedMoEMethod
+        if self.multistream_overlap_shared_expert:
+            if not self.rm_router_logits:
+                router_logits, _ = gate(hidden_states)
+            if hasattr(self.quant_method, "quant_method") and \
+               isinstance(self.quant_method.quant_method,
+                          TorchairAscendW8A8DynamicFusedMoEMethod
+                          ) and fused_moe_state == FusedMoEState.MC2:
+                with npu_stream_switch("moe_secondary", 0):
+                    quantized_x_for_share, dynamic_scale_for_share = torch_npu.npu_dynamic_quant(
+                        hidden_states)
+
+        if shared_experts:
+            if not self.multistream_overlap_shared_expert or fused_moe_state != FusedMoEState.MC2:
+                # When all_reduce_merge is in progress, shared_experts does not do all_reduce in mlp, but waits until shared_experts+router_experts are completed before doing all_reduce
+                shared_hidden_states = shared_experts(hidden_states)
+
+        mc2_mask = forward_context.mc2_mask
+
+        enable_sp = _metadata_for_padding is not None and _metadata_for_padding.not_dummy_and_is_prefill
+        tp_size = get_tensor_model_parallel_world_size()
+        if enable_sp:
+            tp_rank = get_tensor_model_parallel_rank()
+            mc2_mask_sp = _metadata_for_padding.mc2_mask if _metadata_for_padding is not None else forward_context.mc2_mask
+            chunk_mc2_mask = torch.tensor_split(mc2_mask_sp, tp_size, dim=0)
+            mc2_mask = chunk_mc2_mask[tp_rank]
+            replace_allreduce = True
+
+        if (fused_moe_state not in [
+                FusedMoEState.AllGather, FusedMoEState.AllGatherEP,
+                FusedMoEState.NaiveMulticast
+        ]):
+            if tp_size > 1:
+                tp_rank = get_tensor_model_parallel_rank()
+                chunk_mc2_mask = torch.tensor_split(mc2_mask, tp_size, dim=0)
+                mc2_mask = chunk_mc2_mask[tp_rank]
+            if not replace_allreduce:
+                if fused_moe_state in {FusedMoEState.MC2}:
+                    padding_size = forward_context.padded_num_tokens
+                else:
+                    # TODO: Determine if we can remove the padding
+                    padding_size = tp_size
+                if num_tokens < padding_size and not self.enable_shared_expert_dp:
+                    hidden_states = nn.functional.pad(
+                        hidden_states, (0, 0, 0, padding_size - num_tokens))
+                    router_logits = nn.functional.pad(
+                        router_logits, (0, 0, 0, padding_size - num_tokens))
+                if tp_size > 1:
+                    tp_rank = get_tensor_model_parallel_rank()
+                    if not self.enable_shared_expert_dp:
+                        chunk_hidden_states = torch.tensor_split(hidden_states,
+                                                                 tp_size,
+                                                                 dim=0)
+                        chunk_router_logits = torch.tensor_split(router_logits,
+                                                                 tp_size,
+                                                                 dim=0)
+                        hidden_states = chunk_hidden_states[tp_rank]
+                        router_logits = chunk_router_logits[tp_rank]
+
+        if self.dp_size > 1:
+            if fused_moe_state == FusedMoEState.AllGather:
+                # NOTE: When in torchair graph, it has been padded in model_runner_v1
+                if not self.torchair_graph_enabled:
+                    max_tokens_across_dp = forward_context.max_tokens_across_dp
+                    if num_tokens < max_tokens_across_dp:
+                        hidden_states = nn.functional.pad(
+                            hidden_states,
+                            (0, 0, 0, max_tokens_across_dp - num_tokens))
+                        if not self.rm_router_logits:
+                            router_logits = nn.functional.pad(
+                                router_logits,
+                                (0, 0, 0, max_tokens_across_dp - num_tokens))
+                hidden_states = get_dp_group().all_gather(hidden_states, 0)
+                if self.rm_router_logits:
+                    router_logits, _ = gate(hidden_states)
+                else:
+                    router_logits = get_dp_group().all_gather(router_logits, 0)
+
+            elif fused_moe_state == FusedMoEState.NaiveMulticast:
+                cu_tokens_across_dp_cpu = get_forward_context(
+                ).dp_metadata.cu_tokens_across_sp(1)
+                hidden_states = self.naive_multicast(hidden_states,
+                                                     cu_tokens_across_dp_cpu)
+                if self.rm_router_logits:
+                    router_logits, _ = gate(hidden_states)
+                else:
+                    router_logits = self.naive_multicast(
+                        router_logits, cu_tokens_across_dp_cpu)
+
+        # Matrix multiply.
+        e_hidden_states = self.quant_method.apply(
+            layer=self,
+            x=hidden_states,
+            router_logits=router_logits,
+            top_k=real_top_k,
+            renormalize=self.renormalize,
+            use_grouped_topk=self.use_grouped_topk,
+            global_num_experts=self.global_num_experts,
+            expert_map=self.expert_map,
+            topk_group=self.topk_group,
+            num_expert_group=self.num_expert_group,
+            custom_routing_function=self.custom_routing_function,
+            scoring_func=self.scoring_func,
+            e_score_correction_bias=self.e_score_correction_bias,
+            is_prefill=is_prefill,
+            enable_force_load_balance=enable_force_load_balance,
+            log2phy=self.log2phy,
+            global_redundant_expert_num=self.global_redundant_expert_num,
+            shared_experts=shared_experts if self.torchair_graph_enabled
+            and self.multistream_overlap_shared_expert and not is_prefill else
+            None,
+            mc2_mask=mc2_mask,
+            quantized_x_for_share=quantized_x_for_share,
+            dynamic_scale_for_share=dynamic_scale_for_share,
+        )
+
+        if shared_experts:
+            if isinstance(e_hidden_states, tuple):
+                e_hidden_states, shared_hidden_states = e_hidden_states
+
+        if self.dynamic_eplb and isinstance(
+                e_hidden_states, tuple) and len(e_hidden_states) == 3:
+            self.moe_load += e_hidden_states[2] if e_hidden_states[1] == 0 else \
+                torch.cat(e_hidden_states[2][:1], e_hidden_states[2][1:] - e_hidden_states[2][:-1])
+
+        if (fused_moe_state not in [
+                FusedMoEState.AllGather, FusedMoEState.AllGatherEP,
+                FusedMoEState.NaiveMulticast
+        ] and not replace_allreduce and not self.enable_shared_expert_dp):
+            if tp_size > 1:
+                dist.all_gather(list(chunk_hidden_states), e_hidden_states,
+                                self.tp_group)
+                final_hidden_states = torch.cat(chunk_hidden_states, dim=0)
+                dispose_tensor(e_hidden_states)
+            else:
+                final_hidden_states = e_hidden_states
+            if num_tokens < padding_size:
+                final_hidden_states = final_hidden_states[:num_tokens]
+        elif self.dp_size > 1 and not self.enable_shared_expert_dp:
+            if fused_moe_state == FusedMoEState.NaiveMulticast:
+                start = 0 if self.dp_rank == 0 else cu_tokens_across_dp_cpu[
+                    self.dp_rank - 1]
+                end = cu_tokens_across_dp_cpu[self.dp_rank]
+                final_hidden_states = get_dp_group().all_reduce(
+                    e_hidden_states)
+                final_hidden_states = final_hidden_states[start:end, :]
+                dispose_tensor(e_hidden_states)
+            elif fused_moe_state == FusedMoEState.AllGather:
+                final_hidden_states = get_dp_group().reduce_scatter(
+                    e_hidden_states, 0)
+                final_hidden_states = final_hidden_states[:num_tokens]
+                dispose_tensor(e_hidden_states)
+            else:
+                final_hidden_states = e_hidden_states
+        else:
+            final_hidden_states = e_hidden_states
+
+        if tp_size > 1 and not self.all_reduce_merge and fused_moe_state in [
+                FusedMoEState.AllGather, FusedMoEState.AllGatherEP,
+                FusedMoEState.NaiveMulticast
+        ]:
+            final_hidden_states = tensor_model_parallel_all_reduce(
+                final_hidden_states)
+
+        if shared_experts:
+            return final_hidden_states, shared_hidden_states
+        else:
+            return final_hidden_states
+
+    def update_expert_map(self, new_expert_map):
+        self.expert_map = new_expert_map
+
+    def get_map(self):
+        return self.expert_map
+
+    def get_log2phy_map(self):
+        return self.logical_to_physical_map
+
+    def clear_moe_load(self):
+        if self.moe_load is not None:
+            self.moe_load.zero_()
+
+    # ----------------------------------------- TBO-related --------------------------------------------
+
+    def _forward_ms_fused_moe_comp(
+        self,
+        hidden_states: torch.Tensor,
+        router_logits: torch.Tensor,
+        is_prefill: bool,
+        real_top_k,
+        enable_force_load_balance: bool = False,
+    ):
+        hidden_states = self.quant_method.apply(
+            layer=self,
+            x=hidden_states,
+            router_logits=router_logits,
+            top_k=real_top_k,
+            renormalize=self.renormalize,
+            use_grouped_topk=self.use_grouped_topk,
+            global_num_experts=self.global_num_experts,
+            expert_map=self.expert_map,
+            topk_group=self.topk_group,
+            num_expert_group=self.num_expert_group,
+            custom_routing_function=self.custom_routing_function,
+            scoring_func=self.scoring_func,
+            e_score_correction_bias=self.e_score_correction_bias,
+            is_prefill=is_prefill,
+            enable_force_load_balance=enable_force_load_balance,
+        )
+
+        return hidden_states