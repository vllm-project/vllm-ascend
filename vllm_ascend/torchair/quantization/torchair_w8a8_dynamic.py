--- conflicted
+++ resolved
@@ -1,1078 +1,1067 @@
-#
-# Copyright (c) 2025 Huawei Technologies Co., Ltd. All Rights Reserved.
-# This file is a part of the vllm-ascend project.
-#
-# Licensed under the Apache License, Version 2.0 (the "License");
-# you may not use this file except in compliance with the License.
-# You may obtain a copy of the License at
-#
-#     http://www.apache.org/licenses/LICENSE-2.0
-#
-# Unless required by applicable law or agreed to in writing, software
-# distributed under the License is distributed on an "AS IS" BASIS,
-# WITHOUT WARRANTIES OR CONDITIONS OF ANY KIND, either express or implied.
-# See the License for the specific language governing permissions and
-# limitations under the License.
-#
-from typing import Any, Callable, Dict, Optional, Tuple, Union
-
-import torch
-import torch.distributed as dist
-import torch_npu
-from vllm.distributed import GroupCoordinator, get_ep_group
-from vllm.forward_context import get_forward_context
-
-from vllm_ascend.ascend_config import get_ascend_config
-from vllm_ascend.ascend_forward_context import FusedMoEState
-from vllm_ascend.distributed.parallel_state import get_mc2_group
-from vllm_ascend.torchair.ops.torchair_fused_moe import torchair_select_experts
-from vllm_ascend.torchair.utils import npu_stream_switch, npu_wait_tensor
-from vllm_ascend.utils import (ACL_FORMAT_FRACTAL_NZ, AscendSocVersion,
-                               dispose_tensor, get_ascend_soc_version,
-                               is_enable_nz,
-                               is_hierarchical_communication_enabled)
-
-
-def torchair_apply_mlp_decode(hidden_states: torch.Tensor,
-                              w1: torch.Tensor,
-                              w1_scale: torch.Tensor,
-                              w2: torch.Tensor,
-                              w2_scale: torch.Tensor,
-                              group_list: torch.Tensor,
-                              dynamic_scale: torch.Tensor = None,
-                              group_list_type: int = 1) -> torch.Tensor:
-    """
-    apply MLP: gate_up_proj -> swiglu -> down_proj
-    Args:
-        hidden_states_wrapper: wrapper of input hidden states with shape (num_tokens, hidden_size).
-        w1: expert weights1 with shape
-            (num_experts, hidden_size, intermediate_size * 2)
-        w1_scale: weights1 scale with shape (num_experts, intermediate_size * 2)
-        w2: expert weights2 with shape
-            (num_experts, intermediate_size, hidden_size)
-        w2_scale: weights2 scale with shape (num_experts, hidden_size)
-        group_list: number of tokens for each expert, follow cumsum mode, and
-            with shape (num_experts).
-        transpose_weight:
-            w1: (num_experts, intermediate_size * 2, hidden_size) ->
-                    (num_experts, hidden_size, intermediate_size * 2)
-            w2: (num_experts, hidden_size, intermediate_size) ->
-                    (num_experts, intermediate_size, hidden_size)
-    Returns:
-        hidden_states: output hidden states after MLP.
-    """
-
-    if dynamic_scale is None:
-        unquantized_hidden_states = hidden_states
-        hidden_states, pertoken_scale = torch_npu.npu_dynamic_quant(
-            hidden_states)
-        # Dispose the original unquantized hidden states
-        # to save npu memory because they're no longer used.
-        dispose_tensor(unquantized_hidden_states)
-    else:
-        pertoken_scale = dynamic_scale
-
-    # gmm1: gate_up_proj
-    hidden_states = torch_npu.npu_grouped_matmul(
-        x=[hidden_states],
-        weight=[w1],
-        split_item=3,
-        group_list_type=group_list_type,
-        group_type=0,
-        group_list=group_list,
-        output_dtype=torch.int32)[0]
-
-    # act_fn: swiglu
-    hidden_states, swiglu_out_scale = torch_npu.npu_dequant_swiglu_quant(
-        x=hidden_states,
-        weight_scale=w1_scale,
-        activation_scale=pertoken_scale,
-        bias=None,
-        quant_scale=None,
-        quant_offset=None,
-        group_index=group_list,
-        activate_left=True,
-        quant_mode=1,
-    )
-
-    # gmm2: down_proj
-    hidden_states = torch_npu.npu_grouped_matmul(
-        x=[hidden_states],
-        weight=[w2],
-        scale=[w2_scale],
-        per_token_scale=[swiglu_out_scale],
-        split_item=2,
-        group_list_type=group_list_type,
-        group_type=0,
-        group_list=group_list,
-        output_dtype=w2_scale.dtype)[0]
-    return hidden_states
-
-
-def torchair_apply_mlp(hidden_states: torch.Tensor,
-                       w1: torch.Tensor,
-                       w1_scale: torch.Tensor,
-                       w2: torch.Tensor,
-                       w2_scale: torch.Tensor,
-                       group_list: torch.Tensor,
-                       dynamic_scale: torch.Tensor = None,
-                       group_list_type: int = 1,
-                       w1_scale_bias: torch.Tensor = None,
-                       w2_scale_bias: torch.Tensor = None) -> torch.Tensor:
-    """
-    apply MLP: gate_up_proj -> swiglu -> down_proj
-
-    Args:
-        hidden_states: input hidden states with shape (num_tokens, hidden_size).
-        w1: expert weights1 with shape
-            (num_experts, hidden_size, intermediate_size * 2)
-        w1_scale: weights1 scale with shape (num_experts, intermediate_size * 2)
-        w2: expert weights2 with shape
-            (num_experts, intermediate_size, hidden_size)
-        w2_scale: weights2 scale with shape (num_experts, hidden_size)
-        group_list: number of tokens for each expert, follow cumsum mode, and
-            with shape (num_experts).
-        transpose_weight:
-            w1: (num_experts, intermediate_size * 2, hidden_size) ->
-                    (num_experts, hidden_size, intermediate_size * 2)
-            w2: (num_experts, hidden_size, intermediate_size) ->
-                    (num_experts, intermediate_size, hidden_size)
-
-    Returns:
-        hidden_states: output hidden states after MLP.
-    """
-
-    if dynamic_scale is None:
-        unquantized_hidden_states = hidden_states
-        hidden_states, pertoken_scale = torch_npu.npu_dynamic_quant(
-            hidden_states)
-        # Dispose the original unquantized hidden states
-        # to save npu memory because they're no longer used.
-        dispose_tensor(unquantized_hidden_states)
-    else:
-        pertoken_scale = dynamic_scale
-
-    bias1, bias2 = None, None
-    _output_dtype = w2_scale.dtype
-
-    if w1_scale_bias is not None:
-        if group_list_type == 0:
-            group_list = torch.cat(
-                [group_list[:1], torch.diff(group_list, dim=0)])
-            group_list_type = 1
-        bias1 = [w1_scale_bias]
-        bias2 = [w2_scale_bias]
-        # TODO w4a8 scene: dynamic acquisition of dtype in the future
-        _output_dtype = torch.bfloat16
-
-    # gmm1: gate_up_proj
-    hidden_states = torch_npu.npu_grouped_matmul(
-        x=[hidden_states],
-        weight=[w1],
-        scale=[w1_scale],
-        bias=bias1,
-        per_token_scale=[pertoken_scale],
-        split_item=2,
-        group_list_type=group_list_type,
-        group_type=0,
-        group_list=group_list,
-        output_dtype=_output_dtype)[0]
-
-    # act_fn: swiglu
-    hidden_states = torch_npu.npu_swiglu(hidden_states)
-    hidden_states, swiglu_out_scale = torch_npu.npu_dynamic_quant(
-        hidden_states)
-
-    # gmm2: down_proj
-    hidden_states = torch_npu.npu_grouped_matmul(
-        x=[hidden_states],
-        weight=[w2],
-        scale=[w2_scale],
-        bias=bias2,
-        per_token_scale=[swiglu_out_scale],
-        split_item=2,
-        group_list_type=group_list_type,
-        group_type=0,
-        group_list=group_list,
-        output_dtype=_output_dtype)[0]
-
-    return hidden_states
-
-
-def torchair_fused_experts_with_mc2(
-    hidden_states: torch.Tensor,
-    w1: torch.Tensor,
-    w2: torch.Tensor,
-    w1_scale: torch.Tensor,
-    w2_scale: torch.Tensor,
-    topk_weights: torch.Tensor,
-    topk_ids: torch.Tensor,
-    top_k: int,
-    expert_map: torch.Tensor = None,
-    moe_all_to_all_group_name: str = "",
-    log2phy: torch.Tensor = None,
-    global_redundant_expert_num: int = 0,
-    shared_experts: Optional[Any] = None,
-    is_torchair: bool = False,
-    quantized_x_for_share: Optional[Any] = None,
-    dynamic_scale_for_share: Optional[Any] = None,
-    mc2_mask: Optional[torch.Tensor] = None,
-    shared_gate_up: Optional[Any] = None,
-    shared_dequant_scale: Optional[Any] = None,
-    w1_scale_bias: torch.Tensor = None,
-    w2_scale_bias: torch.Tensor = None,
-    dynamic_eplb: bool = False,
-) -> Union[torch.Tensor, Tuple[torch.Tensor, torch.Tensor]]:
-    assert mc2_mask is not None
-    if log2phy is not None:
-        topk_ids = log2phy[topk_ids]
-
-    quant_mode = 2
-    ep_group = get_mc2_group()
-    ep_rank_id = ep_group.rank_in_group
-    ep_world_size = ep_group.world_size
-
-    # NOTE: Currently, when in A3 or in torchair graph, we need to pass in some extra param into dispatch & combine
-    need_extra_args = (get_ascend_soc_version() == AscendSocVersion.A3
-                       or is_torchair)
-
-    # NOTE: Currently, when in A3, we need to pass in some extra param into dispatch & combine
-    a3_need_extra_args = get_ascend_soc_version() == AscendSocVersion.A3
-    # NOTE: When in A2, setting the environment variables HCCL_INTRA_PCIE_ENABLE=1 and
-    # HCCL_INTRA_ROCE_ENABLE=0 can reduce cross-machine communication traffic and significantly
-    # improve communication performance.
-    need_expert_scale = is_hierarchical_communication_enabled()
-
-    enable_dispatch_v2 = hasattr(torch_npu, "npu_moe_distribute_dispatch_v2")
-<<<<<<< HEAD
-    moe_expert_num = len(expert_map)
-    # if (expert_map is not None):
-    #     moe_expert_num = len(expert_map) + global_redundant_expert_num
-    # else:
-    #     moe_expert_num = global_redundant_expert_num
-=======
-
-    if (expert_map is not None):
-        moe_expert_num = len(expert_map)
-    else:
-        moe_expert_num = global_redundant_expert_num
->>>>>>> 4750d45d
-    # hidden_states = hidden_states.bfloat16()
-    kwargs_mc2 = {
-        "x": hidden_states,
-        "expert_ids": topk_ids,
-        "expert_shard_type": 0,
-        "shared_expert_rank_num": 0,
-        "moe_expert_num": moe_expert_num,
-        "global_bs": 0,
-    }
-
-    stage1_kwargs = {
-        "scales": None,
-        "quant_mode": quant_mode,
-        "group_ep": moe_all_to_all_group_name,
-        "ep_world_size": ep_world_size,
-        "ep_rank_id": ep_rank_id,
-    }
-    if need_extra_args:
-        stage1_kwargs.update({
-            "group_tp": moe_all_to_all_group_name,
-            "tp_world_size": 1,
-            "tp_rank_id": 0,
-        })
-    if a3_need_extra_args and enable_dispatch_v2:
-        stage1_kwargs.update({
-            "x_active_mask": mc2_mask,
-        })
-    if need_expert_scale:
-        stage1_kwargs.update({
-            "expert_scales": topk_weights.to(torch.float32),
-        })
-    kwargs_mc2.update(stage1_kwargs)
-
-    output = torch_npu.npu_moe_distribute_dispatch_v2(
-        **kwargs_mc2
-    ) if enable_dispatch_v2 else torch_npu.npu_moe_distribute_dispatch(
-        **kwargs_mc2)
-    # comm_stream.wait_stream(torch.npu.current_stream())
-    expand_x, dynamic_scale, assist_info_for_combine, expert_token_nums, \
-        ep_recv_counts, _, expand_scales = output[0:7]
-
-    if shared_experts is not None:
-        with npu_stream_switch("moe_secondary", 0):
-            npu_wait_tensor(shared_gate_up, expand_x)
-            shared_act_out = shared_experts.act_fn(
-                (shared_gate_up, shared_dequant_scale))
-            shared_act, swiglu_out_scale = shared_act_out[0], shared_act_out[1]
-
-    # `expand_x` will be disposed in the `apply_mlp` function
-    if w1_scale_bias is None:
-        down_out_list = torchair_apply_mlp_decode(expand_x,
-                                                  w1,
-                                                  w1_scale,
-                                                  w2,
-                                                  w2_scale,
-                                                  expert_token_nums,
-                                                  dynamic_scale=dynamic_scale)
-    else:
-        # w4a8 scene, cannot use apply_mlp_decode because the operator is not supported
-        down_out_list = torchair_apply_mlp(expand_x,
-                                           w1,
-                                           w1_scale,
-                                           w2,
-                                           w2_scale,
-                                           expert_token_nums,
-                                           dynamic_scale=dynamic_scale,
-                                           w1_scale_bias=w1_scale_bias,
-                                           w2_scale_bias=w2_scale_bias)
-
-    # moeCombine
-    kwargs_mc2 = {
-        "expand_x": down_out_list,
-        "expert_ids": topk_ids,
-        "expert_scales": topk_weights.to(torch.float32),
-        "expert_shard_type": 0,
-        "shared_expert_rank_num": 0,
-        "moe_expert_num": moe_expert_num,
-        "global_bs": 0,
-    }
-    tp_recv_counts = torch.empty(1,
-                                 dtype=torch.int32,
-                                 device=hidden_states.device)
-    stage3_kwargs = {
-        "ep_send_counts": ep_recv_counts,
-        "group_ep": moe_all_to_all_group_name,
-        "ep_world_size": ep_world_size,
-        "ep_rank_id": ep_rank_id,
-        "expand_scales": expand_scales,
-    }
-    if enable_dispatch_v2:
-        stage3_kwargs.update({
-            "assist_info_for_combine":
-            assist_info_for_combine,
-        })
-    else:
-        stage3_kwargs.update({
-            "expand_idx": assist_info_for_combine,
-        })
-    if need_extra_args:
-        stage3_kwargs.update({
-            "tp_send_counts": tp_recv_counts,
-            "group_tp": moe_all_to_all_group_name,
-            "tp_world_size": 1,
-            "tp_rank_id": 0,
-        })
-    if a3_need_extra_args and enable_dispatch_v2:
-        stage3_kwargs.update({
-            "x_active_mask": mc2_mask,
-        })
-    kwargs_mc2.update(stage3_kwargs)
-
-    hidden_states = torch_npu.npu_moe_distribute_combine_v2(
-        **kwargs_mc2
-    ) if enable_dispatch_v2 else torch_npu.npu_moe_distribute_combine(
-        **kwargs_mc2)
-
-    # if dynamic_eplb:
-    #     return (hidden_states, 1, expert_token_nums)
-
-    if shared_experts is None:
-        if dynamic_eplb:
-            return (hidden_states, 1, expert_token_nums)
-        return hidden_states
-    else:
-        with npu_stream_switch("moe_secondary", 0):
-            npu_wait_tensor(shared_act, down_out_list)
-            shared_output, _ = shared_experts.down_proj(
-                (shared_act, swiglu_out_scale))
-        if dynamic_eplb:
-            return (hidden_states, shared_output, 1, expert_token_nums)
-        return (hidden_states, shared_output)
-
-
-def torchair_init_routing_quant(hidden_states, top_k, topk_ids,
-                                global_num_experts):
-    num_tokens, _ = hidden_states.shape
-    row_idx_len = num_tokens * top_k
-    row_idx = (torch.arange(0,
-                            row_idx_len,
-                            dtype=torch.int32,
-                            device=hidden_states.device).view(
-                                top_k, -1).permute(1, 0).contiguous())
-    hidden_states, expanded_row_idx, expanded_expert_idx = torch_npu.npu_moe_init_routing(
-        hidden_states,
-        row_idx=row_idx,
-        expert_idx=topk_ids,
-        active_num=num_tokens)
-
-    expanded_row_idx = (expanded_row_idx.view(top_k, -1).permute(
-        1, 0).contiguous().view(-1))
-    global_expert_tokens = torch.bincount(expanded_expert_idx,
-                                          minlength=global_num_experts)
-    global_expert_tokens = global_expert_tokens.to(torch.int32)
-    quantized_tokens, token_scales = torch_npu.npu_dynamic_quant(hidden_states)
-    return quantized_tokens, expanded_row_idx, global_expert_tokens, token_scales
-
-
-# currently expert parallelism implemented with all2all
-# is under-optimized.
-def torchair_fused_experts_with_all2all(
-    hidden_states: torch.Tensor,
-    w1: torch.Tensor,
-    w1_scale: torch.Tensor,
-    w2: torch.Tensor,
-    w2_scale: torch.Tensor,
-    topk_weights: torch.Tensor,
-    topk_ids: torch.Tensor,
-    top_k: int,
-    expert_map: torch.Tensor = None,
-    ep_group: GroupCoordinator = None,
-    log2phy: torch.Tensor = None,
-    global_redundant_expert_num: int = 0,
-    w1_scale_bias: torch.Tensor = None,
-    w2_scale_bias: torch.Tensor = None,
-):
-    if log2phy is not None:
-        topk_ids = log2phy[topk_ids]
-    original_shape = hidden_states.shape
-    if len(original_shape) == 3:
-        hidden_states = hidden_states.view(-1, hidden_states.shape[-1])
-
-    num_tokens, _ = hidden_states.shape
-    num_experts = w1.shape[0]
-
-    if expert_map is not None:
-        assert ep_group is not None, "ep_group must be provided when expert_map is given"
-        global_num_experts = len(expert_map)
-        if hasattr(torch_npu, "npu_moe_init_routing_quant"):
-            quantized_tokens, expanded_row_idx, global_expert_tokens, _, token_scales = torch_npu.npu_moe_init_routing_quant(
-                hidden_states,
-                expert_idx=topk_ids.to(torch.int32),
-                active_num=0,
-                expert_capacity=0,
-                expert_num=global_num_experts,
-                drop_pad_mode=0,
-                expert_tokens_num_mode=2,
-                expert_tokens_before_capacity_flag=False,
-                quant_mode=1,
-            )
-        else:
-            quantized_tokens, expanded_row_idx, global_expert_tokens, token_scales = torchair_init_routing_quant(
-                hidden_states, top_k, topk_ids, global_num_experts)
-
-        gather_sizes = global_expert_tokens.new_empty(
-            global_expert_tokens.shape[0])
-        dist.all_to_all_single(gather_sizes,
-                               global_expert_tokens,
-                               group=ep_group.device_group)
-        token_counts_combined = torch.stack(
-            [gather_sizes, global_expert_tokens], dim=0)
-        token_counts_combined = token_counts_combined.view(
-            2, ep_group.world_size, -1).sum(dim=2)
-        token_counts_combined_cpu = token_counts_combined.to(
-            torch.device("cpu"), non_blocking=True).numpy()
-        all_tokens = gather_sizes.sum()
-
-        gathered_tokens = quantized_tokens.new_empty(all_tokens.item(),
-                                                     quantized_tokens.shape[1])
-        dynamic_scale = token_scales.new_empty(gathered_tokens.shape[0])
-        gather_size_list = token_counts_combined_cpu[1]
-        scatter_size_list = token_counts_combined_cpu[0]
-
-        dist.all_to_all_single(gathered_tokens,
-                               quantized_tokens,
-                               scatter_size_list,
-                               gather_size_list,
-                               group=ep_group.device_group)
-        dist.all_to_all_single(dynamic_scale,
-                               token_scales,
-                               scatter_size_list,
-                               gather_size_list,
-                               group=ep_group.device_group)
-
-        hidden_states, dynamic_scale, inverse_indices, expert_tokens = torch_npu.npu_moe_re_routing(
-            gathered_tokens,
-            gather_sizes.view(ep_group.world_size, -1),
-            per_token_scales=dynamic_scale)
-        expert_tokens = expert_tokens.to(torch.int64)
-        group_list_type = 1
-    else:
-        row_idx_len = num_tokens * top_k
-        row_idx = torch.arange(0,
-                               row_idx_len,
-                               dtype=torch.int32,
-                               device=topk_weights.device).view(
-                                   top_k, -1).permute(1, 0).contiguous()
-        hidden_states, expanded_row_idx, expanded_expert_idx = torch_npu.npu_moe_init_routing(
-            hidden_states,
-            row_idx=row_idx,
-            expert_idx=topk_ids,
-            active_num=num_tokens)
-
-        expert_tokens = torch_npu.npu_moe_compute_expert_tokens(
-            expanded_expert_idx, num_experts)
-        expert_tokens = expert_tokens.to(torch.int64)
-        group_list_type = 0
-        dynamic_scale = None
-
-    # `hidden_states` will be disposed in the `apply_mlp` function
-    hidden_states = torchair_apply_mlp(
-        hidden_states,
-        w1,
-        w1_scale,  #17
-        w2,
-        w2_scale,
-        expert_tokens,  #16
-        dynamic_scale=dynamic_scale,
-        group_list_type=group_list_type,
-        w1_scale_bias=w1_scale_bias,
-        w2_scale_bias=w2_scale_bias)
-
-    if expert_map is not None:
-        reordered_outputs = torch.index_select(
-            hidden_states,
-            dim=0,
-            # Workaround: Convert to float so that argsort runs on AI Core instead of slower AICPU
-            index=inverse_indices.to(torch.float32).argsort().to(torch.int32))
-
-        hidden_states = reordered_outputs.new_empty(*quantized_tokens.shape)
-        dist.all_to_all_single(hidden_states,
-                               reordered_outputs,
-                               gather_size_list,
-                               scatter_size_list,
-                               group=ep_group.device_group)
-        final_hidden_states = torch_npu.npu_moe_finalize_routing(
-            hidden_states,
-            skip1=None,
-            skip2=None,
-            bias=None,
-            scales=topk_weights,
-            expanded_src_to_dst_row=expanded_row_idx,
-            export_for_source_row=None,
-            drop_pad_mode=2)
-    else:
-        # TODO: Reorder device memory 2 times here, replace the current
-        # implementation here when suitable operators become available.
-        final_hidden_states = torch_npu.npu_moe_finalize_routing(
-            hidden_states,
-            skip1=None,
-            skip2=None,
-            bias=None,
-            scales=topk_weights,
-            expanded_src_to_dst_row=expanded_row_idx,
-            export_for_source_row=topk_ids,
-        )
-    if len(original_shape) == 3:
-        final_hidden_states = final_hidden_states.view(original_shape)
-    return final_hidden_states
-
-
-def torchair_fused_experts_with_allgather(hidden_states: torch.Tensor,
-                                          w1: torch.Tensor,
-                                          w1_scale: torch.Tensor,
-                                          w2: torch.Tensor,
-                                          w2_scale: torch.Tensor,
-                                          topk_weights: torch.Tensor,
-                                          topk_ids: torch.Tensor,
-                                          top_k: int,
-                                          expert_map: torch.Tensor = None):
-    original_shape = hidden_states.shape
-    if len(original_shape) == 3:
-        hidden_states = hidden_states.view(-1, hidden_states.shape[-1])
-    num_tokens = hidden_states.shape[0]
-    batch_size, hidden_size = hidden_states.shape
-    topk_weights = topk_weights.to(hidden_states.dtype)
-
-    ep_group = get_ep_group().device_group
-    ep_rank = torch.distributed.get_rank(group=ep_group)
-    ep_size = torch.distributed.get_world_size(ep_group)
-
-    global_num_experts = len(expert_map)
-    local_num_experts = global_num_experts // ep_size
-
-    hidden_states, pertoken_scale = torch_npu.npu_dynamic_quant(hidden_states)
-
-    hidden_states, expanded_x_idx, expert_tokens, pertoken_scale = torch_npu.npu_moe_init_routing_v2(
-        hidden_states,
-        topk_ids,
-        scale=pertoken_scale,
-        offset=None,
-        active_num=num_tokens * top_k,
-        expert_num=global_num_experts,
-        expert_tokens_num_type=1,
-        expert_tokens_num_flag=True,
-        active_expert_range=[
-            ep_rank * local_num_experts, (ep_rank + 1) * local_num_experts
-        ],
-        quant_mode=-1,
-        row_idx_type=1)
-    group_list_type = 1
-
-    sorted_topk_weight = torch.index_select(topk_weights.view(-1), 0,
-                                            expanded_x_idx)
-    row_index = expanded_x_idx // topk_ids.shape[-1]
-    row_index = row_index.to(torch.int64)
-    share_input = torch.zeros((batch_size, hidden_size),
-                              dtype=torch.bfloat16,
-                              device="npu")
-
-    hidden_states = torch_npu.npu_grouped_matmul(
-        x=[hidden_states],
-        weight=[w1],
-        split_item=3,
-        group_list_type=group_list_type,
-        group_type=0,
-        group_list=expert_tokens,
-        output_dtype=torch.int32)[0]
-
-    # act_fn: swiglu
-    hidden_states, pertoken_scale = torch_npu.npu_dequant_swiglu_quant(
-        x=hidden_states,
-        weight_scale=w1_scale.to(torch.float32),
-        activation_scale=pertoken_scale,
-        bias=None,
-        quant_scale=None,
-        quant_offset=None,
-        group_index=expert_tokens,
-        activate_left=True,
-        quant_mode=1,
-    )
-
-    final_hidden_states = torch_npu.npu_grouped_matmul_finalize_routing(
-        hidden_states,
-        w2,
-        scale=w2_scale.to(torch.float32),
-        bias=None,
-        pertoken_scale=pertoken_scale.view(-1),
-        group_list=expert_tokens,
-        shared_input=share_input,
-        logit=sorted_topk_weight.to(torch.float32),
-        row_index=row_index,
-        output_bs=batch_size).to(torch.bfloat16)
-
-    if len(original_shape) == 3:
-        final_hidden_states = final_hidden_states.view(original_shape)
-
-    return final_hidden_states
-
-
-def torchair_fused_experts(hidden_states: torch.Tensor,
-                           w1: torch.Tensor,
-                           w1_scale: torch.Tensor,
-                           w2: torch.Tensor,
-                           w2_scale: torch.Tensor,
-                           topk_weights: torch.Tensor,
-                           topk_ids: torch.Tensor,
-                           top_k: int,
-                           expert_map: torch.Tensor = None):
-    original_shape = hidden_states.shape
-    if len(original_shape) == 3:
-        hidden_states = hidden_states.view(-1, hidden_states.shape[-1])
-
-    num_tokens, _ = hidden_states.shape
-    num_experts = w1.shape[0]
-    dtype = hidden_states.dtype
-    device = hidden_states.device
-
-    if expert_map is not None:
-        # Generate token indices and flatten
-        token_indices = (torch.arange(num_tokens,
-                                      device=device,
-                                      dtype=torch.int64).unsqueeze(1).expand(
-                                          -1, top_k).reshape(-1))
-
-        # Flatten token-to-expert mappings and map to local experts
-        weights_flat = topk_weights.view(-1)
-        experts_flat = topk_ids.view(-1)
-        local_experts_flat = expert_map[experts_flat]
-
-        # Filter valid token-expert pairs
-        mask = local_experts_flat != -1
-        filtered_weights = torch.where(
-            mask, weights_flat, torch.zeros_like(weights_flat)).to(dtype)
-        filtered_experts = torch.where(
-            mask, local_experts_flat,
-            torch.full_like(local_experts_flat,
-                            num_experts)).to(topk_ids.dtype)
-
-        # Sort by local expert IDs
-        sort_indices = torch.argsort(filtered_experts)
-        sorted_token_indices = token_indices[sort_indices]
-        sorted_weights = filtered_weights[sort_indices]
-
-        # Compute token counts with minlength of num_experts
-        # This is equivalent to but faster than:
-        # >>> token_counts = torch.bincount(filtered_experts, minlength=num_experts)[:-1]
-        token_counts = torch.zeros(num_experts + 1,
-                                   device=device,
-                                   dtype=torch.int64)
-        ones = torch.ones_like(filtered_experts, dtype=torch.int64)
-        token_counts.scatter_add_(0, filtered_experts.to(torch.int64), ones)
-        expert_tokens = token_counts[:num_experts]
-        # Rearrange hidden_states
-        hidden_states = hidden_states[sorted_token_indices]
-        group_list_type = 1
-    else:
-        row_idx_len = num_tokens * top_k
-        row_idx = torch.arange(0,
-                               row_idx_len,
-                               dtype=torch.int32,
-                               device=topk_weights.device).view(
-                                   top_k, -1).permute(1, 0).contiguous()
-        hidden_states, expanded_row_idx, expanded_expert_idx = torch_npu.npu_moe_init_routing(
-            hidden_states,
-            row_idx=row_idx,
-            expert_idx=topk_ids,
-            active_num=num_tokens)
-
-        expert_tokens = torch_npu.npu_moe_compute_expert_tokens(
-            expanded_expert_idx, num_experts)
-        expert_tokens = expert_tokens.to(torch.int64)
-        group_list_type = 0
-
-    # `hidden_states` will be disposed in the `apply_mlp` function
-    hidden_states = torchair_apply_mlp(hidden_states,
-                                       w1,
-                                       w1_scale,
-                                       w2,
-                                       w2_scale,
-                                       expert_tokens,
-                                       group_list_type=group_list_type)
-
-    if expert_map is not None:
-        hidden_states.mul_(sorted_weights.unsqueeze(1))
-        final_hidden_states = torch.zeros(*original_shape,
-                                          device=device,
-                                          dtype=dtype)
-
-        num_valid_tokens = mask.sum()
-        valid_token_mask = torch.arange(
-            0, sorted_token_indices.shape[0],
-            device=device).unsqueeze(1) < num_valid_tokens
-        hidden_states = hidden_states.masked_fill_(~valid_token_mask,
-                                                   0).to(dtype)
-        final_hidden_states.index_add_(0, sorted_token_indices, hidden_states)
-    else:
-        # TODO: Reorder device memory 2 times here, replace the current
-        # implementation here when suitable operators become available.
-        final_hidden_states = torch_npu.npu_moe_finalize_routing(
-            hidden_states,
-            skip1=None,
-            skip2=None,
-            bias=None,
-            scales=topk_weights,
-            expanded_src_to_dst_row=expanded_row_idx,
-            export_for_source_row=topk_ids,
-        )
-
-    if len(original_shape) == 3:
-        final_hidden_states = final_hidden_states.view(original_shape)
-    return final_hidden_states
-
-
-class TorchairAscendW8A8DynamicLinearMethod:
-    """Linear method for Ascend W8A8_DYNAMIC.
-    """
-
-    def __init__(self):
-        self.transpose_weight = True
-
-    @staticmethod
-    def get_weight(input_size: int, output_size: int,
-                   params_dtype: torch.dtype) -> Dict[str, Any]:
-        params_dict = {
-            "weight": torch.empty(output_size, input_size, dtype=torch.int8)
-        }
-        return params_dict
-
-    @staticmethod
-    def get_pertensor_param(params_dtype: torch.dtype) -> Dict[str, Any]:
-        return {}
-
-    @staticmethod
-    def get_perchannel_param(
-        output_size: int,
-        params_dtype: torch.dtype,
-    ) -> Dict[str, Any]:
-        params_dict = {}
-        params_dict["weight_scale"] = torch.empty(output_size,
-                                                  1,
-                                                  dtype=params_dtype)
-        params_dict["weight_offset"] = torch.empty(output_size,
-                                                   1,
-                                                   dtype=params_dtype)
-        return params_dict
-
-    def get_pergroup_param(self, input_size: int, output_size: int,
-                           params_dtype: torch.dtype) -> Dict[str, Any]:
-        return {}
-
-    @staticmethod
-    def apply(
-        layer: torch.nn.Module,
-        x: Union[torch.Tensor, Tuple[torch.Tensor, torch.Tensor]],
-        bias: Optional[torch.Tensor] = None,
-        tp_rank: Optional[int] = 0,
-    ) -> torch.Tensor:
-        config = getattr(layer, "_ascend_quant_config", {})
-        if not isinstance(x, tuple):
-            output_dtype = config.get("output_dtype", x.dtype)
-            quantized_x, dynamic_scale = torch_npu.npu_dynamic_quant(x)
-        else:
-            assert "output_dtype" in config.keys(), (
-                f"DynamicLinearMethod needs explicitly specified `output_dtype`"
-                f"for pre-quantized input, got config [{config}]")
-            output_dtype = config["output_dtype"]
-            quantized_x, dynamic_scale = x
-        pertoken_scale = (dynamic_scale
-                          if config.get("pertoken_scale", True) else None)
-
-        output = torch_npu.npu_quant_matmul(
-            quantized_x,
-            layer.weight,
-            layer.weight_scale,
-            pertoken_scale=pertoken_scale,
-            bias=bias,
-            output_dtype=output_dtype,
-        )
-        return ((output, dynamic_scale)
-                if config.get("return_scale", False) else output)
-
-    def process_weights_after_loading(self, layer):
-        if self.transpose_weight:
-            layer.weight.data = layer.weight.data.transpose(0, 1).contiguous()
-        # cast quantized weight tensors in NZ format (29) for higher inference speed
-        if is_enable_nz():
-            layer.weight.data = torch_npu.npu_format_cast(
-                layer.weight.data, 29)
-        layer.weight_scale.data = layer.weight_scale.data.flatten()
-        layer.weight_scale_fp32 = layer.weight_scale.data.to(torch.float32)
-        layer.weight_offset.data = layer.weight_offset.data.flatten()
-
-
-class TorchairAscendW8A8DynamicFusedMoEMethod:
-    """FusedMoe method for Ascend W8A8_DYNAMIC.
-    """
-
-    def __init__(self):
-        self.transpose_weight = True
-
-        self.ep_group = get_ep_group()
-
-        ascend_config = get_ascend_config()
-        self.dynamic_eplb = ascend_config.dynamic_eplb or ascend_config.expert_map_record_path
-        self.torchair_graph_enabled = ascend_config.torchair_graph_config.enabled
-        self.enable_shared_expert_dp = ascend_config.enable_shared_expert_dp
-
-        try:
-            device_group = get_mc2_group().device_group
-            # TODO: Try local_rank = ep_group.rank_in_group
-            local_rank = torch.distributed.get_rank(group=device_group)
-            backend = device_group._get_backend(torch.device("npu"))
-            self.moe_all_to_all_group_name = backend.get_hccl_comm_name(
-                local_rank)
-        except AttributeError:
-            self.moe_all_to_all_group_name = ""
-
-    @staticmethod
-    def get_weight(num_experts: int, intermediate_size_per_partition: int,
-                   hidden_sizes: int,
-                   params_dtype: torch.dtype) -> Dict[str, Any]:
-        param_dict = {}
-        param_dict["w13_weight"] = torch.empty(num_experts,
-                                               2 *
-                                               intermediate_size_per_partition,
-                                               hidden_sizes,
-                                               dtype=torch.int8)
-        param_dict["w2_weight"] = torch.empty(num_experts,
-                                              hidden_sizes,
-                                              intermediate_size_per_partition,
-                                              dtype=torch.int8)
-        return param_dict
-
-    @staticmethod
-    def get_dynamic_quant_param(num_experts: int,
-                                intermediate_size_per_partition: int,
-                                hidden_sizes: int,
-                                params_dtype: torch.dtype) -> Dict[str, Any]:
-        param_dict = {}
-        param_dict["w13_weight_scale"] = torch.empty(
-            num_experts,
-            2 * intermediate_size_per_partition,
-            1,
-            dtype=params_dtype)
-        param_dict["w13_weight_offset"] = torch.empty(
-            num_experts,
-            2 * intermediate_size_per_partition,
-            1,
-            dtype=params_dtype)
-        param_dict["w2_weight_scale"] = torch.empty(num_experts,
-                                                    hidden_sizes,
-                                                    1,
-                                                    dtype=params_dtype)
-        param_dict["w2_weight_offset"] = torch.empty(num_experts,
-                                                     hidden_sizes,
-                                                     1,
-                                                     dtype=params_dtype)
-        return param_dict
-
-    def apply(
-        self,
-        layer: torch.nn.Module,
-        x: torch.Tensor,
-        router_logits: torch.Tensor,
-        top_k: int,
-        renormalize: bool,
-        use_grouped_topk: bool = False,
-        global_num_experts: int = -1,
-        expert_map: Optional[torch.Tensor] = None,
-        topk_group: Optional[int] = None,
-        num_expert_group: Optional[int] = None,
-        custom_routing_function: Optional[Callable] = None,
-        scoring_func: str = "softmax",
-        e_score_correction_bias: Optional[torch.Tensor] = None,
-        is_prefill: bool = True,
-        enable_force_load_balance: bool = True,
-        log2phy: torch.Tensor = None,
-        global_redundant_expert_num: int = 0,
-        shared_experts: Optional[Any] = None,
-        quantized_x_for_share: Optional[Any] = None,
-        dynamic_scale_for_share: Optional[Any] = None,
-        **kwargs,
-    ) -> torch.Tensor:
-        assert router_logits.shape[
-            1] == global_num_experts - global_redundant_expert_num, "Number of global experts mismatch (excluding redundancy)"
-
-        is_deepseek_v3_r1 = global_num_experts - global_redundant_expert_num == 256
-
-        # NOTE: now npu_moe_gating_top_k can only support `group_count=256` pattern
-        if is_deepseek_v3_r1:
-            topk_weights, topk_ids, _ = torch_npu.npu_moe_gating_top_k(
-                router_logits,
-                k=top_k,  # topk currently is 8
-                bias=e_score_correction_bias,
-                k_group=topk_group,  # fix: 4
-                group_count=num_expert_group,  # fix 8
-                group_select_mode=
-                1,  # 0: the maximum in the group; 1: topk2.sum(fix)
-                renorm=0,  # 0: softmax->topk(fix); 1: topk->softmax
-                norm_type=1,  # 0: softmax; 1: sigmoid(fix)
-                # out_flag=False, # todo new api; should the third output be output
-                # y2_flag=False, # old api; should the third output be output
-                routed_scaling_factor=1,
-                eps=float(1e-20))
-        else:
-            topk_weights, topk_ids = torchair_select_experts(
-                hidden_states=x,
-                router_logits=router_logits,
-                top_k=top_k,
-                use_grouped_topk=use_grouped_topk,
-                renormalize=renormalize,
-                topk_group=topk_group,
-                num_expert_group=num_expert_group,
-                custom_routing_function=custom_routing_function,
-                scoring_func=scoring_func,
-                e_score_correction_bias=e_score_correction_bias,
-            )
-
-        fused_moe_state = get_forward_context().fused_moe_state
-        if self.enable_shared_expert_dp and fused_moe_state == FusedMoEState.MC2:
-            fused_moe_state = FusedMoEState.All2All
-        shared_gate_up, shared_dequant_scale = None, None
-        if shared_experts is not None and fused_moe_state == FusedMoEState.MC2:
-            with npu_stream_switch("moe_secondary", 0):
-                npu_wait_tensor(quantized_x_for_share, router_logits)
-                share_up_out, _ = shared_experts.gate_up_proj(
-                    (quantized_x_for_share, dynamic_scale_for_share))
-                shared_gate_up, shared_dequant_scale = share_up_out[
-                    0], share_up_out[1]
-
-        # this is a naive implementation for experts load balance so as
-        # to avoid accumulating too much tokens on a single rank.
-        # currently it is only activated when doing profile runs.
-        if enable_force_load_balance:
-            topk_ids = torch.randint_like(topk_ids, 0, global_num_experts)
-
-        topk_weights = topk_weights.to(x.dtype)
-        if fused_moe_state == FusedMoEState.AllGatherEP:
-            return torchair_fused_experts_with_allgather(
-                hidden_states=x,
-                w1=layer.w13_weight,
-                w1_scale=layer.w13_weight_scale,
-                w2=layer.w2_weight,
-                w2_scale=layer.w2_weight_scale,
-                topk_weights=topk_weights,
-                topk_ids=topk_ids,
-                top_k=top_k,
-                expert_map=expert_map)
-        elif fused_moe_state == FusedMoEState.MC2:
-            return torchair_fused_experts_with_mc2(
-                hidden_states=x,
-                w1=layer.w13_weight,
-                w2=layer.w2_weight,
-                w1_scale=layer.w13_weight_scale_fp32,
-                w2_scale=layer.w2_weight_scale,
-                topk_weights=topk_weights,
-                topk_ids=topk_ids,
-                top_k=top_k,
-                expert_map=expert_map,
-                moe_all_to_all_group_name=self.moe_all_to_all_group_name,
-                log2phy=log2phy,
-                global_redundant_expert_num=global_redundant_expert_num,
-                shared_experts=shared_experts,
-                is_torchair=self.torchair_graph_enabled,
-                mc2_mask=kwargs.get("mc2_mask", None),
-                shared_gate_up=shared_gate_up,
-                shared_dequant_scale=shared_dequant_scale,
-                dynamic_eplb=self.dynamic_eplb)
-        elif fused_moe_state in [
-                FusedMoEState.AllGather, FusedMoEState.NaiveMulticast
-        ]:
-            return torchair_fused_experts(hidden_states=x,
-                                          w1=layer.w13_weight,
-                                          w1_scale=layer.w13_weight_scale,
-                                          w2=layer.w2_weight,
-                                          w2_scale=layer.w2_weight_scale,
-                                          topk_weights=topk_weights,
-                                          topk_ids=topk_ids,
-                                          top_k=top_k,
-                                          expert_map=expert_map)
-        else:
-            # The current implementation of deepseek moe splits hidden_states
-            # according to tp_size before they are feed into layers module.
-            # Therefore, all2all is needed no matter how dp/tp is set so as to
-            # dispatch/combine tokens.
-            return torchair_fused_experts_with_all2all(
-                hidden_states=x,
-                w1=layer.w13_weight,
-                w1_scale=layer.w13_weight_scale,
-                w2=layer.w2_weight,
-                w2_scale=layer.w2_weight_scale,
-                topk_weights=topk_weights,
-                topk_ids=topk_ids,
-                top_k=top_k,
-                expert_map=expert_map,
-                ep_group=self.ep_group,
-                log2phy=log2phy,
-                global_redundant_expert_num=global_redundant_expert_num,
-            )
-
-    def process_weights_after_loading(self, layer):
-        if self.transpose_weight:
-            layer.w13_weight.data = layer.w13_weight.data.transpose(
-                1, 2).contiguous()
-            layer.w2_weight.data = layer.w2_weight.data.transpose(
-                1, 2).contiguous()
-        if is_enable_nz():
-            torch_npu.npu_format_cast_(layer.w13_weight, ACL_FORMAT_FRACTAL_NZ)
-            torch_npu.npu_format_cast_(layer.w2_weight, ACL_FORMAT_FRACTAL_NZ)
-        layer.w13_weight_scale.data = layer.w13_weight_scale.data.view(
-            layer.w13_weight_scale.data.shape[0], -1)
-        layer.w13_weight_scale_fp32 = layer.w13_weight_scale.data.to(
-            torch.float32)
-        layer.w13_weight_offset.data = layer.w13_weight_offset.data.view(
-            layer.w13_weight_offset.data.shape[0], -1)
-        layer.w2_weight_scale.data = layer.w2_weight_scale.data.view(
-            layer.w2_weight_scale.data.shape[0], -1)
-        layer.w2_weight_offset.data = layer.w2_weight_offset.data.view(
-            layer.w2_weight_offset.data.shape[0], -1)
+#
+# Copyright (c) 2025 Huawei Technologies Co., Ltd. All Rights Reserved.
+# This file is a part of the vllm-ascend project.
+#
+# Licensed under the Apache License, Version 2.0 (the "License");
+# you may not use this file except in compliance with the License.
+# You may obtain a copy of the License at
+#
+#     http://www.apache.org/licenses/LICENSE-2.0
+#
+# Unless required by applicable law or agreed to in writing, software
+# distributed under the License is distributed on an "AS IS" BASIS,
+# WITHOUT WARRANTIES OR CONDITIONS OF ANY KIND, either express or implied.
+# See the License for the specific language governing permissions and
+# limitations under the License.
+#
+from typing import Any, Callable, Dict, Optional, Tuple, Union
+
+import torch
+import torch.distributed as dist
+import torch_npu
+from vllm.distributed import GroupCoordinator, get_ep_group
+from vllm.forward_context import get_forward_context
+
+from vllm_ascend.ascend_config import get_ascend_config
+from vllm_ascend.ascend_forward_context import FusedMoEState
+from vllm_ascend.distributed.parallel_state import get_mc2_group
+from vllm_ascend.torchair.ops.torchair_fused_moe import torchair_select_experts
+from vllm_ascend.torchair.utils import npu_stream_switch, npu_wait_tensor
+from vllm_ascend.utils import (ACL_FORMAT_FRACTAL_NZ, AscendSocVersion,
+                               dispose_tensor, get_ascend_soc_version,
+                               is_enable_nz,
+                               is_hierarchical_communication_enabled)
+
+
+def torchair_apply_mlp_decode(hidden_states: torch.Tensor,
+                              w1: torch.Tensor,
+                              w1_scale: torch.Tensor,
+                              w2: torch.Tensor,
+                              w2_scale: torch.Tensor,
+                              group_list: torch.Tensor,
+                              dynamic_scale: torch.Tensor = None,
+                              group_list_type: int = 1) -> torch.Tensor:
+    """
+    apply MLP: gate_up_proj -> swiglu -> down_proj
+    Args:
+        hidden_states_wrapper: wrapper of input hidden states with shape (num_tokens, hidden_size).
+        w1: expert weights1 with shape
+            (num_experts, hidden_size, intermediate_size * 2)
+        w1_scale: weights1 scale with shape (num_experts, intermediate_size * 2)
+        w2: expert weights2 with shape
+            (num_experts, intermediate_size, hidden_size)
+        w2_scale: weights2 scale with shape (num_experts, hidden_size)
+        group_list: number of tokens for each expert, follow cumsum mode, and
+            with shape (num_experts).
+        transpose_weight:
+            w1: (num_experts, intermediate_size * 2, hidden_size) ->
+                    (num_experts, hidden_size, intermediate_size * 2)
+            w2: (num_experts, hidden_size, intermediate_size) ->
+                    (num_experts, intermediate_size, hidden_size)
+    Returns:
+        hidden_states: output hidden states after MLP.
+    """
+
+    if dynamic_scale is None:
+        unquantized_hidden_states = hidden_states
+        hidden_states, pertoken_scale = torch_npu.npu_dynamic_quant(
+            hidden_states)
+        # Dispose the original unquantized hidden states
+        # to save npu memory because they're no longer used.
+        dispose_tensor(unquantized_hidden_states)
+    else:
+        pertoken_scale = dynamic_scale
+
+    # gmm1: gate_up_proj
+    hidden_states = torch_npu.npu_grouped_matmul(
+        x=[hidden_states],
+        weight=[w1],
+        split_item=3,
+        group_list_type=group_list_type,
+        group_type=0,
+        group_list=group_list,
+        output_dtype=torch.int32)[0]
+
+    # act_fn: swiglu
+    hidden_states, swiglu_out_scale = torch_npu.npu_dequant_swiglu_quant(
+        x=hidden_states,
+        weight_scale=w1_scale,
+        activation_scale=pertoken_scale,
+        bias=None,
+        quant_scale=None,
+        quant_offset=None,
+        group_index=group_list,
+        activate_left=True,
+        quant_mode=1,
+    )
+
+    # gmm2: down_proj
+    hidden_states = torch_npu.npu_grouped_matmul(
+        x=[hidden_states],
+        weight=[w2],
+        scale=[w2_scale],
+        per_token_scale=[swiglu_out_scale],
+        split_item=2,
+        group_list_type=group_list_type,
+        group_type=0,
+        group_list=group_list,
+        output_dtype=w2_scale.dtype)[0]
+    return hidden_states
+
+
+def torchair_apply_mlp(hidden_states: torch.Tensor,
+                       w1: torch.Tensor,
+                       w1_scale: torch.Tensor,
+                       w2: torch.Tensor,
+                       w2_scale: torch.Tensor,
+                       group_list: torch.Tensor,
+                       dynamic_scale: torch.Tensor = None,
+                       group_list_type: int = 1,
+                       w1_scale_bias: torch.Tensor = None,
+                       w2_scale_bias: torch.Tensor = None) -> torch.Tensor:
+    """
+    apply MLP: gate_up_proj -> swiglu -> down_proj
+
+    Args:
+        hidden_states: input hidden states with shape (num_tokens, hidden_size).
+        w1: expert weights1 with shape
+            (num_experts, hidden_size, intermediate_size * 2)
+        w1_scale: weights1 scale with shape (num_experts, intermediate_size * 2)
+        w2: expert weights2 with shape
+            (num_experts, intermediate_size, hidden_size)
+        w2_scale: weights2 scale with shape (num_experts, hidden_size)
+        group_list: number of tokens for each expert, follow cumsum mode, and
+            with shape (num_experts).
+        transpose_weight:
+            w1: (num_experts, intermediate_size * 2, hidden_size) ->
+                    (num_experts, hidden_size, intermediate_size * 2)
+            w2: (num_experts, hidden_size, intermediate_size) ->
+                    (num_experts, intermediate_size, hidden_size)
+
+    Returns:
+        hidden_states: output hidden states after MLP.
+    """
+
+    if dynamic_scale is None:
+        unquantized_hidden_states = hidden_states
+        hidden_states, pertoken_scale = torch_npu.npu_dynamic_quant(
+            hidden_states)
+        # Dispose the original unquantized hidden states
+        # to save npu memory because they're no longer used.
+        dispose_tensor(unquantized_hidden_states)
+    else:
+        pertoken_scale = dynamic_scale
+
+    bias1, bias2 = None, None
+    _output_dtype = w2_scale.dtype
+
+    if w1_scale_bias is not None:
+        if group_list_type == 0:
+            group_list = torch.cat(
+                [group_list[:1], torch.diff(group_list, dim=0)])
+            group_list_type = 1
+        bias1 = [w1_scale_bias]
+        bias2 = [w2_scale_bias]
+        # TODO w4a8 scene: dynamic acquisition of dtype in the future
+        _output_dtype = torch.bfloat16
+
+    # gmm1: gate_up_proj
+    hidden_states = torch_npu.npu_grouped_matmul(
+        x=[hidden_states],
+        weight=[w1],
+        scale=[w1_scale],
+        bias=bias1,
+        per_token_scale=[pertoken_scale],
+        split_item=2,
+        group_list_type=group_list_type,
+        group_type=0,
+        group_list=group_list,
+        output_dtype=_output_dtype)[0]
+
+    # act_fn: swiglu
+    hidden_states = torch_npu.npu_swiglu(hidden_states)
+    hidden_states, swiglu_out_scale = torch_npu.npu_dynamic_quant(
+        hidden_states)
+
+    # gmm2: down_proj
+    hidden_states = torch_npu.npu_grouped_matmul(
+        x=[hidden_states],
+        weight=[w2],
+        scale=[w2_scale],
+        bias=bias2,
+        per_token_scale=[swiglu_out_scale],
+        split_item=2,
+        group_list_type=group_list_type,
+        group_type=0,
+        group_list=group_list,
+        output_dtype=_output_dtype)[0]
+
+    return hidden_states
+
+
+def torchair_fused_experts_with_mc2(
+    hidden_states: torch.Tensor,
+    w1: torch.Tensor,
+    w2: torch.Tensor,
+    w1_scale: torch.Tensor,
+    w2_scale: torch.Tensor,
+    topk_weights: torch.Tensor,
+    topk_ids: torch.Tensor,
+    top_k: int,
+    expert_map: torch.Tensor = None,
+    moe_all_to_all_group_name: str = "",
+    log2phy: torch.Tensor = None,
+    global_redundant_expert_num: int = 0,
+    shared_experts: Optional[Any] = None,
+    is_torchair: bool = False,
+    quantized_x_for_share: Optional[Any] = None,
+    dynamic_scale_for_share: Optional[Any] = None,
+    mc2_mask: Optional[torch.Tensor] = None,
+    shared_gate_up: Optional[Any] = None,
+    shared_dequant_scale: Optional[Any] = None,
+    w1_scale_bias: torch.Tensor = None,
+    w2_scale_bias: torch.Tensor = None,
+    dynamic_eplb: bool = False,
+) -> Union[torch.Tensor, Tuple[torch.Tensor, torch.Tensor]]:
+    assert mc2_mask is not None
+    if log2phy is not None:
+        topk_ids = log2phy[topk_ids]
+
+    quant_mode = 2
+    ep_group = get_mc2_group()
+    ep_rank_id = ep_group.rank_in_group
+    ep_world_size = ep_group.world_size
+
+    # NOTE: Currently, when in A3 or in torchair graph, we need to pass in some extra param into dispatch & combine
+    need_extra_args = (get_ascend_soc_version() == AscendSocVersion.A3
+                       or is_torchair)
+
+    # NOTE: Currently, when in A3, we need to pass in some extra param into dispatch & combine
+    a3_need_extra_args = get_ascend_soc_version() == AscendSocVersion.A3
+    # NOTE: When in A2, setting the environment variables HCCL_INTRA_PCIE_ENABLE=1 and
+    # HCCL_INTRA_ROCE_ENABLE=0 can reduce cross-machine communication traffic and significantly
+    # improve communication performance.
+    need_expert_scale = is_hierarchical_communication_enabled()
+
+    enable_dispatch_v2 = hasattr(torch_npu, "npu_moe_distribute_dispatch_v2")
+
+    if (expert_map is not None):
+        moe_expert_num = len(expert_map)
+    else:
+        moe_expert_num = global_redundant_expert_num
+    # hidden_states = hidden_states.bfloat16()
+    kwargs_mc2 = {
+        "x": hidden_states,
+        "expert_ids": topk_ids,
+        "expert_shard_type": 0,
+        "shared_expert_rank_num": 0,
+        "moe_expert_num": moe_expert_num,
+        "global_bs": 0,
+    }
+
+    stage1_kwargs = {
+        "scales": None,
+        "quant_mode": quant_mode,
+        "group_ep": moe_all_to_all_group_name,
+        "ep_world_size": ep_world_size,
+        "ep_rank_id": ep_rank_id,
+    }
+    if need_extra_args:
+        stage1_kwargs.update({
+            "group_tp": moe_all_to_all_group_name,
+            "tp_world_size": 1,
+            "tp_rank_id": 0,
+        })
+    if a3_need_extra_args and enable_dispatch_v2:
+        stage1_kwargs.update({
+            "x_active_mask": mc2_mask,
+        })
+    if need_expert_scale:
+        stage1_kwargs.update({
+            "expert_scales": topk_weights.to(torch.float32),
+        })
+    kwargs_mc2.update(stage1_kwargs)
+
+    output = torch_npu.npu_moe_distribute_dispatch_v2(
+        **kwargs_mc2
+    ) if enable_dispatch_v2 else torch_npu.npu_moe_distribute_dispatch(
+        **kwargs_mc2)
+    # comm_stream.wait_stream(torch.npu.current_stream())
+    expand_x, dynamic_scale, assist_info_for_combine, expert_token_nums, \
+        ep_recv_counts, _, expand_scales = output[0:7]
+
+    if shared_experts is not None:
+        with npu_stream_switch("moe_secondary", 0):
+            npu_wait_tensor(shared_gate_up, expand_x)
+            shared_act_out = shared_experts.act_fn(
+                (shared_gate_up, shared_dequant_scale))
+            shared_act, swiglu_out_scale = shared_act_out[0], shared_act_out[1]
+
+    # `expand_x` will be disposed in the `apply_mlp` function
+    if w1_scale_bias is None:
+        down_out_list = torchair_apply_mlp_decode(expand_x,
+                                                  w1,
+                                                  w1_scale,
+                                                  w2,
+                                                  w2_scale,
+                                                  expert_token_nums,
+                                                  dynamic_scale=dynamic_scale)
+    else:
+        # w4a8 scene, cannot use apply_mlp_decode because the operator is not supported
+        down_out_list = torchair_apply_mlp(expand_x,
+                                           w1,
+                                           w1_scale,
+                                           w2,
+                                           w2_scale,
+                                           expert_token_nums,
+                                           dynamic_scale=dynamic_scale,
+                                           w1_scale_bias=w1_scale_bias,
+                                           w2_scale_bias=w2_scale_bias)
+
+    # moeCombine
+    kwargs_mc2 = {
+        "expand_x": down_out_list,
+        "expert_ids": topk_ids,
+        "expert_scales": topk_weights.to(torch.float32),
+        "expert_shard_type": 0,
+        "shared_expert_rank_num": 0,
+        "moe_expert_num": moe_expert_num,
+        "global_bs": 0,
+    }
+    tp_recv_counts = torch.empty(1,
+                                 dtype=torch.int32,
+                                 device=hidden_states.device)
+    stage3_kwargs = {
+        "ep_send_counts": ep_recv_counts,
+        "group_ep": moe_all_to_all_group_name,
+        "ep_world_size": ep_world_size,
+        "ep_rank_id": ep_rank_id,
+        "expand_scales": expand_scales,
+    }
+    if enable_dispatch_v2:
+        stage3_kwargs.update({
+            "assist_info_for_combine":
+            assist_info_for_combine,
+        })
+    else:
+        stage3_kwargs.update({
+            "expand_idx": assist_info_for_combine,
+        })
+    if need_extra_args:
+        stage3_kwargs.update({
+            "tp_send_counts": tp_recv_counts,
+            "group_tp": moe_all_to_all_group_name,
+            "tp_world_size": 1,
+            "tp_rank_id": 0,
+        })
+    if a3_need_extra_args and enable_dispatch_v2:
+        stage3_kwargs.update({
+            "x_active_mask": mc2_mask,
+        })
+    kwargs_mc2.update(stage3_kwargs)
+
+    hidden_states = torch_npu.npu_moe_distribute_combine_v2(
+        **kwargs_mc2
+    ) if enable_dispatch_v2 else torch_npu.npu_moe_distribute_combine(
+        **kwargs_mc2)
+
+    if shared_experts is None:
+        if dynamic_eplb:
+            return (hidden_states, 1, expert_token_nums)
+        return hidden_states
+    else:
+        with npu_stream_switch("moe_secondary", 0):
+            npu_wait_tensor(shared_act, down_out_list)
+            shared_output, _ = shared_experts.down_proj(
+                (shared_act, swiglu_out_scale))
+        if dynamic_eplb:
+            return (hidden_states, shared_output, 1, expert_token_nums)
+        return (hidden_states, shared_output)
+
+
+def torchair_init_routing_quant(hidden_states, top_k, topk_ids,
+                                global_num_experts):
+    num_tokens, _ = hidden_states.shape
+    row_idx_len = num_tokens * top_k
+    row_idx = (torch.arange(0,
+                            row_idx_len,
+                            dtype=torch.int32,
+                            device=hidden_states.device).view(
+                                top_k, -1).permute(1, 0).contiguous())
+    hidden_states, expanded_row_idx, expanded_expert_idx = torch_npu.npu_moe_init_routing(
+        hidden_states,
+        row_idx=row_idx,
+        expert_idx=topk_ids,
+        active_num=num_tokens)
+
+    expanded_row_idx = (expanded_row_idx.view(top_k, -1).permute(
+        1, 0).contiguous().view(-1))
+    global_expert_tokens = torch.bincount(expanded_expert_idx,
+                                          minlength=global_num_experts)
+    global_expert_tokens = global_expert_tokens.to(torch.int32)
+    quantized_tokens, token_scales = torch_npu.npu_dynamic_quant(hidden_states)
+    return quantized_tokens, expanded_row_idx, global_expert_tokens, token_scales
+
+
+# currently expert parallelism implemented with all2all
+# is under-optimized.
+def torchair_fused_experts_with_all2all(
+    hidden_states: torch.Tensor,
+    w1: torch.Tensor,
+    w1_scale: torch.Tensor,
+    w2: torch.Tensor,
+    w2_scale: torch.Tensor,
+    topk_weights: torch.Tensor,
+    topk_ids: torch.Tensor,
+    top_k: int,
+    expert_map: torch.Tensor = None,
+    ep_group: GroupCoordinator = None,
+    log2phy: torch.Tensor = None,
+    global_redundant_expert_num: int = 0,
+    w1_scale_bias: torch.Tensor = None,
+    w2_scale_bias: torch.Tensor = None,
+):
+    if log2phy is not None:
+        topk_ids = log2phy[topk_ids]
+    original_shape = hidden_states.shape
+    if len(original_shape) == 3:
+        hidden_states = hidden_states.view(-1, hidden_states.shape[-1])
+
+    num_tokens, _ = hidden_states.shape
+    num_experts = w1.shape[0]
+
+    if expert_map is not None:
+        assert ep_group is not None, "ep_group must be provided when expert_map is given"
+        global_num_experts = len(expert_map)
+        if hasattr(torch_npu, "npu_moe_init_routing_quant"):
+            quantized_tokens, expanded_row_idx, global_expert_tokens, _, token_scales = torch_npu.npu_moe_init_routing_quant(
+                hidden_states,
+                expert_idx=topk_ids.to(torch.int32),
+                active_num=0,
+                expert_capacity=0,
+                expert_num=global_num_experts,
+                drop_pad_mode=0,
+                expert_tokens_num_mode=2,
+                expert_tokens_before_capacity_flag=False,
+                quant_mode=1,
+            )
+        else:
+            quantized_tokens, expanded_row_idx, global_expert_tokens, token_scales = torchair_init_routing_quant(
+                hidden_states, top_k, topk_ids, global_num_experts)
+
+        gather_sizes = global_expert_tokens.new_empty(
+            global_expert_tokens.shape[0])
+        dist.all_to_all_single(gather_sizes,
+                               global_expert_tokens,
+                               group=ep_group.device_group)
+        token_counts_combined = torch.stack(
+            [gather_sizes, global_expert_tokens], dim=0)
+        token_counts_combined = token_counts_combined.view(
+            2, ep_group.world_size, -1).sum(dim=2)
+        token_counts_combined_cpu = token_counts_combined.to(
+            torch.device("cpu"), non_blocking=True).numpy()
+        all_tokens = gather_sizes.sum()
+
+        gathered_tokens = quantized_tokens.new_empty(all_tokens.item(),
+                                                     quantized_tokens.shape[1])
+        dynamic_scale = token_scales.new_empty(gathered_tokens.shape[0])
+        gather_size_list = token_counts_combined_cpu[1]
+        scatter_size_list = token_counts_combined_cpu[0]
+
+        dist.all_to_all_single(gathered_tokens,
+                               quantized_tokens,
+                               scatter_size_list,
+                               gather_size_list,
+                               group=ep_group.device_group)
+        dist.all_to_all_single(dynamic_scale,
+                               token_scales,
+                               scatter_size_list,
+                               gather_size_list,
+                               group=ep_group.device_group)
+
+        hidden_states, dynamic_scale, inverse_indices, expert_tokens = torch_npu.npu_moe_re_routing(
+            gathered_tokens,
+            gather_sizes.view(ep_group.world_size, -1),
+            per_token_scales=dynamic_scale)
+        expert_tokens = expert_tokens.to(torch.int64)
+        group_list_type = 1
+    else:
+        row_idx_len = num_tokens * top_k
+        row_idx = torch.arange(0,
+                               row_idx_len,
+                               dtype=torch.int32,
+                               device=topk_weights.device).view(
+                                   top_k, -1).permute(1, 0).contiguous()
+        hidden_states, expanded_row_idx, expanded_expert_idx = torch_npu.npu_moe_init_routing(
+            hidden_states,
+            row_idx=row_idx,
+            expert_idx=topk_ids,
+            active_num=num_tokens)
+
+        expert_tokens = torch_npu.npu_moe_compute_expert_tokens(
+            expanded_expert_idx, num_experts)
+        expert_tokens = expert_tokens.to(torch.int64)
+        group_list_type = 0
+        dynamic_scale = None
+
+    # `hidden_states` will be disposed in the `apply_mlp` function
+    hidden_states = torchair_apply_mlp(
+        hidden_states,
+        w1,
+        w1_scale,  #17
+        w2,
+        w2_scale,
+        expert_tokens,  #16
+        dynamic_scale=dynamic_scale,
+        group_list_type=group_list_type,
+        w1_scale_bias=w1_scale_bias,
+        w2_scale_bias=w2_scale_bias)
+
+    if expert_map is not None:
+        reordered_outputs = torch.index_select(
+            hidden_states,
+            dim=0,
+            # Workaround: Convert to float so that argsort runs on AI Core instead of slower AICPU
+            index=inverse_indices.to(torch.float32).argsort().to(torch.int32))
+
+        hidden_states = reordered_outputs.new_empty(*quantized_tokens.shape)
+        dist.all_to_all_single(hidden_states,
+                               reordered_outputs,
+                               gather_size_list,
+                               scatter_size_list,
+                               group=ep_group.device_group)
+        final_hidden_states = torch_npu.npu_moe_finalize_routing(
+            hidden_states,
+            skip1=None,
+            skip2=None,
+            bias=None,
+            scales=topk_weights,
+            expanded_src_to_dst_row=expanded_row_idx,
+            export_for_source_row=None,
+            drop_pad_mode=2)
+    else:
+        # TODO: Reorder device memory 2 times here, replace the current
+        # implementation here when suitable operators become available.
+        final_hidden_states = torch_npu.npu_moe_finalize_routing(
+            hidden_states,
+            skip1=None,
+            skip2=None,
+            bias=None,
+            scales=topk_weights,
+            expanded_src_to_dst_row=expanded_row_idx,
+            export_for_source_row=topk_ids,
+        )
+    if len(original_shape) == 3:
+        final_hidden_states = final_hidden_states.view(original_shape)
+    return final_hidden_states
+
+
+def torchair_fused_experts_with_allgather(hidden_states: torch.Tensor,
+                                          w1: torch.Tensor,
+                                          w1_scale: torch.Tensor,
+                                          w2: torch.Tensor,
+                                          w2_scale: torch.Tensor,
+                                          topk_weights: torch.Tensor,
+                                          topk_ids: torch.Tensor,
+                                          top_k: int,
+                                          expert_map: torch.Tensor = None):
+    original_shape = hidden_states.shape
+    if len(original_shape) == 3:
+        hidden_states = hidden_states.view(-1, hidden_states.shape[-1])
+    num_tokens = hidden_states.shape[0]
+    batch_size, hidden_size = hidden_states.shape
+    topk_weights = topk_weights.to(hidden_states.dtype)
+
+    ep_group = get_ep_group().device_group
+    ep_rank = torch.distributed.get_rank(group=ep_group)
+    ep_size = torch.distributed.get_world_size(ep_group)
+
+    global_num_experts = len(expert_map)
+    local_num_experts = global_num_experts // ep_size
+
+    hidden_states, pertoken_scale = torch_npu.npu_dynamic_quant(hidden_states)
+
+    hidden_states, expanded_x_idx, expert_tokens, pertoken_scale = torch_npu.npu_moe_init_routing_v2(
+        hidden_states,
+        topk_ids,
+        scale=pertoken_scale,
+        offset=None,
+        active_num=num_tokens * top_k,
+        expert_num=global_num_experts,
+        expert_tokens_num_type=1,
+        expert_tokens_num_flag=True,
+        active_expert_range=[
+            ep_rank * local_num_experts, (ep_rank + 1) * local_num_experts
+        ],
+        quant_mode=-1,
+        row_idx_type=1)
+    group_list_type = 1
+
+    sorted_topk_weight = torch.index_select(topk_weights.view(-1), 0,
+                                            expanded_x_idx)
+    row_index = expanded_x_idx // topk_ids.shape[-1]
+    row_index = row_index.to(torch.int64)
+    share_input = torch.zeros((batch_size, hidden_size),
+                              dtype=torch.bfloat16,
+                              device="npu")
+
+    hidden_states = torch_npu.npu_grouped_matmul(
+        x=[hidden_states],
+        weight=[w1],
+        split_item=3,
+        group_list_type=group_list_type,
+        group_type=0,
+        group_list=expert_tokens,
+        output_dtype=torch.int32)[0]
+
+    # act_fn: swiglu
+    hidden_states, pertoken_scale = torch_npu.npu_dequant_swiglu_quant(
+        x=hidden_states,
+        weight_scale=w1_scale.to(torch.float32),
+        activation_scale=pertoken_scale,
+        bias=None,
+        quant_scale=None,
+        quant_offset=None,
+        group_index=expert_tokens,
+        activate_left=True,
+        quant_mode=1,
+    )
+
+    final_hidden_states = torch_npu.npu_grouped_matmul_finalize_routing(
+        hidden_states,
+        w2,
+        scale=w2_scale.to(torch.float32),
+        bias=None,
+        pertoken_scale=pertoken_scale.view(-1),
+        group_list=expert_tokens,
+        shared_input=share_input,
+        logit=sorted_topk_weight.to(torch.float32),
+        row_index=row_index,
+        output_bs=batch_size).to(torch.bfloat16)
+
+    if len(original_shape) == 3:
+        final_hidden_states = final_hidden_states.view(original_shape)
+
+    return final_hidden_states
+
+
+def torchair_fused_experts(hidden_states: torch.Tensor,
+                           w1: torch.Tensor,
+                           w1_scale: torch.Tensor,
+                           w2: torch.Tensor,
+                           w2_scale: torch.Tensor,
+                           topk_weights: torch.Tensor,
+                           topk_ids: torch.Tensor,
+                           top_k: int,
+                           expert_map: torch.Tensor = None):
+    original_shape = hidden_states.shape
+    if len(original_shape) == 3:
+        hidden_states = hidden_states.view(-1, hidden_states.shape[-1])
+
+    num_tokens, _ = hidden_states.shape
+    num_experts = w1.shape[0]
+    dtype = hidden_states.dtype
+    device = hidden_states.device
+
+    if expert_map is not None:
+        # Generate token indices and flatten
+        token_indices = (torch.arange(num_tokens,
+                                      device=device,
+                                      dtype=torch.int64).unsqueeze(1).expand(
+                                          -1, top_k).reshape(-1))
+
+        # Flatten token-to-expert mappings and map to local experts
+        weights_flat = topk_weights.view(-1)
+        experts_flat = topk_ids.view(-1)
+        local_experts_flat = expert_map[experts_flat]
+
+        # Filter valid token-expert pairs
+        mask = local_experts_flat != -1
+        filtered_weights = torch.where(
+            mask, weights_flat, torch.zeros_like(weights_flat)).to(dtype)
+        filtered_experts = torch.where(
+            mask, local_experts_flat,
+            torch.full_like(local_experts_flat,
+                            num_experts)).to(topk_ids.dtype)
+
+        # Sort by local expert IDs
+        sort_indices = torch.argsort(filtered_experts)
+        sorted_token_indices = token_indices[sort_indices]
+        sorted_weights = filtered_weights[sort_indices]
+
+        # Compute token counts with minlength of num_experts
+        # This is equivalent to but faster than:
+        # >>> token_counts = torch.bincount(filtered_experts, minlength=num_experts)[:-1]
+        token_counts = torch.zeros(num_experts + 1,
+                                   device=device,
+                                   dtype=torch.int64)
+        ones = torch.ones_like(filtered_experts, dtype=torch.int64)
+        token_counts.scatter_add_(0, filtered_experts.to(torch.int64), ones)
+        expert_tokens = token_counts[:num_experts]
+        # Rearrange hidden_states
+        hidden_states = hidden_states[sorted_token_indices]
+        group_list_type = 1
+    else:
+        row_idx_len = num_tokens * top_k
+        row_idx = torch.arange(0,
+                               row_idx_len,
+                               dtype=torch.int32,
+                               device=topk_weights.device).view(
+                                   top_k, -1).permute(1, 0).contiguous()
+        hidden_states, expanded_row_idx, expanded_expert_idx = torch_npu.npu_moe_init_routing(
+            hidden_states,
+            row_idx=row_idx,
+            expert_idx=topk_ids,
+            active_num=num_tokens)
+
+        expert_tokens = torch_npu.npu_moe_compute_expert_tokens(
+            expanded_expert_idx, num_experts)
+        expert_tokens = expert_tokens.to(torch.int64)
+        group_list_type = 0
+
+    # `hidden_states` will be disposed in the `apply_mlp` function
+    hidden_states = torchair_apply_mlp(hidden_states,
+                                       w1,
+                                       w1_scale,
+                                       w2,
+                                       w2_scale,
+                                       expert_tokens,
+                                       group_list_type=group_list_type)
+
+    if expert_map is not None:
+        hidden_states.mul_(sorted_weights.unsqueeze(1))
+        final_hidden_states = torch.zeros(*original_shape,
+                                          device=device,
+                                          dtype=dtype)
+
+        num_valid_tokens = mask.sum()
+        valid_token_mask = torch.arange(
+            0, sorted_token_indices.shape[0],
+            device=device).unsqueeze(1) < num_valid_tokens
+        hidden_states = hidden_states.masked_fill_(~valid_token_mask,
+                                                   0).to(dtype)
+        final_hidden_states.index_add_(0, sorted_token_indices, hidden_states)
+    else:
+        # TODO: Reorder device memory 2 times here, replace the current
+        # implementation here when suitable operators become available.
+        final_hidden_states = torch_npu.npu_moe_finalize_routing(
+            hidden_states,
+            skip1=None,
+            skip2=None,
+            bias=None,
+            scales=topk_weights,
+            expanded_src_to_dst_row=expanded_row_idx,
+            export_for_source_row=topk_ids,
+        )
+
+    if len(original_shape) == 3:
+        final_hidden_states = final_hidden_states.view(original_shape)
+    return final_hidden_states
+
+
+class TorchairAscendW8A8DynamicLinearMethod:
+    """Linear method for Ascend W8A8_DYNAMIC.
+    """
+
+    def __init__(self):
+        self.transpose_weight = True
+
+    @staticmethod
+    def get_weight(input_size: int, output_size: int,
+                   params_dtype: torch.dtype) -> Dict[str, Any]:
+        params_dict = {
+            "weight": torch.empty(output_size, input_size, dtype=torch.int8)
+        }
+        return params_dict
+
+    @staticmethod
+    def get_pertensor_param(params_dtype: torch.dtype) -> Dict[str, Any]:
+        return {}
+
+    @staticmethod
+    def get_perchannel_param(
+        output_size: int,
+        params_dtype: torch.dtype,
+    ) -> Dict[str, Any]:
+        params_dict = {}
+        params_dict["weight_scale"] = torch.empty(output_size,
+                                                  1,
+                                                  dtype=params_dtype)
+        params_dict["weight_offset"] = torch.empty(output_size,
+                                                   1,
+                                                   dtype=params_dtype)
+        return params_dict
+
+    def get_pergroup_param(self, input_size: int, output_size: int,
+                           params_dtype: torch.dtype) -> Dict[str, Any]:
+        return {}
+
+    @staticmethod
+    def apply(
+        layer: torch.nn.Module,
+        x: Union[torch.Tensor, Tuple[torch.Tensor, torch.Tensor]],
+        bias: Optional[torch.Tensor] = None,
+        tp_rank: Optional[int] = 0,
+    ) -> torch.Tensor:
+        config = getattr(layer, "_ascend_quant_config", {})
+        if not isinstance(x, tuple):
+            output_dtype = config.get("output_dtype", x.dtype)
+            quantized_x, dynamic_scale = torch_npu.npu_dynamic_quant(x)
+        else:
+            assert "output_dtype" in config.keys(), (
+                f"DynamicLinearMethod needs explicitly specified `output_dtype`"
+                f"for pre-quantized input, got config [{config}]")
+            output_dtype = config["output_dtype"]
+            quantized_x, dynamic_scale = x
+        pertoken_scale = (dynamic_scale
+                          if config.get("pertoken_scale", True) else None)
+
+        output = torch_npu.npu_quant_matmul(
+            quantized_x,
+            layer.weight,
+            layer.weight_scale,
+            pertoken_scale=pertoken_scale,
+            bias=bias,
+            output_dtype=output_dtype,
+        )
+        return ((output, dynamic_scale)
+                if config.get("return_scale", False) else output)
+
+    def process_weights_after_loading(self, layer):
+        if self.transpose_weight:
+            layer.weight.data = layer.weight.data.transpose(0, 1).contiguous()
+        # cast quantized weight tensors in NZ format (29) for higher inference speed
+        if is_enable_nz():
+            layer.weight.data = torch_npu.npu_format_cast(
+                layer.weight.data, 29)
+        layer.weight_scale.data = layer.weight_scale.data.flatten()
+        layer.weight_scale_fp32 = layer.weight_scale.data.to(torch.float32)
+        layer.weight_offset.data = layer.weight_offset.data.flatten()
+
+
+class TorchairAscendW8A8DynamicFusedMoEMethod:
+    """FusedMoe method for Ascend W8A8_DYNAMIC.
+    """
+
+    def __init__(self):
+        self.transpose_weight = True
+
+        self.ep_group = get_ep_group()
+
+        ascend_config = get_ascend_config()
+        self.dynamic_eplb = ascend_config.dynamic_eplb or ascend_config.expert_map_record_path
+        self.torchair_graph_enabled = ascend_config.torchair_graph_config.enabled
+        self.enable_shared_expert_dp = ascend_config.enable_shared_expert_dp
+
+        try:
+            device_group = get_mc2_group().device_group
+            # TODO: Try local_rank = ep_group.rank_in_group
+            local_rank = torch.distributed.get_rank(group=device_group)
+            backend = device_group._get_backend(torch.device("npu"))
+            self.moe_all_to_all_group_name = backend.get_hccl_comm_name(
+                local_rank)
+        except AttributeError:
+            self.moe_all_to_all_group_name = ""
+
+    @staticmethod
+    def get_weight(num_experts: int, intermediate_size_per_partition: int,
+                   hidden_sizes: int,
+                   params_dtype: torch.dtype) -> Dict[str, Any]:
+        param_dict = {}
+        param_dict["w13_weight"] = torch.empty(num_experts,
+                                               2 *
+                                               intermediate_size_per_partition,
+                                               hidden_sizes,
+                                               dtype=torch.int8)
+        param_dict["w2_weight"] = torch.empty(num_experts,
+                                              hidden_sizes,
+                                              intermediate_size_per_partition,
+                                              dtype=torch.int8)
+        return param_dict
+
+    @staticmethod
+    def get_dynamic_quant_param(num_experts: int,
+                                intermediate_size_per_partition: int,
+                                hidden_sizes: int,
+                                params_dtype: torch.dtype) -> Dict[str, Any]:
+        param_dict = {}
+        param_dict["w13_weight_scale"] = torch.empty(
+            num_experts,
+            2 * intermediate_size_per_partition,
+            1,
+            dtype=params_dtype)
+        param_dict["w13_weight_offset"] = torch.empty(
+            num_experts,
+            2 * intermediate_size_per_partition,
+            1,
+            dtype=params_dtype)
+        param_dict["w2_weight_scale"] = torch.empty(num_experts,
+                                                    hidden_sizes,
+                                                    1,
+                                                    dtype=params_dtype)
+        param_dict["w2_weight_offset"] = torch.empty(num_experts,
+                                                     hidden_sizes,
+                                                     1,
+                                                     dtype=params_dtype)
+        return param_dict
+
+    def apply(
+        self,
+        layer: torch.nn.Module,
+        x: torch.Tensor,
+        router_logits: torch.Tensor,
+        top_k: int,
+        renormalize: bool,
+        use_grouped_topk: bool = False,
+        global_num_experts: int = -1,
+        expert_map: Optional[torch.Tensor] = None,
+        topk_group: Optional[int] = None,
+        num_expert_group: Optional[int] = None,
+        custom_routing_function: Optional[Callable] = None,
+        scoring_func: str = "softmax",
+        e_score_correction_bias: Optional[torch.Tensor] = None,
+        is_prefill: bool = True,
+        enable_force_load_balance: bool = True,
+        log2phy: torch.Tensor = None,
+        global_redundant_expert_num: int = 0,
+        shared_experts: Optional[Any] = None,
+        quantized_x_for_share: Optional[Any] = None,
+        dynamic_scale_for_share: Optional[Any] = None,
+        **kwargs,
+    ) -> torch.Tensor:
+        assert router_logits.shape[
+            1] == global_num_experts - global_redundant_expert_num, "Number of global experts mismatch (excluding redundancy)"
+
+        is_deepseek_v3_r1 = global_num_experts - global_redundant_expert_num == 256
+
+        # NOTE: now npu_moe_gating_top_k can only support `group_count=256` pattern
+        if is_deepseek_v3_r1:
+            topk_weights, topk_ids, _ = torch_npu.npu_moe_gating_top_k(
+                router_logits,
+                k=top_k,  # topk currently is 8
+                bias=e_score_correction_bias,
+                k_group=topk_group,  # fix: 4
+                group_count=num_expert_group,  # fix 8
+                group_select_mode=
+                1,  # 0: the maximum in the group; 1: topk2.sum(fix)
+                renorm=0,  # 0: softmax->topk(fix); 1: topk->softmax
+                norm_type=1,  # 0: softmax; 1: sigmoid(fix)
+                # out_flag=False, # todo new api; should the third output be output
+                # y2_flag=False, # old api; should the third output be output
+                routed_scaling_factor=1,
+                eps=float(1e-20))
+        else:
+            topk_weights, topk_ids = torchair_select_experts(
+                hidden_states=x,
+                router_logits=router_logits,
+                top_k=top_k,
+                use_grouped_topk=use_grouped_topk,
+                renormalize=renormalize,
+                topk_group=topk_group,
+                num_expert_group=num_expert_group,
+                custom_routing_function=custom_routing_function,
+                scoring_func=scoring_func,
+                e_score_correction_bias=e_score_correction_bias,
+            )
+
+        fused_moe_state = get_forward_context().fused_moe_state
+        if self.enable_shared_expert_dp and fused_moe_state == FusedMoEState.MC2:
+            fused_moe_state = FusedMoEState.All2All
+        shared_gate_up, shared_dequant_scale = None, None
+        if shared_experts is not None and fused_moe_state == FusedMoEState.MC2:
+            with npu_stream_switch("moe_secondary", 0):
+                npu_wait_tensor(quantized_x_for_share, router_logits)
+                share_up_out, _ = shared_experts.gate_up_proj(
+                    (quantized_x_for_share, dynamic_scale_for_share))
+                shared_gate_up, shared_dequant_scale = share_up_out[
+                    0], share_up_out[1]
+
+        # this is a naive implementation for experts load balance so as
+        # to avoid accumulating too much tokens on a single rank.
+        # currently it is only activated when doing profile runs.
+        if enable_force_load_balance:
+            topk_ids = torch.randint_like(topk_ids, 0, global_num_experts)
+
+        topk_weights = topk_weights.to(x.dtype)
+        if fused_moe_state == FusedMoEState.AllGatherEP:
+            return torchair_fused_experts_with_allgather(
+                hidden_states=x,
+                w1=layer.w13_weight,
+                w1_scale=layer.w13_weight_scale,
+                w2=layer.w2_weight,
+                w2_scale=layer.w2_weight_scale,
+                topk_weights=topk_weights,
+                topk_ids=topk_ids,
+                top_k=top_k,
+                expert_map=expert_map)
+        elif fused_moe_state == FusedMoEState.MC2:
+            return torchair_fused_experts_with_mc2(
+                hidden_states=x,
+                w1=layer.w13_weight,
+                w2=layer.w2_weight,
+                w1_scale=layer.w13_weight_scale_fp32,
+                w2_scale=layer.w2_weight_scale,
+                topk_weights=topk_weights,
+                topk_ids=topk_ids,
+                top_k=top_k,
+                expert_map=expert_map,
+                moe_all_to_all_group_name=self.moe_all_to_all_group_name,
+                log2phy=log2phy,
+                global_redundant_expert_num=global_redundant_expert_num,
+                shared_experts=shared_experts,
+                is_torchair=self.torchair_graph_enabled,
+                mc2_mask=kwargs.get("mc2_mask", None),
+                shared_gate_up=shared_gate_up,
+                shared_dequant_scale=shared_dequant_scale,
+                dynamic_eplb=self.dynamic_eplb)
+        elif fused_moe_state in [
+                FusedMoEState.AllGather, FusedMoEState.NaiveMulticast
+        ]:
+            return torchair_fused_experts(hidden_states=x,
+                                          w1=layer.w13_weight,
+                                          w1_scale=layer.w13_weight_scale,
+                                          w2=layer.w2_weight,
+                                          w2_scale=layer.w2_weight_scale,
+                                          topk_weights=topk_weights,
+                                          topk_ids=topk_ids,
+                                          top_k=top_k,
+                                          expert_map=expert_map)
+        else:
+            # The current implementation of deepseek moe splits hidden_states
+            # according to tp_size before they are feed into layers module.
+            # Therefore, all2all is needed no matter how dp/tp is set so as to
+            # dispatch/combine tokens.
+            return torchair_fused_experts_with_all2all(
+                hidden_states=x,
+                w1=layer.w13_weight,
+                w1_scale=layer.w13_weight_scale,
+                w2=layer.w2_weight,
+                w2_scale=layer.w2_weight_scale,
+                topk_weights=topk_weights,
+                topk_ids=topk_ids,
+                top_k=top_k,
+                expert_map=expert_map,
+                ep_group=self.ep_group,
+                log2phy=log2phy,
+                global_redundant_expert_num=global_redundant_expert_num,
+            )
+
+    def process_weights_after_loading(self, layer):
+        if self.transpose_weight:
+            layer.w13_weight.data = layer.w13_weight.data.transpose(
+                1, 2).contiguous()
+            layer.w2_weight.data = layer.w2_weight.data.transpose(
+                1, 2).contiguous()
+        if is_enable_nz():
+            torch_npu.npu_format_cast_(layer.w13_weight, ACL_FORMAT_FRACTAL_NZ)
+            torch_npu.npu_format_cast_(layer.w2_weight, ACL_FORMAT_FRACTAL_NZ)
+        layer.w13_weight_scale.data = layer.w13_weight_scale.data.view(
+            layer.w13_weight_scale.data.shape[0], -1)
+        layer.w13_weight_scale_fp32 = layer.w13_weight_scale.data.to(
+            torch.float32)
+        layer.w13_weight_offset.data = layer.w13_weight_offset.data.view(
+            layer.w13_weight_offset.data.shape[0], -1)
+        layer.w2_weight_scale.data = layer.w2_weight_scale.data.view(
+            layer.w2_weight_scale.data.shape[0], -1)
+        layer.w2_weight_offset.data = layer.w2_weight_offset.data.view(
+            layer.w2_weight_offset.data.shape[0], -1)