--- conflicted
+++ resolved
@@ -21,13 +21,18 @@
 
 import torch
 from torch import nn
+from transformers import PretrainedConfig
 from vllm.compilation.decorators import support_torch_compile
 from vllm.config import CacheConfig, CompilationLevel, VllmConfig
-from vllm.distributed import get_pp_group, get_tensor_model_parallel_world_size, get_context_model_parallel_world_size, get_cp_group
-
+from vllm.distributed import get_pp_group, get_tensor_model_parallel_world_size
+from vllm.distributed.parallel_state import (get_dp_group, get_ep_group,
+                                             get_tp_group)
+from vllm.forward_context import get_forward_context
 from vllm.model_executor.layers.fused_moe.layer import FusedMoE
 from vllm.model_executor.layers.layernorm import RMSNorm
+from vllm.model_executor.layers.linear import ReplicatedLinear
 from vllm.model_executor.layers.logits_processor import LogitsProcessor
+from vllm.model_executor.layers.quantization import QuantizationConfig
 from vllm.model_executor.layers.vocab_parallel_embedding import (
     ParallelLMHead, VocabParallelEmbedding)
 from vllm.model_executor.models.interfaces import (MixtureOfExperts,
@@ -42,13 +47,200 @@
     make_empty_intermediate_tensors_factory, make_layers, maybe_prefix)
 from vllm.sequence import IntermediateTensors
 
-<<<<<<< HEAD
-from vllm_ascend.utils import vllm_version_is
-=======
 from vllm_ascend.ops.fused_moe import AscendFusedMoE
 from vllm_ascend.ops.sequence_parallel import (MetadataForPadding,
                                                init_metadata_for_sp)
->>>>>>> 6d8bc38c
+
+
+class CustomSparseMoeBlock(Qwen3MoeSparseMoeBlock):
+
+    def __init__(
+        self,
+        config: PretrainedConfig,
+        quant_config: Optional[QuantizationConfig] = None,
+        prefix: str = "",
+    ):
+        nn.Module.__init__(self)
+        self.tp_size = get_tensor_model_parallel_world_size()
+        if self.tp_size > config.num_experts:
+            raise ValueError(
+                f"Tensor parallel size {self.tp_size} is greater than "
+                f"the number of experts {config.num_experts}.")
+
+        self.gate = ReplicatedLinear(
+            config.hidden_size,
+            config.num_experts,
+            bias=False,
+            quant_config=None,
+            prefix=f"{prefix}.gate",
+        )
+
+        self.experts = AscendFusedMoE(
+            num_experts=config.num_experts,
+            top_k=config.num_experts_per_tok,
+            hidden_size=config.hidden_size,
+            intermediate_size=config.moe_intermediate_size,
+            reduce_results=False,
+            renormalize=config.norm_topk_prob,
+            quant_config=quant_config,
+            prefix=f"{prefix}.experts",
+        )
+
+        self.top_k = config.num_experts_per_tok
+
+        self.dp_size = get_dp_group().world_size
+
+        self.tp_group = get_tp_group().device_group
+        self.tp_rank = get_tp_group().rank_in_group
+        self.ep_group = get_ep_group()
+
+        self.params_dtype = torch.get_default_dtype()
+
+    def forward(
+        self,
+        hidden_states,
+        attn_metadata=None,
+        _metadata_for_padding: Optional[MetadataForPadding] = None,
+    ):
+        if attn_metadata is None:
+            attn_metadata = get_forward_context().attn_metadata
+        # when profile runs, force experts to load balanced tokens
+        # to avoid high memory consumption on a single rank.
+        enable_force_load_balance = get_forward_context().in_profile_run
+        is_prefill = get_forward_context().with_prefill
+
+        # router_logits: (num_tokens, n_experts)
+        router_logits, _ = self.gate(hidden_states)
+
+        hidden_states = self.experts(
+            hidden_states=hidden_states,
+            router_logits=router_logits,
+            is_prefill=is_prefill,
+            top_k=self.top_k,
+            enable_force_load_balance=enable_force_load_balance,
+            shared_experts=None,
+            _metadata_for_padding=_metadata_for_padding,
+        )
+
+        return hidden_states
+
+
+class CustomQwen3MoeDecoderLayer(Qwen3MoeDecoderLayer):
+
+    def __init__(
+        self,
+        config: PretrainedConfig,
+        cache_config: Optional[CacheConfig] = None,
+        quant_config: Optional[QuantizationConfig] = None,
+        vllm_config: Optional[VllmConfig] = None,
+        prefix: str = "",
+    ) -> None:
+
+        nn.Module.__init__(self)
+        self.hidden_size = config.hidden_size
+        rope_theta = getattr(config, "rope_theta", 10000)
+        rope_scaling = getattr(config, "rope_scaling", None)
+        max_position_embeddings = getattr(config, "max_position_embeddings",
+                                          8192)
+        self.self_attn = Qwen3MoeAttention(
+            hidden_size=self.hidden_size,
+            num_heads=config.num_attention_heads,
+            num_kv_heads=config.num_key_value_heads,
+            rope_theta=rope_theta,
+            rope_scaling=rope_scaling,
+            max_position_embeddings=max_position_embeddings,
+            rms_norm_eps=config.rms_norm_eps,
+            qkv_bias=getattr(config, 'attention_bias', False),
+            head_dim=getattr(config, 'head_dim', None),
+            cache_config=cache_config,
+            quant_config=quant_config,
+            prefix=f"{prefix}.self_attn",
+        )
+
+        # `mlp_only_layers` in the config.
+        layer_idx = extract_layer_index(prefix)
+        mlp_only_layers = ([] if not hasattr(config, "mlp_only_layers") else
+                           config.mlp_only_layers)
+        self.use_aclgraph = (vllm_config is not None
+                             and vllm_config.compilation_config.level
+                             == CompilationLevel.PIECEWISE
+                             and not vllm_config.model_config.enforce_eager)
+        if (layer_idx not in mlp_only_layers) and (
+                config.num_experts > 0 and
+            (layer_idx + 1) % config.decoder_sparse_step == 0):
+            if not self.use_aclgraph:
+                # FIXME: custom sparse moe block doesn't work with aclgraph.
+                self.mlp = CustomSparseMoeBlock(config=config,
+                                                quant_config=quant_config,
+                                                prefix=f"{prefix}.mlp")
+            else:
+                self.mlp = Qwen3MoeSparseMoeBlock(config=config,
+                                                  quant_config=quant_config,
+                                                  prefix=f"{prefix}.mlp")
+        else:
+            self.mlp = Qwen3MoeMLP(hidden_size=config.hidden_size,
+                                   intermediate_size=config.intermediate_size,
+                                   hidden_act=config.hidden_act,
+                                   quant_config=quant_config,
+                                   prefix=f"{prefix}.mlp")
+        self.input_layernorm = RMSNorm(config.hidden_size,
+                                       eps=config.rms_norm_eps)
+        self.post_attention_layernorm = RMSNorm(config.hidden_size,
+                                                eps=config.rms_norm_eps)
+
+        self.enable_sequence_parallelism = (
+            vllm_config.compilation_config.pass_config.
+            enable_sequence_parallelism if vllm_config is not None else False)
+
+    def forward(
+        self,
+        positions: torch.Tensor,
+        hidden_states: torch.Tensor,
+        residual: Optional[torch.Tensor],
+        _metadata_for_padding: Optional[MetadataForPadding] = None,
+    ) -> torch.Tensor:
+
+        # To prevent precision issues during the decoder phase when only prefilling enables SP
+        if not self.enable_sequence_parallelism:
+            self.self_attn.o_proj.reduce_results = True
+        else:
+            self.self_attn.o_proj.reduce_results = not _metadata_for_padding.not_dummy_and_is_prefill if _metadata_for_padding is not None else True
+
+        # Self Attention
+        if residual is None:
+            residual = hidden_states
+            if _metadata_for_padding and _metadata_for_padding.not_dummy_and_is_prefill:
+                residual = _metadata_for_padding.padding_slice(residual)
+
+            hidden_states = self.input_layernorm(hidden_states)
+        else:
+            hidden_states, residual = self.input_layernorm(
+                hidden_states, residual)
+
+            if _metadata_for_padding and _metadata_for_padding.not_dummy_and_is_prefill:
+                hidden_states = _metadata_for_padding.allgather_unpadding_aligned(
+                    hidden_states)
+
+        hidden_states = self.self_attn(
+            positions=positions,
+            hidden_states=hidden_states,
+        )
+
+        if _metadata_for_padding and _metadata_for_padding.not_dummy_and_is_prefill:
+            hidden_states = _metadata_for_padding.padding_aligned_reduce_scatter(
+                hidden_states)
+
+        # Fully Connected
+        hidden_states, residual = self.post_attention_layernorm(
+            hidden_states, residual)
+
+        if not self.use_aclgraph:
+            hidden_states = self.mlp(
+                hidden_states, _metadata_for_padding=_metadata_for_padding)
+        else:
+            hidden_states = self.mlp(hidden_states)
+
+        return hidden_states, residual
 
 
 @support_torch_compile
@@ -72,7 +264,7 @@
             prefix=f"{prefix}.embed_tokens")
         self.start_layer, self.end_layer, self.layers = make_layers(
             config.num_hidden_layers,
-            lambda prefix: Qwen3MoeDecoderLayer(
+            lambda prefix: CustomQwen3MoeDecoderLayer(
                 config=config,
                 cache_config=cache_config,
                 quant_config=quant_config,
@@ -91,6 +283,7 @@
         positions: torch.Tensor,
         intermediate_tensors: Optional[IntermediateTensors] = None,
         inputs_embeds: Optional[torch.Tensor] = None,
+        _metadata_for_padding: Optional[MetadataForPadding] = None,
     ) -> Union[torch.Tensor, IntermediateTensors]:
         if get_pp_group().is_first_rank:
             if inputs_embeds is not None:
@@ -107,7 +300,8 @@
             hidden_states, residual = layer(
                 positions,
                 hidden_states,
-                residual)
+                residual,
+                _metadata_for_padding=_metadata_for_padding)
         if not get_pp_group().is_last_rank:
             return IntermediateTensors({
                 "hidden_states": hidden_states,
@@ -115,6 +309,10 @@
             })
 
         hidden_states, _ = self.norm(hidden_states, residual)
+
+        if _metadata_for_padding and _metadata_for_padding.not_dummy_and_is_prefill:
+            hidden_states = _metadata_for_padding.allgather_unpadding_aligned(
+                hidden_states)
 
         return hidden_states
 
@@ -155,6 +353,7 @@
         self.make_empty_intermediate_tensors = (
             self.model.make_empty_intermediate_tensors)
 
+        self.enable_sequence_parallelism = vllm_config.compilation_config.pass_config.enable_sequence_parallelism
         # Set MoE hyperparameters
         self.expert_weights: list[torch.Tensor] = []
 
@@ -183,6 +382,8 @@
         intermediate_tensors: Optional[IntermediateTensors] = None,
         inputs_embeds: Optional[torch.Tensor] = None,
     ) -> Union[torch.Tensor, IntermediateTensors]:
+        _metadata_for_padding = init_metadata_for_sp(
+            input_ids, self.enable_sequence_parallelism)
         hidden_states = self.model(input_ids, positions, intermediate_tensors,
-                                   inputs_embeds)
+                                   inputs_embeds, _metadata_for_padding)
         return hidden_states