# Copyright (c) 2025 Huawei Technologies Co., Ltd. All Rights Reserved.
# Copyright 2023 The vLLM team.
#
#
# Licensed under the Apache License, Version 2.0 (the "License");
# you may not use this file except in compliance with the License.
# You may obtain a copy of the License at
#
#     http://www.apache.org/licenses/LICENSE-2.0
#
# Unless required by applicable law or agreed to in writing, software
# distributed under the License is distributed on an "AS IS" BASIS,
# WITHOUT WARRANTIES OR CONDITIONS OF ANY KIND, either express or implied.
# See the License for the specific language governing permissions and
# limitations under the License.
# Adapted from vllm/model_executor/models/qwen3_moe.py
# This file is a part of the vllm-ascend project.

<<<<<<< HEAD
from typing import Optional, Union

=======
>>>>>>> 126cdfc9
import torch
from torch import nn
from transformers import PretrainedConfig
from vllm.compilation.decorators import support_torch_compile
<<<<<<< HEAD
from vllm.config import CacheConfig
from vllm.distributed import get_pp_group
=======
from vllm.config import CacheConfig, CompilationLevel, VllmConfig
from vllm.distributed import get_tensor_model_parallel_world_size
from vllm.distributed.parallel_state import (get_dp_group, get_ep_group,
                                             get_tp_group)
from vllm.forward_context import get_forward_context
>>>>>>> 126cdfc9
from vllm.model_executor.layers.layernorm import RMSNorm
from vllm.model_executor.layers.linear import ReplicatedLinear
from vllm.model_executor.layers.logits_processor import LogitsProcessor
from vllm.model_executor.layers.quantization import QuantizationConfig
from vllm.model_executor.layers.vocab_parallel_embedding import (
    ParallelLMHead, VocabParallelEmbedding)
from vllm.model_executor.models.qwen3_moe import (Qwen3MoeAttention,
                                                  Qwen3MoeDecoderLayer,
                                                  Qwen3MoeForCausalLM,
                                                  Qwen3MoeMLP, Qwen3MoeModel,
                                                  Qwen3MoeSparseMoeBlock)
from vllm.model_executor.models.utils import (
    extract_layer_index, make_empty_intermediate_tensors_factory, make_layers,
    maybe_prefix)
from vllm.sequence import IntermediateTensors

<<<<<<< HEAD
from vllm_ascend.ops.fused_moe import AscendSparseMoeBlock
from vllm_ascend.ops.sequence_parallel import (MetadataForPadding,
                                               init_metadata_for_sp)
from vllm_ascend.platform import VllmConfig
=======
from vllm_ascend.ops.fused_moe import AscendFusedMoE


class CustomSparseMoeBlock(Qwen3MoeSparseMoeBlock):

    def __init__(
        self,
        config: PretrainedConfig,
        quant_config: Optional[QuantizationConfig] = None,
        prefix: str = "",
    ):
        nn.Module.__init__(self)
        self.tp_size = get_tensor_model_parallel_world_size()
        if self.tp_size > config.num_experts:
            raise ValueError(
                f"Tensor parallel size {self.tp_size} is greater than "
                f"the number of experts {config.num_experts}.")

        self.gate = ReplicatedLinear(
            config.hidden_size,
            config.num_experts,
            bias=False,
            quant_config=None,
            prefix=f"{prefix}.gate",
        )

        self.experts = AscendFusedMoE(
            num_experts=config.num_experts,
            top_k=config.num_experts_per_tok,
            hidden_size=config.hidden_size,
            intermediate_size=config.moe_intermediate_size,
            reduce_results=False,
            renormalize=config.norm_topk_prob,
            quant_config=quant_config,
            prefix=f"{prefix}.experts",
        )

        self.top_k = config.num_experts_per_tok

        self.dp_size = get_dp_group().world_size

        self.tp_group = get_tp_group().device_group
        self.tp_rank = get_tp_group().rank_in_group
        self.ep_group = get_ep_group()

        self.params_dtype = torch.get_default_dtype()

    def forward(
        self,
        hidden_states,
        attn_metadata=None,
    ):
        if attn_metadata is None:
            attn_metadata = get_forward_context().attn_metadata
        # when profile runs, force experts to load balanced tokens
        # to avoid high memory consumption on a single rank.
        enable_force_load_balance = get_forward_context().in_profile_run
        is_prefill = get_forward_context().with_prefill

        # router_logits: (num_tokens, n_experts)
        router_logits, _ = self.gate(hidden_states)

        hidden_states = self.experts(
            hidden_states=hidden_states,
            router_logits=router_logits,
            is_prefill=is_prefill,
            top_k=self.top_k,
            enable_force_load_balance=enable_force_load_balance,
            shared_experts=None,
        )

        return hidden_states
>>>>>>> 126cdfc9


class CustomQwen3MoeDecoderLayer(Qwen3MoeDecoderLayer):

    def __init__(
        self,
        config: PretrainedConfig,
        cache_config: Optional[CacheConfig] = None,
        quant_config: Optional[QuantizationConfig] = None,
        vllm_config: Optional[VllmConfig] = None,
        prefix: str = "",
    ) -> None:

        nn.Module.__init__(self)
        self.hidden_size = config.hidden_size
        rope_theta = getattr(config, "rope_theta", 10000)
        rope_scaling = getattr(config, "rope_scaling", None)
        max_position_embeddings = getattr(config, "max_position_embeddings",
                                          8192)
        self.self_attn = Qwen3MoeAttention(
            hidden_size=self.hidden_size,
            num_heads=config.num_attention_heads,
            num_kv_heads=config.num_key_value_heads,
            rope_theta=rope_theta,
            rope_scaling=rope_scaling,
            max_position_embeddings=max_position_embeddings,
            rms_norm_eps=config.rms_norm_eps,
            qkv_bias=getattr(config, 'attention_bias', False),
            head_dim=getattr(config, 'head_dim', None),
            cache_config=cache_config,
            quant_config=quant_config,
            prefix=f"{prefix}.self_attn",
        )

        # `mlp_only_layers` in the config.
        layer_idx = extract_layer_index(prefix)
        mlp_only_layers = ([] if not hasattr(config, "mlp_only_layers") else
                           config.mlp_only_layers)
        use_aclgraph = (vllm_config is not None
                        and vllm_config.compilation_config.level
                        == CompilationLevel.PIECEWISE
                        and not vllm_config.model_config.enforce_eager)
        if (layer_idx not in mlp_only_layers) and (
                config.num_experts > 0 and
            (layer_idx + 1) % config.decoder_sparse_step == 0):
            if not use_aclgraph:
                # FIXME: custom sparse moe block doesn't work with aclgraph.
                self.mlp = CustomSparseMoeBlock(config=config,
                                                quant_config=quant_config,
                                                prefix=f"{prefix}.mlp")
            else:
                self.mlp = Qwen3MoeSparseMoeBlock(config=config,
                                                  quant_config=quant_config,
                                                  prefix=f"{prefix}.mlp")
        else:
            self.mlp = Qwen3MoeMLP(hidden_size=config.hidden_size,
                                   intermediate_size=config.intermediate_size,
                                   hidden_act=config.hidden_act,
                                   quant_config=quant_config,
                                   prefix=f"{prefix}.mlp")
        self.input_layernorm = RMSNorm(config.hidden_size,
                                       eps=config.rms_norm_eps)
        self.post_attention_layernorm = RMSNorm(config.hidden_size,
                                                eps=config.rms_norm_eps)

        self.enable_sequence_parallelism = (
            vllm_config.compilation_config.pass_config.
            enable_sequence_parallelism if vllm_config is not None else False)

    def forward(
        self,
        positions: torch.Tensor,
        hidden_states: torch.Tensor,
        residual: Optional[torch.Tensor],
        _metadata_for_padding: Optional[MetadataForPadding] = None,
    ) -> torch.Tensor:

        # To prevent precision issues during the decoder phase when only prefilling enables SP
        if not self.enable_sequence_parallelism:
            self.self_attn.o_proj.reduce_results = True
        else:
            self.self_attn.o_proj.reduce_results = not _metadata_for_padding.not_dummy_and_is_prefill if _metadata_for_padding is not None else True

        # Self Attention
        if residual is None:
            residual = hidden_states
            if _metadata_for_padding and _metadata_for_padding.not_dummy_and_is_prefill:
                residual = _metadata_for_padding.padding_slice(residual)

            hidden_states = self.input_layernorm(hidden_states)
        else:
            hidden_states, residual = self.input_layernorm(
                hidden_states, residual)

            if _metadata_for_padding and _metadata_for_padding.not_dummy_and_is_prefill:
                hidden_states = _metadata_for_padding.allgather_unpadding_aligned(
                    hidden_states)

        hidden_states = self.self_attn(
            positions=positions,
            hidden_states=hidden_states,
        )

        if _metadata_for_padding and _metadata_for_padding.not_dummy_and_is_prefill:
            hidden_states = _metadata_for_padding.padding_aligned_reduce_scatter(
                hidden_states)

        # Fully Connected
        hidden_states, residual = self.post_attention_layernorm(
            hidden_states, residual)

        hidden_states = self.mlp(hidden_states,
                                 _metadata_for_padding=_metadata_for_padding)

        return hidden_states, residual


@support_torch_compile
class CustomQwen3MoeModel(Qwen3MoeModel):

    def __init__(self, *, vllm_config: VllmConfig, prefix: str = ""):
        nn.Module.__init__(self)
        config = vllm_config.model_config.hf_config
        cache_config = vllm_config.cache_config
        quant_config = vllm_config.quant_config

        parallel_config = vllm_config.parallel_config
        self.num_redundant_experts = parallel_config.num_redundant_experts
        self.padding_idx = config.pad_token_id
        self.vocab_size = config.vocab_size
        self.config = config
        self.embed_tokens = VocabParallelEmbedding(
            config.vocab_size,
            config.hidden_size,
            prefix=f"{prefix}.embed_tokens")
        self.start_layer, self.end_layer, self.layers = make_layers(
            config.num_hidden_layers,
            lambda prefix: CustomQwen3MoeDecoderLayer(
                config=config,
                cache_config=cache_config,
                quant_config=quant_config,
                vllm_config=vllm_config,
                prefix=prefix),
            prefix=f"{prefix}.layers",
        )
        self.norm = RMSNorm(config.hidden_size, eps=config.rms_norm_eps)
        self.make_empty_intermediate_tensors = (
            make_empty_intermediate_tensors_factory(
                ["hidden_states", "residual"], config.hidden_size))

    def forward(
        self,
        input_ids: torch.Tensor,
        positions: torch.Tensor,
        intermediate_tensors: Optional[IntermediateTensors] = None,
        inputs_embeds: Optional[torch.Tensor] = None,
        _metadata_for_padding: Optional[MetadataForPadding] = None,
    ) -> Union[torch.Tensor, IntermediateTensors]:
        if get_pp_group().is_first_rank:
            if inputs_embeds is not None:
                hidden_states = inputs_embeds
            else:
                hidden_states = self.get_input_embeddings(input_ids)
            residual = None
        else:
            assert intermediate_tensors is not None
            hidden_states = intermediate_tensors["hidden_states"]
            residual = intermediate_tensors["residual"]
        for i in range(self.start_layer, self.end_layer):
            layer = self.layers[i]
            hidden_states, residual = layer(
                positions,
                hidden_states,
                residual,
                _metadata_for_padding=_metadata_for_padding)
        if not get_pp_group().is_last_rank:
            return IntermediateTensors({
                "hidden_states": hidden_states,
                "residual": residual
            })

        hidden_states, _ = self.norm(hidden_states, residual)

        if _metadata_for_padding and _metadata_for_padding.not_dummy_and_is_prefill:
            hidden_states = _metadata_for_padding.allgather_unpadding_aligned(
                hidden_states)

        return hidden_states


class CustomQwen3MoeForCausalLM(Qwen3MoeForCausalLM):
    packed_modules_mapping = {
        "qkv_proj": [
            "q_proj",
            "k_proj",
            "v_proj",
        ],
        "gate_up_proj": [
            "gate_proj",
            "up_proj",
        ],
        "experts":
        ["experts.0.gate_proj", "experts.0.up_proj", "experts.0.down_proj"],
    }

    def __init__(self, *, vllm_config: VllmConfig, prefix: str = ""):
        nn.Module.__init__(self)
        config = vllm_config.model_config.hf_config
        quant_config = vllm_config.quant_config
        self.config = config
        self.quant_config = quant_config
        self.model = CustomQwen3MoeModel(vllm_config=vllm_config,
                                         prefix=maybe_prefix(prefix, "model"))
        self.lm_head = ParallelLMHead(config.vocab_size,
                                      config.hidden_size,
                                      quant_config=quant_config)
        if self.config.tie_word_embeddings:
            self.lm_head.weight = self.model.embed_tokens.weight
        self.logits_processor = LogitsProcessor(config.vocab_size)
        self.make_empty_intermediate_tensors = (
            self.model.make_empty_intermediate_tensors)
        self.enable_sequence_parallelism = vllm_config.compilation_config.pass_config.enable_sequence_parallelism

    def forward(
        self,
        input_ids: torch.Tensor,
        positions: torch.Tensor,
        intermediate_tensors: Optional[IntermediateTensors] = None,
        inputs_embeds: Optional[torch.Tensor] = None,
    ) -> Union[torch.Tensor, IntermediateTensors]:
        _metadata_for_padding = init_metadata_for_sp(
            input_ids, self.enable_sequence_parallelism)
        hidden_states = self.model(input_ids, positions, intermediate_tensors,
                                   inputs_embeds, _metadata_for_padding)
        return hidden_states<|MERGE_RESOLUTION|>--- conflicted
+++ resolved
@@ -16,25 +16,17 @@
 # Adapted from vllm/model_executor/models/qwen3_moe.py
 # This file is a part of the vllm-ascend project.
 
-<<<<<<< HEAD
 from typing import Optional, Union
 
-=======
->>>>>>> 126cdfc9
 import torch
 from torch import nn
 from transformers import PretrainedConfig
 from vllm.compilation.decorators import support_torch_compile
-<<<<<<< HEAD
-from vllm.config import CacheConfig
-from vllm.distributed import get_pp_group
-=======
 from vllm.config import CacheConfig, CompilationLevel, VllmConfig
-from vllm.distributed import get_tensor_model_parallel_world_size
+from vllm.distributed import get_tensor_model_parallel_world_size, get_pp_group
 from vllm.distributed.parallel_state import (get_dp_group, get_ep_group,
                                              get_tp_group)
 from vllm.forward_context import get_forward_context
->>>>>>> 126cdfc9
 from vllm.model_executor.layers.layernorm import RMSNorm
 from vllm.model_executor.layers.linear import ReplicatedLinear
 from vllm.model_executor.layers.logits_processor import LogitsProcessor
@@ -51,13 +43,10 @@
     maybe_prefix)
 from vllm.sequence import IntermediateTensors
 
-<<<<<<< HEAD
-from vllm_ascend.ops.fused_moe import AscendSparseMoeBlock
 from vllm_ascend.ops.sequence_parallel import (MetadataForPadding,
                                                init_metadata_for_sp)
+from vllm_ascend.ops.fused_moe import AscendFusedMoE
 from vllm_ascend.platform import VllmConfig
-=======
-from vllm_ascend.ops.fused_moe import AscendFusedMoE
 
 
 class CustomSparseMoeBlock(Qwen3MoeSparseMoeBlock):
@@ -108,6 +97,7 @@
         self,
         hidden_states,
         attn_metadata=None,
+        _metadata_for_padding: Optional[MetadataForPadding] = None,
     ):
         if attn_metadata is None:
             attn_metadata = get_forward_context().attn_metadata
@@ -126,10 +116,10 @@
             top_k=self.top_k,
             enable_force_load_balance=enable_force_load_balance,
             shared_experts=None,
+            _metadata_for_padding=_metadata_for_padding,
         )
 
         return hidden_states
->>>>>>> 126cdfc9
 
 
 class CustomQwen3MoeDecoderLayer(Qwen3MoeDecoderLayer):
