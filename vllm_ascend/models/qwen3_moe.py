# Copyright (c) 2025 Huawei Technologies Co., Ltd. All Rights Reserved.
# Copyright 2024 The Qwen team.
# Copyright 2023 The vLLM team.
# Copyright 2022 EleutherAI and the HuggingFace Inc. team. All rights reserved. Copyright 2022 EleutherAI and the HuggingFace Inc. team. All rights reserved.
#
# Licensed under the Apache License, Version 2.0 (the "License");
# you may not use this file except in compliance with the License.
# You may obtain a copy of the License at
#
#     http://www.apache.org/licenses/LICENSE-2.0
#
# Unless required by applicable law or agreed to in writing, software
# distributed under the License is distributed on an "AS IS" BASIS,
# WITHOUT WARRANTIES OR CONDITIONS OF ANY KIND, either express or implied.
# See the License for the specific language governing permissions and
# limitations under the License.
# Adapted from vllm/model_executor/models/qwen3_moe.py
# This file is a part of the vllm-ascend project.

from typing import Optional, Union

import torch
from torch import nn
from transformers import PretrainedConfig
from vllm.compilation.decorators import support_torch_compile
from vllm.config import CacheConfig, CompilationLevel, VllmConfig
from vllm.distributed import get_pp_group, get_tensor_model_parallel_world_size
from vllm.distributed.parallel_state import (get_dp_group, get_ep_group,
                                             get_tp_group)
from vllm.forward_context import get_forward_context
from vllm.model_executor.layers.fused_moe.layer import FusedMoE
from vllm.model_executor.layers.layernorm import RMSNorm
from vllm.model_executor.layers.linear import ReplicatedLinear
from vllm.model_executor.layers.logits_processor import LogitsProcessor
from vllm.model_executor.layers.quantization import QuantizationConfig
from vllm.model_executor.layers.vocab_parallel_embedding import (
    ParallelLMHead, VocabParallelEmbedding)
from vllm.model_executor.models.interfaces import (MixtureOfExperts,
                                                   SupportsLoRA, SupportsPP)
from vllm.model_executor.models.qwen3_moe import (Qwen3MoeAttention,
                                                  Qwen3MoeDecoderLayer,
                                                  Qwen3MoeForCausalLM,
                                                  Qwen3MoeMLP, Qwen3MoeModel,
                                                  Qwen3MoeSparseMoeBlock)
from vllm.model_executor.models.utils import (
<<<<<<< HEAD
    extract_layer_index, make_empty_intermediate_tensors_factory, make_layers,
    maybe_prefix)
from vllm.sequence import IntermediateTensors
=======
    PPMissingLayer, extract_layer_index,
    make_empty_intermediate_tensors_factory, make_layers, maybe_prefix)
>>>>>>> e31b31f9

from vllm_ascend.ops.fused_moe import AscendFusedMoE
from vllm_ascend.ops.sequence_parallel import (MetadataForPadding,
                                               init_metadata_for_sp)
from vllm_ascend.platform import VllmConfig


class CustomSparseMoeBlock(Qwen3MoeSparseMoeBlock):

    def __init__(
        self,
        config: PretrainedConfig,
        quant_config: Optional[QuantizationConfig] = None,
        prefix: str = "",
    ):
        nn.Module.__init__(self)
        self.tp_size = get_tensor_model_parallel_world_size()
        if self.tp_size > config.num_experts:
            raise ValueError(
                f"Tensor parallel size {self.tp_size} is greater than "
                f"the number of experts {config.num_experts}.")

        self.gate = ReplicatedLinear(
            config.hidden_size,
            config.num_experts,
            bias=False,
            quant_config=None,
            prefix=f"{prefix}.gate",
        )

        self.experts = AscendFusedMoE(
            num_experts=config.num_experts,
            top_k=config.num_experts_per_tok,
            hidden_size=config.hidden_size,
            intermediate_size=config.moe_intermediate_size,
            reduce_results=False,
            renormalize=config.norm_topk_prob,
            quant_config=quant_config,
            prefix=f"{prefix}.experts",
        )

        self.top_k = config.num_experts_per_tok

        self.dp_size = get_dp_group().world_size

        self.tp_group = get_tp_group().device_group
        self.tp_rank = get_tp_group().rank_in_group
        self.ep_group = get_ep_group()

        self.params_dtype = torch.get_default_dtype()

    def forward(
        self,
        hidden_states,
        attn_metadata=None,
        _metadata_for_padding: Optional[MetadataForPadding] = None,
    ):
        if attn_metadata is None:
            attn_metadata = get_forward_context().attn_metadata
        # when profile runs, force experts to load balanced tokens
        # to avoid high memory consumption on a single rank.
        enable_force_load_balance = get_forward_context().in_profile_run
        is_prefill = get_forward_context().with_prefill

        # router_logits: (num_tokens, n_experts)
        router_logits, _ = self.gate(hidden_states)

        hidden_states = self.experts(
            hidden_states=hidden_states,
            router_logits=router_logits,
            is_prefill=is_prefill,
            top_k=self.top_k,
            enable_force_load_balance=enable_force_load_balance,
            shared_experts=None,
            _metadata_for_padding=_metadata_for_padding,
        )

        return hidden_states


class CustomQwen3MoeDecoderLayer(Qwen3MoeDecoderLayer):

    def __init__(
        self,
        config: PretrainedConfig,
        cache_config: Optional[CacheConfig] = None,
        quant_config: Optional[QuantizationConfig] = None,
        vllm_config: Optional[VllmConfig] = None,
        prefix: str = "",
    ) -> None:

        nn.Module.__init__(self)
        self.hidden_size = config.hidden_size
        rope_theta = getattr(config, "rope_theta", 10000)
        rope_scaling = getattr(config, "rope_scaling", None)
        max_position_embeddings = getattr(config, "max_position_embeddings",
                                          8192)
        self.self_attn = Qwen3MoeAttention(
            hidden_size=self.hidden_size,
            num_heads=config.num_attention_heads,
            num_kv_heads=config.num_key_value_heads,
            rope_theta=rope_theta,
            rope_scaling=rope_scaling,
            max_position_embeddings=max_position_embeddings,
            rms_norm_eps=config.rms_norm_eps,
            qkv_bias=getattr(config, 'attention_bias', False),
            head_dim=getattr(config, 'head_dim', None),
            cache_config=cache_config,
            quant_config=quant_config,
            prefix=f"{prefix}.self_attn",
        )

        # `mlp_only_layers` in the config.
        layer_idx = extract_layer_index(prefix)
        mlp_only_layers = ([] if not hasattr(config, "mlp_only_layers") else
                           config.mlp_only_layers)
        use_aclgraph = (vllm_config is not None
                        and vllm_config.compilation_config.level
                        == CompilationLevel.PIECEWISE
                        and not vllm_config.model_config.enforce_eager)
        if (layer_idx not in mlp_only_layers) and (
                config.num_experts > 0 and
            (layer_idx + 1) % config.decoder_sparse_step == 0):
            if not use_aclgraph:
                # FIXME: custom sparse moe block doesn't work with aclgraph.
                self.mlp = CustomSparseMoeBlock(config=config,
                                                quant_config=quant_config,
                                                prefix=f"{prefix}.mlp")
            else:
                self.mlp = Qwen3MoeSparseMoeBlock(config=config,
                                                  quant_config=quant_config,
                                                  prefix=f"{prefix}.mlp")
        else:
            self.mlp = Qwen3MoeMLP(hidden_size=config.hidden_size,
                                   intermediate_size=config.intermediate_size,
                                   hidden_act=config.hidden_act,
                                   quant_config=quant_config,
                                   prefix=f"{prefix}.mlp")
        self.input_layernorm = RMSNorm(config.hidden_size,
                                       eps=config.rms_norm_eps)
        self.post_attention_layernorm = RMSNorm(config.hidden_size,
                                                eps=config.rms_norm_eps)

        self.enable_sequence_parallelism = (
            vllm_config.compilation_config.pass_config.
            enable_sequence_parallelism if vllm_config is not None else False)

    def forward(
        self,
        positions: torch.Tensor,
        hidden_states: torch.Tensor,
        residual: Optional[torch.Tensor],
        _metadata_for_padding: Optional[MetadataForPadding] = None,
    ) -> torch.Tensor:

        # To prevent precision issues during the decoder phase when only prefilling enables SP
        if not self.enable_sequence_parallelism:
            self.self_attn.o_proj.reduce_results = True
        else:
            self.self_attn.o_proj.reduce_results = not _metadata_for_padding.not_dummy_and_is_prefill if _metadata_for_padding is not None else True

        # Self Attention
        if residual is None:
            residual = hidden_states
            if _metadata_for_padding and _metadata_for_padding.not_dummy_and_is_prefill:
                residual = _metadata_for_padding.padding_slice(residual)

            hidden_states = self.input_layernorm(hidden_states)
        else:
            hidden_states, residual = self.input_layernorm(
                hidden_states, residual)

            if _metadata_for_padding and _metadata_for_padding.not_dummy_and_is_prefill:
                hidden_states = _metadata_for_padding.allgather_unpadding_aligned(
                    hidden_states)

        hidden_states = self.self_attn(
            positions=positions,
            hidden_states=hidden_states,
        )

        if _metadata_for_padding and _metadata_for_padding.not_dummy_and_is_prefill:
            hidden_states = _metadata_for_padding.padding_aligned_reduce_scatter(
                hidden_states)

        # Fully Connected
        hidden_states, residual = self.post_attention_layernorm(
            hidden_states, residual)

        hidden_states = self.mlp(hidden_states,
                                 _metadata_for_padding=_metadata_for_padding)

        return hidden_states, residual


@support_torch_compile
class CustomQwen3MoeModel(Qwen3MoeModel):

    def __init__(self, *, vllm_config: VllmConfig, prefix: str = ""):
        nn.Module.__init__(self)
        config = vllm_config.model_config.hf_config
        cache_config = vllm_config.cache_config
        quant_config = vllm_config.quant_config

        parallel_config = vllm_config.parallel_config
        self.num_redundant_experts = parallel_config.num_redundant_experts
        self.padding_idx = config.pad_token_id
        self.vocab_size = config.vocab_size
        self.config = config
        self.embed_tokens = VocabParallelEmbedding(
            config.vocab_size,
            config.hidden_size,
            prefix=f"{prefix}.embed_tokens")
        self.start_layer, self.end_layer, self.layers = make_layers(
            config.num_hidden_layers,
            lambda prefix: CustomQwen3MoeDecoderLayer(
                config=config,
                cache_config=cache_config,
                quant_config=quant_config,
                vllm_config=vllm_config,
                prefix=prefix),
            prefix=f"{prefix}.layers",
        )
        self.norm = RMSNorm(config.hidden_size, eps=config.rms_norm_eps)
        self.make_empty_intermediate_tensors = (
            make_empty_intermediate_tensors_factory(
                ["hidden_states", "residual"], config.hidden_size))

    def forward(
        self,
        input_ids: torch.Tensor,
        positions: torch.Tensor,
        intermediate_tensors: Optional[IntermediateTensors] = None,
        inputs_embeds: Optional[torch.Tensor] = None,
        _metadata_for_padding: Optional[MetadataForPadding] = None,
    ) -> Union[torch.Tensor, IntermediateTensors]:
        if get_pp_group().is_first_rank:
            if inputs_embeds is not None:
                hidden_states = inputs_embeds
            else:
                hidden_states = self.get_input_embeddings(input_ids)
            residual = None
        else:
            assert intermediate_tensors is not None
            hidden_states = intermediate_tensors["hidden_states"]
            residual = intermediate_tensors["residual"]
        for i in range(self.start_layer, self.end_layer):
            layer = self.layers[i]
            hidden_states, residual = layer(
                positions,
                hidden_states,
                residual,
                _metadata_for_padding=_metadata_for_padding)
        if not get_pp_group().is_last_rank:
            return IntermediateTensors({
                "hidden_states": hidden_states,
                "residual": residual
            })

        hidden_states, _ = self.norm(hidden_states, residual)

        if _metadata_for_padding and _metadata_for_padding.not_dummy_and_is_prefill:
            hidden_states = _metadata_for_padding.allgather_unpadding_aligned(
                hidden_states)

        return hidden_states


class CustomQwen3MoeForCausalLM(Qwen3MoeForCausalLM):
    packed_modules_mapping = {
        "qkv_proj": [
            "q_proj",
            "k_proj",
            "v_proj",
        ],
        "gate_up_proj": [
            "gate_proj",
            "up_proj",
        ],
        "experts":
        ["experts.0.gate_proj", "experts.0.up_proj", "experts.0.down_proj"],
    }

    def __init__(self, *, vllm_config: VllmConfig, prefix: str = ""):
        nn.Module.__init__(self)
        SupportsPP.__init__(self)
        SupportsLoRA.__init__(self)
        MixtureOfExperts.__init__(self)
        config = vllm_config.model_config.hf_config
        quant_config = vllm_config.quant_config
        self.config = config
        self.quant_config = quant_config
        self.model = CustomQwen3MoeModel(vllm_config=vllm_config,
                                         prefix=maybe_prefix(prefix, "model"))
        self.lm_head = ParallelLMHead(config.vocab_size,
                                      config.hidden_size,
                                      quant_config=quant_config,
                                      prefix=maybe_prefix(prefix, "lm_head"))
        if self.config.tie_word_embeddings:
            self.lm_head.weight = self.model.embed_tokens.weight
        self.logits_processor = LogitsProcessor(config.vocab_size)
        self.make_empty_intermediate_tensors = (
            self.model.make_empty_intermediate_tensors)
<<<<<<< HEAD
        self.enable_sequence_parallelism = vllm_config.compilation_config.pass_config.enable_sequence_parallelism

    def forward(
        self,
        input_ids: torch.Tensor,
        positions: torch.Tensor,
        intermediate_tensors: Optional[IntermediateTensors] = None,
        inputs_embeds: Optional[torch.Tensor] = None,
    ) -> Union[torch.Tensor, IntermediateTensors]:
        _metadata_for_padding = init_metadata_for_sp(
            input_ids, self.enable_sequence_parallelism)
        hidden_states = self.model(input_ids, positions, intermediate_tensors,
                                   inputs_embeds, _metadata_for_padding)
        return hidden_states
=======

        # Set MoE hyperparameters
        self.expert_weights: list[torch.Tensor] = []

        self.moe_layers: list[FusedMoE] = []
        example_layer = None
        for layer in self.model.layers:
            if isinstance(layer, PPMissingLayer):
                continue

            assert isinstance(layer, Qwen3MoeDecoderLayer)
            if isinstance(layer.mlp, Qwen3MoeSparseMoeBlock):
                example_layer = layer.mlp
                self.moe_layers.append(layer.mlp.experts)

        if example_layer is None:
            raise RuntimeError("No Qwen3MoE layer found in the model.layers.")

        self.num_moe_layers = len(self.moe_layers)
        self.num_expert_groups = 1
        self.num_shared_experts = 0
>>>>>>> e31b31f9
<|MERGE_RESOLUTION|>--- conflicted
+++ resolved
@@ -43,14 +43,9 @@
                                                   Qwen3MoeMLP, Qwen3MoeModel,
                                                   Qwen3MoeSparseMoeBlock)
 from vllm.model_executor.models.utils import (
-<<<<<<< HEAD
-    extract_layer_index, make_empty_intermediate_tensors_factory, make_layers,
-    maybe_prefix)
-from vllm.sequence import IntermediateTensors
-=======
     PPMissingLayer, extract_layer_index,
     make_empty_intermediate_tensors_factory, make_layers, maybe_prefix)
->>>>>>> e31b31f9
+from vllm.sequence import IntermediateTensors
 
 from vllm_ascend.ops.fused_moe import AscendFusedMoE
 from vllm_ascend.ops.sequence_parallel import (MetadataForPadding,
@@ -354,8 +349,28 @@
         self.logits_processor = LogitsProcessor(config.vocab_size)
         self.make_empty_intermediate_tensors = (
             self.model.make_empty_intermediate_tensors)
-<<<<<<< HEAD
+
         self.enable_sequence_parallelism = vllm_config.compilation_config.pass_config.enable_sequence_parallelism
+        # Set MoE hyperparameters
+        self.expert_weights: list[torch.Tensor] = []
+
+        self.moe_layers: list[FusedMoE] = []
+        example_layer = None
+        for layer in self.model.layers:
+            if isinstance(layer, PPMissingLayer):
+                continue
+
+            assert isinstance(layer, Qwen3MoeDecoderLayer)
+            if isinstance(layer.mlp, Qwen3MoeSparseMoeBlock):
+                example_layer = layer.mlp
+                self.moe_layers.append(layer.mlp.experts)
+
+        if example_layer is None:
+            raise RuntimeError("No Qwen3MoE layer found in the model.layers.")
+
+        self.num_moe_layers = len(self.moe_layers)
+        self.num_expert_groups = 1
+        self.num_shared_experts = 0
 
     def forward(
         self,
@@ -368,27 +383,4 @@
             input_ids, self.enable_sequence_parallelism)
         hidden_states = self.model(input_ids, positions, intermediate_tensors,
                                    inputs_embeds, _metadata_for_padding)
-        return hidden_states
-=======
-
-        # Set MoE hyperparameters
-        self.expert_weights: list[torch.Tensor] = []
-
-        self.moe_layers: list[FusedMoE] = []
-        example_layer = None
-        for layer in self.model.layers:
-            if isinstance(layer, PPMissingLayer):
-                continue
-
-            assert isinstance(layer, Qwen3MoeDecoderLayer)
-            if isinstance(layer.mlp, Qwen3MoeSparseMoeBlock):
-                example_layer = layer.mlp
-                self.moe_layers.append(layer.mlp.experts)
-
-        if example_layer is None:
-            raise RuntimeError("No Qwen3MoE layer found in the model.layers.")
-
-        self.num_moe_layers = len(self.moe_layers)
-        self.num_expert_groups = 1
-        self.num_shared_experts = 0
->>>>>>> e31b31f9
+        return hidden_states