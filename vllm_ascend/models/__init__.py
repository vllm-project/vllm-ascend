from vllm import ModelRegistry

import vllm_ascend.envs as envs_ascend


def register_model():
    ModelRegistry.register_model(
        "Qwen2VLForConditionalGeneration",
        "vllm_ascend.models.qwen2_vl:AscendQwen2VLForConditionalGeneration")

    if envs_ascend.USE_OPTIMIZED_MODEL:
        ModelRegistry.register_model(
            "Qwen2_5_VLForConditionalGeneration",
            "vllm_ascend.models.qwen2_5_vl:AscendQwen2_5_VLForConditionalGeneration"
        )
    else:
        ModelRegistry.register_model(
            "Qwen2_5_VLForConditionalGeneration",
            "vllm_ascend.models.qwen2_5_vl_without_padding:AscendQwen2_5_VLForConditionalGeneration_Without_Padding"
        )

    ModelRegistry.register_model(
        "DeepseekV2ForCausalLM",
        "vllm_ascend.models.deepseek_v2:CustomDeepseekV2ForCausalLM")

    ModelRegistry.register_model(
        "DeepseekV3ForCausalLM",
        "vllm_ascend.models.deepseek_v3:CustomDeepseekV3ForCausalLM")

    ModelRegistry.register_model(
        "DeepSeekMTPModel",
        "vllm_ascend.models.deepseek_mtp:CustomDeepSeekMTP")

    ModelRegistry.register_model(
        "Qwen3MoeForCausalLM",
        "vllm_ascend.models.qwen3_moe:CustomQwen3MoeForCausalLM")

    # There is no PanguProMoEForCausalLM in vLLM, so we should register it before vLLM config initialization
    # to make sure the model can be loaded correctly. This register step can be removed once vLLM support PanguProMoEForCausalLM.
    ModelRegistry.register_model(
        "PanguProMoEForCausalLM",
<<<<<<< HEAD
        "vllm_ascend.models.pangu_moe:PanguProMoEForCausalLM")

    ModelRegistry.register_model(
        "BailingMoeForCausalLM",
=======
        "vllm_ascend.torchair.models.torchair_pangu_moe:PanguProMoEForCausalLM"
    )
    ModelRegistry.register_model(
        "Qwen3NextForCausalLM",
        "vllm_ascend.models.qwen3_next:Qwen3NextForCausalLM")
    ModelRegistry.register_model(
        "BailingMoeForCausalLM",
        "vllm_ascend.models.bailing_moe_v2:BailingMoeV2ForCausalLM")
    ModelRegistry.register_model(
        "BailingMoeV2ForCausalLM",
>>>>>>> c13bb90f
        "vllm_ascend.models.bailing_moe_v2:BailingMoeV2ForCausalLM")<|MERGE_RESOLUTION|>--- conflicted
+++ resolved
@@ -39,12 +39,6 @@
     # to make sure the model can be loaded correctly. This register step can be removed once vLLM support PanguProMoEForCausalLM.
     ModelRegistry.register_model(
         "PanguProMoEForCausalLM",
-<<<<<<< HEAD
-        "vllm_ascend.models.pangu_moe:PanguProMoEForCausalLM")
-
-    ModelRegistry.register_model(
-        "BailingMoeForCausalLM",
-=======
         "vllm_ascend.torchair.models.torchair_pangu_moe:PanguProMoEForCausalLM"
     )
     ModelRegistry.register_model(
@@ -55,5 +49,4 @@
         "vllm_ascend.models.bailing_moe_v2:BailingMoeV2ForCausalLM")
     ModelRegistry.register_model(
         "BailingMoeV2ForCausalLM",
->>>>>>> c13bb90f
         "vllm_ascend.models.bailing_moe_v2:BailingMoeV2ForCausalLM")