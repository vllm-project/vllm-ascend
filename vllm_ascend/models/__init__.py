--- conflicted
+++ resolved
@@ -53,14 +53,10 @@
     )
     ModelRegistry.register_model(
         "Qwen3NextForCausalLM",
-<<<<<<< HEAD
-        "vllm_ascend.models.qwen3_next:Qwen3NextForCausalLM")
+        "vllm_ascend.models.qwen3_next:CustomQwen3NextForCausalLM")
     ModelRegistry.register_model(
         "BailingMoeForCausalLM",
         "vllm_ascend.models.bailing_moe_v2:BailingMoeV2ForCausalLM")
     ModelRegistry.register_model(
         "BailingMoeV2ForCausalLM",
-        "vllm_ascend.models.bailing_moe_v2:BailingMoeV2ForCausalLM")
-=======
-        "vllm_ascend.models.qwen3_next:CustomQwen3NextForCausalLM")
->>>>>>> 5a3082cd
+        "vllm_ascend.models.bailing_moe_v2:BailingMoeV2ForCausalLM")