--- conflicted
+++ resolved
@@ -11,11 +11,8 @@
     from .qwen2_5_vl import \
         AscendQwen2_5_VLForConditionalGeneration  # noqa: F401
     from .qwen2_vl import AscendQwen2VLForConditionalGeneration  # noqa: F401
-<<<<<<< HEAD
     from .moe_block import AscendSparseMoeBlock # noqa: F401
-=======
     from .qwen3 import CustomQwen3ForCausalLM  # noqa: F401
->>>>>>> 2351977b
 
     ModelRegistry.register_model(
         "DeepSeekMTPModel",
@@ -58,15 +55,6 @@
             "DeepseekV3ForCausalLM",
             "vllm_ascend.models.deepseek_v2:CustomDeepseekV3ForCausalLM")
 
-<<<<<<< HEAD
         ModelRegistry.register_model(
             "Qwen3MoeForCausalLM",
-            "vllm_ascend.models.qwen3_moe:CustomQwen3MoeForCausalLM")
-=======
-    ModelRegistry.register_model(
-        "Qwen3MoeForCausalLM",
-        "vllm_ascend.models.qwen3_moe:CustomQwen3MoeForCausalLM")
-
-    ModelRegistry.register_model(
-        "Qwen3ForCausalLM", "vllm_ascend.models.qwen3:CustomQwen3ForCausalLM")
->>>>>>> 2351977b
+            "vllm_ascend.models.qwen3_moe:CustomQwen3MoeForCausalLM")