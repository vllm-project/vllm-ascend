# SPDX-License-Identifier: Apache-2.0
# Copyright (c) 2025 Huawei Technologies Co., Ltd. All Rights Reserved.
# Copyright 2023 The vLLM team.
# Copyright 2023 DeepSeek-AI and the HuggingFace Inc. team. All rights reserved.
#
# This code is based on EleutherAI's GPT-NeoX library and the GPT-NeoX
# and OPT implementations in this library. It has been modified from its
# original forms to accommodate minor architectural differences compared
# to GPT-NeoX and OPT used by the Meta AI team that trained the model.
#
# Licensed under the Apache License, Version 2.0 (the "License");
# you may not use this file except in compliance with the License.
# You may obtain a copy of the License at
#
#     http://www.apache.org/licenses/LICENSE-2.0
#
# Unless required by applicable law or agreed to in writing, software
# distributed under the License is distributed on an "AS IS" BASIS,
# WITHOUT WARRANTIES OR CONDITIONS OF ANY KIND, either express or implied.
# See the License for the specific language governing permissions and
# limitations under the License.
# # Adapted from
# # vllm-project/vllm/blob/main/vllm/model_executor/models/deepseek_v2.py
# # https://github.com/huggingface/transformers/blob/v4.28.0/src/transformers/models/llama/modeling_llama.py
# # vllm-project/vllm/vllm/model_executor/models/deepseek_v2.py
# """Inference-only DeepseekV2/DeepseekV3 model."""

import os
from typing import Any, Dict, List, Optional, Union

import torch
import torch.distributed as dist
from torch import nn
from transformers import PretrainedConfig
from vllm.attention import Attention, AttentionMetadata
from vllm.config import (CacheConfig, ModelConfig, VllmConfig,
                         get_current_vllm_config)
from vllm.distributed import (get_dp_group, get_pp_group,
                              get_tensor_model_parallel_world_size,
                              get_tp_group, tensor_model_parallel_all_reduce)
from vllm.forward_context import get_forward_context
from vllm.model_executor.layers.layernorm import RMSNorm
from vllm.model_executor.layers.linear import (ColumnParallelLinear,
                                               ReplicatedLinear,
                                               RowParallelLinear)
from vllm.model_executor.layers.logits_processor import LogitsProcessor
from vllm.model_executor.layers.quantization import QuantizationConfig
from vllm.model_executor.layers.rotary_embedding import get_rope
from vllm.model_executor.layers.sampler import get_sampler
from vllm.model_executor.layers.vocab_parallel_embedding import (
    ParallelLMHead, VocabParallelEmbedding)
from vllm.model_executor.models.deepseek_v2 import \
    DeepseekV2ForCausalLM  # ruff: noqa: E501
from vllm.model_executor.models.deepseek_v2 import \
    yarn_get_mscale  # ruff: noqa: E501
from vllm.model_executor.models.deepseek_v2 import (DeepseekV2Attention,
                                                    DeepseekV2DecoderLayer,
                                                    DeepseekV2MLAAttention,
                                                    DeepseekV2MLP)
from vllm.model_executor.models.utils import (
    PPMissingLayer, make_empty_intermediate_tensors_factory, make_layers,
    maybe_prefix)
# >>>>>>> dcd5c73 (Feat: Graph mode for deepseek v2/v3.)
from vllm.sequence import IntermediateTensors

from vllm_ascend.ops.fused_moe import AscendFusedMoE


class CustomDeepseekV2MoE(nn.Module):

    top_k: int

    def __init__(
        self,
        config: PretrainedConfig,
        quant_config: Optional[QuantizationConfig] = None,
        prefix: str = "",
    ):
        super().__init__()
        self.tp_size = get_tensor_model_parallel_world_size()
        self.routed_scaling_factor = config.routed_scaling_factor
        self.n_shared_experts = config.n_shared_experts
        self.routed_scaling_factor = config.routed_scaling_factor
        if self.tp_size > config.n_routed_experts:
            raise ValueError(
                f"Tensor parallel size {self.tp_size} is greater than "
                f"the number of experts {config.n_routed_experts}.")

        if config.hidden_act != "silu":
            raise ValueError(f"Unsupported activation: {config.hidden_act}. "
                             "Only silu is supported for now.")

        self.gate = ReplicatedLinear(config.hidden_size,
                                     config.n_routed_experts,
                                     bias=False,
                                     quant_config=None,
                                     prefix=f"{prefix}.gate")
        if config.topk_method == "noaux_tc":
            self.gate.e_score_correction_bias = nn.Parameter(
                torch.empty(config.n_routed_experts))
        else:
            self.gate.e_score_correction_bias = None

        self.experts = AscendFusedMoE(
            num_experts=config.n_routed_experts,
            top_k=config.num_experts_per_tok,
            hidden_size=config.hidden_size,
            intermediate_size=config.moe_intermediate_size,
            reduce_results=False,
            renormalize=config.norm_topk_prob,
            quant_config=quant_config,
            use_grouped_topk=True,
            num_expert_group=config.n_group,
            topk_group=config.topk_group,
            prefix=f"{prefix}.experts",
            scoring_func=config.scoring_func,
            e_score_correction_bias=self.gate.e_score_correction_bias)

        if config.n_shared_experts is not None:
            intermediate_size = (config.moe_intermediate_size *
                                 config.n_shared_experts)
            self.shared_experts = DeepseekV2MLP(
                hidden_size=config.hidden_size,
                intermediate_size=intermediate_size,
                hidden_act=config.hidden_act,
                quant_config=quant_config,
                reduce_results=True,
                prefix=f"{prefix}.shared_experts",
            )
        CustomDeepseekV2MoE.top_k = config.num_experts_per_tok

        vllm_config = get_current_vllm_config()
        self.dp_size = get_dp_group().world_size
        batch_size = vllm_config.scheduler_config.max_num_seqs
        self.enable_mc2 = int(os.environ.get("VLLM_ENABLE_MC2", '0')) == 1

        params_dtype = torch.get_default_dtype()
        self.final_hidden_states = torch.zeros(
            [batch_size, config.hidden_size], dtype=params_dtype, device="npu")
        self.tp_group = get_tp_group().device_group

    def forward(self, hidden_states: torch.Tensor) -> torch.Tensor:
        attn_metadata = get_forward_context().attn_metadata
        if attn_metadata is None:
            # for profile run
            return hidden_states
        num_tokens, hidden_dim = hidden_states.shape
        hidden_states = hidden_states.view(-1, hidden_dim)

        if self.n_shared_experts is not None:
            shared_output = self.shared_experts(hidden_states)

        if (self.tp_size > 1 and self.enable_mc2
                and attn_metadata.num_prefills == 0):
            chunks = torch.chunk(hidden_states,
                                 get_tp_group().world_size,
                                 dim=0)
            hidden_states = chunks[get_tp_group().rank_in_group]

        # router_logits: (num_tokens, n_experts)
        router_logits, _ = self.gate(hidden_states)
        is_prefill = True if attn_metadata.num_prefills > 0 else False
        # is_prefill = attn_metadata.num_prefills > 0
        final_hidden_states = self.experts(
            hidden_states=hidden_states,
            router_logits=router_logits,
            is_prefill=is_prefill,
            top_k=CustomDeepseekV2MoE.top_k) * self.routed_scaling_factor

        if self.tp_size > 1:
            if self.enable_mc2 and not is_prefill:
                dist.all_gather_into_tensor(self.final_hidden_states,
                                            final_hidden_states, self.tp_group)
                final_hidden_states = self.final_hidden_states
            else:
                final_hidden_states = tensor_model_parallel_all_reduce(
                    final_hidden_states)

        if shared_output is not None:
            final_hidden_states = final_hidden_states + shared_output

        return final_hidden_states.view(num_tokens, hidden_dim)


class CustomDeepseekV2MLAAttention(DeepseekV2MLAAttention):

    def __init__(
        self,
        config: PretrainedConfig,
        hidden_size: int,
        num_heads: int,
        qk_nope_head_dim: int,
        qk_rope_head_dim: int,
        v_head_dim: int,
        q_lora_rank: Optional[int],
        kv_lora_rank: int,
        rope_theta: float = 10000,
        rope_scaling: Optional[Dict[str, Any]] = None,
        max_position_embeddings: int = 8192,
        cache_config: Optional[CacheConfig] = None,
        quant_config: Optional[QuantizationConfig] = None,
        prefix: str = "",
    ) -> None:
        nn.Module.__init__(self)
        self.hidden_size = hidden_size
        self.qk_nope_head_dim = qk_nope_head_dim
        self.qk_rope_head_dim = qk_rope_head_dim
        self.qk_head_dim = qk_nope_head_dim + qk_rope_head_dim
        self.v_head_dim = v_head_dim

        self.q_lora_rank = q_lora_rank
        self.kv_lora_rank = kv_lora_rank

        self.num_heads = num_heads
        tp_size = get_tensor_model_parallel_world_size()
        assert num_heads % tp_size == 0
        self.num_local_heads = num_heads // tp_size

        self.scaling = self.qk_head_dim**-0.5
        self.rope_theta = rope_theta
        self.max_position_embeddings = max_position_embeddings

        if self.q_lora_rank is not None:
            self.q_a_proj = ReplicatedLinear(self.hidden_size,
                                             self.q_lora_rank,
                                             bias=False,
                                             quant_config=quant_config,
                                             prefix=f"{prefix}.q_a_proj")
            self.q_a_layernorm = RMSNorm(self.q_lora_rank,
                                         eps=config.rms_norm_eps)
            self.q_b_proj = ColumnParallelLinear(q_lora_rank,
                                                 self.num_heads *
                                                 self.qk_head_dim,
                                                 bias=False,
                                                 quant_config=quant_config,
                                                 prefix=f"{prefix}.q_b_proj")
        else:
            self.q_proj = ColumnParallelLinear(self.hidden_size,
                                               self.num_heads *
                                               self.qk_head_dim,
                                               bias=False,
                                               quant_config=quant_config,
                                               prefix=f"{prefix}.q_proj")

        self.kv_a_proj_with_mqa = ReplicatedLinear(
            self.hidden_size,
            self.kv_lora_rank + self.qk_rope_head_dim,
            bias=False,
            quant_config=quant_config,
            prefix=f"{prefix}.kv_a_proj_with_mqa")
        self.kv_a_layernorm = RMSNorm(self.kv_lora_rank,
                                      eps=config.rms_norm_eps)
        self.kv_b_proj = ColumnParallelLinear(
            self.kv_lora_rank,
            self.num_heads * (self.qk_nope_head_dim + self.v_head_dim),
            bias=False,
            quant_config=quant_config,
            prefix=f"{prefix}.kv_b_proj")
        self.o_proj = RowParallelLinear(self.num_heads * self.v_head_dim,
                                        self.hidden_size,
                                        bias=False,
                                        quant_config=quant_config,
                                        prefix=f"{prefix}.o_proj")

        if rope_scaling:
            rope_scaling["rope_type"] = 'deepseek_yarn'
        self.rotary_emb = get_rope(qk_rope_head_dim,
                                   rotary_dim=qk_rope_head_dim,
                                   max_position=max_position_embeddings,
                                   base=rope_theta,
                                   rope_scaling=rope_scaling,
                                   is_neox_style=False)
        if rope_scaling:
            mscale_all_dim = rope_scaling.get("mscale_all_dim", False)
            scaling_factor = rope_scaling["factor"]
            mscale = yarn_get_mscale(scaling_factor, float(mscale_all_dim))
            self.scaling = self.scaling * mscale * mscale

        # In the MLA backend, kv_cache includes both k_c and
        # pe (i.e. decoupled position embeddings). In particular,
        # the concat_and_cache_mla op requires
        #     k_c.size(1) + k_pe.size(1) == kv_cache.size(2)
        # i.e.
        #     kv_lora_rank + qk_rope_head_dim == head_size
        self.mla_attn = Attention(
            num_heads=self.num_local_heads,
            head_size=self.kv_lora_rank + self.qk_rope_head_dim,
            scale=self.scaling,
            num_kv_heads=1,
            cache_config=cache_config,
            quant_config=quant_config,
            prefix=f"{prefix}.attn",
            use_mla=True,
            # MLA Args
            q_lora_rank=self.q_lora_rank,
            kv_lora_rank=self.kv_lora_rank,
            qk_nope_head_dim=self.qk_nope_head_dim,
            qk_rope_head_dim=self.qk_rope_head_dim,
            qk_head_dim=self.qk_head_dim,
            v_head_dim=self.v_head_dim,
            rotary_emb=self.rotary_emb,
            q_proj=self.q_proj if self.q_lora_rank is None else self.q_b_proj,
            kv_a_proj_with_mqa=self.kv_a_proj_with_mqa,
            kv_a_layernorm=self.kv_a_layernorm,
            kv_b_proj=self.kv_b_proj,
            o_proj=self.o_proj,
        )

        self.prefix = prefix
        self.debug_layer_idx = int(self.prefix.split(".")[-2])
        self.enable_graph_mode = get_current_vllm_config(
        ).additional_config.get("enable_graph_mode", False)

    def forward(
            self,
            positions: torch.Tensor,
            hidden_states: torch.Tensor,
            kv_cache: Optional[torch.Tensor] = None,
            attn_metadata: Optional[AttentionMetadata] = None) -> torch.Tensor:
        if self.q_lora_rank is not None:
            ckq = self.q_a_proj(hidden_states)[0]
            hidden_states_or_q_c = self.q_a_layernorm(ckq)
        else:
            hidden_states_or_q_c = hidden_states
        if self.enable_graph_mode:
            return self.mla_attn.impl.forward(self.mla_attn,
                                              hidden_states_or_q_c,
                                              hidden_states, None, kv_cache,
                                              attn_metadata)
        else:
<<<<<<< HEAD
            kv_c, k_pe = self.kv_a_proj_with_mqa(hidden_states)[0].split(
                [self.kv_lora_rank, self.qk_rope_head_dim], dim=-1)
            kv_c_normed = self.kv_a_layernorm(kv_c.contiguous())
            return self.mla_attn(hidden_states_or_q_c,
                                 kv_c_normed,
                                 k_pe,
                                 output_shape=hidden_states.shape)
=======
            hidden_states_or_q_c = hidden_states
        kv_c, k_pe = self.kv_a_proj_with_mqa(hidden_states)[0].split(
            [self.kv_lora_rank, self.qk_rope_head_dim], dim=-1)
        kv_c_normed = self.kv_a_layernorm(kv_c.contiguous())
        return self.mla_attn(hidden_states_or_q_c,
                             kv_c_normed,
                             k_pe,
                             output_shape=hidden_states.shape)
>>>>>>> 4a0ce366


class CustomDeepseekV2DecoderLayer(DeepseekV2DecoderLayer):

    def __init__(
        self,
        config: PretrainedConfig,
        prefix: str,
        model_config: ModelConfig,
        cache_config: Optional[CacheConfig] = None,
        quant_config: Optional[QuantizationConfig] = None,
    ) -> None:
        nn.Module.__init__(self)
        self.hidden_size = config.hidden_size
        rope_theta = getattr(config, "rope_theta", 10000)
        rope_scaling = getattr(config, "rope_scaling", None)
        max_position_embeddings = getattr(config, "max_position_embeddings",
                                          8192)
        # DecoderLayers are created with `make_layers` which passes the prefix
        # with the layer's index.
        layer_idx = int(prefix.split(sep='.')[-1])
        self.layer_idx = layer_idx
        # TODO: enable mla in vllm-ascend
        if model_config.use_mla:
            attn_cls = CustomDeepseekV2MLAAttention
        else:
            attn_cls = DeepseekV2Attention
        self.self_attn = attn_cls(
            config=config,
            hidden_size=self.hidden_size,
            num_heads=config.num_attention_heads,
            qk_nope_head_dim=config.qk_nope_head_dim,
            qk_rope_head_dim=config.qk_rope_head_dim,
            v_head_dim=config.v_head_dim,
            q_lora_rank=config.q_lora_rank
            if hasattr(config, "q_lora_rank") else None,
            kv_lora_rank=config.kv_lora_rank,
            rope_theta=rope_theta,
            rope_scaling=rope_scaling,
            max_position_embeddings=max_position_embeddings,
            cache_config=cache_config,
            quant_config=quant_config,
            prefix=f"{prefix}.self_attn",
        )

        if (config.n_routed_experts is not None
                and layer_idx >= config.first_k_dense_replace
                and layer_idx % config.moe_layer_freq == 0):
            self.mlp = CustomDeepseekV2MoE(
                config=config,
                quant_config=quant_config,
                prefix=f"{prefix}.mlp",
            )
        else:
            self.mlp = DeepseekV2MLP(
                hidden_size=config.hidden_size,
                intermediate_size=config.intermediate_size,
                hidden_act=config.hidden_act,
                quant_config=quant_config,
                prefix=f"{prefix}.mlp",
            )
        self.input_layernorm = RMSNorm(config.hidden_size,
                                       eps=config.rms_norm_eps)
        self.post_attention_layernorm = RMSNorm(config.hidden_size,
                                                eps=config.rms_norm_eps)
        self.routed_scaling_factor = config.routed_scaling_factor

    def forward(
        self,
        positions: torch.Tensor,
        hidden_states: torch.Tensor,
        residual: Optional[torch.Tensor],
        kv_cache: Optional[torch.Tensor] = None,
        attn_metadata: Optional[AttentionMetadata] = None,
    ) -> torch.Tensor:
        # Self Attention
        if residual is None:
            residual = hidden_states
            hidden_states = self.input_layernorm(hidden_states)
        else:
            hidden_states, residual = self.input_layernorm(
                hidden_states, residual)
        hidden_states = self.self_attn(
            positions=positions,
            hidden_states=hidden_states,
            kv_cache=kv_cache,
            attn_metadata=attn_metadata,
        )

        if hidden_states.dtype == torch.float16:
            # Fix FP16 overflow
            # We scale both hidden_states and residual before
            # rmsnorm, and rmsnorm result would not affect by scale.
            hidden_states *= 1. / self.routed_scaling_factor
            if self.layer_idx == 0:
                # The residual is shared by all layers, we only scale it on
                # first layer.
                residual *= 1. / self.routed_scaling_factor

        # Fully Connected
        hidden_states, residual = self.post_attention_layernorm(
            hidden_states, residual)
        hidden_states = self.mlp(hidden_states)

        if isinstance(self.mlp,
                      DeepseekV2MLP) and hidden_states.dtype == torch.float16:
            # Fix FP16 overflow
            # Scaling the DeepseekV2MLP output, it is the input of
            # input_layernorm of next decoder layer.
            # The scaling of DeepseekV2MOE output would be done in the forward
            # of DeepseekV2MOE
            hidden_states *= 1. / self.routed_scaling_factor

        return hidden_states, residual


class CustomDeepseekV2Model(nn.Module):

    fall_back_to_pt_during_load = False

    def __init__(self, *, vllm_config: VllmConfig, prefix: str = ""):
        super().__init__()

        config = vllm_config.model_config.hf_config
        model_config = vllm_config.model_config
        cache_config = vllm_config.cache_config
        quant_config = vllm_config.quant_config

        self.padding_idx = config.pad_token_id
        self.vocab_size = config.vocab_size

        if get_pp_group().is_first_rank:
            self.embed_tokens = VocabParallelEmbedding(
                config.vocab_size,
                config.hidden_size,
                quant_config=quant_config,
                prefix=f"{prefix}.embed_tokens")
        else:
            self.embed_tokens = PPMissingLayer()

        self.start_layer, self.end_layer, self.layers = make_layers(
            config.num_hidden_layers,
            lambda prefix: CustomDeepseekV2DecoderLayer(
                config,
                prefix,
                model_config=model_config,
                cache_config=cache_config,
                quant_config=quant_config,
            ),
            prefix=f"{prefix}.layers")

        if get_pp_group().is_last_rank:
            self.norm = RMSNorm(config.hidden_size, eps=config.rms_norm_eps)
        else:
            self.norm = PPMissingLayer()
        self.make_empty_intermediate_tensors = (
            make_empty_intermediate_tensors_factory(
                ["hidden_states", "residual"], config.hidden_size))

    def get_input_embeddings(self, input_ids: torch.Tensor) -> torch.Tensor:
        return self.embed_tokens(input_ids)

    def forward(
        self,
        input_ids: torch.Tensor,
        positions: torch.Tensor,
        kv_caches: Optional[List[torch.Tensor]] = None,
        attn_metadata: Optional[AttentionMetadata] = None,
        intermediate_tensors: Optional[IntermediateTensors] = None,
        inputs_embeds: Optional[torch.Tensor] = None,
    ) -> Union[torch.Tensor, IntermediateTensors]:
        if get_pp_group().is_first_rank:
            if inputs_embeds is not None:
                hidden_states = inputs_embeds
            else:
                hidden_states = self.get_input_embeddings(input_ids)
            residual = None
        else:
            assert intermediate_tensors is not None
            hidden_states = intermediate_tensors["hidden_states"]
            residual = intermediate_tensors["residual"]

        for i in range(self.start_layer, self.end_layer):
            layer = self.layers[i]
            hidden_states, residual = layer(
                positions, hidden_states, residual,
                kv_caches[i -
                          self.start_layer] if kv_caches is not None else None,
                attn_metadata)

        if not get_pp_group().is_last_rank:
            return IntermediateTensors({
                "hidden_states": hidden_states,
                "residual": residual
            })

        hidden_states, _ = self.norm(hidden_states, residual)
        return hidden_states


class CustomDeepseekV2ForCausalLM(DeepseekV2ForCausalLM):
    # add `packed_modules_mapping` in `DeepseekV2ForCausalLM` to support weight merging
    packed_modules_mapping = {
        "gate_up_proj": ["gate_proj", "up_proj"],
        "experts":
        ["experts.0.gate_proj", "experts.0.up_proj", "experts.0.down_proj"]
    }

    def __init__(self, *, vllm_config: VllmConfig, prefix: str = ""):
        nn.Module.__init__(self)
        config = vllm_config.model_config.hf_config
        quant_config = vllm_config.quant_config
        self.config = config
        self.quant_config = quant_config
        self.model = CustomDeepseekV2Model(vllm_config=vllm_config,
                                           prefix=maybe_prefix(
                                               prefix, "model"))
        if get_pp_group().is_last_rank:
            self.lm_head = ParallelLMHead(config.vocab_size,
                                          config.hidden_size,
                                          quant_config=quant_config)
        else:
            self.lm_head = PPMissingLayer()
        self.logits_processor = LogitsProcessor(config.vocab_size)
        self.sampler = get_sampler()
        self.make_empty_intermediate_tensors = (
            self.model.make_empty_intermediate_tensors)

    def forward(
        self,
        input_ids: torch.Tensor,
        positions: torch.Tensor,
        kv_caches: Optional[List[torch.Tensor]] = None,
        attn_metadata: Optional[AttentionMetadata] = None,
        intermediate_tensors: Optional[IntermediateTensors] = None,
        inputs_embeds: Optional[torch.Tensor] = None,
    ) -> Union[torch.Tensor, IntermediateTensors]:
        hidden_states = self.model(input_ids, positions, kv_caches,
                                   attn_metadata, intermediate_tensors,
                                   inputs_embeds)
        return hidden_states


class CustomDeepseekV3ForCausalLM(CustomDeepseekV2ForCausalLM):
    pass<|MERGE_RESOLUTION|>--- conflicted
+++ resolved
@@ -328,7 +328,6 @@
                                               hidden_states, None, kv_cache,
                                               attn_metadata)
         else:
-<<<<<<< HEAD
             kv_c, k_pe = self.kv_a_proj_with_mqa(hidden_states)[0].split(
                 [self.kv_lora_rank, self.qk_rope_head_dim], dim=-1)
             kv_c_normed = self.kv_a_layernorm(kv_c.contiguous())
@@ -336,16 +335,6 @@
                                  kv_c_normed,
                                  k_pe,
                                  output_shape=hidden_states.shape)
-=======
-            hidden_states_or_q_c = hidden_states
-        kv_c, k_pe = self.kv_a_proj_with_mqa(hidden_states)[0].split(
-            [self.kv_lora_rank, self.qk_rope_head_dim], dim=-1)
-        kv_c_normed = self.kv_a_layernorm(kv_c.contiguous())
-        return self.mla_attn(hidden_states_or_q_c,
-                             kv_c_normed,
-                             k_pe,
-                             output_shape=hidden_states.shape)
->>>>>>> 4a0ce366
 
 
 class CustomDeepseekV2DecoderLayer(DeepseekV2DecoderLayer):
