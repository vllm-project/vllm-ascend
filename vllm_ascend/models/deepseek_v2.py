--- conflicted
+++ resolved
@@ -215,19 +215,10 @@
 
         self.params_dtype = torch.get_default_dtype()
 
-<<<<<<< HEAD
-        self.enable_graph_mode = False
-        self.enable_multistream_shared_expert = False
-        additional_config = get_current_vllm_config().additional_config
-        if additional_config:
-            self.enable_graph_mode = additional_config.get(
-                "enable_graph_mode", False)
-            self.enable_multistream_shared_expert = additional_config.get(
-                "enable_multistream_shared_expert", False)
-=======
         ascend_config = get_ascend_config()
         self.torchair_graph_enabled = ascend_config.torchair_graph_config.enabled
->>>>>>> 908a851a
+        self.enable_multistream_shared_expert = \
+            ascend_config.torchair_graph_config.enable_multistream_shared_expert
 
     def forward(
             self,
@@ -250,17 +241,9 @@
 
         num_tokens, hidden_size = hidden_states.shape
 
-<<<<<<< HEAD
         multistream = self.enable_multistream_shared_expert and not is_prefill
 
-        if self.n_shared_experts is not None:
-            if not multistream:
-                shared_output = self.shared_experts(hidden_states)
-            else:
-                shared_hidden_states = hidden_states
-=======
         old_hidden_states = hidden_states.clone()
->>>>>>> 908a851a
 
         if self.tp_size > 1:
             if envs_ascend.VLLM_ENABLE_MC2 and not is_prefill:
@@ -285,7 +268,7 @@
         if multistream:
             kwargs.update({
                 "shared_experts": self.shared_experts,
-                "shared_hidden_states": shared_hidden_states
+                "shared_hidden_states": old_hidden_states
             })
 
         hidden_states = self.experts(
@@ -322,7 +305,8 @@
                     hidden_states = hidden_states[:-num_padding_tokens]
 
         if self.n_shared_experts is not None:
-            shared_output = self.shared_experts(old_hidden_states)
+            if not multistream:
+                shared_output = self.shared_experts(old_hidden_states)
 
         if shared_output is not None:
             hidden_states = hidden_states + shared_output
