# SPDX-License-Identifier: Apache-2.0
# Copyright (c) 2025 Huawei Technologies Co., Ltd. All Rights Reserved.
# Copyright 2023 The vLLM team.
# Copyright 2023 DeepSeek-AI and the HuggingFace Inc. team. All rights reserved.
#
# This code is based on EleutherAI's GPT-NeoX library and the GPT-NeoX
# and OPT implementations in this library. It has been modified from its
# original forms to accommodate minor architectural differences compared
# to GPT-NeoX and OPT used by the Meta AI team that trained the model.
#
# Licensed under the Apache License, Version 2.0 (the "License");
# you may not use this file except in compliance with the License.
# You may obtain a copy of the License at
#
#     http://www.apache.org/licenses/LICENSE-2.0
#
# Unless required by applicable law or agreed to in writing, software
# distributed under the License is distributed on an "AS IS" BASIS,
# WITHOUT WARRANTIES OR CONDITIONS OF ANY KIND, either express or implied.
# See the License for the specific language governing permissions and
# limitations under the License.
# # Adapted from
# # vllm-project/vllm/blob/main/vllm/model_executor/models/deepseek_v2.py
# # https://github.com/huggingface/transformers/blob/v4.28.0/src/transformers/models/llama/modeling_llama.py
# # vllm-project/vllm/vllm/model_executor/models/deepseek_v2.py
# """Inference-only DeepseekV2/DeepseekV3 model."""

from typing import Any, Callable, Dict, List, Optional, Tuple, Union

import torch
import torch_npu
import vllm.envs as envs
from torch import nn
from transformers import PretrainedConfig
from vllm.attention import Attention, AttentionMetadata
from vllm.config import CacheConfig, ModelConfig, VllmConfig
from vllm.distributed import (get_pp_group,
                              get_tensor_model_parallel_world_size,
                              get_tp_group)
from vllm.distributed.parallel_state import get_dp_group
from vllm.forward_context import get_forward_context
from vllm.model_executor.layers.activation import SiluAndMul
from vllm.model_executor.layers.layernorm import RMSNorm
from vllm.model_executor.layers.linear import (ColumnParallelLinear,
                                               MergedColumnParallelLinear,
                                               ReplicatedLinear,
                                               RowParallelLinear,
                                               UnquantizedLinearMethod)
from vllm.model_executor.layers.logits_processor import LogitsProcessor
from vllm.model_executor.layers.quantization import QuantizationConfig
from vllm.model_executor.layers.rotary_embedding import get_rope
from vllm.model_executor.layers.sampler import get_sampler
from vllm.model_executor.layers.vocab_parallel_embedding import (
    ParallelLMHead, VocabParallelEmbedding)
from vllm.model_executor.models.deepseek_v2 import \
    DeepseekV2ForCausalLM  # noqa: E501
from vllm.model_executor.models.deepseek_v2 import \
    yarn_get_mscale  # noqa: E501
from vllm.model_executor.models.deepseek_v2 import (DeepseekV2Attention,
                                                    DeepseekV2DecoderLayer,
                                                    DeepseekV2MLAAttention)
from vllm.model_executor.models.utils import (
    PPMissingLayer, make_empty_intermediate_tensors_factory, make_layers,
    maybe_prefix)
from vllm.sequence import IntermediateTensors

from vllm_ascend.ascend_config import get_ascend_config
from vllm_ascend.distributed.parallel_state import get_ep_group, get_etp_group
from vllm_ascend.ops.fused_moe import AscendFusedMoE
from vllm_ascend.quantization.quant_config import AscendLinearMethod
from vllm_ascend.quantization.w8a8_dynamic import AscendW8A8DynamicLinearMethod
from vllm_ascend.utils import (dispose_tensor, npu_stream_switch,
                               npu_wait_tensor)


class CustomDeepseekV2SiluAndMul(SiluAndMul):

    def __init__(self,
                 *,
                 weight_scale: Optional[Callable[[], torch.Tensor]] = None):
        super().__init__()
        self.weight_scale = weight_scale

    def forward_oot(self, x: Union[torch.Tensor, Tuple[torch.Tensor,
                                                       torch.Tensor]]):
        if isinstance(x, tuple):
            assert self.weight_scale is not None
            # For AscendW8A8DynamicLinearMethod:
            # a dynamic scale is passed along with the quantized value.
            quantized_x, dynamic_scale = x
            return torch_npu.npu_dequant_swiglu_quant(
                x=quantized_x,
                weight_scale=self.weight_scale(),
                activation_scale=dynamic_scale,
                activate_left=True,
                quant_mode=1)
        else:
            return super().forward_oot(x)


class CustomDeepseekV2MergedReplicatedLinear(ReplicatedLinear):

    def __init__(
        self,
        input_size: int,
        output_sizes: list[int],
        bias: bool = True,
        quant_config: Optional[QuantizationConfig] = None,
        prefix: str = "",
    ):
        self.output_sizes = output_sizes
        super().__init__(input_size,
                         sum(output_sizes),
                         bias=bias,
                         quant_config=quant_config,
                         prefix=prefix)

    def weight_loader(self, param: torch.nn.Parameter,
                      loaded_weight: torch.Tensor, loaded_shard_id: int):
        # With no support for GGUF format yet.
        assert not getattr(param, "is_gguf_weight", False)
        assert not getattr(param, "is_gguf_weight_type", False)

        assert loaded_shard_id < len(self.output_sizes)
        shard_offset = sum(self.output_sizes[:loaded_shard_id])
        shard_size = self.output_sizes[loaded_shard_id]
        shard = param.data.narrow(param.output_dim, shard_offset, shard_size)

        assert shard.size() == loaded_weight.size(), (
            f"Tried to load weights of size {loaded_weight.size()}"
            f"to a parameter shard of id {loaded_shard_id} size {shard.size()}"
        )
        shard.copy_(loaded_weight)


class CustomDeepseekV2MLP(nn.Module):

    def __init__(
        self,
        hidden_size: int,
        intermediate_size: int,
        hidden_act: str,
        quant_config: Optional[QuantizationConfig] = None,
        reduce_results: bool = True,
        force_replicate: bool = False,
        prefix: str = "",
    ) -> None:
        super().__init__()
        if not force_replicate:
            self.gate_up_proj = MergedColumnParallelLinear(
                hidden_size, [intermediate_size] * 2,
                bias=False,
                quant_config=quant_config,
                prefix=f"{prefix}.gate_up_proj")
            self.down_proj = RowParallelLinear(intermediate_size,
                                               hidden_size,
                                               bias=False,
                                               quant_config=quant_config,
                                               reduce_results=reduce_results,
                                               prefix=f"{prefix}.down_proj")
        else:
            self.gate_up_proj = CustomDeepseekV2MergedReplicatedLinear(
                hidden_size, [intermediate_size] * 2,
                bias=False,
                quant_config=quant_config,
                prefix=f"{prefix}.gate_up_proj")
            self.down_proj = ReplicatedLinear(intermediate_size,
                                              hidden_size,
                                              bias=False,
                                              quant_config=quant_config,
                                              prefix=f"{prefix}.down_proj")
        if hidden_act != "silu":
            raise ValueError(f"Unsupported activation: {hidden_act}. "
                             "Only silu is supported for now.")

        quant_method = self.gate_up_proj.quant_method
        if isinstance(quant_method, UnquantizedLinearMethod):
            self.act_fn = CustomDeepseekV2SiluAndMul()
        elif (isinstance(quant_method, AscendLinearMethod) and isinstance(
                quant_method.quant_method, AscendW8A8DynamicLinearMethod)):
            # TODO(sdmyzlp): Currently preserved as before:
            # 1. The only quantization supported for silu is W8A8Dynamic
            # 2. Output dtype of gate_up/down is fixed to be int32/bfloat16
            #
            # Maybe one can implement a better and more general configuration
            # scheme, e.g. by somehow passing around the tweaked `quant_config`
            self.act_fn = CustomDeepseekV2SiluAndMul(
                # Use lazy binding, for `weight_scale_fp32` is accessible
                # only after `process_weights_after_loading`.
                weight_scale=lambda: self.gate_up_proj.weight_scale_fp32)
            # To be consumed by AscendW8A8DynamicLinearMethod.apply()
            self.gate_up_proj._ascend_quant_config = {
                "output_dtype": torch.int32,
                "pertoken_scale": False,
                "return_scale": True,
            }
            self.down_proj._ascend_quant_config = {
                "output_dtype": torch.bfloat16,
                "pertoken_scale": True,
                "return_scale": False,
            }
        else:
            raise NotImplementedError(
                f"Quantization with [{type(quant_method)}] is NOT supported")

    def forward(self, x):
        gate_up, _ = self.gate_up_proj(x)
        x = self.act_fn(gate_up)
        x, _ = self.down_proj(x)
        return x


class CustomDeepseekV2MoE(nn.Module):

    top_k: int

    def __init__(
        self,
        config: PretrainedConfig,
        quant_config: Optional[QuantizationConfig] = None,
        prefix: str = "",
    ):
        super().__init__()
        self.tp_size = get_tensor_model_parallel_world_size()
        self.routed_scaling_factor = config.routed_scaling_factor
        self.n_shared_experts = config.n_shared_experts
        self.routed_scaling_factor = config.routed_scaling_factor
        if self.tp_size > config.n_routed_experts:
            raise ValueError(
                f"Tensor parallel size {self.tp_size} is greater than "
                f"the number of experts {config.n_routed_experts}.")

        if config.hidden_act != "silu":
            raise ValueError(f"Unsupported activation: {config.hidden_act}. "
                             "Only silu is supported for now.")

        ascend_config = get_ascend_config()
        self.torchair_graph_enabled = ascend_config.torchair_graph_config.enabled
        self.enable_multistream_moe = \
            ascend_config.torchair_graph_config.enable_multistream_moe

        self.gate = ReplicatedLinear(config.hidden_size,
                                     config.n_routed_experts,
                                     bias=False,
                                     quant_config=None,
                                     prefix=f"{prefix}.gate")
        if config.topk_method == "noaux_tc":
            self.gate.e_score_correction_bias = nn.Parameter(
                torch.empty(config.n_routed_experts))
        else:
            self.gate.e_score_correction_bias = None

        self.experts = AscendFusedMoE(
            num_experts=config.n_routed_experts,
            top_k=config.num_experts_per_tok,
            hidden_size=config.hidden_size,
            intermediate_size=config.moe_intermediate_size,
            reduce_results=False,
            renormalize=config.norm_topk_prob,
            quant_config=quant_config,
            use_grouped_topk=True,
            num_expert_group=config.n_group,
            topk_group=config.topk_group,
            prefix=f"{prefix}.experts",
            scoring_func=config.scoring_func,
            e_score_correction_bias=self.gate.e_score_correction_bias)

        if config.n_shared_experts is not None:
            intermediate_size = (config.moe_intermediate_size *
                                 config.n_shared_experts)
            self.shared_experts = CustomDeepseekV2MLP(
                hidden_size=config.hidden_size,
                intermediate_size=intermediate_size,
                hidden_act=config.hidden_act,
                quant_config=quant_config,
                reduce_results=True,
                force_replicate=self.enable_multistream_moe,
                prefix=f"{prefix}.shared_experts",
            )
        else:
            self.shared_experts = None  # type: ignore
        CustomDeepseekV2MoE.top_k = config.num_experts_per_tok

        self.dp_size = get_dp_group().world_size

        self.tp_group = get_tp_group().device_group
        self.tp_rank = get_tp_group().rank_in_group
        self.ep_group = get_ep_group()
        self.etp_group = get_etp_group()

        self.params_dtype = torch.get_default_dtype()

        # the fusion operator torch_npu.npu_grouped_matmul_finalize_routing called by allgather ep
        # only supports deepseek v3/r1
        self.fused_experts_allgather_ep_enabled = envs_ascend.VLLM_ENABLE_FUSED_EXPERTS_ALLGATHER_EP and \
            config.n_routed_experts == 256 and \
            self.ep_group.world_size > 1 and \
            self.etp_group.world_size == 1

    def forward(
            self,
            hidden_states: torch.Tensor,
            attn_metadata: Optional[AttentionMetadata] = None) -> torch.Tensor:
        if attn_metadata is None:
            attn_metadata = get_forward_context().attn_metadata
        # when profile runs, force experts to load balanced tokens
        # to avoid high memory consumption on a single rank.
        # TODO: need a better flag to indicate whether in profile run or not.
        if attn_metadata is None:
            # for profile run
            is_prefill = True
            enable_force_load_balance = True
        else:
            is_prefill = attn_metadata.num_prefills > 0
            enable_force_load_balance = False
            if hasattr(attn_metadata, 'with_prefill_across_dp'):
                is_prefill = is_prefill or attn_metadata.with_prefill_across_dp
<<<<<<< HEAD
        num_tokens, hidden_size = hidden_states.shape
        old_hidden_states = hidden_states
        use_separated_shared_experts = (self.shared_experts is not None
                                        and not self.enable_multistream_moe)

        # torch_npu.npu_format_cast_(layer.w2_weight, 29) is not supported by
        # torch_npu.npu_grouped_matmul in current release version of torch_npu
        if self.fused_experts_allgather_ep_enabled:
            enable_alltoall_ep = False
        else:
            enable_alltoall_ep = ((VLLM_ENABLE_MC2 and not is_prefill)
                                  or not (self.torchair_graph_enabled
                                          or self.ep_group.world_size == 1))

        if self.tp_size > 1:
            if enable_alltoall_ep:
                if num_tokens < self.tp_size:
                    hidden_states = nn.functional.pad(
                        hidden_states, (0, 0, 0, self.tp_size - num_tokens))
                chunk_hidden_states = torch.tensor_split(hidden_states,
                                                         self.tp_size,
                                                         dim=0)
                hidden_states = chunk_hidden_states[self.tp_rank]
=======
>>>>>>> db2f630a

        # router_logits: (num_tokens, n_experts)
        router_logits, _ = self.gate(hidden_states)

        experts_hidden_states = self.experts(
            hidden_states=hidden_states,
            router_logits=router_logits,
            is_prefill=is_prefill,
            top_k=CustomDeepseekV2MoE.top_k,
            enable_force_load_balance=enable_force_load_balance,
            shared_experts=self.shared_experts,
        )

<<<<<<< HEAD
        if not isinstance(experts_hidden_states, tuple):
            hidden_states = experts_hidden_states * self.routed_scaling_factor
        else:
            hidden_states = (
                experts_hidden_states[0] * self.routed_scaling_factor +
                experts_hidden_states[1])

        if self.tp_size > 1:
            if enable_alltoall_ep:
                dist.all_gather(list(chunk_hidden_states), hidden_states,
                                self.tp_group)
                hidden_states = torch.cat(chunk_hidden_states, dim=0)
                if num_tokens < self.tp_size:
                    hidden_states = hidden_states[:num_tokens]
            else:
                hidden_states = tensor_model_parallel_all_reduce(hidden_states)
=======
        hidden_states = (
            experts_hidden_states[0] * self.routed_scaling_factor +
            experts_hidden_states[1])
>>>>>>> db2f630a

        return hidden_states


class CustomDeepseekV2MLAAttention(DeepseekV2MLAAttention):

    def __init__(
        self,
        config: PretrainedConfig,
        hidden_size: int,
        num_heads: int,
        qk_nope_head_dim: int,
        qk_rope_head_dim: int,
        v_head_dim: int,
        q_lora_rank: Optional[int],
        kv_lora_rank: int,
        rope_theta: float = 10000,
        rope_scaling: Optional[Dict[str, Any]] = None,
        max_position_embeddings: int = 8192,
        cache_config: Optional[CacheConfig] = None,
        quant_config: Optional[QuantizationConfig] = None,
        prefix: str = "",
    ) -> None:
        nn.Module.__init__(self)
        self.hidden_size = hidden_size
        self.qk_nope_head_dim = qk_nope_head_dim
        self.qk_rope_head_dim = qk_rope_head_dim
        self.qk_head_dim = qk_nope_head_dim + qk_rope_head_dim
        self.v_head_dim = v_head_dim

        self.q_lora_rank = q_lora_rank
        self.kv_lora_rank = kv_lora_rank

        self.num_heads = num_heads
        tp_size = get_tensor_model_parallel_world_size()
        assert num_heads % tp_size == 0
        self.num_local_heads = num_heads // tp_size

        self.scaling = self.qk_head_dim**-0.5
        self.rope_theta = rope_theta
        self.max_position_embeddings = max_position_embeddings

        if self.q_lora_rank is not None:
            self.q_a_proj = ReplicatedLinear(self.hidden_size,
                                             self.q_lora_rank,
                                             bias=False,
                                             quant_config=quant_config,
                                             prefix=f"{prefix}.q_a_proj")
            self.q_a_layernorm = RMSNorm(self.q_lora_rank,
                                         eps=config.rms_norm_eps)
            self.q_b_proj = ColumnParallelLinear(q_lora_rank,
                                                 self.num_heads *
                                                 self.qk_head_dim,
                                                 bias=False,
                                                 quant_config=quant_config,
                                                 prefix=f"{prefix}.q_b_proj")
        else:
            self.q_proj = ColumnParallelLinear(self.hidden_size,
                                               self.num_heads *
                                               self.qk_head_dim,
                                               bias=False,
                                               quant_config=quant_config,
                                               prefix=f"{prefix}.q_proj")

        self.kv_a_proj_with_mqa = ReplicatedLinear(
            self.hidden_size,
            self.kv_lora_rank + self.qk_rope_head_dim,
            bias=False,
            quant_config=quant_config,
            prefix=f"{prefix}.kv_a_proj_with_mqa")
        self.kv_a_layernorm = RMSNorm(self.kv_lora_rank,
                                      eps=config.rms_norm_eps)
        self.kv_b_proj = ColumnParallelLinear(
            self.kv_lora_rank,
            self.num_heads * (self.qk_nope_head_dim + self.v_head_dim),
            bias=False,
            quant_config=quant_config,
            prefix=f"{prefix}.kv_b_proj")
        self.o_proj = RowParallelLinear(self.num_heads * self.v_head_dim,
                                        self.hidden_size,
                                        bias=False,
                                        quant_config=quant_config,
                                        prefix=f"{prefix}.o_proj")

        if rope_scaling:
            rope_scaling["rope_type"] = 'deepseek_yarn'
        self.rotary_emb = get_rope(qk_rope_head_dim,
                                   rotary_dim=qk_rope_head_dim,
                                   max_position=max_position_embeddings,
                                   base=rope_theta,
                                   rope_scaling=rope_scaling,
                                   is_neox_style=False)
        if rope_scaling:
            mscale_all_dim = rope_scaling.get("mscale_all_dim", False)
            scaling_factor = rope_scaling["factor"]
            mscale = yarn_get_mscale(scaling_factor, float(mscale_all_dim))
            self.scaling = self.scaling * mscale * mscale

        # In the MLA backend, kv_cache includes both k_c and
        # pe (i.e. decoupled position embeddings). In particular,
        # the concat_and_cache_mla op requires
        #     k_c.size(1) + k_pe.size(1) == kv_cache.size(2)
        # i.e.
        #     kv_lora_rank + qk_rope_head_dim == head_size
        self.mla_attn = Attention(
            num_heads=self.num_local_heads,
            head_size=self.kv_lora_rank + self.qk_rope_head_dim,
            scale=self.scaling,
            num_kv_heads=1,
            cache_config=cache_config,
            quant_config=quant_config,
            prefix=f"{prefix}.attn",
            use_mla=True,
            # MLA Args
            q_lora_rank=self.q_lora_rank,
            kv_lora_rank=self.kv_lora_rank,
            qk_nope_head_dim=self.qk_nope_head_dim,
            qk_rope_head_dim=self.qk_rope_head_dim,
            qk_head_dim=self.qk_head_dim,
            v_head_dim=self.v_head_dim,
            rotary_emb=self.rotary_emb,
            q_proj=self.q_proj if self.q_lora_rank is None else self.q_b_proj,
            kv_a_proj_with_mqa=self.kv_a_proj_with_mqa,
            kv_a_layernorm=self.kv_a_layernorm,
            kv_b_proj=self.kv_b_proj,
            o_proj=self.o_proj,
        )

        self.prefix = prefix
        self.debug_layer_idx = int(self.prefix.split(".")[-2])

        ascend_config = get_ascend_config()
        self.torchair_graph_enabled = ascend_config.torchair_graph_config.enabled
        self.enable_multistream_mla = \
            ascend_config.torchair_graph_config.enable_multistream_mla

    def forward(
            self,
            positions: torch.Tensor,
            hidden_states: torch.Tensor,
            kv_cache: Optional[torch.Tensor] = None,
            attn_metadata: Optional[AttentionMetadata] = None) -> torch.Tensor:
        if self.q_lora_rank is not None:
            ckq = self.q_a_proj(hidden_states)[0]
            use_multistream_mla = (self.enable_multistream_mla
                                   and attn_metadata is not None
                                   and attn_metadata.num_decodes > 0)
            npu_wait_tensor(hidden_states, ckq, enabled=use_multistream_mla)
            with npu_stream_switch("mla_secondary",
                                   0,
                                   enabled=use_multistream_mla):
                hidden_states_or_q_c = self.q_a_layernorm(ckq)
        else:
            hidden_states_or_q_c = hidden_states
        if self.torchair_graph_enabled:
            forward_kwargs = {}
            if envs.VLLM_USE_V1:
                output_shape = hidden_states.shape
                output = torch.empty(output_shape,
                                     dtype=hidden_states_or_q_c.dtype,
                                     device=hidden_states_or_q_c.device)
                forward_kwargs['output'] = output

            output = self.mla_attn.impl.forward(self.mla_attn,
                                                hidden_states_or_q_c,
                                                hidden_states, None, kv_cache,
                                                attn_metadata,
                                                **forward_kwargs)
            if envs.VLLM_USE_V1:
                output = output.view(-1, output_shape[-1])
            return output
        else:
            kv_c, k_pe = self.kv_a_proj_with_mqa(hidden_states)[0].split(
                [self.kv_lora_rank, self.qk_rope_head_dim], dim=-1)
            kv_c_normed = self.kv_a_layernorm(kv_c.contiguous())
            return self.mla_attn(hidden_states_or_q_c,
                                 kv_c_normed,
                                 k_pe,
                                 output_shape=hidden_states.shape)


class CustomDeepseekV2DecoderLayer(DeepseekV2DecoderLayer):

    def __init__(
        self,
        config: PretrainedConfig,
        prefix: str,
        model_config: ModelConfig,
        cache_config: Optional[CacheConfig] = None,
        quant_config: Optional[QuantizationConfig] = None,
    ) -> None:
        nn.Module.__init__(self)
        self.hidden_size = config.hidden_size
        rope_theta = getattr(config, "rope_theta", 10000)
        rope_scaling = getattr(config, "rope_scaling", None)
        max_position_embeddings = getattr(config, "max_position_embeddings",
                                          8192)
        # DecoderLayers are created with `make_layers` which passes the prefix
        # with the layer's index.
        layer_idx = int(prefix.split(sep='.')[-1])
        self.layer_idx = layer_idx
        # TODO: enable mla in vllm-ascend
        if model_config.use_mla:
            attn_cls = CustomDeepseekV2MLAAttention
        else:
            attn_cls = DeepseekV2Attention
        self.self_attn = attn_cls(
            config=config,
            hidden_size=self.hidden_size,
            num_heads=config.num_attention_heads,
            qk_nope_head_dim=config.qk_nope_head_dim,
            qk_rope_head_dim=config.qk_rope_head_dim,
            v_head_dim=config.v_head_dim,
            q_lora_rank=config.q_lora_rank
            if hasattr(config, "q_lora_rank") else None,
            kv_lora_rank=config.kv_lora_rank,
            rope_theta=rope_theta,
            rope_scaling=rope_scaling,
            max_position_embeddings=max_position_embeddings,
            cache_config=cache_config,
            quant_config=quant_config,
            prefix=f"{prefix}.self_attn",
        )

        if (config.n_routed_experts is not None
                and layer_idx >= config.first_k_dense_replace
                and layer_idx % config.moe_layer_freq == 0):
            self.mlp = CustomDeepseekV2MoE(
                config=config,
                quant_config=quant_config,
                prefix=f"{prefix}.mlp",
            )
        else:
            self.mlp = CustomDeepseekV2MLP(
                hidden_size=config.hidden_size,
                intermediate_size=config.intermediate_size,
                hidden_act=config.hidden_act,
                quant_config=quant_config,
                prefix=f"{prefix}.mlp",
            )
        self.input_layernorm = RMSNorm(config.hidden_size,
                                       eps=config.rms_norm_eps)
        self.post_attention_layernorm = RMSNorm(config.hidden_size,
                                                eps=config.rms_norm_eps)
        self.routed_scaling_factor = config.routed_scaling_factor

    def forward(
        self,
        positions: torch.Tensor,
        hidden_states: torch.Tensor,
        residual: Optional[torch.Tensor],
        kv_cache: Optional[torch.Tensor] = None,
        attn_metadata: Optional[AttentionMetadata] = None,
    ) -> torch.Tensor:
        # Self Attention
        if residual is None:
            residual = hidden_states
            hidden_states = self.input_layernorm(hidden_states)
        else:
            previous_hidden_states, previous_residual = hidden_states, residual
            hidden_states, residual = self.input_layernorm(
                hidden_states, residual)
            # Dispose hidden_states and residual from the previous layer
            # to save npu memory because they're no longer used.
            dispose_tensor(previous_hidden_states)
            dispose_tensor(previous_residual)

        hidden_states = self.self_attn(
            positions=positions,
            hidden_states=hidden_states,
            kv_cache=kv_cache,
            attn_metadata=attn_metadata,
        )

        if hidden_states.dtype == torch.float16:
            # Fix FP16 overflow
            # We scale both hidden_states and residual before
            # rmsnorm, and rmsnorm result would not affect by scale.
            hidden_states *= 1. / self.routed_scaling_factor
            if self.layer_idx == 0:
                # The residual is shared by all layers, we only scale it on
                # first layer.
                residual *= 1. / self.routed_scaling_factor

        # Fully Connected
        hidden_states, residual = self.post_attention_layernorm(
            hidden_states, residual)

        if isinstance(self.mlp, CustomDeepseekV2MoE):
            hidden_states = self.mlp(hidden_states, attn_metadata)
        else:
            hidden_states = self.mlp(hidden_states)

        if isinstance(
                self.mlp,
                CustomDeepseekV2MLP) and hidden_states.dtype == torch.float16:
            # Fix FP16 overflow
            # Scaling the DeepseekV2MLP output, it is the input of
            # input_layernorm of next decoder layer.
            # The scaling of DeepseekV2MOE output would be done in the forward
            # of DeepseekV2MOE
            hidden_states *= 1. / self.routed_scaling_factor

        return hidden_states, residual


class CustomDeepseekV2Model(nn.Module):

    fall_back_to_pt_during_load = False

    def __init__(self, *, vllm_config: VllmConfig, prefix: str = ""):
        super().__init__()

        config = vllm_config.model_config.hf_config
        model_config = vllm_config.model_config
        cache_config = vllm_config.cache_config
        quant_config = vllm_config.quant_config

        self.padding_idx = config.pad_token_id
        self.vocab_size = config.vocab_size

        if get_pp_group().is_first_rank:
            self.embed_tokens = VocabParallelEmbedding(
                config.vocab_size,
                config.hidden_size,
                quant_config=quant_config,
                prefix=f"{prefix}.embed_tokens")
        else:
            self.embed_tokens = PPMissingLayer()

        self.start_layer, self.end_layer, self.layers = make_layers(
            config.num_hidden_layers,
            lambda prefix: CustomDeepseekV2DecoderLayer(
                config,
                prefix,
                model_config=model_config,
                cache_config=cache_config,
                quant_config=quant_config,
            ),
            prefix=f"{prefix}.layers")

        if get_pp_group().is_last_rank:
            self.norm = RMSNorm(config.hidden_size, eps=config.rms_norm_eps)
        else:
            self.norm = PPMissingLayer()
        self.make_empty_intermediate_tensors = (
            make_empty_intermediate_tensors_factory(
                ["hidden_states", "residual"], config.hidden_size))

    def get_input_embeddings(self, input_ids: torch.Tensor) -> torch.Tensor:
        return self.embed_tokens(input_ids)

    def forward(
        self,
        input_ids: torch.Tensor,
        positions: torch.Tensor,
        kv_caches: Optional[List[torch.Tensor]] = None,
        attn_metadata: Optional[AttentionMetadata] = None,
        intermediate_tensors: Optional[IntermediateTensors] = None,
        inputs_embeds: Optional[torch.Tensor] = None,
    ) -> Union[torch.Tensor, IntermediateTensors]:
        if get_pp_group().is_first_rank:
            if inputs_embeds is not None:
                hidden_states = inputs_embeds
            else:
                hidden_states = self.get_input_embeddings(input_ids)
            residual = None
        else:
            assert intermediate_tensors is not None
            hidden_states = intermediate_tensors["hidden_states"]
            residual = intermediate_tensors["residual"]

        for i in range(self.start_layer, self.end_layer):
            layer = self.layers[i]
            hidden_states, residual = layer(
                positions, hidden_states, residual,
                kv_caches[i -
                          self.start_layer] if kv_caches is not None else None,
                attn_metadata)

        if not get_pp_group().is_last_rank:
            return IntermediateTensors({
                "hidden_states": hidden_states,
                "residual": residual
            })

        hidden_states, _ = self.norm(hidden_states, residual)
        return hidden_states


class CustomDeepseekV2ForCausalLM(DeepseekV2ForCausalLM):
    # add `packed_modules_mapping` in `DeepseekV2ForCausalLM` to support weight merging
    packed_modules_mapping = {
        "gate_up_proj": ["gate_proj", "up_proj"],
        "experts":
        ["experts.0.gate_proj", "experts.0.up_proj", "experts.0.down_proj"]
    }

    def __init__(self, *, vllm_config: VllmConfig, prefix: str = ""):
        nn.Module.__init__(self)
        config = vllm_config.model_config.hf_config
        quant_config = vllm_config.quant_config
        self.config = config
        self.quant_config = quant_config
        self.model = CustomDeepseekV2Model(vllm_config=vllm_config,
                                           prefix=maybe_prefix(
                                               prefix, "model"))
        if get_pp_group().is_last_rank:
            self.lm_head = ParallelLMHead(config.vocab_size,
                                          config.hidden_size,
                                          quant_config=quant_config)
        else:
            self.lm_head = PPMissingLayer()
        self.logits_processor = LogitsProcessor(config.vocab_size)
        self.sampler = get_sampler()
        self.make_empty_intermediate_tensors = (
            self.model.make_empty_intermediate_tensors)

    def forward(
        self,
        input_ids: torch.Tensor,
        positions: torch.Tensor,
        kv_caches: Optional[List[torch.Tensor]] = None,
        attn_metadata: Optional[AttentionMetadata] = None,
        intermediate_tensors: Optional[IntermediateTensors] = None,
        inputs_embeds: Optional[torch.Tensor] = None,
    ) -> Union[torch.Tensor, IntermediateTensors]:
        hidden_states = self.model(input_ids, positions, kv_caches,
                                   attn_metadata, intermediate_tensors,
                                   inputs_embeds)
        return hidden_states


class CustomDeepseekV3ForCausalLM(CustomDeepseekV2ForCausalLM):
    pass<|MERGE_RESOLUTION|>--- conflicted
+++ resolved
@@ -315,32 +315,6 @@
             enable_force_load_balance = False
             if hasattr(attn_metadata, 'with_prefill_across_dp'):
                 is_prefill = is_prefill or attn_metadata.with_prefill_across_dp
-<<<<<<< HEAD
-        num_tokens, hidden_size = hidden_states.shape
-        old_hidden_states = hidden_states
-        use_separated_shared_experts = (self.shared_experts is not None
-                                        and not self.enable_multistream_moe)
-
-        # torch_npu.npu_format_cast_(layer.w2_weight, 29) is not supported by
-        # torch_npu.npu_grouped_matmul in current release version of torch_npu
-        if self.fused_experts_allgather_ep_enabled:
-            enable_alltoall_ep = False
-        else:
-            enable_alltoall_ep = ((VLLM_ENABLE_MC2 and not is_prefill)
-                                  or not (self.torchair_graph_enabled
-                                          or self.ep_group.world_size == 1))
-
-        if self.tp_size > 1:
-            if enable_alltoall_ep:
-                if num_tokens < self.tp_size:
-                    hidden_states = nn.functional.pad(
-                        hidden_states, (0, 0, 0, self.tp_size - num_tokens))
-                chunk_hidden_states = torch.tensor_split(hidden_states,
-                                                         self.tp_size,
-                                                         dim=0)
-                hidden_states = chunk_hidden_states[self.tp_rank]
-=======
->>>>>>> db2f630a
 
         # router_logits: (num_tokens, n_experts)
         router_logits, _ = self.gate(hidden_states)
@@ -354,28 +328,9 @@
             shared_experts=self.shared_experts,
         )
 
-<<<<<<< HEAD
-        if not isinstance(experts_hidden_states, tuple):
-            hidden_states = experts_hidden_states * self.routed_scaling_factor
-        else:
-            hidden_states = (
-                experts_hidden_states[0] * self.routed_scaling_factor +
-                experts_hidden_states[1])
-
-        if self.tp_size > 1:
-            if enable_alltoall_ep:
-                dist.all_gather(list(chunk_hidden_states), hidden_states,
-                                self.tp_group)
-                hidden_states = torch.cat(chunk_hidden_states, dim=0)
-                if num_tokens < self.tp_size:
-                    hidden_states = hidden_states[:num_tokens]
-            else:
-                hidden_states = tensor_model_parallel_all_reduce(hidden_states)
-=======
         hidden_states = (
             experts_hidden_states[0] * self.routed_scaling_factor +
             experts_hidden_states[1])
->>>>>>> db2f630a
 
         return hidden_states
 
