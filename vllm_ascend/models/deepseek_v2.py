--- conflicted
+++ resolved
@@ -29,11 +29,6 @@
 
 import torch
 import torch_npu
-<<<<<<< HEAD
-import vllm.envs as envs
-import itertools
-=======
->>>>>>> ff97740b
 from torch import nn
 import torch.distributed as dist
 from torch.nn.parameter import Parameter, UninitializedParameter 
@@ -45,14 +40,9 @@
                               get_tp_group, split_tensor_along_last_dim,
                               tensor_model_parallel_all_gather,
                               tensor_model_parallel_all_reduce,
-<<<<<<< HEAD
                               tensor_model_parallel_reduce_scatter,
                               divide)
 from vllm.distributed.parallel_state import get_dp_group
-=======
-                              tensor_model_parallel_reduce_scatter)
-from vllm.distributed.parallel_state import get_dp_group, get_ep_group
->>>>>>> ff97740b
 from vllm.forward_context import get_forward_context
 from vllm.model_executor.layers.activation import SiluAndMul
 from vllm.model_executor.layers.layernorm import RMSNorm
@@ -96,10 +86,7 @@
 from vllm.sequence import IntermediateTensors
 
 from vllm_ascend.ascend_config import get_ascend_config
-<<<<<<< HEAD
 from vllm_ascend.distributed.parallel_state import get_ep_group, get_mlptp_group, get_mlp_tensor_model_parallel_world_size, get_mlp_tensor_model_parallel_rank
-=======
->>>>>>> ff97740b
 from vllm_ascend.ops.fused_moe import AscendFusedMoE
 from vllm_ascend.quantization.quant_config import AscendLinearMethod
 from vllm_ascend.quantization.w8a8_dynamic import AscendW8A8DynamicLinearMethod
