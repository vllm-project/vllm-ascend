# SPDX-License-Identifier: Apache-2.0
# Copyright (c) 2025 Huawei Technologies Co., Ltd. All Rights Reserved.
# Copyright 2023 The vLLM team.
# Copyright 2023 DeepSeek-AI and the HuggingFace Inc. team. All rights reserved.
#
# This code is based on EleutherAI's GPT-NeoX library and the GPT-NeoX
# and OPT implementations in this library. It has been modified from its
# original forms to accommodate minor architectural differences compared
# to GPT-NeoX and OPT used by the Meta AI team that trained the model.
#
# Licensed under the Apache License, Version 2.0 (the "License");
# you may not use this file except in compliance with the License.
# You may obtain a copy of the License at
#
#     http://www.apache.org/licenses/LICENSE-2.0
#
# Unless required by applicable law or agreed to in writing, software
# distributed under the License is distributed on an "AS IS" BASIS,
# WITHOUT WARRANTIES OR CONDITIONS OF ANY KIND, either express or implied.
# See the License for the specific language governing permissions and
# limitations under the License.
# # Adapted from
# # vllm-project/vllm/blob/main/vllm/model_executor/models/deepseek_v2.py
# # https://github.com/huggingface/transformers/blob/v4.28.0/src/transformers/models/llama/modeling_llama.py
# # vllm-project/vllm/vllm/model_executor/models/deepseek_v2.py
# """Inference-only DeepseekV2/DeepseekV3 model."""

from typing import Any, Callable, Dict, List, Optional, Tuple, Union

import torch
import torch.distributed as dist
import torch_npu
import vllm.envs as envs
from torch import nn
from transformers import PretrainedConfig
from vllm.attention import Attention, AttentionMetadata
from vllm.config import CacheConfig, ModelConfig, VllmConfig
from vllm.distributed import (get_pp_group,
                              get_tensor_model_parallel_world_size,
                              get_tp_group, tensor_model_parallel_all_reduce)
from vllm.distributed.parallel_state import get_dp_group
from vllm.forward_context import get_forward_context
from vllm.model_executor.layers.activation import SiluAndMul
from vllm.model_executor.layers.layernorm import RMSNorm
from vllm.model_executor.layers.linear import (ColumnParallelLinear,
                                               MergedColumnParallelLinear,
                                               ReplicatedLinear,
                                               RowParallelLinear,
                                               UnquantizedLinearMethod)
from vllm.model_executor.layers.logits_processor import LogitsProcessor
from vllm.model_executor.layers.quantization import QuantizationConfig
from vllm.model_executor.layers.rotary_embedding import get_rope
from vllm.model_executor.layers.sampler import get_sampler
from vllm.model_executor.layers.vocab_parallel_embedding import (
    ParallelLMHead, VocabParallelEmbedding)
from vllm.model_executor.models.deepseek_v2 import \
    DeepseekV2ForCausalLM  # ruff: noqa: E501
from vllm.model_executor.models.deepseek_v2 import \
    yarn_get_mscale  # ruff: noqa: E501
from vllm.model_executor.models.deepseek_v2 import (DeepseekV2Attention,
                                                    DeepseekV2DecoderLayer,
                                                    DeepseekV2MLAAttention)
from vllm.model_executor.models.utils import (
    PPMissingLayer, make_empty_intermediate_tensors_factory, make_layers,
    maybe_prefix)
from vllm.sequence import IntermediateTensors

import vllm_ascend.envs as envs_ascend
from vllm_ascend.ascend_config import get_ascend_config
from vllm_ascend.distributed.parallel_state import get_ep_group
from vllm_ascend.ops.fused_moe import AscendFusedMoE
from vllm_ascend.quantization.quant_config import AscendLinearMethod
from vllm_ascend.quantization.w8a8_dynamic import AscendW8A8DynamicLinearMethod
from vllm_ascend.utils import dispose_tensor
from vllm_ascend.distributed.parallel_state import get_ep_group, get_etp_group

VLLM_ENABLE_MC2: bool = envs_ascend.VLLM_ENABLE_MC2


class CustomDeepseekV2SiluAndMul(SiluAndMul):

    def __init__(self,
                 *,
                 weight_scale: Optional[Callable[[], torch.Tensor]] = None):
        super().__init__()
        self.weight_scale = weight_scale

    def forward_oot(self, x: Union[torch.Tensor, Tuple[torch.Tensor,
                                                       torch.Tensor]]):
        if isinstance(x, tuple):
            assert self.weight_scale is not None
            # For AscendW8A8DynamicLinearMethod:
            # a dynamic scale is passed along with the quantized value.
            quantized_x, dynamic_scale = x
            return torch_npu.npu_dequant_swiglu_quant(
                x=quantized_x,
                weight_scale=self.weight_scale(),
                activation_scale=dynamic_scale,
                activate_left=True,
                quant_mode=1)
        else:
            return super().forward_oot(x)


class CustomDeepseekV2MergedReplicatedLinear(ReplicatedLinear):

    def __init__(
        self,
        input_size: int,
        output_sizes: list[int],
        bias: bool = True,
        quant_config: Optional[QuantizationConfig] = None,
        prefix: str = "",
    ):
        self.output_sizes = output_sizes
        super().__init__(input_size,
                         sum(output_sizes),
                         bias=bias,
                         quant_config=quant_config,
                         prefix=prefix)

    def weight_loader(self, param: torch.nn.Parameter,
                      loaded_weight: torch.Tensor, loaded_shard_id: int):
        # With no support for GGUF format yet.
        assert not getattr(param, "is_gguf_weight", False)
        assert not getattr(param, "is_gguf_weight_type", False)

        assert loaded_shard_id < len(self.output_sizes)
        shard_offset = sum(self.output_sizes[:loaded_shard_id])
        shard_size = self.output_sizes[loaded_shard_id]
        shard = param.data.narrow(param.output_dim, shard_offset, shard_size)

        assert shard.size() == loaded_weight.size(), (
            f"Tried to load weights of size {loaded_weight.size()}"
            f"to a parameter shard of id {loaded_shard_id} size {shard.size()}"
        )
        shard.copy_(loaded_weight)


class CustomDeepseekV2MLP(nn.Module):

    def __init__(
        self,
        hidden_size: int,
        intermediate_size: int,
        hidden_act: str,
        quant_config: Optional[QuantizationConfig] = None,
        reduce_results: bool = True,
        force_replicate: bool = False,
        prefix: str = "",
    ) -> None:
        super().__init__()
        if not force_replicate:
            self.gate_up_proj = MergedColumnParallelLinear(
                hidden_size, [intermediate_size] * 2,
                bias=False,
                quant_config=quant_config,
                prefix=f"{prefix}.gate_up_proj")
            self.down_proj = RowParallelLinear(intermediate_size,
                                               hidden_size,
                                               bias=False,
                                               quant_config=quant_config,
                                               reduce_results=reduce_results,
                                               prefix=f"{prefix}.down_proj")
        else:
            self.gate_up_proj = CustomDeepseekV2MergedReplicatedLinear(
                hidden_size, [intermediate_size] * 2,
                bias=False,
                quant_config=quant_config,
                prefix=f"{prefix}.gate_up_proj")
            self.down_proj = ReplicatedLinear(intermediate_size,
                                              hidden_size,
                                              bias=False,
                                              quant_config=quant_config,
                                              prefix=f"{prefix}.down_proj")
        if hidden_act != "silu":
            raise ValueError(f"Unsupported activation: {hidden_act}. "
                             "Only silu is supported for now.")

        quant_method = self.gate_up_proj.quant_method
        if isinstance(quant_method, UnquantizedLinearMethod):
            self.act_fn = CustomDeepseekV2SiluAndMul()
        elif (isinstance(quant_method, AscendLinearMethod) and isinstance(
                quant_method.quant_method, AscendW8A8DynamicLinearMethod)):
            # TODO(sdmyzlp): Currently preserved as before:
            # 1. The only quantization supported for silu is W8A8Dynamic
            # 2. Output dtype of gate_up/down is fixed to be int32/bfloat16
            #
            # Maybe one can implement a better and more general configuration
            # scheme, e.g. by somehow passing around the tweaked `quant_config`
            self.act_fn = CustomDeepseekV2SiluAndMul(
                # Use lazy binding, for `weight_scale_fp32` is accessible
                # only after `process_weights_after_loading`.
                weight_scale=lambda: self.gate_up_proj.weight_scale_fp32)
            # To be consumed by AscendW8A8DynamicLinearMethod.apply()
            self.gate_up_proj._ascend_quant_config = {
                "output_dtype": torch.int32,
                "pertoken_scale": False,
                "return_scale": True,
            }
            self.down_proj._ascend_quant_config = {
                "output_dtype": torch.bfloat16,
                "pertoken_scale": True,
                "return_scale": False,
            }
        else:
            raise NotImplementedError(
                f"Quantization with [{type(quant_method)}] is NOT supported")

    def forward(self, x):
        gate_up, _ = self.gate_up_proj(x)
        x = self.act_fn(gate_up)
        x, _ = self.down_proj(x)
        return x


class CustomDeepseekV2MoE(nn.Module):

    top_k: int

    def __init__(
        self,
        config: PretrainedConfig,
        quant_config: Optional[QuantizationConfig] = None,
        prefix: str = "",
    ):
        super().__init__()
        self.tp_size = get_tensor_model_parallel_world_size()
        self.routed_scaling_factor = config.routed_scaling_factor
        self.n_shared_experts = config.n_shared_experts
        self.routed_scaling_factor = config.routed_scaling_factor
        if self.tp_size > config.n_routed_experts:
            raise ValueError(
                f"Tensor parallel size {self.tp_size} is greater than "
                f"the number of experts {config.n_routed_experts}.")

        if config.hidden_act != "silu":
            raise ValueError(f"Unsupported activation: {config.hidden_act}. "
                             "Only silu is supported for now.")

        ascend_config = get_ascend_config()
        self.torchair_graph_enabled = ascend_config.torchair_graph_config.enabled
        # NOTE: multistream only effective when `VLLM_ENABLE_MC2` is on
        self.enable_multistream_moe = \
            ascend_config.torchair_graph_config.enable_multistream_moe and VLLM_ENABLE_MC2

        self.gate = ReplicatedLinear(config.hidden_size,
                                     config.n_routed_experts,
                                     bias=False,
                                     quant_config=None,
                                     prefix=f"{prefix}.gate")
        if config.topk_method == "noaux_tc":
            self.gate.e_score_correction_bias = nn.Parameter(
                torch.empty(config.n_routed_experts))
        else:
            self.gate.e_score_correction_bias = None

        self.experts = AscendFusedMoE(
            num_experts=config.n_routed_experts,
            top_k=config.num_experts_per_tok,
            hidden_size=config.hidden_size,
            intermediate_size=config.moe_intermediate_size,
            reduce_results=False,
            renormalize=config.norm_topk_prob,
            quant_config=quant_config,
            use_grouped_topk=True,
            num_expert_group=config.n_group,
            topk_group=config.topk_group,
            prefix=f"{prefix}.experts",
            scoring_func=config.scoring_func,
            e_score_correction_bias=self.gate.e_score_correction_bias)

        if config.n_shared_experts is not None:
            intermediate_size = (config.moe_intermediate_size *
                                 config.n_shared_experts)
            self.shared_experts = CustomDeepseekV2MLP(
                hidden_size=config.hidden_size,
                intermediate_size=intermediate_size,
                hidden_act=config.hidden_act,
                quant_config=quant_config,
                reduce_results=True,
                force_replicate=self.enable_multistream_moe,
                prefix=f"{prefix}.shared_experts",
            )
        else:
            self.shared_experts = None  # type: ignore
        CustomDeepseekV2MoE.top_k = config.num_experts_per_tok

        self.dp_size = get_dp_group().world_size

        self.tp_group = get_tp_group().device_group
        self.tp_rank = get_tp_group().rank_in_group
        self.ep_group = get_ep_group()
<<<<<<< HEAD
        self.etp_group = get_etp_group()

        self.params_dtype = torch.get_default_dtype()

        ascend_config = get_ascend_config()
        self.torchair_graph_enabled = ascend_config.torchair_graph_config.enabled
        self.fused_experts_allgather_ep_enabled = envs_ascend.VLLM_ENABLE_FUSED_EXPERTS_ALLGATHER_EP and \
            config.n_routed_experts == 256 and \
            self.ep_group.world_size > 1 and \
            self.etp_group.world_size == 1

=======

        self.params_dtype = torch.get_default_dtype()

>>>>>>> 3393d53b
    def forward(
            self,
            hidden_states: torch.Tensor,
            attn_metadata: Optional[AttentionMetadata] = None) -> torch.Tensor:
        if attn_metadata is None:
            attn_metadata = get_forward_context().attn_metadata
        # when profile runs, force experts to load balanced tokens
        # to avoid high memory consumption on a single rank.
        # TODO: need a better flag to indicate whether in profile run or not.
        if attn_metadata is None:
            # for profile run
            is_prefill = True
            enable_force_load_balance = True
        else:
            is_prefill = attn_metadata.num_prefills > 0
            enable_force_load_balance = False
            if hasattr(attn_metadata, 'with_prefill_across_dp'):
                is_prefill = is_prefill or attn_metadata.with_prefill_across_dp
        num_tokens, hidden_size = hidden_states.shape
        old_hidden_states = hidden_states
        use_separated_shared_experts = (self.shared_experts is not None
                                        and not self.enable_multistream_moe)

        if self.tp_size > 1:
<<<<<<< HEAD
            if not (self.torchair_graph_enabled or self.ep_group.world_size == 1 
                                    or self.fused_experts_allgather_ep_enabled):
                if num_tokens < self.tp_size:
                    hidden_states = nn.functional.pad(
                        hidden_states, (0, 0, 0, self.tp_size - num_tokens))
                chunk_hidden_states = torch.tensor_split(
                        hidden_states, self.tp_size, dim=0)
=======
            if (VLLM_ENABLE_MC2
                    and not is_prefill) or not (self.torchair_graph_enabled or
                                                self.ep_group.world_size == 1):
                if num_tokens < self.tp_size:
                    hidden_states = nn.functional.pad(
                        hidden_states, (0, 0, 0, self.tp_size - num_tokens))
                chunk_hidden_states = torch.tensor_split(hidden_states,
                                                         self.tp_size,
                                                         dim=0)
>>>>>>> 3393d53b
                hidden_states = chunk_hidden_states[self.tp_rank]

        # router_logits: (num_tokens, n_experts)
        router_logits, _ = self.gate(hidden_states)

        experts_hidden_states = self.experts(
            hidden_states=hidden_states,
            router_logits=router_logits,
            is_prefill=is_prefill,
            top_k=CustomDeepseekV2MoE.top_k,
            enable_force_load_balance=enable_force_load_balance,
            shared_experts=(self.shared_experts
                            if not use_separated_shared_experts else None),
        )

        if not isinstance(experts_hidden_states, tuple):
            hidden_states = experts_hidden_states * self.routed_scaling_factor
        else:
            hidden_states = (
                experts_hidden_states[0] * self.routed_scaling_factor +
                experts_hidden_states[1])

<<<<<<< HEAD
        if self.tp_size > 1: 
            if not (self.torchair_graph_enabled or self.ep_group.world_size == 1 
                                    or self.fused_experts_allgather_ep_enabled):
                dist.all_gather(list(chunk_hidden_states), hidden_states, 
                                    self.tp_group)
                hidden_states = torch.cat(chunk_hidden_states, dim=0)
                if num_tokens < self.tp_size:
                    hidden_states = hidden_states[:num_tokens]
            else: 
                hidden_states = tensor_model_parallel_all_reduce(hidden_states)

        if self.n_shared_experts is not None:
            shared_output = self.shared_experts(old_hidden_states)
=======
        if self.tp_size > 1:
            if (VLLM_ENABLE_MC2
                    and not is_prefill) or not (self.torchair_graph_enabled or
                                                self.ep_group.world_size == 1):
                dist.all_gather(list(chunk_hidden_states), hidden_states,
                                self.tp_group)
                hidden_states = torch.cat(chunk_hidden_states, dim=0)
                if num_tokens < self.tp_size:
                    hidden_states = hidden_states[:num_tokens]
            else:
                hidden_states = tensor_model_parallel_all_reduce(hidden_states)
>>>>>>> 3393d53b

        if use_separated_shared_experts:
            hidden_states = hidden_states + self.shared_experts(
                old_hidden_states)

        return hidden_states.view(num_tokens, hidden_size)


class CustomDeepseekV2MLAAttention(DeepseekV2MLAAttention):

    def __init__(
        self,
        config: PretrainedConfig,
        hidden_size: int,
        num_heads: int,
        qk_nope_head_dim: int,
        qk_rope_head_dim: int,
        v_head_dim: int,
        q_lora_rank: Optional[int],
        kv_lora_rank: int,
        rope_theta: float = 10000,
        rope_scaling: Optional[Dict[str, Any]] = None,
        max_position_embeddings: int = 8192,
        cache_config: Optional[CacheConfig] = None,
        quant_config: Optional[QuantizationConfig] = None,
        prefix: str = "",
    ) -> None:
        nn.Module.__init__(self)
        self.hidden_size = hidden_size
        self.qk_nope_head_dim = qk_nope_head_dim
        self.qk_rope_head_dim = qk_rope_head_dim
        self.qk_head_dim = qk_nope_head_dim + qk_rope_head_dim
        self.v_head_dim = v_head_dim

        self.q_lora_rank = q_lora_rank
        self.kv_lora_rank = kv_lora_rank

        self.num_heads = num_heads
        tp_size = get_tensor_model_parallel_world_size()
        assert num_heads % tp_size == 0
        self.num_local_heads = num_heads // tp_size

        self.scaling = self.qk_head_dim**-0.5
        self.rope_theta = rope_theta
        self.max_position_embeddings = max_position_embeddings

        if self.q_lora_rank is not None:
            self.q_a_proj = ReplicatedLinear(self.hidden_size,
                                             self.q_lora_rank,
                                             bias=False,
                                             quant_config=quant_config,
                                             prefix=f"{prefix}.q_a_proj")
            self.q_a_layernorm = RMSNorm(self.q_lora_rank,
                                         eps=config.rms_norm_eps)
            self.q_b_proj = ColumnParallelLinear(q_lora_rank,
                                                 self.num_heads *
                                                 self.qk_head_dim,
                                                 bias=False,
                                                 quant_config=quant_config,
                                                 prefix=f"{prefix}.q_b_proj")
        else:
            self.q_proj = ColumnParallelLinear(self.hidden_size,
                                               self.num_heads *
                                               self.qk_head_dim,
                                               bias=False,
                                               quant_config=quant_config,
                                               prefix=f"{prefix}.q_proj")

        self.kv_a_proj_with_mqa = ReplicatedLinear(
            self.hidden_size,
            self.kv_lora_rank + self.qk_rope_head_dim,
            bias=False,
            quant_config=quant_config,
            prefix=f"{prefix}.kv_a_proj_with_mqa")
        self.kv_a_layernorm = RMSNorm(self.kv_lora_rank,
                                      eps=config.rms_norm_eps)
        self.kv_b_proj = ColumnParallelLinear(
            self.kv_lora_rank,
            self.num_heads * (self.qk_nope_head_dim + self.v_head_dim),
            bias=False,
            quant_config=quant_config,
            prefix=f"{prefix}.kv_b_proj")
        self.o_proj = RowParallelLinear(self.num_heads * self.v_head_dim,
                                        self.hidden_size,
                                        bias=False,
                                        quant_config=quant_config,
                                        prefix=f"{prefix}.o_proj")

        if rope_scaling:
            rope_scaling["rope_type"] = 'deepseek_yarn'
        self.rotary_emb = get_rope(qk_rope_head_dim,
                                   rotary_dim=qk_rope_head_dim,
                                   max_position=max_position_embeddings,
                                   base=rope_theta,
                                   rope_scaling=rope_scaling,
                                   is_neox_style=False)
        if rope_scaling:
            mscale_all_dim = rope_scaling.get("mscale_all_dim", False)
            scaling_factor = rope_scaling["factor"]
            mscale = yarn_get_mscale(scaling_factor, float(mscale_all_dim))
            self.scaling = self.scaling * mscale * mscale

        # In the MLA backend, kv_cache includes both k_c and
        # pe (i.e. decoupled position embeddings). In particular,
        # the concat_and_cache_mla op requires
        #     k_c.size(1) + k_pe.size(1) == kv_cache.size(2)
        # i.e.
        #     kv_lora_rank + qk_rope_head_dim == head_size
        self.mla_attn = Attention(
            num_heads=self.num_local_heads,
            head_size=self.kv_lora_rank + self.qk_rope_head_dim,
            scale=self.scaling,
            num_kv_heads=1,
            cache_config=cache_config,
            quant_config=quant_config,
            prefix=f"{prefix}.attn",
            use_mla=True,
            # MLA Args
            q_lora_rank=self.q_lora_rank,
            kv_lora_rank=self.kv_lora_rank,
            qk_nope_head_dim=self.qk_nope_head_dim,
            qk_rope_head_dim=self.qk_rope_head_dim,
            qk_head_dim=self.qk_head_dim,
            v_head_dim=self.v_head_dim,
            rotary_emb=self.rotary_emb,
            q_proj=self.q_proj if self.q_lora_rank is None else self.q_b_proj,
            kv_a_proj_with_mqa=self.kv_a_proj_with_mqa,
            kv_a_layernorm=self.kv_a_layernorm,
            kv_b_proj=self.kv_b_proj,
            o_proj=self.o_proj,
        )

        self.prefix = prefix
        self.debug_layer_idx = int(self.prefix.split(".")[-2])

        ascend_config = get_ascend_config()
        self.torchair_graph_enabled = ascend_config.torchair_graph_config.enabled

    def forward(
            self,
            positions: torch.Tensor,
            hidden_states: torch.Tensor,
            kv_cache: Optional[torch.Tensor] = None,
            attn_metadata: Optional[AttentionMetadata] = None) -> torch.Tensor:
        if self.q_lora_rank is not None:
            ckq = self.q_a_proj(hidden_states)[0]
            hidden_states_or_q_c = self.q_a_layernorm(ckq)
        else:
            hidden_states_or_q_c = hidden_states
        if self.torchair_graph_enabled:
            forward_kwargs = {}
            if envs.VLLM_USE_V1:
                output_shape = hidden_states.shape
                output = torch.empty(output_shape,
                                     dtype=hidden_states_or_q_c.dtype,
                                     device=hidden_states_or_q_c.device)
                forward_kwargs['output'] = output

            output = self.mla_attn.impl.forward(self.mla_attn,
                                                hidden_states_or_q_c,
                                                hidden_states, None, kv_cache,
                                                attn_metadata,
                                                **forward_kwargs)
            if envs.VLLM_USE_V1:
                output = output.view(-1, output_shape[-1])
            return output
        else:
            kv_c, k_pe = self.kv_a_proj_with_mqa(hidden_states)[0].split(
                [self.kv_lora_rank, self.qk_rope_head_dim], dim=-1)
            kv_c_normed = self.kv_a_layernorm(kv_c.contiguous())
            return self.mla_attn(hidden_states_or_q_c,
                                 kv_c_normed,
                                 k_pe,
                                 output_shape=hidden_states.shape)


class CustomDeepseekV2DecoderLayer(DeepseekV2DecoderLayer):

    def __init__(
        self,
        config: PretrainedConfig,
        prefix: str,
        model_config: ModelConfig,
        cache_config: Optional[CacheConfig] = None,
        quant_config: Optional[QuantizationConfig] = None,
    ) -> None:
        nn.Module.__init__(self)
        self.hidden_size = config.hidden_size
        rope_theta = getattr(config, "rope_theta", 10000)
        rope_scaling = getattr(config, "rope_scaling", None)
        max_position_embeddings = getattr(config, "max_position_embeddings",
                                          8192)
        # DecoderLayers are created with `make_layers` which passes the prefix
        # with the layer's index.
        layer_idx = int(prefix.split(sep='.')[-1])
        self.layer_idx = layer_idx
        # TODO: enable mla in vllm-ascend
        if model_config.use_mla:
            attn_cls = CustomDeepseekV2MLAAttention
        else:
            attn_cls = DeepseekV2Attention
        self.self_attn = attn_cls(
            config=config,
            hidden_size=self.hidden_size,
            num_heads=config.num_attention_heads,
            qk_nope_head_dim=config.qk_nope_head_dim,
            qk_rope_head_dim=config.qk_rope_head_dim,
            v_head_dim=config.v_head_dim,
            q_lora_rank=config.q_lora_rank
            if hasattr(config, "q_lora_rank") else None,
            kv_lora_rank=config.kv_lora_rank,
            rope_theta=rope_theta,
            rope_scaling=rope_scaling,
            max_position_embeddings=max_position_embeddings,
            cache_config=cache_config,
            quant_config=quant_config,
            prefix=f"{prefix}.self_attn",
        )

        if (config.n_routed_experts is not None
                and layer_idx >= config.first_k_dense_replace
                and layer_idx % config.moe_layer_freq == 0):
            self.mlp = CustomDeepseekV2MoE(
                config=config,
                quant_config=quant_config,
                prefix=f"{prefix}.mlp",
            )
        else:
            self.mlp = CustomDeepseekV2MLP(
                hidden_size=config.hidden_size,
                intermediate_size=config.intermediate_size,
                hidden_act=config.hidden_act,
                quant_config=quant_config,
                prefix=f"{prefix}.mlp",
            )
        self.input_layernorm = RMSNorm(config.hidden_size,
                                       eps=config.rms_norm_eps)
        self.post_attention_layernorm = RMSNorm(config.hidden_size,
                                                eps=config.rms_norm_eps)
        self.routed_scaling_factor = config.routed_scaling_factor

    def forward(
        self,
        positions: torch.Tensor,
        hidden_states: torch.Tensor,
        residual: Optional[torch.Tensor],
        kv_cache: Optional[torch.Tensor] = None,
        attn_metadata: Optional[AttentionMetadata] = None,
    ) -> torch.Tensor:
        # Self Attention
        if residual is None:
            residual = hidden_states
            hidden_states = self.input_layernorm(hidden_states)
        else:
            previous_hidden_states, previous_residual = hidden_states, residual
            hidden_states, residual = self.input_layernorm(
                hidden_states, residual)
            # Dispose hidden_states and residual from the previous layer
            # to save npu memory because they're no longer used.
            dispose_tensor(previous_hidden_states)
            dispose_tensor(previous_residual)

        hidden_states = self.self_attn(
            positions=positions,
            hidden_states=hidden_states,
            kv_cache=kv_cache,
            attn_metadata=attn_metadata,
        )

        if hidden_states.dtype == torch.float16:
            # Fix FP16 overflow
            # We scale both hidden_states and residual before
            # rmsnorm, and rmsnorm result would not affect by scale.
            hidden_states *= 1. / self.routed_scaling_factor
            if self.layer_idx == 0:
                # The residual is shared by all layers, we only scale it on
                # first layer.
                residual *= 1. / self.routed_scaling_factor

        # Fully Connected
        hidden_states, residual = self.post_attention_layernorm(
            hidden_states, residual)

        if isinstance(self.mlp, CustomDeepseekV2MoE):
            hidden_states = self.mlp(hidden_states, attn_metadata)
        else:
            hidden_states = self.mlp(hidden_states)

        if isinstance(
                self.mlp,
                CustomDeepseekV2MLP) and hidden_states.dtype == torch.float16:
            # Fix FP16 overflow
            # Scaling the DeepseekV2MLP output, it is the input of
            # input_layernorm of next decoder layer.
            # The scaling of DeepseekV2MOE output would be done in the forward
            # of DeepseekV2MOE
            hidden_states *= 1. / self.routed_scaling_factor

        return hidden_states, residual


class CustomDeepseekV2Model(nn.Module):

    fall_back_to_pt_during_load = False

    def __init__(self, *, vllm_config: VllmConfig, prefix: str = ""):
        super().__init__()

        config = vllm_config.model_config.hf_config
        model_config = vllm_config.model_config
        cache_config = vllm_config.cache_config
        quant_config = vllm_config.quant_config

        self.padding_idx = config.pad_token_id
        self.vocab_size = config.vocab_size

        if get_pp_group().is_first_rank:
            self.embed_tokens = VocabParallelEmbedding(
                config.vocab_size,
                config.hidden_size,
                quant_config=quant_config,
                prefix=f"{prefix}.embed_tokens")
        else:
            self.embed_tokens = PPMissingLayer()

        self.start_layer, self.end_layer, self.layers = make_layers(
            config.num_hidden_layers,
            lambda prefix: CustomDeepseekV2DecoderLayer(
                config,
                prefix,
                model_config=model_config,
                cache_config=cache_config,
                quant_config=quant_config,
            ),
            prefix=f"{prefix}.layers")

        if get_pp_group().is_last_rank:
            self.norm = RMSNorm(config.hidden_size, eps=config.rms_norm_eps)
        else:
            self.norm = PPMissingLayer()
        self.make_empty_intermediate_tensors = (
            make_empty_intermediate_tensors_factory(
                ["hidden_states", "residual"], config.hidden_size))

    def get_input_embeddings(self, input_ids: torch.Tensor) -> torch.Tensor:
        return self.embed_tokens(input_ids)

    def forward(
        self,
        input_ids: torch.Tensor,
        positions: torch.Tensor,
        kv_caches: Optional[List[torch.Tensor]] = None,
        attn_metadata: Optional[AttentionMetadata] = None,
        intermediate_tensors: Optional[IntermediateTensors] = None,
        inputs_embeds: Optional[torch.Tensor] = None,
    ) -> Union[torch.Tensor, IntermediateTensors]:
        if get_pp_group().is_first_rank:
            if inputs_embeds is not None:
                hidden_states = inputs_embeds
            else:
                hidden_states = self.get_input_embeddings(input_ids)
            residual = None
        else:
            assert intermediate_tensors is not None
            hidden_states = intermediate_tensors["hidden_states"]
            residual = intermediate_tensors["residual"]

        for i in range(self.start_layer, self.end_layer):
            layer = self.layers[i]
            hidden_states, residual = layer(
                positions, hidden_states, residual,
                kv_caches[i -
                          self.start_layer] if kv_caches is not None else None,
                attn_metadata)

        if not get_pp_group().is_last_rank:
            return IntermediateTensors({
                "hidden_states": hidden_states,
                "residual": residual
            })

        hidden_states, _ = self.norm(hidden_states, residual)
        return hidden_states


class CustomDeepseekV2ForCausalLM(DeepseekV2ForCausalLM):
    # add `packed_modules_mapping` in `DeepseekV2ForCausalLM` to support weight merging
    packed_modules_mapping = {
        "gate_up_proj": ["gate_proj", "up_proj"],
        "experts":
        ["experts.0.gate_proj", "experts.0.up_proj", "experts.0.down_proj"]
    }

    def __init__(self, *, vllm_config: VllmConfig, prefix: str = ""):
        nn.Module.__init__(self)
        config = vllm_config.model_config.hf_config
        quant_config = vllm_config.quant_config
        self.config = config
        self.quant_config = quant_config
        self.model = CustomDeepseekV2Model(vllm_config=vllm_config,
                                           prefix=maybe_prefix(
                                               prefix, "model"))
        if get_pp_group().is_last_rank:
            self.lm_head = ParallelLMHead(config.vocab_size,
                                          config.hidden_size,
                                          quant_config=quant_config)
        else:
            self.lm_head = PPMissingLayer()
        self.logits_processor = LogitsProcessor(config.vocab_size)
        self.sampler = get_sampler()
        self.make_empty_intermediate_tensors = (
            self.model.make_empty_intermediate_tensors)

    def forward(
        self,
        input_ids: torch.Tensor,
        positions: torch.Tensor,
        kv_caches: Optional[List[torch.Tensor]] = None,
        attn_metadata: Optional[AttentionMetadata] = None,
        intermediate_tensors: Optional[IntermediateTensors] = None,
        inputs_embeds: Optional[torch.Tensor] = None,
    ) -> Union[torch.Tensor, IntermediateTensors]:
        hidden_states = self.model(input_ids, positions, kv_caches,
                                   attn_metadata, intermediate_tensors,
                                   inputs_embeds)
        return hidden_states


class CustomDeepseekV3ForCausalLM(CustomDeepseekV2ForCausalLM):
    pass<|MERGE_RESOLUTION|>--- conflicted
+++ resolved
@@ -291,7 +291,6 @@
         self.tp_group = get_tp_group().device_group
         self.tp_rank = get_tp_group().rank_in_group
         self.ep_group = get_ep_group()
-<<<<<<< HEAD
         self.etp_group = get_etp_group()
 
         self.params_dtype = torch.get_default_dtype()
@@ -303,11 +302,6 @@
             self.ep_group.world_size > 1 and \
             self.etp_group.world_size == 1
 
-=======
-
-        self.params_dtype = torch.get_default_dtype()
-
->>>>>>> 3393d53b
     def forward(
             self,
             hidden_states: torch.Tensor,
@@ -332,25 +326,14 @@
                                         and not self.enable_multistream_moe)
 
         if self.tp_size > 1:
-<<<<<<< HEAD
             if not (self.torchair_graph_enabled or self.ep_group.world_size == 1 
                                     or self.fused_experts_allgather_ep_enabled):
-                if num_tokens < self.tp_size:
-                    hidden_states = nn.functional.pad(
-                        hidden_states, (0, 0, 0, self.tp_size - num_tokens))
-                chunk_hidden_states = torch.tensor_split(
-                        hidden_states, self.tp_size, dim=0)
-=======
-            if (VLLM_ENABLE_MC2
-                    and not is_prefill) or not (self.torchair_graph_enabled or
-                                                self.ep_group.world_size == 1):
                 if num_tokens < self.tp_size:
                     hidden_states = nn.functional.pad(
                         hidden_states, (0, 0, 0, self.tp_size - num_tokens))
                 chunk_hidden_states = torch.tensor_split(hidden_states,
                                                          self.tp_size,
                                                          dim=0)
->>>>>>> 3393d53b
                 hidden_states = chunk_hidden_states[self.tp_rank]
 
         # router_logits: (num_tokens, n_experts)
@@ -373,25 +356,9 @@
                 experts_hidden_states[0] * self.routed_scaling_factor +
                 experts_hidden_states[1])
 
-<<<<<<< HEAD
         if self.tp_size > 1: 
             if not (self.torchair_graph_enabled or self.ep_group.world_size == 1 
                                     or self.fused_experts_allgather_ep_enabled):
-                dist.all_gather(list(chunk_hidden_states), hidden_states, 
-                                    self.tp_group)
-                hidden_states = torch.cat(chunk_hidden_states, dim=0)
-                if num_tokens < self.tp_size:
-                    hidden_states = hidden_states[:num_tokens]
-            else: 
-                hidden_states = tensor_model_parallel_all_reduce(hidden_states)
-
-        if self.n_shared_experts is not None:
-            shared_output = self.shared_experts(old_hidden_states)
-=======
-        if self.tp_size > 1:
-            if (VLLM_ENABLE_MC2
-                    and not is_prefill) or not (self.torchair_graph_enabled or
-                                                self.ep_group.world_size == 1):
                 dist.all_gather(list(chunk_hidden_states), hidden_states,
                                 self.tp_group)
                 hidden_states = torch.cat(chunk_hidden_states, dim=0)
@@ -399,7 +366,6 @@
                     hidden_states = hidden_states[:num_tokens]
             else:
                 hidden_states = tensor_model_parallel_all_reduce(hidden_states)
->>>>>>> 3393d53b
 
         if use_separated_shared_experts:
             hidden_states = hidden_states + self.shared_experts(
