# SPDX-License-Identifier: Apache-2.0
# Copyright (c) 2025 Huawei Technologies Co., Ltd. All Rights Reserved.
# Copyright 2023 The vLLM team.
# Copyright 2023 DeepSeek-AI and the HuggingFace Inc. team. All rights reserved.
#
# This code is based on EleutherAI's GPT-NeoX library and the GPT-NeoX
# and OPT implementations in this library. It has been modified from its
# original forms to accommodate minor architectural differences compared
# to GPT-NeoX and OPT used by the Meta AI team that trained the model.
#
# Licensed under the Apache License, Version 2.0 (the "License");
# you may not use this file except in compliance with the License.
# You may obtain a copy of the License at
#
#     http://www.apache.org/licenses/LICENSE-2.0
#
# Unless required by applicable law or agreed to in writing, software
# distributed under the License is distributed on an "AS IS" BASIS,
# WITHOUT WARRANTIES OR CONDITIONS OF ANY KIND, either express or implied.
# See the License for the specific language governing permissions and
# limitations under the License.
# # Adapted from
# # vllm-project/vllm/blob/main/vllm/model_executor/models/deepseek_v2.py
# # https://github.com/huggingface/transformers/blob/v4.28.0/src/transformers/models/llama/modeling_llama.py
# # vllm-project/vllm/vllm/model_executor/models/deepseek_v2.py
# """Inference-only DeepseekV2/DeepseekV3 model."""

from typing import Any, Callable, Dict, Iterable, List, Optional, Tuple, Union

import torch
import torch_npu
import itertools
from torch import nn
import torch.distributed as dist
from torch.nn.parameter import Parameter, UninitializedParameter 
from transformers import PretrainedConfig
from vllm.attention import Attention, AttentionMetadata
<<<<<<< HEAD
from vllm.config import CacheConfig, ModelConfig, VllmConfig, ParallelConfig
=======
from vllm.config import (CacheConfig, ModelConfig, VllmConfig,
                         get_current_vllm_config)
>>>>>>> d9f82ebf
from vllm.distributed import (get_pp_group, get_tensor_model_parallel_rank,
                              get_tensor_model_parallel_world_size,
                              get_tp_group, split_tensor_along_last_dim,
                              tensor_model_parallel_all_gather,
                              tensor_model_parallel_all_reduce,
                              tensor_model_parallel_reduce_scatter,
                              divide)
from vllm.distributed.parallel_state import get_dp_group, get_ep_group
from vllm.forward_context import get_forward_context
from vllm.model_executor.layers.activation import SiluAndMul
from vllm.model_executor.layers.layernorm import RMSNorm
from vllm.model_executor.layers.linear import (ColumnParallelLinear,
                                               MergedColumnParallelLinear,                
                                               ReplicatedLinear,
                                               RowParallelLinear,
                                               UnquantizedLinearMethod,
                                               adjust_scalar_to_fused_array,
                                               adjust_marlin_shard,
                                               adjust_bitblas_shard,
                                               adjust_bitsandbytes_4bit_shard,
                                               logger,
                                               LinearBase,
                                               WEIGHT_LOADER_V2_SUPPORTED)
from vllm.model_executor.layers.logits_processor import LogitsProcessor
from vllm.model_executor.layers.quantization import QuantizationConfig
from vllm.model_executor.layers.rotary_embedding import get_rope
from vllm.model_executor.layers.sampler import get_sampler
from vllm.model_executor.layers.vocab_parallel_embedding import (
    ParallelLMHead, VocabParallelEmbedding)
from vllm.model_executor.parameter import (BasevLLMParameter,
                                           BlockQuantScaleParameter,
                                           PackedColumnParameter,
                                           PackedvLLMParameter,
                                           PerTensorScaleParameter,
                                           RowvLLMParameter)
from vllm.model_executor.model_loader.weight_utils import (
    default_weight_loader, maybe_remap_kv_scale_name)
from vllm.model_executor.models.deepseek_v2 import \
    DeepseekV2ForCausalLM  # noqa: E501
from vllm.model_executor.models.deepseek_v2 import \
    yarn_get_mscale  # noqa: E501
from vllm.model_executor.models.deepseek_v2 import (
    DeepseekV2Attention, DeepseekV2DecoderLayer, DeepseekV2MLAAttention,
    get_spec_layer_idx_from_weight_name)
from vllm.model_executor.models.utils import (
    PPMissingLayer, is_pp_missing_parameter,
    make_empty_intermediate_tensors_factory, make_layers, maybe_prefix)
from vllm.model_executor.utils import set_weight_attrs
from vllm.sequence import IntermediateTensors

from vllm_ascend.ascend_config import get_ascend_config
from vllm_ascend.distributed.parallel_state import (
    get_mlp_tp_world_size, get_mlp_tp_rank, 
    mlp_tp_all_gather, mlp_tp_all_reduce, mlp_tp_reduce_scatter, is_enable_node_mlp)
from vllm_ascend.ops.fused_moe import AscendFusedMoE
from vllm_ascend.quantization.quant_config import AscendLinearMethod
from vllm_ascend.quantization.w8a8_dynamic import AscendW8A8DynamicLinearMethod
from vllm_ascend.utils import dispose_tensor, npu_prefetch


class CustomDeepseekV2SiluAndMul(SiluAndMul):

    def __init__(self,
                 *,
                 weight_scale: Optional[Callable[[], torch.Tensor]] = None):
        super().__init__()
        self.weight_scale = weight_scale

    def forward_oot(self, x: Union[torch.Tensor, Tuple[torch.Tensor,
                                                       torch.Tensor]]):
        if isinstance(x, tuple):
            assert self.weight_scale is not None
            # For AscendW8A8DynamicLinearMethod:
            # a dynamic scale is passed along with the quantized value.
            quantized_x, dynamic_scale = x
            return torch_npu.npu_dequant_swiglu_quant(
                x=quantized_x,
                weight_scale=self.weight_scale(),
                activation_scale=dynamic_scale,
                activate_left=True,
                quant_mode=1)
        else:
            return super().forward_oot(x)


class CustomDeepseekV2MergedReplicatedLinear(ReplicatedLinear):

    def __init__(
        self,
        input_size: int,
        output_sizes: list[int],
        bias: bool = True,
        quant_config: Optional[QuantizationConfig] = None,
        prefix: str = "",
    ):
        self.output_sizes = output_sizes
        super().__init__(input_size,
                         sum(output_sizes),
                         bias=bias,
                         quant_config=quant_config,
                         prefix=prefix)

    def weight_loader(self, param: torch.nn.Parameter,
                      loaded_weight: torch.Tensor, loaded_shard_id: int):
        # With no support for GGUF format yet.
        assert not getattr(param, "is_gguf_weight", False)
        assert not getattr(param, "is_gguf_weight_type", False)

        assert loaded_shard_id < len(self.output_sizes)
        shard_offset = sum(self.output_sizes[:loaded_shard_id])
        shard_size = self.output_sizes[loaded_shard_id]
        shard = param.data.narrow(param.output_dim, shard_offset, shard_size)

        assert shard.size() == loaded_weight.size(), (
            f"Tried to load weights of size {loaded_weight.size()}"
            f"to a parameter shard of id {loaded_shard_id} size {shard.size()}"
        )
        shard.copy_(loaded_weight)


class CustomDeepseekV2RowParallelLinearReplaceAllreduce(RowParallelLinear):

    def forward(
        self,
        input_,
        is_prefill=True
    ) -> Union[torch.Tensor, tuple[torch.Tensor, Optional[nn.Parameter]]]:
        if self.input_is_parallel:
            input_parallel = input_
        else:
            tp_rank = get_tensor_model_parallel_rank()
            splitted_input = split_tensor_along_last_dim(
                input_, num_partitions=self.tp_size)
            input_parallel = splitted_input[tp_rank].contiguous()

        # Matrix multiply.
        assert self.quant_method is not None
        # Only fuse bias add into GEMM for rank 0 (this ensures that
        # bias will not get added more than once in TP>1 case)
        bias_ = None if (self.tp_rank > 0 or self.skip_bias_add) else self.bias
        output_parallel = self.quant_method.apply(self,
                                                  input_parallel,
                                                  bias=bias_)
        if self.reduce_results and self.tp_size > 1:
            if not is_prefill and output_parallel.shape[0] % self.tp_size == 0:
                output = tensor_model_parallel_reduce_scatter(output_parallel,
                                                              dim=0)
            else:
                output = tensor_model_parallel_all_reduce(output_parallel)
        else:
            output = output_parallel

        output_bias = self.bias if self.skip_bias_add else None

        if not self.return_bias:
            return output
        return output, output_bias


class CustomDeepseekV2RowParallelLinear(RowParallelLinear):

    def forward(
        self,
        input_,
        is_prefill=True
    ) -> Union[torch.Tensor, tuple[torch.Tensor, Optional[nn.Parameter]]]:
        if self.input_is_parallel:
            input_parallel = input_
        else:
            tp_rank = get_tensor_model_parallel_rank()
            splitted_input = split_tensor_along_last_dim(
                input_, num_partitions=self.tp_size)
            input_parallel = splitted_input[tp_rank].contiguous()

        # Matrix multiply.
        assert self.quant_method is not None
        # Only fuse bias add into GEMM for rank 0 (this ensures that
        # bias will not get added more than once in TP>1 case)
        bias_ = None if (self.tp_rank > 0 or self.skip_bias_add) else self.bias
        output_parallel = self.quant_method.apply(self,
                                                  input_parallel,
                                                  bias=bias_)
        if self.reduce_results and self.tp_size > 1:
            output = tensor_model_parallel_all_reduce(output_parallel)
        else:
            output = output_parallel

        output_bias = self.bias if self.skip_bias_add else None

        if not self.return_bias:
            return output
        return output, output_bias

# 临时定义is_prefill方法，验证是否是预填充阶段
def is_prefill(attn_metadata: Optional[AttentionMetadata] = None) -> bool:
        if attn_metadata is None:
            attn_metadata = get_forward_context().attn_metadata
        # TODO: need a better flag to indicate whether in profile run or not.
        if attn_metadata is None:
            # for profile run
            is_prefill = True
        else:
            is_prefill = attn_metadata.num_prefills > 0
            if hasattr(attn_metadata, 'with_prefill_across_dp'):
                is_prefill = is_prefill or attn_metadata.with_prefill_across_dp
        return is_prefill
    
class CustomDeepseekV2MLPColumnParallelLinear(LinearBase):
    """Linear layer with column parallelism.

    The linear layer is defined as Y = XA + b. A is parallelized along
    its second dimension as A = [A_1, ..., A_p].

    Args:
        input_size: first dimension of matrix A.
        output_size: second dimension of matrix A.
        bias: If true, add bias.
        gather_output: If true, call all-gather on output and make Y available
                       to all GPUs, otherwise, every GPU will have its output
                       which is Y_i = XA_i
        skip_bias_add: This was added to enable performance optimizations where
                       bias can be fused with other element-wise operations. we
                       skip adding bias but instead return it.
        params_dtype: Data type for the parameters.
        quant_config: Quantization configure.
        output_sizes: list of output sizes packed into one output, like for QKV
                       the list would be size 3.
        prefix: The name of the layer in the state dict, including all parents
                        (e.g. model.layers.0.qkv_proj) 
    """

    def __init__(
        self,
        input_size: int,
        output_size: int,
        bias: bool = True,
        gather_output: bool = False,
        skip_bias_add: bool = False,
        params_dtype: Optional[torch.dtype] = None,
        quant_config: Optional[QuantizationConfig] = None,
        output_sizes: Optional[list[int]] = None,
        prefix: str = "",
        *,
        return_bias: bool = True,
    ):
        # Divide the weight matrix along the last dimension.
        self.tp_size = get_mlp_tp_world_size()
        self.input_size_per_partition = input_size
        self.output_size_per_partition = divide(output_size, self.tp_size)
        self.output_partition_sizes = [self.output_size_per_partition]
        # If QKV or MergedColumn, use output size of each partition.
        if hasattr(self, "output_sizes"):
            self.output_partition_sizes = [
                divide(output_size, self.tp_size)
                for output_size in self.output_sizes
            ]

        super().__init__(input_size,
                         output_size,
                         skip_bias_add,
                         params_dtype,
                         quant_config,
                         prefix,
                         return_bias=return_bias)

        self.gather_output = gather_output

        if output_sizes is None:
            output_sizes = [output_size]

        assert self.quant_method is not None
        self.quant_method.create_weights(
            layer=self,
            input_size_per_partition=self.input_size_per_partition,
            output_partition_sizes=self.output_partition_sizes,
            input_size=self.input_size,
            output_size=self.output_size,
            params_dtype=self.params_dtype,
            weight_loader=(
                self.weight_loader_v2 if self.quant_method.__class__.__name__
                in WEIGHT_LOADER_V2_SUPPORTED else self.weight_loader))
        if bias:
            self.bias = Parameter(
                torch.empty(self.output_size_per_partition,
                            dtype=params_dtype))
            set_weight_attrs(self.bias, {
                "output_dim": 0,
                "weight_loader": self.weight_loader,
            })
        else:
            self.register_parameter("bias", None)

    def weight_loader(self, param: Parameter, loaded_weight: torch.Tensor):
        tp_rank = get_mlp_tp_rank()
        output_dim = getattr(param, "output_dim", None)

        is_sharded_weight = getattr(param, "is_sharded_weight", False)
        use_bitsandbytes_4bit = getattr(param, "use_bitsandbytes_4bit", False)
        # bitsandbytes loads the weights of the specific portion
        # no need to narrow
        is_sharded_weight = is_sharded_weight or use_bitsandbytes_4bit

        # Special case for GGUF
        is_gguf_weight = getattr(param, "is_gguf_weight", False)
        is_gguf_weight_type = getattr(param, "is_gguf_weight_type", False)
        if is_gguf_weight_type:
            param.weight_type = loaded_weight.item()

        # Materialize GGUF UninitializedParameter
        if is_gguf_weight and isinstance(param, UninitializedParameter):
            final_shape = list(loaded_weight.shape)
            if output_dim is not None:
                tp_size = get_mlp_tp_world_size()
                assert final_shape[output_dim] % tp_size == 0
                final_shape[output_dim] = final_shape[output_dim] // tp_size
            param.materialize(final_shape, dtype=loaded_weight.dtype)

        param_data = param.data
        if output_dim is not None and not is_sharded_weight:
            shard_size = param_data.shape[output_dim]
            start_idx = tp_rank * shard_size
            loaded_weight = loaded_weight.narrow(output_dim, start_idx,
                                                 shard_size)

        # Special case for loading scales off disk, which often do not
        # have a shape (such as in the case of AutoFP8).
        if len(loaded_weight.shape) == 0:
            loaded_weight = loaded_weight.reshape(1)

        assert param_data.shape == loaded_weight.shape
        param_data.copy_(loaded_weight)

    def weight_loader_v2(self, param: Parameter, loaded_weight: torch.Tensor):
        # Special case for loading scales off disk, which often do not
        # have a shape (such as in the case of AutoFP8).
        if len(loaded_weight.shape) == 0:
            assert loaded_weight.numel() == 1
            loaded_weight = loaded_weight.reshape(1)
        param.load_column_parallel_weight(loaded_weight=loaded_weight)

    def forward(
        self, input_
    ) -> Union[torch.Tensor, tuple[torch.Tensor, Optional[Parameter]]]:
        bias = self.bias if not self.skip_bias_add else None

        # Matrix multiply.
        assert self.quant_method is not None
        output_parallel = self.quant_method.apply(self, input_, bias)
        if self.gather_output:
            # All-gather across the partitions.
            output = mlp_tp_all_gather(output_parallel)
        else:
            output = output_parallel
        output_bias = self.bias if self.skip_bias_add else None
        if not self.return_bias:
            return output
        return output, output_bias

    def extra_repr(self) -> str:
        s = f"in_features={self.input_size}"
        s += f", output_features={self.output_size_per_partition}"
        s += f", bias={self.bias is not None}"
        s += f", tp_size={get_mlp_tp_world_size()}"
        s += f", gather_output={self.gather_output}"
        return s

class CustomDeepseekV2MLPMergedColumnParallelLinear(CustomDeepseekV2MLPColumnParallelLinear):
    """Packed linear layers with column parallelism.

    Similar to ColumnParallelLinear, but the weight matrix is concatenated
    along the output dimension. When the weight matrix is loaded, the
    different partitions are sharded separately.

    Args:
        input_size: input dimension of the linear layer.
        output_sizes: list of output dimensions of the linear layer.
        bias: If true, add bias.
        gather_output: If true, call all-gather on output and make the output
                       available to all GPUs, otherwise, every GPU will have
                       its own output.
        skip_bias_add: This was added to enable performance optimizations where
                       bias can be fused with other element-wise operations. we
                       skip adding bias but instead return it.
        params_dtype: Data type for the parameters.
        quant_config: Quantization configure.
        prefix: The name of the layer in the state dict, including all parents
                        (e.g. model.layers.0.qkv_proj)
        return_bias: If true, return bias together with outputs in forward pass.
    """

    def __init__(
        self,
        input_size: int,
        output_sizes: list[int],
        bias: bool = True,
        gather_output: bool = False,
        skip_bias_add: bool = False,
        params_dtype: Optional[torch.dtype] = None,
        quant_config: Optional[QuantizationConfig] = None,
        prefix: str = "",
        *,
        return_bias: bool = True,
    ):
        self.output_sizes = output_sizes
        tp_size = get_mlp_tp_world_size()
        assert all(output_size % tp_size == 0 for output_size in output_sizes)
        super().__init__(input_size=input_size,
                         output_size=sum(output_sizes),
                         bias=bias,
                         gather_output=gather_output,
                         skip_bias_add=skip_bias_add,
                         params_dtype=params_dtype,
                         quant_config=quant_config,
                         prefix=prefix,
                         return_bias=return_bias)

    def weight_loader(self,
                      param: Parameter,
                      loaded_weight: torch.Tensor,
                      loaded_shard_id: Optional[int] = None):

        # Special case for GGUF
        # initialize GGUF param after we know the quantize type
        is_gguf_weight = getattr(param, "is_gguf_weight", False)
        is_gguf_weight_type = getattr(param, "is_gguf_weight_type", False)
        if is_gguf_weight_type:
            if loaded_shard_id is not None:
                param.data[loaded_shard_id].copy_(loaded_weight)
                param.shard_weight_type[loaded_shard_id] = loaded_weight.item()
            else:
                param.shard_weight_type = {
                    i: loaded_weight.item()
                    for i, _ in enumerate(self.output_sizes)
                }
            return

        if is_gguf_weight:
            tp_size = get_mlp_tp_world_size()
            tp_rank = get_mlp_tp_rank()

            output_dim = getattr(param, "output_dim", None)
            shard_size = loaded_weight.size(output_dim) // tp_size
            start_idx = tp_rank * shard_size

            if loaded_shard_id is not None:
                loaded_weight = loaded_weight.narrow(output_dim, start_idx,
                                                     shard_size)
                param.shard_id.append(loaded_shard_id)
                param.shard_id_map[loaded_shard_id] = len(param.data_container)
                param.data_container.append(loaded_weight)
                return

        param_data = param.data
        output_dim = getattr(param, "output_dim", None)
        # Special case for AQLM codebooks.
        is_metadata = getattr(param, "is_metadata", False)
        # Special case for per-tensor scale to load scalar into fused array.
        needs_scalar_to_array = getattr(param, "needs_scalar_to_array", False)

        if loaded_shard_id is None:
            # Loaded weight is already fused on disk (mlp).
            # (e.g., Phi-3's gate_up_proj).
            if output_dim is None:
                if needs_scalar_to_array:
                    param_data, loaded_weight = adjust_scalar_to_fused_array(
                        param_data, loaded_weight, 0)

                assert param_data.shape == loaded_weight.shape
                param_data.copy_(loaded_weight)
                return
            current_shard_offset = 0
            use_bitsandbytes_4bit = getattr(param, "use_bitsandbytes_4bit",
                                            False)
            shard_offsets: list[tuple[int, int, int]] = []
            for i, output_size in enumerate(self.output_sizes):
                shard_offsets.append((i, current_shard_offset, output_size))
                current_shard_offset += output_size
            packed_dim = getattr(param, "packed_dim", None)
            for shard_id, shard_offset, shard_size in shard_offsets:
                # Special case for Quantization.
                # If quantized, we need to adjust the offset and size to account
                # for the packing.
                if packed_dim == output_dim:
                    shard_size = shard_size // param.pack_factor
                    shard_offset = shard_offset // param.pack_factor
                    # Special case for Marlin.
                    shard_size, shard_offset = adjust_marlin_shard(
                        param, shard_size, shard_offset)

                shard_size, shard_offset = adjust_bitblas_shard(
                    param, shard_size, shard_offset)

                if use_bitsandbytes_4bit:
                    index = list(itertools.accumulate([0] + self.output_sizes))
                    orig_offsets = {
                        str(i): (index[i], size)
                        for i, size in enumerate(self.output_sizes)
                    }
                    orig_offsets["total"] = (self.output_size, 0)
                    shard_size, shard_offset = adjust_bitsandbytes_4bit_shard(
                        param, orig_offsets, str(shard_id))

                loaded_weight_shard = loaded_weight.narrow(
                    output_dim, shard_offset, shard_size)
                self.weight_loader(param, loaded_weight_shard, shard_id)
            return

        assert loaded_shard_id < len(self.output_sizes)
        tp_rank = get_mlp_tp_rank()
        tp_size = get_mlp_tp_world_size()
        if output_dim is not None:
            shard_offset = sum(self.output_sizes[:loaded_shard_id]) // tp_size
            shard_size = self.output_sizes[loaded_shard_id] // tp_size
            # Special case for quantization.
            # If quantized, we need to adjust the offset and size to account
            # for the packing.
            packed_dim = getattr(param, "packed_dim", None)
            if packed_dim == output_dim:
                shard_size = shard_size // param.pack_factor
                shard_offset = shard_offset // param.pack_factor
                # Special case for Marlin.
                shard_size, shard_offset = adjust_marlin_shard(
                    param, shard_size, shard_offset)
            shard_size, shard_offset = adjust_bitblas_shard(
                param, shard_size, shard_offset)

            use_bitsandbytes_4bit = getattr(param, "use_bitsandbytes_4bit",
                                            False)
            is_sharded_weight = getattr(param, "is_sharded_weight", False)
            # bitsandbytes loads the weights of the specific portion
            # no need to narrow
            is_sharded_weight = is_sharded_weight or use_bitsandbytes_4bit

            if use_bitsandbytes_4bit:
                shard_size = loaded_weight.shape[output_dim]
                shard_offset = loaded_weight.shape[output_dim] * \
                    loaded_shard_id

            param_data = param_data.narrow(output_dim, shard_offset,
                                           shard_size)
            start_idx = tp_rank * shard_size
            if not is_sharded_weight:
                loaded_weight = loaded_weight.narrow(output_dim, start_idx,
                                                     shard_size)
        # Special case for AQLM codebooks.
        elif is_metadata:
            # metadata indicates fixed size concatenated along dim 0
            shard_size = loaded_weight.shape[0]
            shard_offset = loaded_shard_id * shard_size
            param_data = param_data.narrow(0, shard_offset, shard_size)

        # Special case for per-tensor scales in fused case.
        elif needs_scalar_to_array:
            param_data, loaded_weight = adjust_scalar_to_fused_array(
                param_data, loaded_weight, loaded_shard_id)

        else:
            ignore_warning = getattr(param, "ignore_warning", False)
            if not ignore_warning:
                logger.warning(
                    "Loading a weight without `output_dim` attribute in "
                    "MergedColumnParallelLinear, assume the weight is "
                    "the same for all partitions.")

        assert param_data.shape == loaded_weight.shape
        param_data.copy_(loaded_weight)

    def _load_fused_module_from_checkpoint(self, param: BasevLLMParameter,
                                           loaded_weight: torch.Tensor):
        """
        Handle special case for models where MLP layers are already
        fused on disk. In this case, we have no shard id. This function
        determmines the shard id by splitting these layers and then calls
        the weight loader using the shard id.

        An example of a model with these fused layers:
        https://huggingface.co/microsoft/Phi-3-mini-4k-instruct
        """

        current_shard_offset = 0
        shard_offsets: list[tuple[int, int, int]] = []
        for i, output_size in enumerate(self.output_sizes):
            shard_offsets.append((i, current_shard_offset, output_size))
            current_shard_offset += output_size

        for shard_id, shard_offset, shard_size in shard_offsets:
            # Special case for Quantization.
            # If quantized, we need to adjust the offset and size to account
            # for the packing.
            if isinstance(param, (PackedColumnParameter, PackedvLLMParameter
                                  )) and param.packed_dim == param.output_dim:
                shard_size, shard_offset = \
                    param.adjust_shard_indexes_for_packing(
                    shard_size=shard_size, shard_offset=shard_offset)

            loaded_weight_shard = loaded_weight.narrow(param.output_dim,
                                                       shard_offset,
                                                       shard_size)
            self.weight_loader_v2(param, loaded_weight_shard, shard_id)

    def weight_loader_v2(self,
                         param: BasevLLMParameter,
                         loaded_weight: torch.Tensor,
                         loaded_shard_id: Optional[int] = None):
        if loaded_shard_id is None:
            if isinstance(param, PerTensorScaleParameter):
                param.load_merged_column_weight(loaded_weight=loaded_weight,
                                                shard_id=0)
                return
            elif type(param) in (RowvLLMParameter, BasevLLMParameter):
                param.load_merged_column_weight(loaded_weight=loaded_weight)
                return
            # TODO: @dsikka - move to parameter.py
            self._load_fused_module_from_checkpoint(param, loaded_weight)
            return

        assert loaded_shard_id < len(self.output_sizes)

        tp_size = get_mlp_tp_world_size()

        if isinstance(param, BlockQuantScaleParameter):
            from vllm.model_executor.layers.quantization.fp8 import (
                Fp8LinearMethod, Fp8MoEMethod)
            assert self.quant_method is not None
            assert isinstance(self.quant_method,
                              (Fp8LinearMethod, Fp8MoEMethod))
            weight_block_size = self.quant_method.quant_config.weight_block_size
            assert weight_block_size is not None
            block_n, _ = weight_block_size[0], weight_block_size[1]
            shard_offset = (
                (sum(self.output_sizes[:loaded_shard_id]) + block_n - 1) //
                block_n) // tp_size
            shard_size = ((self.output_sizes[loaded_shard_id] + block_n - 1) //
                          block_n // tp_size)
        else:
            shard_offset = sum(self.output_sizes[:loaded_shard_id]) // tp_size
            shard_size = self.output_sizes[loaded_shard_id] // tp_size

        param.load_merged_column_weight(loaded_weight=loaded_weight,
                                        shard_id=loaded_shard_id,
                                        shard_offset=shard_offset,
                                        shard_size=shard_size)

class CustomDeepseekV2MLPRowParallelLinear(LinearBase):
    """Linear layer with row parallelism.

    The linear layer is defined as Y = XA + b. A is parallelized along
    its first dimension and X along its second dimension as:
               -   -
              | A_1 |
              | .   |
          A = | .   |        X = [X_1, ..., X_p]
              | .   |
              | A_p |
               -   -
    Arguments:
        input_size: first dimension of matrix A.
        output_size: second dimension of matrix A.
        bias: If true, add bias. Note that bias is not parallelized.
        input_is_parallel: If true, we assume that the input is already
                           split across the GPUs and we do not split
                           again.
        skip_bias_add: This was added to enable performance optimization where
                       bias can be fused with other element-wise operations.
                       We skip adding bias but instead return it.
        params_dtype: Data type for the parameters.
        reduce_results: If true, call all-reduce on output and make Y available
                       to all GPUs, otherwise, every GPU will have its output
                       which is Y = X_iA_i
        quant_config: Quantization configure.
        prefix: The name of the layer in the state dict, including all parents
                        (e.g. model.layers.0.down_proj)
        return_bias: If true, return bias together with outputs in forward pass.
    """

    def __init__(
        self,
        input_size: int,
        output_size: int,
        bias: bool = True,
        input_is_parallel: bool = True,
        skip_bias_add: bool = False,
        params_dtype: Optional[torch.dtype] = None,
        reduce_results: bool = True,
        quant_config: Optional[QuantizationConfig] = None,
        prefix: str = "",
        *,
        return_bias: bool = True,
    ):
        # Divide the weight matrix along the first dimension.
        self.tp_rank = get_mlp_tp_rank()
        self.tp_size = get_mlp_tp_world_size()
        self.input_size_per_partition = divide(input_size, self.tp_size)
        self.output_size_per_partition = output_size
        self.output_partition_sizes = [output_size]

        super().__init__(input_size,
                         output_size,
                         skip_bias_add,
                         params_dtype,
                         quant_config,
                         prefix,
                         return_bias=return_bias)

        self.input_is_parallel = input_is_parallel
        self.reduce_results = reduce_results

        assert self.quant_method is not None
        self.quant_method.create_weights(
            layer=self,
            input_size_per_partition=self.input_size_per_partition,
            output_partition_sizes=self.output_partition_sizes,
            input_size=self.input_size,
            output_size=self.output_size,
            params_dtype=self.params_dtype,
            weight_loader=(
                self.weight_loader_v2 if self.quant_method.__class__.__name__
                in WEIGHT_LOADER_V2_SUPPORTED else self.weight_loader))
        if not reduce_results and (bias and not skip_bias_add):
            raise ValueError("When not reduce the results, adding bias to the "
                             "results can lead to incorrect results")

        if bias:
            self.bias = Parameter(
                torch.empty(self.output_size, dtype=params_dtype))
            set_weight_attrs(self.bias, {
                "output_dim": 0,
                "weight_loader": self.weight_loader,
            })
        else:
            self.register_parameter("bias", None)

    def weight_loader(self, param: Parameter, loaded_weight: torch.Tensor):
        tp_rank = get_mlp_tp_rank()
        tp_size = get_mlp_tp_world_size()
        input_dim = getattr(param, "input_dim", None)
        use_bitsandbytes_4bit = getattr(param, "use_bitsandbytes_4bit", False)
        is_sharded_weight = getattr(param, "is_sharded_weight", False)
        # bitsandbytes loads the weights of the specific portion
        # no need to narrow
        is_sharded_weight = is_sharded_weight or use_bitsandbytes_4bit

        # Special case for GGUF
        is_gguf_weight = getattr(param, "is_gguf_weight", False)
        is_gguf_weight_type = getattr(param, "is_gguf_weight_type", False)
        if is_gguf_weight_type:
            param.weight_type = loaded_weight.item()

        # Materialize GGUF UninitializedParameter
        if is_gguf_weight and isinstance(param, UninitializedParameter):
            weight_shape = list(loaded_weight.shape)
            if input_dim:
                weight_shape[input_dim] = weight_shape[input_dim] // tp_size
            param.materialize(tuple(weight_shape), dtype=loaded_weight.dtype)

        param_data = param.data
        if input_dim is not None and not is_sharded_weight:
            shard_size = param_data.shape[input_dim]
            start_idx = tp_rank * shard_size
            loaded_weight = loaded_weight.narrow(input_dim, start_idx,
                                                 shard_size)

        # Special case for loading scales off disk, which often do not
        # have a shape (such as in the case of AutoFP8).
        if len(loaded_weight.shape) == 0:
            loaded_weight = loaded_weight.reshape(1)

        assert param_data.shape == loaded_weight.shape
        param_data.copy_(loaded_weight)

    def weight_loader_v2(self, param: BasevLLMParameter,
                         loaded_weight: torch.Tensor):

        # Special case for loading scales off disk, which often do not
        # have a shape (such as in the case of AutoFP8).
        if len(loaded_weight.shape) == 0:
            assert loaded_weight.numel() == 1
            loaded_weight = loaded_weight.reshape(1)

        param.load_row_parallel_weight(loaded_weight=loaded_weight)

    def forward(
        self, input_
    ) -> Union[torch.Tensor, tuple[torch.Tensor, Optional[Parameter]]]:
        if self.input_is_parallel:
            input_parallel = input_
        else:
            tp_rank = get_mlp_tp_rank()
            splitted_input = split_tensor_along_last_dim(
                input_, num_partitions=self.tp_size)
            input_parallel = splitted_input[tp_rank].contiguous()

        # Matrix multiply.
        assert self.quant_method is not None
        # Only fuse bias add into GEMM for rank 0 (this ensures that
        # bias will not get added more than once in TP>1 case)
        bias_ = None if (self.tp_rank > 0 or self.skip_bias_add) else self.bias
        output_parallel = self.quant_method.apply(self,
                                                  input_parallel,
                                                  bias=bias_)
        if self.reduce_results and self.tp_size > 1:
            output = mlp_tp_all_reduce(output_parallel)
        else:
            output = output_parallel

        output_bias = self.bias if self.skip_bias_add else None

        if not self.return_bias:
            return output
        return output, output_bias

    def extra_repr(self) -> str:
        s = f"input_features={self.input_size_per_partition}"
        s += f", output_features={self.output_size}"
        s += f", bias={self.bias is not None}"
        s += f", tp_size={self.tp_size}"
        s += f", reduce_results={self.reduce_results}"
        return s

class CustomDeepseekV2MLP(nn.Module):

    def __init__(
        self,
        hidden_size: int,
        intermediate_size: int,
        hidden_act: str,
        quant_config: Optional[QuantizationConfig] = None,
        reduce_results: bool = True,
        force_replicate: bool = False,
        is_shared_experts: bool = False,
        prefix: str = "",
        parallel_config: Optional[ParallelConfig] = None,
    ) -> None:
        super().__init__()
        self.is_shared_experts = is_shared_experts
        self.parallel_config = parallel_config
        if not force_replicate:
            if is_shared_experts:
                self.gate_up_proj = MergedColumnParallelLinear(
                hidden_size, [intermediate_size] * 2,
                bias=False,
                quant_config=quant_config,
                prefix=f"{prefix}.gate_up_proj")
                self.down_proj = RowParallelLinear(intermediate_size,
                                               hidden_size,
                                               bias=False,
                                               quant_config=quant_config,
                                               reduce_results=reduce_results,
                                               prefix=f"{prefix}.down_proj")
            else:
                # Used For Dense MLP
                self.gate_up_proj = CustomDeepseekV2MLPMergedColumnParallelLinear(
                    hidden_size, [intermediate_size] * 2,
                    bias=False,
                    quant_config=quant_config,
                    prefix=f"{prefix}.gate_up_proj")
                self.down_proj = CustomDeepseekV2MLPRowParallelLinear(intermediate_size,
                                                   hidden_size,
                                                   bias=False,
                                                   quant_config=quant_config,
                                                   reduce_results=reduce_results,
                                                   prefix=f"{prefix}.down_proj")
        else:
            self.gate_up_proj = CustomDeepseekV2MergedReplicatedLinear(
                hidden_size, [intermediate_size] * 2,
                bias=False,
                quant_config=quant_config,
                prefix=f"{prefix}.gate_up_proj")
            self.down_proj = ReplicatedLinear(intermediate_size,
                                              hidden_size,
                                              bias=False,
                                              quant_config=quant_config,
                                              prefix=f"{prefix}.down_proj")
        if hidden_act != "silu":
            raise ValueError(f"Unsupported activation: {hidden_act}. "
                             "Only silu is supported for now.")

        quant_method = self.gate_up_proj.quant_method
        if isinstance(quant_method, UnquantizedLinearMethod):
            self.act_fn = CustomDeepseekV2SiluAndMul()
        elif (isinstance(quant_method, AscendLinearMethod) and isinstance(
                quant_method.quant_method, AscendW8A8DynamicLinearMethod)):
            # TODO(sdmyzlp): Currently preserved as before:
            # 1. The only quantization supported for silu is W8A8Dynamic
            # 2. Output dtype of gate_up/down is fixed to be int32/bfloat16
            #
            # Maybe one can implement a better and more general configuration
            # scheme, e.g. by somehow passing around the tweaked `quant_config`
            self.act_fn = CustomDeepseekV2SiluAndMul(
                # Use lazy binding, for `weight_scale_fp32` is accessible
                # only after `process_weights_after_loading`.
                weight_scale=lambda: self.gate_up_proj.weight_scale_fp32)
            # To be consumed by AscendW8A8DynamicLinearMethod.apply()
            self.gate_up_proj._ascend_quant_config = {
                "output_dtype": torch.int32,
                "pertoken_scale": False,
                "return_scale": True,
            }
            self.down_proj._ascend_quant_config = {
                "output_dtype": torch.bfloat16,
                "pertoken_scale": True,
                "return_scale": False,
            }
        else:
            raise NotImplementedError(
                f"Quantization with [{type(quant_method)}] is NOT supported")

    def forward(self, x, is_prefill: bool = False):
        if not self.is_shared_experts:
            if is_enable_node_mlp():
                if is_prefill:
                    pad_size = 0
                    # pd mix use
                    if self.parallel_config is not None and \
                            self.parallel_config.data_parallel_size > 1:
                        local_length = x.shape[0]
                        reduce_length = torch.tensor(x.shape[0], dtype=torch.int64, device="npu")
                        dist.all_reduce(reduce_length, op=dist.ReduceOp.MAX, async_op=False)
                        global_max_length = reduce_length.item()
                        pad_size = global_max_length - x.shape[0]

                        x = torch.nn.functional.pad(
                            x, (0, 0, 0, pad_size)
                        )
                x = mlp_tp_all_gather(x, dim=0)
        gate_up, _ = self.gate_up_proj(x)
        x = self.act_fn(gate_up)
        x, _ = self.down_proj(x)
        if not self.is_shared_experts:
            if is_enable_node_mlp():
                x = mlp_tp_reduce_scatter(x)
                if is_prefill and pad_size > 0:
                    # remove padding
                    x = x[:local_length, :]
        return x


class CustomDeepseekV2MoE(nn.Module):

    top_k: int

    def __init__(
        self,
        config: PretrainedConfig,
        quant_config: Optional[QuantizationConfig] = None,
        prefix: str = "",
    ):
        super().__init__()
        self.tp_size = get_tensor_model_parallel_world_size()
        self.routed_scaling_factor = config.routed_scaling_factor
        self.n_shared_experts = config.n_shared_experts
        if self.tp_size > config.n_routed_experts:
            raise ValueError(
                f"Tensor parallel size {self.tp_size} is greater than "
                f"the number of experts {config.n_routed_experts}.")

        if config.hidden_act != "silu":
            raise ValueError(f"Unsupported activation: {config.hidden_act}. "
                             "Only silu is supported for now.")

        ascend_config = get_ascend_config()
        self.torchair_graph_enabled = ascend_config.torchair_graph_config.enabled
        self.enable_multistream_moe = \
            ascend_config.torchair_graph_config.enable_multistream_moe

        self.gate = ReplicatedLinear(config.hidden_size,
                                     config.n_routed_experts,
                                     bias=False,
                                     quant_config=None,
                                     prefix=f"{prefix}.gate")
        if config.topk_method == "noaux_tc":
            self.gate.e_score_correction_bias = nn.Parameter(
                torch.empty(config.n_routed_experts))
        else:
            self.gate.e_score_correction_bias = None

        self.experts = AscendFusedMoE(
            num_experts=config.n_routed_experts,
            top_k=config.num_experts_per_tok,
            hidden_size=config.hidden_size,
            intermediate_size=config.moe_intermediate_size,
            reduce_results=False,
            renormalize=config.norm_topk_prob,
            quant_config=quant_config,
            use_grouped_topk=True,
            num_expert_group=config.n_group,
            topk_group=config.topk_group,
            prefix=f"{prefix}.experts",
            scoring_func=config.scoring_func,
            e_score_correction_bias=self.gate.e_score_correction_bias)

        if config.n_shared_experts is not None:
            self.all_reduce_merge = self.experts.all_reduce_merge
            reduce_results = not self.all_reduce_merge
            intermediate_size = (config.moe_intermediate_size *
                                 config.n_shared_experts)
            self.shared_experts = CustomDeepseekV2MLP(
                hidden_size=config.hidden_size,
                intermediate_size=intermediate_size,
                hidden_act=config.hidden_act,
                quant_config=quant_config,
                reduce_results=reduce_results,
                force_replicate=self.enable_multistream_moe,
                is_shared_experts=True,
                prefix=f"{prefix}.shared_experts",
            )
        else:
            self.shared_experts = None  # type: ignore
        CustomDeepseekV2MoE.top_k = config.num_experts_per_tok

        self.dp_size = get_dp_group().world_size

        self.tp_group = get_tp_group().device_group
        self.tp_rank = get_tp_group().rank_in_group
        self.ep_group = get_ep_group()
        self.kv_consumer = None
        transfer_config = get_current_vllm_config().kv_transfer_config
        if transfer_config is not None:
            self.kv_consumer = transfer_config.kv_role == "kv_consumer"

        self.params_dtype = torch.get_default_dtype()
        self.rm_router_logits = self.experts.rm_router_logits

    def forward(self,
                hidden_states: torch.Tensor,
                attn_metadata: Optional[AttentionMetadata] = None,
                replace_allreduce: bool = False) -> torch.Tensor:

        forward_context = get_forward_context()
        # when profile runs, force experts to load balanced tokens
        # to avoid high memory consumption on a single rank.

        enable_force_load_balance = forward_context.in_profile_run

        is_prefill = forward_context.with_prefill

        # If this node is kv_consumer, we force the moe always runs in decode path to make sure
        # the behaviour aligned between dummy_run and normal model_execute.
        if self.kv_consumer:
            is_prefill = False
            enable_force_load_balance = False

        # router_logits: (num_tokens, n_experts)
        router_logits = None
        if not self.rm_router_logits and not self.enable_multistream_moe:
            router_logits, _ = self.gate(hidden_states)

        experts_hidden_states = self.experts(
            hidden_states=hidden_states,
            router_logits=router_logits,
            is_prefill=is_prefill,
            top_k=CustomDeepseekV2MoE.top_k,
            enable_force_load_balance=enable_force_load_balance,
            shared_experts=self.shared_experts,
            gate=self.gate,
            replace_allreduce=replace_allreduce)

        hidden_states = (
            experts_hidden_states[0] * self.routed_scaling_factor +
            experts_hidden_states[1])
        if self.all_reduce_merge:
            # When all_reduce_merge is in progress, shared_experts does not do all_reduce in mlp, but waits until shared_experts+router_experts are completed before doing all_reduce
            hidden_states = tensor_model_parallel_all_reduce(hidden_states)

        return hidden_states


class CustomDeepseekV2MLAAttention(DeepseekV2MLAAttention):

    def __init__(
        self,
        config: PretrainedConfig,
        hidden_size: int,
        num_heads: int,
        qk_nope_head_dim: int,
        qk_rope_head_dim: int,
        v_head_dim: int,
        q_lora_rank: Optional[int],
        kv_lora_rank: int,
        rope_theta: float = 10000,
        rope_scaling: Optional[Dict[str, Any]] = None,
        max_position_embeddings: int = 8192,
        cache_config: Optional[CacheConfig] = None,
        quant_config: Optional[QuantizationConfig] = None,
        prefix: str = "",
    ) -> None:
        nn.Module.__init__(self)
        self.hidden_size = hidden_size
        self.qk_nope_head_dim = qk_nope_head_dim
        self.qk_rope_head_dim = qk_rope_head_dim
        self.qk_head_dim = qk_nope_head_dim + qk_rope_head_dim
        self.v_head_dim = v_head_dim

        self.q_lora_rank = q_lora_rank
        self.kv_lora_rank = kv_lora_rank

        self.num_heads = num_heads
        tp_size = get_tensor_model_parallel_world_size()
        assert num_heads % tp_size == 0
        self.num_local_heads = num_heads // tp_size

        self.scaling = self.qk_head_dim**-0.5
        self.rope_theta = rope_theta
        self.max_position_embeddings = max_position_embeddings

        self.prefix = prefix
        self.debug_layer_idx = int(self.prefix.split(".")[-2])

        ascend_config = get_ascend_config()
        self.torchair_graph_enabled = ascend_config.torchair_graph_config.enabled
        self.enable_multistream_mla = \
            ascend_config.torchair_graph_config.enable_multistream_mla

        if self.q_lora_rank is not None:
            self.q_a_proj = ReplicatedLinear(self.hidden_size,
                                             self.q_lora_rank,
                                             bias=False,
                                             quant_config=quant_config,
                                             prefix=f"{prefix}.q_a_proj")
            self.q_a_layernorm = RMSNorm(self.q_lora_rank,
                                         eps=config.rms_norm_eps)
            self.q_b_proj = ColumnParallelLinear(q_lora_rank,
                                                 self.num_heads *
                                                 self.qk_head_dim,
                                                 bias=False,
                                                 quant_config=quant_config,
                                                 prefix=f"{prefix}.q_b_proj")
        else:
            self.q_proj = ColumnParallelLinear(self.hidden_size,
                                               self.num_heads *
                                               self.qk_head_dim,
                                               bias=False,
                                               quant_config=quant_config,
                                               prefix=f"{prefix}.q_proj")

        self.kv_a_proj_with_mqa = ReplicatedLinear(
            self.hidden_size,
            self.kv_lora_rank + self.qk_rope_head_dim,
            bias=False,
            quant_config=quant_config,
            prefix=f"{prefix}.kv_a_proj_with_mqa")
        self.kv_a_layernorm = RMSNorm(self.kv_lora_rank,
                                      eps=config.rms_norm_eps)
        self.kv_b_proj = ColumnParallelLinear(
            self.kv_lora_rank,
            self.num_heads * (self.qk_nope_head_dim + self.v_head_dim),
            bias=False,
            quant_config=quant_config,
            prefix=f"{prefix}.kv_b_proj")
        if (config.n_routed_experts is not None
                and self.debug_layer_idx >= config.first_k_dense_replace
                and self.debug_layer_idx % config.moe_layer_freq == 0 and
                ascend_config.torchair_graph_config.enable_multistream_moe):
            self.o_proj = CustomDeepseekV2RowParallelLinearReplaceAllreduce(
                self.num_heads * self.v_head_dim,
                self.hidden_size,
                bias=False,
                quant_config=quant_config,
                prefix=f"{prefix}.o_proj")
        else:
            self.o_proj = CustomDeepseekV2RowParallelLinear(
                self.num_heads * self.v_head_dim,
                self.hidden_size,
                bias=False,
                quant_config=quant_config,
                prefix=f"{prefix}.o_proj")

        if rope_scaling:
            rope_scaling["rope_type"] = 'deepseek_yarn'
        self.rotary_emb = get_rope(qk_rope_head_dim,
                                   rotary_dim=qk_rope_head_dim,
                                   max_position=max_position_embeddings,
                                   base=rope_theta,
                                   rope_scaling=rope_scaling,
                                   is_neox_style=False)
        if rope_scaling:
            mscale_all_dim = rope_scaling.get("mscale_all_dim", False)
            scaling_factor = rope_scaling["factor"]
            mscale = yarn_get_mscale(scaling_factor, float(mscale_all_dim))
            self.scaling = self.scaling * mscale * mscale

        # In the MLA backend, kv_cache includes both k_c and
        # pe (i.e. decoupled position embeddings). In particular,
        # the concat_and_cache_mla op requires
        #     k_c.size(1) + k_pe.size(1) == kv_cache.size(2)
        # i.e.
        #     kv_lora_rank + qk_rope_head_dim == head_size
        self.mla_attn = Attention(
            num_heads=self.num_local_heads,
            head_size=self.kv_lora_rank + self.qk_rope_head_dim,
            scale=self.scaling,
            num_kv_heads=1,
            cache_config=cache_config,
            quant_config=quant_config,
            prefix=f"{prefix}.attn",
            use_mla=True,
            # MLA Args
            q_lora_rank=self.q_lora_rank,
            kv_lora_rank=self.kv_lora_rank,
            qk_nope_head_dim=self.qk_nope_head_dim,
            qk_rope_head_dim=self.qk_rope_head_dim,
            qk_head_dim=self.qk_head_dim,
            v_head_dim=self.v_head_dim,
            rotary_emb=self.rotary_emb,
            q_proj=self.q_proj if self.q_lora_rank is None else self.q_b_proj,
            kv_a_proj_with_mqa=self.kv_a_proj_with_mqa,
            kv_a_layernorm=self.kv_a_layernorm,
            kv_b_proj=self.kv_b_proj,
            o_proj=self.o_proj,
        )

    def forward(
            self,
            positions: torch.Tensor,
            hidden_states: torch.Tensor,
            kv_cache: Optional[torch.Tensor] = None,
            attn_metadata: Optional[AttentionMetadata] = None) -> torch.Tensor:
        forward_context = get_forward_context()
        enable_multistream_mla = (self.enable_multistream_mla
                                  and attn_metadata is not None
                                  and not forward_context.with_prefill
                                  and attn_metadata.num_decodes > 0)
        forward_kwargs = {"enable_multistream_mla": enable_multistream_mla}
        if self.q_lora_rank is not None:
            npu_prefetch(self.q_a_proj.weight,
                         hidden_states,
                         enabled=enable_multistream_mla)
            ckq = self.q_a_proj(hidden_states)[0]
            hidden_states_or_q_c = self.q_a_layernorm(ckq)
            forward_kwargs['ckq'] = ckq
        else:
            hidden_states_or_q_c = hidden_states
        if self.torchair_graph_enabled:
            output_shape = hidden_states.shape
            output = torch.empty(output_shape,
                                 dtype=hidden_states_or_q_c.dtype,
                                 device=hidden_states_or_q_c.device)
            forward_kwargs['output'] = output
            output = self.mla_attn.impl.forward(self.mla_attn,
                                                hidden_states_or_q_c,
                                                hidden_states, None, kv_cache,
                                                attn_metadata,
                                                **forward_kwargs)
            output = output.view(-1, output_shape[-1])
            return output
        else:
            kv_c, k_pe = self.kv_a_proj_with_mqa(hidden_states)[0].split(
                [self.kv_lora_rank, self.qk_rope_head_dim], dim=-1)
            kv_c_normed = self.kv_a_layernorm(kv_c.contiguous())
            return self.mla_attn(hidden_states_or_q_c,
                                 kv_c_normed,
                                 k_pe,
                                 output_shape=hidden_states.shape)


class CustomDeepseekV2DecoderLayer(DeepseekV2DecoderLayer):

    def __init__(
        self,
        config: PretrainedConfig,
        prefix: str,
        model_config: ModelConfig,
        cache_config: Optional[CacheConfig] = None,
        quant_config: Optional[QuantizationConfig] = None,
        parallel_config: Optional[ParallelConfig] = None,
    ) -> None:
        nn.Module.__init__(self)
        self.hidden_size = config.hidden_size
        rope_theta = getattr(config, "rope_theta", 10000)
        rope_scaling = getattr(config, "rope_scaling", None)
        max_position_embeddings = getattr(config, "max_position_embeddings",
                                          8192)
        # DecoderLayers are created with `make_layers` which passes the prefix
        # with the layer's index.
        layer_idx = int(prefix.split(sep='.')[-1])
        self.layer_idx = layer_idx
        self.layers = config.num_hidden_layers
        self.tp_size = get_tensor_model_parallel_world_size()
        self.tp_rank = get_tp_group().rank_in_group
        ascend_config = get_ascend_config()
        # TODO: enable mla in vllm-ascend
        if model_config.use_mla:
            attn_cls = CustomDeepseekV2MLAAttention
        else:
            attn_cls = DeepseekV2Attention
        self.self_attn = attn_cls(
            config=config,
            hidden_size=self.hidden_size,
            num_heads=config.num_attention_heads,
            qk_nope_head_dim=config.qk_nope_head_dim,
            qk_rope_head_dim=config.qk_rope_head_dim,
            v_head_dim=config.v_head_dim,
            q_lora_rank=config.q_lora_rank
            if hasattr(config, "q_lora_rank") else None,
            kv_lora_rank=config.kv_lora_rank,
            rope_theta=rope_theta,
            rope_scaling=rope_scaling,
            max_position_embeddings=max_position_embeddings,
            cache_config=cache_config,
            quant_config=quant_config,
            prefix=f"{prefix}.self_attn",
        )

        if (config.n_routed_experts is not None
                and layer_idx >= config.first_k_dense_replace
                and layer_idx % config.moe_layer_freq == 0):
            self.mlp = CustomDeepseekV2MoE(
                config=config,
                quant_config=quant_config,
                prefix=f"{prefix}.mlp",
            )
            self.mla_moe_communication = ascend_config.torchair_graph_config.enable_multistream_moe \
                and model_config.use_mla and self.tp_size > 1
        else:
            self.mlp = CustomDeepseekV2MLP(
                hidden_size=config.hidden_size,
                intermediate_size=config.intermediate_size,
                hidden_act=config.hidden_act,
                quant_config=quant_config,
                prefix=f"{prefix}.mlp",
                parallel_config=parallel_config,
            )
            self.mla_moe_communication = False
        self.input_layernorm = RMSNorm(config.hidden_size,
                                       eps=config.rms_norm_eps)
        self.post_attention_layernorm = RMSNorm(config.hidden_size,
                                                eps=config.rms_norm_eps)
        self.routed_scaling_factor = config.routed_scaling_factor
        self.first_k_dense_replace = config.first_k_dense_replace

    def forward(
        self,
        positions: torch.Tensor,
        hidden_states: torch.Tensor,
        residual: Optional[torch.Tensor],
        kv_cache: Optional[torch.Tensor] = None,
        attn_metadata: Optional[AttentionMetadata] = None,
        replace_allreduce: bool = False,
    ) -> torch.Tensor:
        # Self Attention
        if attn_metadata is not None and attn_metadata.num_decodes > 0:
            mla_moe_communication = self.mla_moe_communication and replace_allreduce
        else:
            mla_moe_communication = False
        if residual is None:
            residual = hidden_states
            hidden_states = self.input_layernorm(hidden_states)
        else:
            previous_hidden_states, previous_residual = hidden_states, residual
            hidden_states, residual = self.input_layernorm(
                hidden_states, residual)
            # Dispose hidden_states and residual from the previous layer
            # to save npu memory because they're no longer used.
            dispose_tensor(previous_hidden_states)
            dispose_tensor(previous_residual)
        if mla_moe_communication and self.layer_idx > self.first_k_dense_replace:
            hidden_states = tensor_model_parallel_all_gather(hidden_states,
                                                             dim=0)

        hidden_states = self.self_attn(
            positions=positions,
            hidden_states=hidden_states,
            kv_cache=kv_cache,
            attn_metadata=attn_metadata,
        )

        if mla_moe_communication and residual.shape[0] != hidden_states.shape[
                0]:
            chunk_hidden_states = torch.tensor_split(residual,
                                                     self.tp_size,
                                                     dim=0)
            residual = chunk_hidden_states[self.tp_rank]

        if hidden_states.dtype == torch.float16:
            # Fix FP16 overflow
            # We scale both hidden_states and residual before
            # rmsnorm, and rmsnorm result would not affect by scale.
            hidden_states *= 1. / self.routed_scaling_factor
            if self.layer_idx == 0:
                # The residual is shared by all layers, we only scale it on
                # first layer.
                residual *= 1. / self.routed_scaling_factor

        # Fully Connected
        hidden_states, residual = self.post_attention_layernorm(
            hidden_states, residual)

        if isinstance(self.mlp, CustomDeepseekV2MoE):
            hidden_states = self.mlp(hidden_states,
                                     attn_metadata,
                                     replace_allreduce=mla_moe_communication)
        else:
            hidden_states = self.mlp(hidden_states, is_prefill=is_prefill(attn_metadata))

        if isinstance(
                self.mlp,
                CustomDeepseekV2MLP) and hidden_states.dtype == torch.float16:
            # Fix FP16 overflow
            # Scaling the DeepseekV2MLP output, it is the input of
            # input_layernorm of next decoder layer.
            # The scaling of DeepseekV2MOE output would be done in the forward
            # of DeepseekV2MOE
            hidden_states *= 1. / self.routed_scaling_factor
        if mla_moe_communication and self.layer_idx == self.layers - 1:
            hidden_states = tensor_model_parallel_all_gather(hidden_states,
                                                             dim=0)
            residual = tensor_model_parallel_all_gather(residual, dim=0)

        return hidden_states, residual


class CustomDeepseekV2Model(nn.Module):

    fall_back_to_pt_during_load = False

    def __init__(self, *, vllm_config: VllmConfig, prefix: str = ""):
        super().__init__()

        config = vllm_config.model_config.hf_config
        model_config = vllm_config.model_config
        cache_config = vllm_config.cache_config
        quant_config = vllm_config.quant_config
        parallel_config = vllm_config.parallel_config

        self.padding_idx = config.pad_token_id
        self.vocab_size = config.vocab_size
        self.tp_size = get_tensor_model_parallel_world_size()

        if get_pp_group().is_first_rank:
            self.embed_tokens = VocabParallelEmbedding(
                config.vocab_size,
                config.hidden_size,
                quant_config=quant_config,
                prefix=f"{prefix}.embed_tokens")
        else:
            self.embed_tokens = PPMissingLayer()

        self.start_layer, self.end_layer, self.layers = make_layers(
            config.num_hidden_layers,
            lambda prefix: CustomDeepseekV2DecoderLayer(
                config,
                prefix,
                model_config=model_config,
                cache_config=cache_config,
                quant_config=quant_config,
                parallel_config=parallel_config,
            ),
            prefix=f"{prefix}.layers")

        if get_pp_group().is_last_rank:
            self.norm = RMSNorm(config.hidden_size, eps=config.rms_norm_eps)
        else:
            self.norm = PPMissingLayer()
        self.make_empty_intermediate_tensors = (
            make_empty_intermediate_tensors_factory(
                ["hidden_states", "residual"], config.hidden_size))

    def get_input_embeddings(self, input_ids: torch.Tensor) -> torch.Tensor:
        return self.embed_tokens(input_ids)

    def forward(
        self,
        input_ids: torch.Tensor,
        positions: torch.Tensor,
        kv_caches: Optional[List[torch.Tensor]] = None,
        attn_metadata: Optional[AttentionMetadata] = None,
        intermediate_tensors: Optional[IntermediateTensors] = None,
        inputs_embeds: Optional[torch.Tensor] = None,
    ) -> Union[torch.Tensor, IntermediateTensors]:
        if get_pp_group().is_first_rank:
            if inputs_embeds is not None:
                hidden_states = inputs_embeds
            else:
                hidden_states = self.get_input_embeddings(input_ids)
            residual = None
        else:
            assert intermediate_tensors is not None
            hidden_states = intermediate_tensors["hidden_states"]
            residual = intermediate_tensors["residual"]

        replace_allreduce = hidden_states.shape[0] % self.tp_size == 0

        for i in range(self.start_layer, self.end_layer):
            layer = self.layers[i]
            hidden_states, residual = layer(
                positions,
                hidden_states,
                residual,
                kv_caches[i -
                          self.start_layer] if kv_caches is not None else None,
                attn_metadata,
                replace_allreduce=replace_allreduce)

        if not get_pp_group().is_last_rank:
            return IntermediateTensors({
                "hidden_states": hidden_states,
                "residual": residual
            })

        hidden_states, _ = self.norm(hidden_states, residual)
        return hidden_states


class CustomDeepseekV2ForCausalLM(DeepseekV2ForCausalLM):
    # add `packed_modules_mapping` in `DeepseekV2ForCausalLM` to support weight merging
    packed_modules_mapping = {
        "gate_up_proj": ["gate_proj", "up_proj"],
        "experts":
        ["experts.0.gate_proj", "experts.0.up_proj", "experts.0.down_proj"]
    }

    def __init__(self, *, vllm_config: VllmConfig, prefix: str = ""):
        nn.Module.__init__(self)
        config = vllm_config.model_config.hf_config
        quant_config = vllm_config.quant_config
        self.config = config
        self.quant_config = quant_config
        self.model = CustomDeepseekV2Model(vllm_config=vllm_config,
                                           prefix=maybe_prefix(
                                               prefix, "model"))
        if get_pp_group().is_last_rank:
            self.lm_head = ParallelLMHead(config.vocab_size,
                                          config.hidden_size,
                                          quant_config=quant_config,
                                          prefix=maybe_prefix(
                                              prefix, "lm_head"))
        else:
            self.lm_head = PPMissingLayer()
        self.logits_processor = LogitsProcessor(config.vocab_size)
        self.sampler = get_sampler()
        self.make_empty_intermediate_tensors = (
            self.model.make_empty_intermediate_tensors)

    # NOTE: This `load_weights` is mainly copied from
    # https://github.com/vllm-project/vllm/commit/07b8fae219b1fff51ef115c38c44b51395be5bb5
    # to fix CI, and it is different from the implementation in main
    # TODO: support eplb style load_weights
    def load_weights(self, weights: Iterable[tuple[str,
                                                   torch.Tensor]]) -> set[str]:
        """"""
        stacked_params_mapping = [
            # (param_name, shard_name, shard_id)
            ("gate_up_proj", "gate_proj", 0),
            ("gate_up_proj", "up_proj", 1),
        ]

        # Params for weights, fp8 weight scales, fp8 activation scales
        # (param_name, weight_name, expert_id, shard_id)
        expert_params_mapping = AscendFusedMoE.make_expert_params_mapping(
            ckpt_gate_proj_name="gate_proj",
            ckpt_down_proj_name="down_proj",
            ckpt_up_proj_name="up_proj",
            num_experts=self.config.n_routed_experts)

        params_dict = dict(self.named_parameters())
        loaded_params: set[str] = set()
        for name, loaded_weight in weights:
            if "rotary_emb.inv_freq" in name:
                continue

            spec_layer = get_spec_layer_idx_from_weight_name(self.config, name)
            if spec_layer is not None:
                continue  # skip spec decode layers for main model

            for (param_name, weight_name, shard_id) in stacked_params_mapping:
                # Skip non-stacked layers and experts (experts handled below).
                if weight_name not in name:
                    continue
                # We have mlp.experts[0].gate_proj in the checkpoint.
                # Since we handle the experts below in expert_params_mapping,
                # we need to skip here BEFORE we update the name, otherwise
                # name will be updated to mlp.experts[0].gate_up_proj, which
                # will then be updated below in expert_params_mapping
                # for mlp.experts[0].gate_gate_up_proj, which breaks load.
                if (("mlp.experts." in name) and name not in params_dict):
                    continue
                name = name.replace(weight_name, param_name)
                # Skip loading extra bias for GPTQ models.
                if name.endswith(".bias") and name not in params_dict:
                    continue

                if is_pp_missing_parameter(name, self):
                    continue

                param = params_dict[name]
                weight_loader = param.weight_loader
                weight_loader(param, loaded_weight, shard_id)
                break
            else:
                for mapping in expert_params_mapping:
                    param_name, weight_name, expert_id, shard_id = mapping
                    if weight_name not in name:
                        continue
                    name = name.replace(weight_name, param_name)

                    if is_pp_missing_parameter(name, self):
                        continue

                    param = params_dict[name]
                    weight_loader = param.weight_loader
                    weight_loader(param,
                                  loaded_weight,
                                  name,
                                  shard_id=shard_id,
                                  expert_id=expert_id,
                                  return_success=False)
                    break
                else:
                    # Skip loading extra bias for GPTQ models.
                    if name.endswith(".bias") and name not in params_dict:
                        continue

                    # Remapping the name of FP8 kv-scale.
                    name = maybe_remap_kv_scale_name(name, params_dict)
                    if name is None:
                        continue

                    if is_pp_missing_parameter(name, self):
                        continue

                    param = params_dict[name]
                    weight_loader = getattr(param, "weight_loader",
                                            default_weight_loader)
                    weight_loader(param, loaded_weight)
            loaded_params.add(name)
        return loaded_params

    def forward(
        self,
        input_ids: torch.Tensor,
        positions: torch.Tensor,
        kv_caches: Optional[List[torch.Tensor]] = None,
        attn_metadata: Optional[AttentionMetadata] = None,
        intermediate_tensors: Optional[IntermediateTensors] = None,
        inputs_embeds: Optional[torch.Tensor] = None,
    ) -> Union[torch.Tensor, IntermediateTensors]:
        hidden_states = self.model(input_ids, positions, kv_caches,
                                   attn_metadata, intermediate_tensors,
                                   inputs_embeds)
        return hidden_states<|MERGE_RESOLUTION|>--- conflicted
+++ resolved
@@ -35,12 +35,8 @@
 from torch.nn.parameter import Parameter, UninitializedParameter 
 from transformers import PretrainedConfig
 from vllm.attention import Attention, AttentionMetadata
-<<<<<<< HEAD
-from vllm.config import CacheConfig, ModelConfig, VllmConfig, ParallelConfig
-=======
-from vllm.config import (CacheConfig, ModelConfig, VllmConfig,
+from vllm.config import (CacheConfig, ModelConfig, VllmConfig, ParallelConfig,
                          get_current_vllm_config)
->>>>>>> d9f82ebf
 from vllm.distributed import (get_pp_group, get_tensor_model_parallel_rank,
                               get_tensor_model_parallel_world_size,
                               get_tp_group, split_tensor_along_last_dim,
