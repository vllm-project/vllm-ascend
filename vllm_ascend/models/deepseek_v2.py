--- conflicted
+++ resolved
@@ -206,11 +206,7 @@
         CustomDeepseekV2MoE.top_k = config.num_experts_per_tok
 
         self.dp_size = get_dp_group().world_size
-<<<<<<< HEAD
         self.enable_mc2 = int(os.environ.get("VLLM_ENABLE_MC2", '0')) == 1
-=======
-        batch_size = vllm_config.scheduler_config.max_num_seqs
->>>>>>> 217211d8
 
         self.tp_group = get_tp_group().device_group
         self.tp_rank = get_tp_group().rank_in_group
@@ -226,7 +222,6 @@
             enable_force_load_balance = False
         num_tokens, hidden_dim = hidden_states.shape
 
-<<<<<<< HEAD
         if self.tp_size > 1:
             # pass
             num_tokens, hidden_size = hidden_states.shape
@@ -244,13 +239,6 @@
             local_hidden_states = chunk_hidden_states[self.tp_rank]
         else:
             local_hidden_states = hidden_states
-=======
-        if (self.tp_size > 1 and VLLM_ENABLE_MC2 and not is_prefill):
-            chunks = torch.chunk(hidden_states,
-                                 get_tp_group().world_size,
-                                 dim=0)
-            hidden_states = chunks[get_tp_group().rank_in_group]
->>>>>>> 217211d8
 
         # router_logits: (num_tokens, n_experts)
         router_logits, _ = self.gate(local_hidden_states)
@@ -264,22 +252,12 @@
         ) * self.routed_scaling_factor
 
         if self.tp_size > 1:
-<<<<<<< HEAD
             dist.all_gather(list(chunk_hidden_states), router_hidden_states,
                             self.tp_group)
             final_hidden_states = torch.cat(chunk_hidden_states, dim=0)
         else:
             final_hidden_states = router_hidden_states
 
-=======
-            if VLLM_ENABLE_MC2 and not is_prefill:
-                dist.all_gather_into_tensor(self.final_hidden_states,
-                                            final_hidden_states, self.tp_group)
-                final_hidden_states = self.final_hidden_states
-            else:
-                final_hidden_states = tensor_model_parallel_all_reduce(
-                    final_hidden_states)
->>>>>>> 217211d8
         if self.n_shared_experts is not None:
             shared_output = self.shared_experts(hidden_states)
             final_hidden_states = final_hidden_states + shared_output
