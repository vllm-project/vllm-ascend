# SPDX-License-Identifier: Apache-2.0
# SPDX-FileCopyrightText: Copyright contributors to the vLLM project
# mypy: ignore-errors
"""Inference-only Qwen3Next model."""
from collections.abc import Iterable
from typing import Optional

import torch
from einops import rearrange
from torch import nn
from transformers.activations import ACT2FN
from vllm import envs
from vllm.attention import AttentionBackend, AttentionMetadata
from vllm.compilation.decorators import support_torch_compile
from vllm.config import (CacheConfig, ModelConfig, SpeculativeConfig,
                         VllmConfig, get_current_vllm_config)
from vllm.distributed import (divide, get_tensor_model_parallel_rank,
                              get_tensor_model_parallel_world_size)
from vllm.forward_context import get_forward_context
from vllm.model_executor.layers.fla.ops import RMSNormGated
from vllm.model_executor.layers.fla.ops.chunk import chunk_gated_delta_rule
from vllm.model_executor.layers.fla.ops.fused_recurrent import \
    fused_recurrent_gated_delta_rule
from vllm.model_executor.layers.fused_moe import FusedMoE
# yapf conflicts with isort for this block
# yapf: disable
from vllm.model_executor.layers.layernorm import \
    GemmaRMSNorm as Qwen3NextRMSNorm
# yapf: enable
from vllm.model_executor.layers.linear import (ColumnParallelLinear,
                                               MergedColumnParallelLinear,
                                               RowParallelLinear)
from vllm.model_executor.layers.logits_processor import LogitsProcessor
from vllm.model_executor.layers.mamba.abstract import MambaBase
from vllm.model_executor.layers.mamba.mamba_mixer2 import \
    mamba_v2_sharded_weight_loader
from vllm.model_executor.layers.mamba.mamba_utils import (
    MambaStateDtypeCalculator, MambaStateShapeCalculator)
from vllm.model_executor.layers.mamba.ops.causal_conv1d import (
    causal_conv1d_fn, causal_conv1d_update)
from vllm.model_executor.layers.quantization import QuantizationConfig
from vllm.model_executor.layers.vocab_parallel_embedding import (
    DEFAULT_VOCAB_PADDING_SIZE, ParallelLMHead, VocabParallelEmbedding)
from vllm.model_executor.model_loader.weight_utils import (
    default_weight_loader, sharded_weight_loader)
from vllm.model_executor.models.qwen2_moe import Qwen2MoeMLP as Qwen3NextMLP
from vllm.model_executor.models.utils import (
    PPMissingLayer, extract_layer_index, is_pp_missing_parameter,
    make_empty_intermediate_tensors_factory, make_layers, maybe_prefix)
from vllm.model_executor.utils import set_weight_attrs
from vllm.transformers_utils.configs import Qwen3NextConfig
from vllm.v1.attention.backends.gdn_attn import GDNAttentionMetadata

from vllm.model_executor.models.qwen3_next import (  # isort: skip
    Qwen3NextAttention, Qwen3NextDecoderLayer, Qwen3NextForCausalLM,
    Qwen3NextGatedDeltaNet, Qwen3NextModel, Qwen3NextSparseMoeBlock,
    fused_gdn_gating)


class CustomQwen3NextGatedDeltaNet(Qwen3NextGatedDeltaNet, MambaBase):

    @property
    def mamba_type(self) -> str:
        return "linear_attention"

    def get_attn_backend(self) -> type["AttentionBackend"]:
        from vllm.v1.attention.backends.gdn_attn import GDNAttentionBackend
        return GDNAttentionBackend

    def get_state_dtype(self) -> tuple[torch.dtype, torch.dtype]:
        return MambaStateDtypeCalculator.gated_delta_net_state_dtype(
            self.model_config.dtype, self.cache_config.mamba_cache_dtype)

    def get_state_shape(self) -> tuple[tuple[int, ...], tuple[int, ...]]:
        return MambaStateShapeCalculator.gated_delta_net_state_shape(
            self.tp_size, self.num_k_heads, self.num_v_heads, self.head_k_dim,
            self.head_v_dim, self.conv_kernel_size, self.num_spec)

    def __init__(
        self,
        config: Qwen3NextConfig,
        model_config: Optional[ModelConfig] = None,
        cache_config: Optional[CacheConfig] = None,
        quant_config: Optional[QuantizationConfig] = None,
        speculative_config: Optional[SpeculativeConfig] = None,
        prefix: str = "",
    ) -> None:
        nn.Module.__init__(self)
        self.tp_size = get_tensor_model_parallel_world_size()
        self.tp_rank = get_tensor_model_parallel_rank()
        self.hidden_size = config.hidden_size
        self.num_v_heads = config.linear_num_value_heads
        self.num_k_heads = config.linear_num_key_heads
        self.head_k_dim = config.linear_key_head_dim
        self.head_v_dim = config.linear_value_head_dim
        self.key_dim = self.head_k_dim * self.num_k_heads
        self.value_dim = self.head_v_dim * self.num_v_heads

        self.conv_kernel_size = config.linear_conv_kernel_dim
        self.layer_idx = extract_layer_index(prefix)
        self.activation = config.hidden_act
        self.act = ACT2FN[config.hidden_act]
        self.layer_norm_epsilon = config.rms_norm_eps
        self.prefix = prefix

        self.config = config
        self.model_config = model_config
        self.cache_config = cache_config
        self.quant_config = quant_config
        self.speculative_config = speculative_config
        self.num_spec = (self.speculative_config.num_speculative_tokens
                         if self.speculative_config else 0)

        # QKV
        self.conv_dim = self.key_dim * 2 + self.value_dim
        self.conv1d = ColumnParallelLinear(
            input_size=self.conv_kernel_size,
            output_size=self.conv_dim,
            bias=False,
            prefix=f"{prefix}.conv1d",
        )
        self.conv1d.weight.data = self.conv1d.weight.data.unsqueeze(1)

        # projection of the input hidden states
        self.projection_size_qkvz = self.key_dim * 2 + self.value_dim * 2
        self.projection_size_ba = self.num_v_heads * 2
        self.in_proj = MergedColumnParallelLinear(
            input_size=self.hidden_size,
            output_sizes=[self.projection_size_qkvz, self.projection_size_ba],
            bias=False,
            quant_config=quant_config,
            prefix=f"{prefix}.in_proj",
        )

        query_key_settings = (self.key_dim, 0, False)
        value_settings = (self.value_dim, 0, False)

        delattr(self.conv1d.weight, "weight_loader")
        set_weight_attrs(
            self.conv1d.weight, {
                "weight_loader":
                mamba_v2_sharded_weight_loader([
                    query_key_settings,
                    query_key_settings,
                    value_settings,
                ], self.tp_size, self.tp_rank)
            })

        # selective projection used to make dt, B and C input dependent

        # time step projection (discretization)
        # instantiate once and copy inv_dt in init_weights of PretrainedModel
        self.dt_bias = nn.Parameter(
            torch.ones(self.num_v_heads // self.tp_size), )
        self.A_log = nn.Parameter(
            torch.empty(
                divide(self.num_v_heads, self.tp_size),
                dtype=torch.float32,
            ))

        set_weight_attrs(self.A_log,
                         {"weight_loader": sharded_weight_loader(0)})
        set_weight_attrs(self.dt_bias,
                         {"weight_loader": sharded_weight_loader(0)})

        self.norm = RMSNormGated(
            self.head_v_dim,
            eps=self.layer_norm_epsilon,
            norm_before_gate=True,
            device="npu",
        )

        self.out_proj = RowParallelLinear(self.value_dim,
                                          self.hidden_size,
                                          bias=False,
                                          input_is_parallel=True,
                                          quant_config=quant_config,
                                          prefix=f"{prefix}.out_proj")

        compilation_config = get_current_vllm_config().compilation_config
        if prefix in compilation_config.static_forward_context:
            raise ValueError(f"Duplicate layer name: {prefix}")
        compilation_config.static_forward_context[prefix] = self

    def _forward(
        self,
        hidden_states: torch.Tensor,
        output: torch.Tensor,
    ):
        forward_context = get_forward_context()
        attn_metadata: AttentionMetadata = forward_context.attn_metadata

        if attn_metadata is None:
            # V1 profile run
            return

        assert isinstance(attn_metadata, dict)
        attn_metadata = attn_metadata[self.prefix]
        assert isinstance(attn_metadata, GDNAttentionMetadata)
        has_initial_state = attn_metadata.has_initial_state
        spec_query_start_loc = attn_metadata.spec_query_start_loc
        non_spec_query_start_loc = attn_metadata.non_spec_query_start_loc
        spec_sequence_masks = attn_metadata.spec_sequence_masks
        spec_token_masks = attn_metadata.spec_token_masks
        spec_state_indices_tensor = attn_metadata.spec_state_indices_tensor  # noqa: E501
        non_spec_state_indices_tensor = attn_metadata.non_spec_state_indices_tensor  # noqa: E501
        self_kv_cache = self.kv_cache[forward_context.virtual_engine]

        conv_state = self_kv_cache[0].transpose(-1, -2)
        ssm_state = self_kv_cache[1]

        num_actual_tokens = (attn_metadata.num_prefill_tokens +
                             attn_metadata.num_decode_tokens +
                             attn_metadata.num_spec_decode_tokens)
        num_accepted_tokens = attn_metadata.num_accepted_tokens

        # 1. Set up dimensions for reshapes later
        projected_states, _ = self.in_proj(hidden_states[:num_actual_tokens])
        if spec_token_masks is not None:
            spec_token_masks = spec_token_masks[:num_actual_tokens]
        projected_states_qkvz, projected_states_ba = torch.split(
            projected_states,
            [
                self.projection_size_qkvz // self.tp_size,
                self.projection_size_ba // self.tp_size
            ],
            dim=-1,
        )
        query, key, value, z, b, a = self.fix_query_key_value_ordering(
            projected_states_qkvz, projected_states_ba)
        query, key, value = map(lambda x: rearrange(x, 'l p d -> l (p d)'),
                                (query, key, value))
        mixed_qkv = torch.cat((query, key, value), dim=-1)

        # 2. Convolution sequence transformation
        conv_weights = self.conv1d.weight.view(self.conv1d.weight.size(0),
                                               self.conv1d.weight.size(2))

        if spec_sequence_masks is not None:
            if (attn_metadata.num_prefills == 0
                    and attn_metadata.num_decodes == 0):
                mixed_qkv_spec = mixed_qkv
                mixed_qkv_non_spec = None
            else:
                mixed_qkv_spec = mixed_qkv[spec_token_masks]
                mixed_qkv_non_spec = mixed_qkv[~spec_token_masks]
        else:
            mixed_qkv_spec = None
            mixed_qkv_non_spec = mixed_qkv

        # 2.2: process the remaining part
        if attn_metadata.num_prefills > 0:
            # - "cache_indices" updates the conv_state cache in positions
            #   pointed to by "mamba_cache_params.state_indices_tensor"
            mixed_qkv_non_spec = causal_conv1d_fn(
                mixed_qkv_non_spec.transpose(0, 1),
                conv_weights,
                self.conv1d.bias,
                activation=self.activation,
                conv_states=conv_state,
                has_initial_state=has_initial_state,
                cache_indices=non_spec_state_indices_tensor,
                query_start_loc=non_spec_query_start_loc,
            ).transpose(0, 1)
        elif attn_metadata.num_decodes > 0:
            mixed_qkv_non_spec = causal_conv1d_update(
                mixed_qkv_non_spec,
                conv_state,
                conv_weights,
                self.conv1d.bias,
                self.activation,
                conv_state_indices=non_spec_state_indices_tensor[:attn_metadata
                                                                 .num_decodes],
                # validate_data=True,
            )
        else:
            mixed_qkv_non_spec = None

        query_spec, key_spec, value_spec = self.rearrange_mixed_qkv(
            mixed_qkv_spec)
        query_non_spec, key_non_spec, value_non_spec = self.rearrange_mixed_qkv(
            mixed_qkv_non_spec)

        beta = b.sigmoid()
        g = fused_gdn_gating(self.A_log, a, self.dt_bias)
        g, beta = map(lambda x: rearrange(x, 'l d -> 1 l d'), (g, beta))

        if spec_sequence_masks is not None:
            if (attn_metadata.num_prefills == 0
                    and attn_metadata.num_decodes == 0):
                g_spec = g
                beta_spec = beta
                g_non_spec = None
                beta_non_spec = None
            else:
                g_spec = g[:, spec_token_masks]
                beta_spec = beta[:, spec_token_masks]
                g_non_spec = g[:, ~spec_token_masks]
                beta_non_spec = beta[:, ~spec_token_masks]
        else:
            g_spec = None
            beta_spec = None
            g_non_spec = g
            beta_non_spec = beta

        # 3. Recurrent attention
        # 3.1: process the mutlti-query part
        if spec_sequence_masks is not None:
            core_attn_out_spec, last_recurrent_state = (
                fused_recurrent_gated_delta_rule(
                    q=query_spec,
                    k=key_spec,
                    v=value_spec,
                    g=g_spec,
                    beta=beta_spec,
                    initial_state=ssm_state,
                    inplace_final_state=True,
                    cu_seqlens=spec_query_start_loc[:attn_metadata.
                                                    num_spec_decodes + 1],
                    ssm_state_indices=spec_state_indices_tensor,
                    num_accepted_tokens=num_accepted_tokens,
                    use_qk_l2norm_in_kernel=True,
                ))
        else:
            core_attn_out_spec, last_recurrent_state = None, None

        # 3.2: process the remaining part
        if attn_metadata.num_prefills > 0:
            initial_state = ssm_state[
                non_spec_state_indices_tensor].contiguous()
            initial_state[~has_initial_state, ...] = 0

            batch_size = initial_state.shape[0]
            core_attn_out = []
            last_recurrent_state = []

            for b_idx in range(batch_size):
                start, end = non_spec_query_start_loc[
                    b_idx], non_spec_query_start_loc[b_idx + 1]
                cur_q = query_non_spec[:, start:end, ...]
                cur_k = key_non_spec[:, start:end, ...]
                cur_v = value_non_spec[:, start:end, ...]
                cur_g = g_non_spec[:, start:end, ...]
                cur_b = beta_non_spec[:, start:end, ...]
                cur_state = initial_state[b_idx].unsqueeze(0)

                (
                    cur_core_attn_out_non_spec,
                    cur_last_recurrent_state,
                ) = chunk_gated_delta_rule(
                    query=cur_q,
                    key=cur_k,
                    value=cur_v,
                    g=cur_g,
                    beta=cur_b,
                    initial_state=cur_state,
                    output_final_state=True,
                    use_qk_l2norm_in_kernel=True,
                )

                core_attn_out.append(cur_core_attn_out_non_spec)
                last_recurrent_state.append(cur_last_recurrent_state)

            tar_dtype = core_attn_out[0].dtype
            tar_device = core_attn_out[0].device
            tar_shape = list(core_attn_out[0].shape)
            tar_shape[1] = non_spec_query_start_loc[-1]
            core_attn_out_non_spec = torch.empty(tar_shape,
                                                 dtype=tar_dtype,
                                                 device=tar_device)
            for b_idx in range(batch_size):
                cur_core_attn_out = core_attn_out[b_idx]
                start, end = non_spec_query_start_loc[
                    b_idx], non_spec_query_start_loc[b_idx + 1]
                core_attn_out_non_spec[:, start:end, ...] = cur_core_attn_out
            last_recurrent_state = torch.cat(last_recurrent_state, dim=0)

            # Init cache
            ssm_state[non_spec_state_indices_tensor] = last_recurrent_state.to(
                ssm_state.dtype)
        elif attn_metadata.num_decodes > 0:
            core_attn_out_non_spec, last_recurrent_state = (
                fused_recurrent_gated_delta_rule(
                    q=query_non_spec,
                    k=key_non_spec,
                    v=value_non_spec,
                    g=g_non_spec,
                    beta=beta_non_spec,
                    initial_state=ssm_state,
                    inplace_final_state=True,
                    cu_seqlens=non_spec_query_start_loc[:attn_metadata.
                                                        num_decodes + 1],
                    ssm_state_indices=non_spec_state_indices_tensor,
                    use_qk_l2norm_in_kernel=True,
                ))
        else:
            core_attn_out_non_spec, last_recurrent_state = None, None

        # Merge core attention output
        if (spec_sequence_masks is not None
                and core_attn_out_non_spec is not None):
            core_attn_out = torch.empty(
                (1, num_actual_tokens, *core_attn_out_spec.shape[2:]),
                dtype=core_attn_out_non_spec.dtype,
                device=core_attn_out_non_spec.device,
            )
            core_attn_out[:, spec_token_masks] = core_attn_out_spec
            core_attn_out[:, ~spec_token_masks] = core_attn_out_non_spec
        elif spec_sequence_masks is not None:
            core_attn_out = core_attn_out_spec
        else:
            core_attn_out = core_attn_out_non_spec

        z_shape_og = z.shape
        # reshape input data into 2D tensor
        core_attn_out = core_attn_out.reshape(-1, core_attn_out.shape[-1])
        z = z.reshape(-1, z.shape[-1])
        core_attn_out = self.norm(core_attn_out, z)
        core_attn_out = core_attn_out.reshape(z_shape_og)
        core_attn_out = rearrange(core_attn_out, '... h d -> ... (h d)')

        output[:num_actual_tokens], _ = self.out_proj(core_attn_out)


class CustomQwen3NextDecoderLayer(Qwen3NextDecoderLayer):

    def __init__(
        self,
        vllm_config: VllmConfig,
        layer_type: str,
        prefix: str = "",
    ) -> None:
        nn.Module.__init__(self)
        config = vllm_config.model_config.hf_config
        model_config = vllm_config.model_config
        cache_config = vllm_config.cache_config
        quant_config = vllm_config.quant_config
        speculative_config = vllm_config.speculative_config

        self.layer_type = layer_type
        self.layer_idx = extract_layer_index(prefix)

        if self.layer_type == "linear_attention":
            self.linear_attn = CustomQwen3NextGatedDeltaNet(
                config,
                model_config=model_config,
                cache_config=cache_config,
                quant_config=quant_config,
                speculative_config=speculative_config,
                prefix=f'{prefix}.linear_attn')
        elif self.layer_type == "full_attention":
            self.self_attn = Qwen3NextAttention(
                config,
                model_config=model_config,
                cache_config=cache_config,
                quant_config=quant_config,
                prefix=f'{prefix}.self_attn',
            )
        else:
            raise ValueError(f"Invalid layer_type {self.layer_type}")

        mlp_only_layers = ([] if not hasattr(config, "mlp_only_layers") else
                           config.mlp_only_layers)
        if (self.layer_idx not in mlp_only_layers) and (
                config.num_experts > 0 and
            (self.layer_idx + 1) % config.decoder_sparse_step == 0):
            self.mlp = Qwen3NextSparseMoeBlock(vllm_config=vllm_config,
                                               prefix=f"{prefix}.mlp")
        else:
            self.mlp = Qwen3NextMLP(
                hidden_size=config.hidden_size,
                intermediate_size=config.intermediate_size,
                hidden_act=config.hidden_act,
                quant_config=quant_config,
            )

        self.input_layernorm = Qwen3NextRMSNorm(config.hidden_size,
                                                eps=config.rms_norm_eps)
        self.post_attention_layernorm = Qwen3NextRMSNorm(
            config.hidden_size, eps=config.rms_norm_eps)

        self.layer_scale = getattr(config, "layer_scale", False)
        if self.layer_scale:
            self.attn_layer_scale = torch.nn.Parameter(
                torch.zeros(
                    1,
                    1,
                    config.hidden_size,
                    dtype=config.torch_dtype,
                ), )
            self.ffn_layer_scale = torch.nn.Parameter(
                torch.zeros(
                    1,
                    1,
                    config.hidden_size,
                    dtype=config.torch_dtype,
                ), )

<<<<<<< HEAD
    def forward(
        self,
        hidden_states: torch.Tensor,
        residual: Optional[torch.Tensor],
        positions: torch.Tensor = None,
        **kwargs: object,
    ):
        self_attention_output = torch.empty_like(hidden_states)
        if residual is None:
            residual = hidden_states
            hidden_states = self.input_layernorm(hidden_states)
            forward_context = get_forward_context()
            if forward_context.sp_enabled:
                tp_size = get_tensor_model_parallel_world_size()
                chunk_size = (hidden_states.shape[0] + forward_context.pad_size) // tp_size
                self_attention_output = self_attention_output[:chunk_size, :]
        else:
            hidden_states, residual = self.input_layernorm(
                hidden_states, residual)

        if self.layer_type == "linear_attention":
            self.linear_attn(
                hidden_states=hidden_states,
                output=self_attention_output,
            )
        elif self.layer_type == "full_attention":
            self.self_attn(
                hidden_states=hidden_states,
                output=self_attention_output,
                positions=positions,
            )
        else:
            raise ValueError("Invalid layer_type")
        hidden_states = self_attention_output

        if self.layer_scale:
            if len(hidden_states.shape) == 2:
                hidden_states = hidden_states * (
                    self.attn_layer_scale.to(hidden_states.dtype)[0] + 1)
            else:
                hidden_states = hidden_states * (
                    self.attn_layer_scale.to(hidden_states.dtype) + 1)

        # Fully Connected
        hidden_states, residual = self.post_attention_layernorm(
            hidden_states, residual)
        hidden_states = self.mlp(hidden_states)

        if self.layer_scale:
            if len(hidden_states.shape) == 2:
                hidden_states = hidden_states * (
                    self.ffn_layer_scale.to(hidden_states.dtype)[0] + 1)
            else:
                assert len(hidden_states.shape) == len(
                    self.ffn_layer_scale.shape
                ), f'shape must be the same {len(hidden_states.shape)}, {len(self.ffn_layer_scale.shape)}'  # noqa: E501
                hidden_states = hidden_states * (
                    self.ffn_layer_scale.to(hidden_states.dtype) + 1)

        return hidden_states, residual

=======
>>>>>>> a43e2f61

@support_torch_compile
class CustomQwen3NextModel(Qwen3NextModel):

    def __init__(self, *, vllm_config: VllmConfig, prefix: str = ""):
        nn.Module.__init__(self)
        config: Qwen3NextConfig = vllm_config.model_config.hf_config
        parallel_config = vllm_config.parallel_config
        lora_config = vllm_config.lora_config
        eplb_config = parallel_config.eplb_config
        self.num_redundant_experts = eplb_config.num_redundant_experts

        self.config = config
        lora_vocab = ((lora_config.lora_extra_vocab_size *
                       (lora_config.max_loras or 1)) if lora_config else 0)
        self.vocab_size = config.vocab_size + lora_vocab

        self.embed_tokens = VocabParallelEmbedding(
            self.vocab_size,
            config.hidden_size,
            org_num_embeddings=config.vocab_size,
        )

        def get_layer(prefix: str):
            return CustomQwen3NextDecoderLayer(
                vllm_config,
                layer_type=config.layer_types[extract_layer_index(prefix)],
                prefix=prefix,
            )

        self.start_layer, self.end_layer, self.layers = make_layers(
            config.num_hidden_layers, get_layer, prefix=f"{prefix}.layers")
        self.make_empty_intermediate_tensors = (
            make_empty_intermediate_tensors_factory(
                ["hidden_states", "residual"], config.hidden_size))

        self.norm = Qwen3NextRMSNorm(config.hidden_size,
                                     eps=config.rms_norm_eps)

    def load_weights(self, weights: Iterable[tuple[str,
                                                   torch.Tensor]]) -> set[str]:
        stacked_params_mapping = [
            # (param_name, shard_name, shard_id)
            ("qkv_proj", "q_proj", "q"),
            ("qkv_proj", "k_proj", "k"),
            ("qkv_proj", "v_proj", "v"),
            ("gate_up_proj", "gate_proj", 0),
            ("gate_up_proj", "up_proj", 1),
            ("in_proj", "in_proj_qkvz", 0),
            ("in_proj", "in_proj_ba", 1),
        ]

        params_dict = dict(self.named_parameters())
        loaded_params: set[str] = set()
        expert_params_mapping = self.get_expert_mapping()
        for name, loaded_weight in weights:
            if "rotary_emb.inv_freq" in name:
                continue

            if name.startswith("mtp."):
                continue

            for param_name, weight_name, shard_id in stacked_params_mapping:
                if weight_name not in name:
                    continue

                if "mlp.experts" in name:
                    continue

                name = name.replace(weight_name, param_name)
                # Skip loading extra bias for GPTQ models.
                if name.endswith(".bias") and name not in params_dict:
                    continue
                # Skip layers on other devices.
                if is_pp_missing_parameter(name, self):
                    continue
                # name = apply_attn_prefix(name, params_dict)
                if name not in params_dict:
                    continue
                param = params_dict[name]
                weight_loader = param.weight_loader
                weight_loader(param, loaded_weight, shard_id)
                break
            else:
                for mapping in expert_params_mapping:
                    param_name, weight_name, expert_id, shard_id = mapping
                    if weight_name not in name:
                        continue
                    name = name.replace(weight_name, param_name)
                    # Skip layers on other devices.
                    if is_pp_missing_parameter(name, self):
                        continue
                    # Skip loading extra bias for GPTQ models.
                    if ((name.endswith(".bias") or name.endswith("_bias"))
                            and name not in params_dict):
                        continue
                    param = params_dict[name]
                    weight_loader = param.weight_loader
                    weight_loader(param,
                                  loaded_weight,
                                  name,
                                  shard_id=shard_id,
                                  expert_id=expert_id)
                    break
                else:
                    # Skip loading extra bias for GPTQ models.
                    if name.endswith(".bias") and name not in params_dict:
                        continue
                    if is_pp_missing_parameter(name, self):
                        continue
                    param = params_dict[name]
                    weight_loader = getattr(param, "weight_loader",
                                            default_weight_loader)
                    weight_loader(param, loaded_weight)
            loaded_params.add(name)
        return loaded_params


class CustomQwen3NextForCausalLM(Qwen3NextForCausalLM):

    def __init__(self, *, vllm_config: VllmConfig, prefix: str = ""):
        nn.Module.__init__(self)
        config = vllm_config.model_config.hf_config
        self.vllm_config = vllm_config
        self.model_config = vllm_config.model_config
        cache_config = vllm_config.cache_config
        lora_config = vllm_config.lora_config
        scheduler_config = vllm_config.scheduler_config
        assert not cache_config.enable_prefix_caching, \
            "Qwen3Next currently does not support prefix caching"
        assert envs.VLLM_USE_V1, "Qwen3Next requires VLLM_USE_V1"
        self.quant_config = vllm_config.quant_config
        self.config = config
        self.scheduler_config = scheduler_config
        self.model = CustomQwen3NextModel(vllm_config=vllm_config,
                                          prefix=maybe_prefix(prefix, "model"))
        self.unpadded_vocab_size = config.vocab_size
        if lora_config:
            self.unpadded_vocab_size += lora_config.lora_extra_vocab_size
        self.lm_head = ParallelLMHead(
            self.unpadded_vocab_size,
            config.hidden_size,
            org_num_embeddings=config.vocab_size,
            padding_size=DEFAULT_VOCAB_PADDING_SIZE
            # We need bigger padding if using lora for kernel
            # compatibility
            if not lora_config else lora_config.lora_vocab_padding_size,
        )
        self.logits_processor = LogitsProcessor(self.unpadded_vocab_size,
                                                config.vocab_size)
        self.make_empty_intermediate_tensors = (
            self.model.make_empty_intermediate_tensors)

        # Set MoE hyperparameters
        self.expert_weights = []

        self.moe_layers: list[FusedMoE] = []
        example_layer = None
        for layer in self.model.layers:
            if isinstance(layer, PPMissingLayer):
                continue

            assert isinstance(layer, Qwen3NextDecoderLayer)
            if isinstance(layer.mlp, Qwen3NextSparseMoeBlock):
                example_layer = layer.mlp
                self.moe_layers.append(layer.mlp.experts)

        if example_layer is None:
            raise RuntimeError("No Qwen3Next layer found in the model.layers.")

        self.num_moe_layers = len(self.moe_layers)
        self.num_expert_groups = 1
        self.num_shared_experts = 0
        self.num_logical_experts = example_layer.n_logical_experts
        self.num_physical_experts = example_layer.n_physical_experts
        self.num_local_physical_experts = example_layer.n_local_physical_experts
        self.num_routed_experts = example_layer.n_routed_experts
        self.num_redundant_experts = example_layer.n_redundant_experts<|MERGE_RESOLUTION|>--- conflicted
+++ resolved
@@ -496,7 +496,6 @@
                     dtype=config.torch_dtype,
                 ), )
 
-<<<<<<< HEAD
     def forward(
         self,
         hidden_states: torch.Tensor,
@@ -558,8 +557,6 @@
 
         return hidden_states, residual
 
-=======
->>>>>>> a43e2f61
 
 @support_torch_compile
 class CustomQwen3NextModel(Qwen3NextModel):
