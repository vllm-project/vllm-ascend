#
# Copyright (c) 2025 Huawei Technologies Co., Ltd. All Rights Reserved.
# This file is a part of the vllm-ascend project.
#
# Licensed under the Apache License, Version 2.0 (the "License");
# you may not use this file except in compliance with the License.
# You may obtain a copy of the License at
#
#     http://www.apache.org/licenses/LICENSE-2.0
#
# Unless required by applicable law or agreed to in writing, software
# distributed under the License is distributed on an "AS IS" BASIS,
# WITHOUT WARRANTIES OR CONDITIONS OF ANY KIND, either express or implied.
# See the License for the specific language governing permissions and
# limitations under the License.
from typing import Optional
from uuid import uuid4

from vllm.logger import logger
from vllm.triton_utils import HAS_TRITON


def check_kv_extra_config(vllm_config):

    def _check(name: str, config: dict):
        tp_key = "tp_size"
        dp_key = "dp_size"
        if tp_key in config:
            config_tp = config[tp_key]
            vllm_tp = vllm_config.parallel_config.tensor_parallel_size
            if config_tp != vllm_tp:
                raise ValueError(
                    f"KV transfer '{name}' config has a conflicting tensor parallel size. "
                    f"Expected {vllm_tp}, but got {config_tp}.")
        if dp_key in config:
            config_dp = config[dp_key]
            vllm_dp = vllm_config.parallel_config.data_parallel_size
            if config_dp != vllm_dp:
                raise ValueError(
                    f"KV transfer '{name}' config has a conflicting data parallel size. "
                    f"Expected {vllm_dp}, but got {config_dp}.")

    if vllm_config.kv_transfer_config.is_kv_producer:
        _check(
            "prefill",
            vllm_config.kv_transfer_config.get_from_extra_config(
                "prefill", {}))
    if vllm_config.kv_transfer_config.is_kv_consumer:
        _check(
            "decode",
            vllm_config.kv_transfer_config.get_from_extra_config("decode", {}))


class AscendConfig:
    """
    Configuration Object for additional_config from vllm.configs.
    """

    def __init__(self, vllm_config):
        additional_config = vllm_config.additional_config if vllm_config.additional_config is not None else {}
        self.mix_placement = additional_config.get("mix_placement", False)
        xlite_graph_config = additional_config.get("xlite_graph_config", {})
        self.xlite_graph_config = XliteGraphConfig(xlite_graph_config,
                                                   vllm_config)

        ascend_compilation_config = additional_config.get(
            "ascend_compilation_config", {})
        self.ascend_compilation_config = AscendCompilationConfig(
            **ascend_compilation_config)

        finegrained_tp_config = additional_config.get("finegrained_tp_config",
                                                      {})
        self.finegrained_tp_config = FinegrainedTPConfig(
            finegrained_tp_config, vllm_config)

        # Dump / PrecisionDebugger configuration
        dump_config_path = additional_config.get("dump_config", None)
        self.dump_config = DumpConfig(dump_config_path)

        weight_prefetch_config = additional_config.get(
            "weight_prefetch_config", {})
        self.weight_prefetch_config = WeightPrefetchConfig(
            weight_prefetch_config)

        # Todo: Once https://github.com/vllm-project/vllm/issues/22246 is merged in vllm. Remove this config
        self.expert_map_path = additional_config.get("expert_map_path", None)
        self.eplb_policy_type = additional_config.get("eplb_policy_type", 1)
        self.expert_map_record_path = additional_config.get(
            "expert_map_record_path",
            None)  # Provide path to export expert map
        self.init_redundancy_expert = additional_config.get(
            "init_redundancy_expert", 0)
        self.dynamic_eplb = additional_config.get("dynamic_eplb", False)
        self.num_iterations_eplb_update = additional_config.get(
            "num_iterations_eplb_update", 400)
        self.gate_eplb = additional_config.get("gate_eplb", False)
        self.num_wait_worker_iterations = additional_config.get(
            "num_wait_worker_iterations", 30)
        self.chunked_prefill_for_mla = additional_config.get(
            "chunked_prefill_for_mla", False)
        self.enable_shared_expert_dp = additional_config.get(
            "enable_shared_expert_dp",
            False) and vllm_config.parallel_config.enable_expert_parallel
        if self.enable_shared_expert_dp:
            from vllm_ascend.utils import enable_sp
            assert enable_sp(vllm_config=vllm_config,
                             enable_shared_expert_dp=True)
        self.multistream_overlap_shared_expert = additional_config.get(
            "multistream_overlap_shared_expert", False)
        self.multistream_overlap_gate = additional_config.get(
            "multistream_overlap_gate", False)
        self.recompute_scheduler_enable = additional_config.get(
            "recompute_scheduler_enable", False)
        self.enable_cpu_binding = additional_config.get(
            "enable_cpu_binding", False)

        if vllm_config.kv_transfer_config is not None:
            check_kv_extra_config(vllm_config)

        self.pd_tp_ratio = 1
        self.pd_head_ratio = 1
        self.num_head_replica = 1
        if vllm_config.kv_transfer_config is not None and not vllm_config.model_config.is_deepseek_mla:
            prefill_tp_size = vllm_config.kv_transfer_config.get_from_extra_config(
                "prefill", {"tp_size": 1})["tp_size"]
            decode_tp_size = vllm_config.kv_transfer_config.get_from_extra_config(
                "decode", {"tp_size": 1})["tp_size"]
            assert prefill_tp_size % decode_tp_size == 0, "Prefill TP size must be divisible by Decode TP size."
            self.pd_tp_ratio = prefill_tp_size // decode_tp_size
            if self.pd_tp_ratio > 1:
                try:
                    # only support Qwen model now
                    # TODO: use a more robust method to get kv_head_num
                    num_kv_head = vllm_config.model_config.hf_config.num_key_value_heads
                    self.num_head_replica = prefill_tp_size // num_kv_head if prefill_tp_size >= num_kv_head else 1
                    prefill_tp_size = min(prefill_tp_size, num_kv_head)
                    decode_tp_size = min(decode_tp_size, num_kv_head)
                    self.pd_head_ratio = prefill_tp_size // decode_tp_size
                except Exception:
                    raise AssertionError(
                        "Can not get num_key_value_heads from model_config")

            if self.pd_tp_ratio == 0:
                raise AssertionError(
                    "Only support P node tp size lagger then D node tp size")
        self.SLO_limits_for_dynamic_batch = additional_config.get(
            "SLO_limits_for_dynamic_batch", -1)
        from vllm_ascend.utils import get_flashcomm2_config_and_validate
        self.flashcomm2_oproj_tensor_parallel_size, self.flashcomm2_oproj_shared = get_flashcomm2_config_and_validate(
            self, vllm_config)
        self.enable_npugraph_ex = additional_config.get(
            "enable_npugraph_ex", False)
        # We find that _npu_paged_attention still performs better than
        # npu_fused_infer_attention_score in some cases. We allow to execute
        # _npu_paged_attention in this cases. This should be removed once
        # npu_fused_infer_attention_score performs better on all scenarios.
        self.pa_shape_list = additional_config.get("pa_shape_list",
                                                   [1, 2, 3, 4])

        kv_cfg = vllm_config.kv_transfer_config
        if kv_cfg is not None and not getattr(kv_cfg, "_engine_id_patched",
                                              False):
            kv_cfg.engine_id = f"{kv_cfg.engine_id}-{uuid4().hex}"
            kv_cfg._engine_id_patched = True


class FinegrainedTPConfig:
    """
    Configuration Object for finegrained_tp_config from additional_config
    """

    def __init__(self, finegrained_tp_config: dict, vllm_config):
        self.oproj_tensor_parallel_size = finegrained_tp_config.get(
            "oproj_tensor_parallel_size", 0)
        self.lmhead_tensor_parallel_size = finegrained_tp_config.get(
            "lmhead_tensor_parallel_size", 0)
        self.embedding_tensor_parallel_size = finegrained_tp_config.get(
            "embedding_tensor_parallel_size", 0)
        self.mlp_tensor_parallel_size = finegrained_tp_config.get(
            "mlp_tensor_parallel_size", 0)

        enabled_configs = []
        if self.oproj_tensor_parallel_size > 0:
            enabled_configs.append(
                f"oproj_tensor_parallel_size={self.oproj_tensor_parallel_size}"
            )
            # dummy_run does not run the entire attention module in eager mode,, so the o_proj tp split can only be used in graph mode.
            if vllm_config.model_config.enforce_eager is True:
                raise AssertionError(
                    "oproj_tensor_parallel_size is only supported in graph mode"
                )
            if vllm_config.kv_transfer_config is None or not vllm_config.kv_transfer_config.is_kv_consumer:
                raise AssertionError(
                    "oproj_tensor_parallel_size is only supported in pd scenario and can only be used in D node."
                )
        if self.lmhead_tensor_parallel_size > 0:
            enabled_configs.append(
                f"lmhead_tensor_parallel_size={self.lmhead_tensor_parallel_size}"
            )
        if self.embedding_tensor_parallel_size > 0:
            enabled_configs.append(
                f"embedding_tensor_parallel_size={self.embedding_tensor_parallel_size}"
            )
        if self.mlp_tensor_parallel_size > 0:
            enabled_configs.append(
                f"mlp_tensor_parallel_size={self.mlp_tensor_parallel_size}")
        module_tp_sizes = [
            self.oproj_tensor_parallel_size,
            self.lmhead_tensor_parallel_size,
            self.embedding_tensor_parallel_size,
            self.mlp_tensor_parallel_size,
        ]
        for module_tp_size in module_tp_sizes:
            if module_tp_size > 0 and vllm_config.parallel_config.data_parallel_size % module_tp_size != 0:
                raise AssertionError(
                    "module tp sizes must divide data_parallel_size")
        if any(size > 0 for size in module_tp_sizes) and enabled_configs:
            logger.info(
                f"finegrained_tp_config enabled: {', '.join(enabled_configs)}")


class AscendCompilationConfig:
    """
    Configuration for controlling the behavior of Ascend graph optimization.

    This class provides a way to configure graph fusion optimizations.
    These configurations directly impact the performance and behavior of models
    deployed on Ascend platforms.
    """

    def __init__(self,
                 fuse_norm_quant: bool = True,
                 fuse_qknorm_rope: bool = False,
                 **kwargs):
        """
        Initialize the configuration.

        Args:
            fuse_norm_quant (bool): Whether to enable norm and quant fusion optimization.
                When set to True, the system will optimize norm and quant operations.
                Default: True
<<<<<<< HEAD

=======
            fuse_qknorm_rope (bool): Whether to enable qknorm and rope fusion optimization.
                Default: False
>>>>>>> 0f571c34
            **kwargs: Additional optional parameters for forward compatibility and configuration extension.
        """
        self.fuse_norm_quant = fuse_norm_quant
        self.fuse_qknorm_rope = HAS_TRITON or fuse_qknorm_rope


class XliteGraphConfig:
    """
    Configuration Object for xlite_graph_config from additional_config
    """

    def __init__(self, xlite_graph_config, vllm_config):
        self.enabled = xlite_graph_config.get("enabled", False)
        self.full_mode = xlite_graph_config.get("full_mode", False)
        if self.enabled:
            if bool(vllm_config.speculative_config):
                raise RuntimeError(
                    "Xlite graph mode is not compatible with speculative decoding. Please disable speculative decoding."
                )
            if vllm_config.parallel_config.pipeline_parallel_size > 1:
                raise RuntimeError(
                    "Xlite graph mode is not compatible with pipeline parallelism. Please set pipeline_parallel_size to 1."
                )
            if vllm_config.cache_config.block_size != 128:
                raise RuntimeError(
                    "Xlite graph mode is only compatible with block_size of 128. Please set block_size to 128."
                )


class DumpConfig:
    """
    Configuration object for dump/PrecisionDebugger settings.
    """

    def __init__(self, dump_config_path: Optional[str] = None):
        # enable_dump is True when dump_cfg exists and config_path is not empty
        self.enable_dump: bool = bool(dump_config_path)
        # Path to msprobe config json; may be None.
        self.config_path: Optional[str] = dump_config_path


class WeightPrefetchConfig:
    """
    Configuration Object for weight_prefetch_config from additional_config
    """

    prefetch_ratio: dict = {
        "attn": {
            "qkv": 1.0,
            "o": 1.0,
        },
        "moe": {
            "gate_up": 0.8
        }
    }

    def __init__(self, weight_prefetch_config: dict):
        self.enabled = weight_prefetch_config.get("enabled", False)
        self.prefetch_ratio = weight_prefetch_config.get(
            "prefetch_ratio", self.prefetch_ratio)


_ASCEND_CONFIG: Optional[AscendConfig] = None


def init_ascend_config(vllm_config):
    additional_config = vllm_config.additional_config if vllm_config.additional_config is not None else {}
    refresh = additional_config.get("refresh",
                                    False) if additional_config else False
    global _ASCEND_CONFIG
    if _ASCEND_CONFIG is not None and not refresh:
        return _ASCEND_CONFIG
    _ASCEND_CONFIG = AscendConfig(vllm_config)
    return _ASCEND_CONFIG


def clear_ascend_config():
    global _ASCEND_CONFIG
    _ASCEND_CONFIG = None


def get_ascend_config():
    global _ASCEND_CONFIG
    if _ASCEND_CONFIG is None:
        raise RuntimeError(
            "Ascend config is not initialized. Please call init_ascend_config first."
        )
    return _ASCEND_CONFIG<|MERGE_RESOLUTION|>--- conflicted
+++ resolved
@@ -239,12 +239,7 @@
             fuse_norm_quant (bool): Whether to enable norm and quant fusion optimization.
                 When set to True, the system will optimize norm and quant operations.
                 Default: True
-<<<<<<< HEAD
-
-=======
-            fuse_qknorm_rope (bool): Whether to enable qknorm and rope fusion optimization.
-                Default: False
->>>>>>> 0f571c34
+
             **kwargs: Additional optional parameters for forward compatibility and configuration extension.
         """
         self.fuse_norm_quant = fuse_norm_quant
