#
# Copyright (c) 2025 Huawei Technologies Co., Ltd. All Rights Reserved.
# This file is a part of the vllm-ascend project.
#
# Licensed under the Apache License, Version 2.0 (the "License");
# you may not use this file except in compliance with the License.
# You may obtain a copy of the License at
#
#     http://www.apache.org/licenses/LICENSE-2.0
#
# Unless required by applicable law or agreed to in writing, software
# distributed under the License is distributed on an "AS IS" BASIS,
# WITHOUT WARRANTIES OR CONDITIONS OF ANY KIND, either express or implied.
# See the License for the specific language governing permissions and
# limitations under the License.
from typing import Optional

from vllm.logger import logger

TORCHAIR_MODEL_LIST = ["deepseek", "pangu", "kimi_k2", "qwen"]


def _check_torchair_supported(model_type: str):
    for supported_model in TORCHAIR_MODEL_LIST:
        if supported_model in model_type.lower():
            return True
    return False


class AscendConfig:
    """
    Configuration Object for additional_config from vllm.configs.
    """

    def __init__(self, vllm_config):
        additional_config = vllm_config.additional_config if vllm_config.additional_config is not None else {}

        torchair_graph_config = additional_config.get("torchair_graph_config",
                                                      {})
        self.torchair_graph_config = TorchairGraphConfig(torchair_graph_config)

        ascend_scheduler_config = additional_config.get(
            "ascend_scheduler_config", {})
        self.ascend_scheduler_config = AscendSchedulerConfig(
            ascend_scheduler_config)

        self.expert_map_path = additional_config.get("expert_map_path", None)
        self.chunked_prefill_for_mla = additional_config.get(
            "chunked_prefill_for_mla", False)
        self.enable_shared_expert_dp = additional_config.get(
<<<<<<< HEAD
            "enable_shared_expert_dp", True
        ) and not self.torchair_graph_config.enabled and vllm_config.parallel_config.enable_expert_parallel and not vllm_config.parallel_config.enable_sequence_parallel
        # TODO seems enable_shared_expert_dp conflicts with sp, need to check why
=======
            "enable_shared_expert_dp", False
        ) and not self.torchair_graph_config.enabled and vllm_config.parallel_config.enable_expert_parallel
>>>>>>> e9fb895b


class TorchairGraphConfig:
    """
    Configuration Object for torchair_graph_config from additional_config
    """

    def __init__(self, torchair_graph_config):
        self.enabled = torchair_graph_config.get("enabled", False)
        self.use_cached_graph = torchair_graph_config.get(
            "use_cached_graph", False)
        self.graph_batch_sizes = torchair_graph_config.get(
            "graph_batch_sizes", [])
        self.graph_batch_sizes_init = torchair_graph_config.get(
            "graph_batch_sizes_init", False)
        self.enable_multistream_mla = torchair_graph_config.get(
            "enable_multistream_mla", False)
        self.enable_multistream_moe = torchair_graph_config.get(
            "enable_multistream_moe", False)
        self.enable_view_optimize = torchair_graph_config.get(
            "enable_view_optimize", True)
        self.enable_kv_nz = torchair_graph_config.get("enable_kv_nz", False)

        if not isinstance(self.graph_batch_sizes, list):
            raise TypeError("graph_batch_sizes must be list[int]")
        if self.graph_batch_sizes_init and len(self.graph_batch_sizes) > 0:
            raise ValueError(
                "graph_batch_sizes_init is only valid when graph_batch_sizes is empty"
            )
        if not self.enabled:
            if self.use_cached_graph:
                raise RuntimeError(
                    "use_cached_graph is valid only when Torchair graph mode is enabled"
                )
            if self.graph_batch_sizes:
                raise RuntimeError(
                    "graph_batch_sizes is valid only when Torchair graph mode is enabled"
                )
            if self.graph_batch_sizes_init:
                raise RuntimeError(
                    "graph_batch_sizes_init is valid only when Torchair graph mode is enabled"
                )
            if self.enable_multistream_mla:
                raise RuntimeError(
                    "enable_multistream_mla is valid only when Torchair graph mode is enabled"
                )
            if self.enable_multistream_moe:
                raise RuntimeError(
                    "enable_multistream_moe is valid only when Torchair graph mode is enabled"
                )
            if self.enable_kv_nz:
                raise RuntimeError(
                    "enable_kv_nz is valid only when Torchair graph mode is enabled"
                )


class AscendSchedulerConfig:
    """
    Configuration Object for ascend_scheduler_config from additional_config
    """

    def __init__(self, ascend_scheduler_config: dict):
        self.enabled = ascend_scheduler_config.get("enabled", False)
        # Ascend scheduler is based on vllm v0 scheduler, so we should support
        # all vllm v0 scheduler configs as well.
        for k, v in ascend_scheduler_config.items():
            if not hasattr(self, k):
                setattr(self, k, v)


_ASCEND_CONFIG: Optional[AscendConfig] = None


def init_ascend_config(vllm_config):
    additional_config = vllm_config.additional_config if vllm_config.additional_config is not None else {}
    refresh = additional_config.get("refresh",
                                    False) if additional_config else False
    global _ASCEND_CONFIG
    if _ASCEND_CONFIG is not None and not refresh:
        return _ASCEND_CONFIG
    _ASCEND_CONFIG = AscendConfig(vllm_config)
    return _ASCEND_CONFIG


def clear_ascend_config():
    global _ASCEND_CONFIG
    _ASCEND_CONFIG = None


def get_ascend_config():
    global _ASCEND_CONFIG
    if _ASCEND_CONFIG is None:
        raise RuntimeError(
            "Ascend config is not initialized. Please call init_ascend_config first."
        )
    return _ASCEND_CONFIG


def check_ascend_config(vllm_config, enforce_eager):
    ascend_config = get_ascend_config()

    # for eager mode
    if enforce_eager:
        # torchair_graph cannot be enabled with eager mode.
        if ascend_config.torchair_graph_config.enabled:
            raise RuntimeError(
                "Can't enable graph mode and eager mode at the same time. Please set `enforce_eager=False` if you attempt to enable NPU graph mode."
            )
    # for graph mode
    else:
        # torchair_graph case
        if ascend_config.torchair_graph_config.enabled:
            # torchair_graph is supported for deepseek/pangu/qwen model only.
            if vllm_config.model_config:
                model_type = vllm_config.model_config.hf_config.model_type
                if not _check_torchair_supported(model_type):
                    raise NotImplementedError(
                        "Torchair graph mode only works with following model types:"
                        f"{TORCHAIR_MODEL_LIST}.")
            if ascend_config.enable_shared_expert_dp:
                logger.warning(
                    "enable_shared_expert_dp is not supported for torchair graph mode currently, "
                    "it has been disabled automatically.")
        # aclgraph case
        else:
            # aclgraph doesn't work with deepseek model and only qwen model is well tested.
            if vllm_config.model_config:
                model_type = vllm_config.model_config.hf_config.model_type
                if "deepseek" in model_type:
                    raise NotImplementedError(
                        "ACL Graph does not support deepseek. Please "
                        "try torchair graph mode to serve deepseek models on vllm-ascend."
                        " Or set `enforce_eager=True` to use eager mode.")
                if "qwen" not in model_type:
                    logger.warning(
                        "ACL Graph is currently experimental. Please "
                        "raise an issue on https://github.com/vllm-project/vllm-ascend/issues"
                        " if you encourage any Error")<|MERGE_RESOLUTION|>--- conflicted
+++ resolved
@@ -48,14 +48,8 @@
         self.chunked_prefill_for_mla = additional_config.get(
             "chunked_prefill_for_mla", False)
         self.enable_shared_expert_dp = additional_config.get(
-<<<<<<< HEAD
             "enable_shared_expert_dp", True
         ) and not self.torchair_graph_config.enabled and vllm_config.parallel_config.enable_expert_parallel and not vllm_config.parallel_config.enable_sequence_parallel
-        # TODO seems enable_shared_expert_dp conflicts with sp, need to check why
-=======
-            "enable_shared_expert_dp", False
-        ) and not self.torchair_graph_config.enabled and vllm_config.parallel_config.enable_expert_parallel
->>>>>>> e9fb895b
 
 
 class TorchairGraphConfig:
