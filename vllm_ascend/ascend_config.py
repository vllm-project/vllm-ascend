--- conflicted
+++ resolved
@@ -39,12 +39,9 @@
         self.expert_tensor_parallel_size = int(
             additional_config.get("expert_tensor_parallel_size", 0))
         self.expert_map_path = additional_config.get("expert_map_path", None)
-<<<<<<< HEAD
         self.dynamic_eplb = additional_config.get("dynamic_eplb", False)
-=======
         self.chunked_prefill_for_mla = additional_config.get(
             "chunked_prefill_for_mla", False)
->>>>>>> 966557a2
 
 
 class TorchairGraphConfig:
