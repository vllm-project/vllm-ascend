#
# Copyright (c) 2025 Huawei Technologies Co., Ltd. All Rights Reserved.
# This file is a part of the vllm-ascend project.
#
# Licensed under the Apache License, Version 2.0 (the "License");
# you may not use this file except in compliance with the License.
# You may obtain a copy of the License at
#
#     http://www.apache.org/licenses/LICENSE-2.0
#
# Unless required by applicable law or agreed to in writing, software
# distributed under the License is distributed on an "AS IS" BASIS,
# WITHOUT WARRANTIES OR CONDITIONS OF ANY KIND, either express or implied.
# See the License for the specific language governing permissions and
# limitations under the License.
from typing import Optional

import vllm.envs as envs
from vllm.logger import logger


class AscendConfig:
    """
    Configuration Object for additional_config from vllm.configs.
    """

    def __init__(self, vllm_config):
        additional_config = vllm_config.additional_config if vllm_config.additional_config is not None else {}

        torchair_graph_config = additional_config.get("torchair_graph_config",
                                                      {})
        self.torchair_graph_config = TorchairGraphConfig(torchair_graph_config)

        ascend_scheduler_config = additional_config.get(
            "ascend_scheduler_config", {})
        self.ascend_scheduler_config = AscendSchedulerConfig(
            ascend_scheduler_config)

        self.expert_map_path = additional_config.get("expert_map_path", None)
<<<<<<< HEAD
        self.dynamic_eplb = additional_config.get("dynamic_eplb", False)
        self.chunked_prefill_for_mla = additional_config.get(
            "chunked_prefill_for_mla", False)
=======
        self.chunked_prefill_for_mla = additional_config.get(
            "chunked_prefill_for_mla", False)
        self.enable_weight_nz_layout = additional_config.get(
            "enable_weight_nz_layout", False)
>>>>>>> e1d282d7


class TorchairGraphConfig:
    """
    Configuration Object for torchair_graph_config from additional_config
    """

    def __init__(self, torchair_graph_config):
        self.enabled = torchair_graph_config.get("enabled", False)
        self.use_cached_graph = torchair_graph_config.get(
            "use_cached_graph", False)
        self.graph_batch_sizes = torchair_graph_config.get(
            "graph_batch_sizes", [])
        self.graph_batch_sizes_init = torchair_graph_config.get(
            "graph_batch_sizes_init", False)
        self.enable_multistream_mla = torchair_graph_config.get(
            "enable_multistream_mla", False)
        self.enable_multistream_moe = torchair_graph_config.get(
            "enable_multistream_moe", False)
        self.enable_view_optimize = torchair_graph_config.get(
            "enable_view_optimize", True)
        self.enable_kv_nz = torchair_graph_config.get("enable_kv_nz", False)

        if not isinstance(self.graph_batch_sizes, list):
            raise TypeError("graph_batch_sizes must be list[int]")
        if self.graph_batch_sizes_init and len(self.graph_batch_sizes) > 0:
            raise ValueError(
                "graph_batch_sizes_init is only valid when graph_batch_sizes is empty"
            )


class AscendSchedulerConfig:
    """
    Configuration Object for ascend_scheduler_config from additional_config
    """

    def __init__(self, ascend_scheduler_config: dict):
        self.enabled = ascend_scheduler_config.get("enabled", False)
        # Ascend scheduler is based on vllm v0 scheduler, so we should support
        # all vllm v0 scheduler configs as well.
        for k, v in ascend_scheduler_config.items():
            if not hasattr(self, k):
                setattr(self, k, v)


_ASCEND_CONFIG: Optional[AscendConfig] = None


def init_ascend_config(vllm_config):
    additional_config = vllm_config.additional_config if vllm_config.additional_config is not None else {}
    refresh = additional_config.get("refresh",
                                    False) if additional_config else False
    global _ASCEND_CONFIG
    if _ASCEND_CONFIG is not None and not refresh:
        return _ASCEND_CONFIG
    _ASCEND_CONFIG = AscendConfig(vllm_config)
    return _ASCEND_CONFIG


def clear_ascend_config():
    global _ASCEND_CONFIG
    _ASCEND_CONFIG = None


def get_ascend_config():
    global _ASCEND_CONFIG
    if _ASCEND_CONFIG is None:
        raise RuntimeError(
            "Ascend config is not initialized. Please call init_ascend_config first."
        )
    return _ASCEND_CONFIG


def check_ascend_config(vllm_config, enforce_eager):
    ascend_config = get_ascend_config()

    # for v0 engine
    if not envs.VLLM_USE_V1:
        if ascend_config.torchair_graph_config.enabled:
            raise NotImplementedError(
                "Torchair graph mode is only supported for V1 Engine.")
        if ascend_config.ascend_scheduler_config.enabled:
            raise NotImplementedError(
                "Ascend scheduler is only supported for V1 Engine.")
    # for v1 engine
    else:
        # for eager mode
        if enforce_eager:
            # torchair_graph cannot be enabled with eager mode.
            if ascend_config.torchair_graph_config.enabled:
                raise RuntimeError(
                    "Can't enable graph mode and eager mode at the same time. Please set `enforce_eager=False` if you attempt to enable NPU graph mode."
                )
        # for graph mode
        else:
            # torchair_graph case
            if ascend_config.torchair_graph_config.enabled:
                # torchair_graph is supported for deepseek model only currently.
                if vllm_config.model_config:
                    model_type = vllm_config.model_config.hf_config.model_type
                    if "deepseek" not in model_type:
                        raise NotImplementedError(
                            "Torchair graph mode only works with deepseek model."
                        )
            # aclgraph case
            else:
                # aclgraph doesn't work with deepseek model and only qwen model is well tested.
                if vllm_config.model_config:
                    model_type = vllm_config.model_config.hf_config.model_type
                    if "deepseek" in model_type:
                        raise NotImplementedError(
                            "ACL Graph does not support deepseek. Please "
                            "try torchair graph mode to serve deepseek models on vllm-ascend."
                            " Or set `enforce_eager=True` to use eager mode.")
                    if "qwen" not in model_type:
                        logger.warning(
                            "ACL Graph is currently experimental. Please "
                            "raise an issue on https://github.com/vllm-project/vllm-ascend/issues"
                            " if you encourage any Error")<|MERGE_RESOLUTION|>--- conflicted
+++ resolved
@@ -37,16 +37,11 @@
             ascend_scheduler_config)
 
         self.expert_map_path = additional_config.get("expert_map_path", None)
-<<<<<<< HEAD
-        self.dynamic_eplb = additional_config.get("dynamic_eplb", False)
-        self.chunked_prefill_for_mla = additional_config.get(
-            "chunked_prefill_for_mla", False)
-=======
         self.chunked_prefill_for_mla = additional_config.get(
             "chunked_prefill_for_mla", False)
         self.enable_weight_nz_layout = additional_config.get(
             "enable_weight_nz_layout", False)
->>>>>>> e1d282d7
+        self.dynamic_eplb = additional_config.get("dynamic_eplb", False)
 
 
 class TorchairGraphConfig:
@@ -144,6 +139,12 @@
         else:
             # torchair_graph case
             if ascend_config.torchair_graph_config.enabled:
+                # torchair_graph is not supported for V1 without mla currently.
+                if envs.VLLM_MLA_DISABLE:
+                    logger.warning(
+                        "Torchair graph mode is still experimental and not supported for V1 without mla currently, "
+                        "it has been disabled automatically.")
+                    ascend_config.torchair_graph_config.enabled = False
                 # torchair_graph is supported for deepseek model only currently.
                 if vllm_config.model_config:
                     model_type = vllm_config.model_config.hf_config.model_type
