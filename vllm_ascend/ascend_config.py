--- conflicted
+++ resolved
@@ -91,16 +91,7 @@
                 raise AssertionError(
                     "oproj_tensor_parallel_size is only supported in the pure DP scenario"
                 )
-<<<<<<< HEAD
-=======
-            if not self.torchair_graph_config.enabled:
-                raise AssertionError(
-                    "oproj_tensor_parallel_size is only supported in graph mode"
-                )
-            if vllm_config.kv_transfer_config is None or not vllm_config.kv_transfer_config.is_kv_consumer:
-                raise AssertionError(
-                    "oproj_tensor_parallel_size is only supported in pd scenario and can only be used in D node."
-                )
+                
         self.pd_tp_ratio = 1
         if vllm_config.kv_transfer_config is not None and not vllm_config.model_config.is_deepseek_mla:
             prefill_tp_size = vllm_config.kv_transfer_config.get_from_extra_config(
@@ -112,7 +103,6 @@
             if self.pd_tp_ratio == 0:
                 raise AssertionError(
                     "Only support P node tp size lagger then D node tp size")
->>>>>>> 601a37ae
 
 
 class TorchairGraphConfig:
