--- conflicted
+++ resolved
@@ -338,13 +338,10 @@
         self.init_llm_datadist()
         self.finished_reqs: set[str] = set()
         self.soc_info = NPUSocInfo()
-<<<<<<< HEAD
         # Set hccl deterministic for model execute
         os.environ["HCCL_DETERMINISTIC"] = "true"
-=======
         self.done_receiving_counts: defaultdict[str,
                                                 set[int]] = defaultdict(set)
->>>>>>> 63944db3
 
     def listen_for_agent_metadata_req(self, event: threading.Event):
         assert self.local_agent_metadata is not None
