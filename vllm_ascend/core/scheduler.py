--- conflicted
+++ resolved
@@ -23,7 +23,6 @@
 from vllm.logger import logger
 from vllm.multimodal import MULTIMODAL_REGISTRY, MultiModalRegistry
 from vllm.utils import cdiv
-from vllm.v1.core.kv_cache_manager import KVCacheBlocks
 from vllm.v1.core.sched.output import NewRequestData, SchedulerOutput
 from vllm.v1.core.sched.scheduler import Scheduler
 from vllm.v1.engine import EngineCoreEventType, EngineCoreOutputs
@@ -87,20 +86,11 @@
                 self.waiting.popleft()
                 skipped_waiting_requests.appendleft(request)
 
-<<<<<<< HEAD
-            num_prealloc_computed_tokens = 0
-=======
->>>>>>> e1d282d7
             # P/D: skip request if still waiting for remote kvs.
             if request.status == RequestStatus.WAITING_FOR_REMOTE_KVS:
                 is_ready = self._update_waiting_for_remote_kv(request)
                 if is_ready:
                     request.status = RequestStatus.WAITING
-<<<<<<< HEAD
-                    num_prealloc_computed_tokens = (
-                        request.num_computed_tokens)
-=======
->>>>>>> e1d282d7
                 else:
                     skip_cur_request()
                     continue
@@ -118,13 +108,8 @@
             load_kv_async = False
 
             # Get already-cached tokens.
-<<<<<<< HEAD
-            if num_prealloc_computed_tokens == 0:
-                new_computed_blocks, num_native_computed_tokens = \
-=======
             if request.num_computed_tokens == 0:
                 new_computed_blocks, num_new_local_computed_tokens = \
->>>>>>> e1d282d7
                     self.kv_cache_manager.get_computed_blocks(
                         request)
 
@@ -132,32 +117,6 @@
                 if self.connector is not None:
                     num_external_computed_tokens, load_kv_async = (
                         self.connector.get_num_new_matched_tokens(
-<<<<<<< HEAD
-                            request, num_native_computed_tokens))
-
-                # Total computed tokens (local + external).
-                num_computed_tokens = (num_native_computed_tokens +
-                                       num_external_computed_tokens)
-            else:
-                # P/D: skip checking prefix cache if loaded from remote kvs.
-                new_computed_blocks = KVCacheBlocks.create_empty()
-                num_native_computed_tokens = 0
-
-                # Total computed tokens (allocated in prior step).
-                num_computed_tokens = num_prealloc_computed_tokens
-
-            # P/D: loading remote KV, do not allocate for new work.
-            if load_kv_async:
-                assert num_external_computed_tokens > 0
-                num_new_tokens = 0
-                blocks = None
-            # Number of tokens to be scheduled.
-            else:
-                prompt_limit = self._get_prompt_limit(request)
-                # Get already-cached tokens.
-                computed_blocks, num_computed_tokens = (
-                    self.kv_cache_manager.get_computed_blocks(request))
-=======
                             request, num_new_local_computed_tokens))
 
                 # Total computed tokens (local + external).
@@ -178,7 +137,6 @@
             # Number of tokens to be scheduled.
             else:
                 prompt_limit = self._get_prompt_limit(request)
->>>>>>> e1d282d7
                 # We use `request.num_tokens` instead of
                 # `request.num_prompt_tokens` to consider the resumed
                 # requests, which have output tokens.
@@ -206,11 +164,7 @@
                     skip_cur_request()
                     continue
                 assert num_new_tokens > 0
-<<<<<<< HEAD
-                blocks = computed_blocks.blocks[0]
-=======
                 blocks = new_computed_blocks.blocks[0]
->>>>>>> e1d282d7
 
             watermark = getattr(self.scheduler_config, "watermark", 0.01)
             if not self._check_watermark_for_prefill(request, num_new_tokens,
@@ -222,13 +176,8 @@
             new_blocks = self.kv_cache_manager.allocate_slots(
                 request,
                 num_new_tokens + num_external_computed_tokens,
-<<<<<<< HEAD
-                num_native_computed_tokens,
-                new_computed_blocks=computed_blocks,
-=======
                 num_new_local_computed_tokens,
                 new_computed_blocks=new_computed_blocks,
->>>>>>> e1d282d7
                 num_lookahead_tokens=self.num_lookahead_tokens,
                 delay_cache_blocks=load_kv_async)
             if new_blocks is None:
@@ -238,12 +187,7 @@
             # KVConnector: update internal state after allocation.
             # This information is used to determine if a load is
             # needed for this request.
-<<<<<<< HEAD
-            if num_external_computed_tokens:
-                assert self.connector is not None
-=======
             if self.connector is not None:
->>>>>>> e1d282d7
                 self.connector.update_state_after_alloc(
                     request,
                     new_computed_blocks + new_blocks,
@@ -257,10 +201,7 @@
                 skipped_waiting_requests.appendleft(request)
                 request.status = RequestStatus.WAITING_FOR_REMOTE_KVS
                 continue
-<<<<<<< HEAD
-=======
-
->>>>>>> e1d282d7
+
             self.running.append(request)
             if self.log_stats:
                 request.record_event(EngineCoreEventType.SCHEDULED,
