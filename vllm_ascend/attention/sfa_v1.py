--- conflicted
+++ resolved
@@ -484,7 +484,6 @@
                 self._process_weights_for_fused_mlapo(act_dtype)
 
     def _v_up_proj(self, x):
-<<<<<<< HEAD
         if x.dtype in [torch.float16, torch.bfloat16] \
                 and hasattr(torch.ops._C_ascend, "batch_matmul_transpose"):
             x = x.view(-1, self.num_heads, self.kv_lora_rank)
@@ -494,16 +493,6 @@
                               device=x.device)
             torch.ops._C_ascend.batch_matmul_transpose(x, self.W_UV, res)
             x = res.reshape(-1, self.num_heads * self.v_head_dim)
-=======
-        if self.W_UV.shape[0] * self.W_UV.shape[1] < 65536:
-            x = x.view(-1, self.local_num_heads, self.kv_lora_rank)
-            x = torch_npu.npu_transpose_batchmatmul(x,
-                                                    self.W_UV,
-                                                    perm_x1=[1, 0, 2],
-                                                    perm_x2=[0, 1, 2],
-                                                    perm_y=[1, 0, 2])
-            x = x.reshape(-1, self.local_num_heads * self.v_head_dim)
->>>>>>> 866347a6
         else:
             # Convert from (B, N, L) to (N, B, L)
             x = x.view(-1, self.local_num_heads,
