#
# Copyright (c) 2025 Huawei Technologies Co., Ltd. All Rights Reserved.
#
# Licensed under the Apache License, Version 2.0 (the "License");
# you may not use this file except in compliance with the License.
# You may obtain a copy of the License at
#
#     http://www.apache.org/licenses/LICENSE-2.0
#
# Unless required by applicable law or agreed to in writing, software
# distributed under the License is distributed on an "AS IS" BASIS,
# WITHOUT WARRANTIES OR CONDITIONS OF ANY KIND, either express or implied.
# See the License for the specific language governing permissions and
# limitations under the License.
# This file is a part of the vllm-ascend project.
#

from dataclasses import dataclass
from enum import Enum
from typing import ClassVar, List, Optional, Tuple, Type

import numpy as np
import torch
import torch.distributed as dist
import torch.nn as nn
import torch.nn.functional as F
import torch_npu
from vllm.attention.backends.abstract import (AttentionBackend, AttentionImpl,
                                              AttentionLayer, AttentionType)
from vllm.config import VllmConfig
from vllm.distributed import (get_dcp_group,
                              get_decode_context_model_parallel_rank,
                              get_decode_context_model_parallel_world_size)
from vllm.forward_context import ForwardContext, get_forward_context
from vllm.utils import cdiv, direct_register_custom_op
from vllm.v1.attention.backends.utils import AttentionCGSupport
from vllm.v1.core.sched.output import SchedulerOutput
from vllm.v1.kv_cache_interface import AttentionSpec

# isort: off
from vllm_ascend.attention.utils import (AscendCommonAttentionMetadata,
                                         maybe_save_kv_layer_to_connector,
                                         split_decodes_and_prefills,
                                         wait_for_kv_layer_from_connector)
from vllm_ascend.compilation.acl_graph import (get_graph_params,
                                               update_graph_params_workspaces)
from vllm_ascend.ops.attention import vanilla_chunked_prefill
from vllm_ascend.utils import (ACL_FORMAT_FRACTAL_NZ, aligned_16, is_310p,
                               nd_to_nz_2d, nd_to_nz_spec,
                               prefill_context_parallel_enable, version_check)

from ..utils import weak_ref_tensors

if prefill_context_parallel_enable():
    from vllm.distributed import (get_pcp_group,
                                  get_prefill_context_model_parallel_rank,
                                  get_prefill_context_model_parallel_world_size
                                  )
# isort:on


class AscendAttentionBackend(AttentionBackend):
    accept_output_buffer: bool = True

    @staticmethod
    def get_name() -> str:
        return "ASCEND"

    @staticmethod
    def get_impl_cls() -> Type["AscendAttentionBackendImpl"]:
        return AscendAttentionBackendImpl

    @staticmethod
    def get_metadata_cls() -> Type["AscendMetadata"]:
        return AscendMetadata

    @staticmethod
    def get_builder_cls() -> type["AscendAttentionMetadataBuilder"]:
        return AscendAttentionMetadataBuilder

    @staticmethod
    def get_kv_cache_shape(
        num_blocks: int,
        block_size: int,
        num_kv_heads: int,
        head_size: int,
    ) -> Tuple[int, ...]:
        if is_310p():
            return (2, num_blocks, num_kv_heads * head_size // 16, block_size,
                    16)
        return (2, num_blocks, block_size, num_kv_heads, head_size)

    @staticmethod
    def get_bsh_kv_cache_shape(
        num_blocks: int,
        block_size: int,
        num_kv_heads: int,
        head_size: int,
    ) -> Tuple[int, ...]:
        return (2, num_blocks, block_size, num_kv_heads * head_size)

    @staticmethod
    def swap_blocks(
        src_kv_cache: List[torch.Tensor],
        dst_kv_cache: List[torch.Tensor],
        src_to_dst: torch.Tensor,
    ) -> None:
        src_key_cache, src_value_cache = src_kv_cache[0], src_kv_cache[1]
        dst_key_cache, dst_value_cache = dst_kv_cache[0], dst_kv_cache[1]
        src_indices = src_to_dst[:, 0]
        dst_indices = src_to_dst[:, 1]

        dst_key_cache[dst_indices] = src_key_cache[src_indices].to(
            dst_key_cache.device)
        dst_value_cache[dst_indices] = src_value_cache[src_indices].to(
            dst_key_cache.device)

    @staticmethod
    def copy_blocks(
        kv_caches: List[torch.Tensor],
        src_to_dists: torch.Tensor,
    ) -> None:
        src_indices = src_to_dists[:, 0]
        dst_indices = src_to_dists[:, 1]

        for kv_cache in kv_caches:
            key_caches = kv_cache[0]
            value_caches = kv_cache[1]
            key_caches[dst_indices] = key_caches[src_indices]
            value_caches[dst_indices] = value_caches[src_indices]

    @staticmethod
    def get_supported_block_size() -> list[int]:
        return [64]


class AscendAttentionState(Enum):
    PrefillNoCache = 0
    PrefillCacheHit = 1
    DecodeOnly = 2
    ChunkedPrefill = 3
    SpecDecoding = 4


@dataclass
class AscendPCPMetadata:
    q_head_idx: torch.Tensor = None
    q_tail_idx: torch.Tensor = None
    kv_with_q_head_nomask_idx: torch.Tensor = None
    kv_with_q_head_mask_idx: torch.Tensor = None
    kv_with_q_tail_nomask_idx: torch.Tensor = None
    kv_with_q_tail_mask_idx: torch.Tensor = None
    attn_mask_seqlens: torch.Tensor = None
    head_attn_nomask_seqlens: torch.Tensor = None
    tail_attn_nomask_seqlens: torch.Tensor = None
    q_full_idx: torch.Tensor = None
    pcp_prefill_mask: torch.Tensor = None


@dataclass
class AscendMetadataForPrefill:
    """ Prefill Specific Metadata for Ascend"""
    pcp_metadata: Optional[AscendPCPMetadata] = None
    pcp_allgather_restore_idx: Optional[List[int]] = None


@dataclass
class AscendMetadataForDecode:
    """ Decode Specific Metadata for Ascend"""
    num_computed_tokens_of_pcp_dcp: Optional[list[Optional[list[Optional[
        list[int]]]]]] = None


@dataclass
class AscendMetadata:
    # **************************** Basic Properties ************************** #
    attn_mask: Optional[torch.Tensor] = None
    # Current state of this attention run.
    attn_state: AscendAttentionState = AscendAttentionState.ChunkedPrefill

    # Number of tokens excluding padding.
    num_actual_tokens_pcp_padded: int = 0
    num_actual_tokens: int = 0
    num_decode_tokens: int = 0
    num_prefills: int = 0
    num_decodes: int = 0

    # The sequence length per sequence. Sequence length means the computed
    # tokens + new tokens (is None if it is a decoding).
    # (batch_size,)
    # TODO(Angazenn): The following parameters are quite redundant and
    # contains similar information (such as seq_lens seq_lens_list). We
    # should simplified these parameters once attention schema in vLLM-Ascend
    # is unified.
    seq_lens: torch.Tensor = None
    seq_lens_list: List[int] = None  # type: ignore
    actual_seq_lengths_q: List[int] = None  # type: ignore

    query_start_loc: torch.Tensor = None
    query_lens: torch.Tensor = None
    # Maximum query length in the batch (None for decoding).
    max_query_len: Optional[int] = None

    # ********************** KV Cache Related Properties ********************* #
    # Block addresses per sequence (Seq id -> list of physical block).
    # (batch_size, max_blocks_per_seq)
    block_tables: torch.Tensor = None

    # The indices of the token slots that input tokens will be stored into.
    # E.g., if `slot_mapping` is [35, 2, 17] and the block size is 16, the
    # three tokens are stored in the 3rd slot in block 2, 2nd slot in block 0,
    # and 1st slot in block 1, respectively.
    # (num_tokens,)
    slot_mapping: torch.Tensor = None

    # *************************** Other Properties *************************** #
    enable_dbo_across_dp: bool = False

    prefill: Optional[AscendMetadataForPrefill] = None

    decode_meta: Optional[AscendMetadataForDecode] = None


class AscendAttentionMetadataBuilder:
    # Does this backend/builder support ACL Graphs for attention (default: no).
    aclgraph_support: ClassVar[AttentionCGSupport] = \
        AttentionCGSupport.UNIFORM_SINGLE_TOKEN_DECODE
    # Does this backend/builder reorder the batch?
    # If not, set this to None. Otherwise set it to the query
    # length that will be pulled into the front of the batch.
    reorder_batch_threshold: ClassVar[int] = 1

    def __init__(
        self,
        kv_cache_spec: AttentionSpec,
        layer_names: list[str],
        vllm_config: VllmConfig,
        device: torch.device,
    ):
        self.vllm_config = vllm_config
        self.model_config = vllm_config.model_config
        self.device = device
        self.max_num_blocks_per_req = cdiv(
            self.model_config.max_model_len,
            AscendAttentionBackend.get_supported_block_size()[0])

    def reorder_batch(self, input_batch,
                      scheduler_output: "SchedulerOutput") -> bool:
        return False

    def build(
        self,
        common_prefix_len: int,
        common_attn_metadata: AscendCommonAttentionMetadata,
        model: Optional[nn.Module] = None,
    ):
        num_reqs = common_attn_metadata.num_reqs
        num_actual_tokens = common_attn_metadata.num_actual_tokens
        query_start_loc_cpu = common_attn_metadata.query_start_loc_cpu[:
                                                                       num_reqs
                                                                       + 1]

        decode_threshold = 1
        num_decodes, num_prefills, num_decode_tokens, num_prefill_tokens = \
            split_decodes_and_prefills(common_attn_metadata, decode_threshold=decode_threshold)
        assert num_decodes + num_prefills == num_reqs
        assert num_decode_tokens + num_prefill_tokens == num_actual_tokens

        block_table = common_attn_metadata.block_table_tensor
        query_lens = query_start_loc_cpu[1:] - query_start_loc_cpu[:-1]
        seq_lens = common_attn_metadata.seq_lens_cpu[:num_reqs]

        long_seq_metadata = common_attn_metadata.prefill_context_parallel_metadata
        num_actual_tokens_pcp_padded = long_seq_metadata.num_actual_tokens_pcp_padded if long_seq_metadata else None
        if num_actual_tokens_pcp_padded is None:
            num_actual_tokens_pcp_padded = num_actual_tokens

        slot_mapping = common_attn_metadata.slot_mapping[:
                                                         num_actual_tokens_pcp_padded]
        # slot_mapping = common_attn_metadata.slot_mapping[:num_actual_tokens]
        attn_mask = common_attn_metadata.attn_mask
        attn_state = common_attn_metadata.attn_state
        query_start_loc_cpu = common_attn_metadata.query_start_loc_cpu[:
                                                                       num_reqs
                                                                       + 1]

        if attn_state == AscendAttentionState.DecodeOnly and \
                common_attn_metadata.num_input_tokens > num_actual_tokens:
            padded_num_tokens = common_attn_metadata.num_input_tokens - num_actual_tokens
            seq_lens = torch.cat([
                seq_lens,
                torch.ones(padded_num_tokens,
                           dtype=seq_lens.dtype,
                           device=seq_lens.device)
            ])
            block_table_padding = torch.zeros(
                (padded_num_tokens, ) + block_table.shape[1:],
                dtype=block_table.dtype,
                device=block_table.device)
            block_table = torch.cat([block_table, block_table_padding], dim=0)
            query_start_loc_cpu = torch.cat([
                query_start_loc_cpu,
                torch.arange(query_start_loc_cpu[-1] + 1,
                             query_start_loc_cpu[-1] + padded_num_tokens,
                             dtype=query_start_loc_cpu.dtype,
                             device=query_start_loc_cpu.device)
            ])

        query_start_loc = query_start_loc_cpu.to(self.device,
                                                 non_blocking=True)

        if is_310p():
            if attn_state == AscendAttentionState.PrefillNoCache:
                mask_nz = nd_to_nz_2d(attn_mask)
                attn_mask = torch_npu.npu_format_cast(mask_nz.contiguous(),
                                                      ACL_FORMAT_FRACTAL_NZ)
            elif attn_state == AscendAttentionState.ChunkedPrefill:
                mask_nz = nd_to_nz_spec(attn_mask)
                attn_mask = torch_npu.npu_format_cast(mask_nz.contiguous(),
                                                      ACL_FORMAT_FRACTAL_NZ)

        prefill_metadata = None
        if num_prefills > 0:
            pcp_metadata = None
            common_long_seq_metadata = common_attn_metadata.prefill_context_parallel_metadata
            if common_long_seq_metadata is not None:
                pcp_metadata = AscendPCPMetadata(
                    q_head_idx=common_long_seq_metadata.q_head_idx_tensor,
                    q_tail_idx=common_long_seq_metadata.q_tail_idx_tensor,
                    kv_with_q_head_nomask_idx=common_long_seq_metadata.
                    kv_with_q_head_nomask_idx_tensor,
                    kv_with_q_head_mask_idx=common_long_seq_metadata.
                    kv_with_q_head_mask_idx_tensor,
                    kv_with_q_tail_nomask_idx=common_long_seq_metadata.
                    kv_with_q_tail_nomask_idx_tensor,
                    kv_with_q_tail_mask_idx=common_long_seq_metadata.
                    kv_with_q_tail_mask_idx_tensor,
                    attn_mask_seqlens=common_long_seq_metadata.
                    attn_mask_seqlens,
                    head_attn_nomask_seqlens=common_long_seq_metadata.
                    head_attn_nomask_seqlens,
                    tail_attn_nomask_seqlens=common_long_seq_metadata.
                    tail_attn_nomask_seqlens,
                    q_full_idx=common_long_seq_metadata.q_full_idx,
                    pcp_prefill_mask=common_long_seq_metadata.pcp_prefill_mask)
            prefill_metadata = AscendMetadataForPrefill(
                pcp_metadata=pcp_metadata,
                pcp_allgather_restore_idx=common_long_seq_metadata.
                pcp_allgather_restore_idx
                if common_long_seq_metadata is not None else None)

        decode_metadata = None
        if num_decodes > 0:
            common_long_seq_metadata = common_attn_metadata.prefill_context_parallel_metadata
            if common_long_seq_metadata is not None:
                num_computed_tokens_of_pcp_dcp = common_long_seq_metadata.num_computed_tokens_of_pcp_dcp
                num_computed_tokens_of_pcp_dcp = np.array(
                    num_computed_tokens_of_pcp_dcp)
                decode_metadata = AscendMetadataForDecode(
                    num_computed_tokens_of_pcp_dcp=
                    num_computed_tokens_of_pcp_dcp)

        attn_metadata = AscendMetadata(
            num_actual_tokens=num_actual_tokens,
            num_decode_tokens=num_decode_tokens,
            num_actual_tokens_pcp_padded=num_actual_tokens_pcp_padded,
            block_tables=block_table,
            query_start_loc=query_start_loc,
            query_lens=query_lens,
            seq_lens=seq_lens,
            seq_lens_list=seq_lens.tolist(),
            max_query_len=common_attn_metadata.max_query_len,
            actual_seq_lengths_q=query_start_loc_cpu[1:].tolist(),
            slot_mapping=slot_mapping,
            attn_mask=attn_mask,
            attn_state=attn_state,
            enable_dbo_across_dp=common_attn_metadata.enable_dbo_across_dp,
            num_prefills=num_prefills,
            num_decodes=num_decodes,
            prefill=prefill_metadata,
            decode_meta=decode_metadata)
        return attn_metadata

    def build_for_graph_capture(
        self,
        common_attn_metadata: AscendCommonAttentionMetadata,
        attn_state: AscendAttentionState = AscendAttentionState.DecodeOnly,
        model: Optional[nn.Module] = None,
    ):
        if attn_state == AscendAttentionState.DecodeOnly:
            attn_metadata = self.build(
                common_prefix_len=0,
                common_attn_metadata=common_attn_metadata,
            )
        else:
            raise NotImplementedError(
                "Currently we only support building dummy metadata for DecodeOnly state"
            )

        attn_metadata.attn_state = attn_state
        return attn_metadata


class AscendAttentionBackendImpl(AttentionImpl):

    def __init__(
        self,
        num_heads: int,
        head_size: int,
        scale: float,
        num_kv_heads: int,
        alibi_slopes: Optional[List[float]],
        sliding_window: Optional[int],
        kv_cache_dtype: str,
        logits_soft_cap: Optional[float],
        attn_type: str,
        kv_sharing_target_layer_name: Optional[str],
        **kwargs,
    ) -> None:
        self.num_heads = num_heads
        self.head_size = head_size
        self.scale = float(scale)
        self.num_kv_heads = num_heads if num_kv_heads is None else num_kv_heads
        self.hidden_size = self.num_heads * self.head_size
        self.kv_cache_dtype = kv_cache_dtype
        self.sliding_window = sliding_window
        if alibi_slopes is not None:
            alibi_slopes = torch.tensor(alibi_slopes,
                                        dtype=torch.float32,
                                        device="npu")
        self.alibi_slopes = alibi_slopes
        self.attn_type = attn_type

        assert self.num_heads % self.num_kv_heads == 0
        self.num_queries_per_kv = self.num_heads // self.num_kv_heads
        self.key_cache = None
        self.value_cache = None
        self.torch_npu_check = version_check()
        self.pcp_size = get_prefill_context_model_parallel_world_size(
        ) if prefill_context_parallel_enable() else 1
        self.pcp_rank = get_prefill_context_model_parallel_rank(
        ) if self.pcp_size > 1 else 0
        self.pcp_group = get_pcp_group(
        ).device_group if self.pcp_size > 1 else None

        self.dcp_size = get_decode_context_model_parallel_world_size()
        self.dcp_rank = get_decode_context_model_parallel_rank(
        ) if self.dcp_size > 1 else 0
        self.dcp_group = get_dcp_group(
        ).device_group if self.dcp_size > 1 else None

    def _forward_prefill_no_cache(
        self,
        query: torch.Tensor,
        key: torch.Tensor,
        value: torch.Tensor,
        attn_metadata: AscendMetadata,
        output: Optional[torch.Tensor] = None,
        num_tokens=0,
    ) -> torch.Tensor:
        assert attn_metadata is not None
        assert attn_metadata.attn_mask is not None

        mask = attn_metadata.attn_mask

        if is_310p():
            # align q k v output tensors
            query = aligned_16(query)
            key = aligned_16(key)
            value = aligned_16(value)
            output = aligned_16(output)
            # do reformat in case of broadcasted tensors
            mask = mask.repeat(attn_metadata.seq_lens.size(0), 1, 1, 1)
            mask = torch_npu.npu_format_cast(mask.contiguous(),
                                             ACL_FORMAT_FRACTAL_NZ)

        torch_npu._npu_flash_attention(query=query,
                                       key=key,
                                       value=value,
                                       mask=mask,
                                       seq_len=attn_metadata.seq_lens,
                                       scale_value=self.scale,
                                       num_heads=self.num_heads,
                                       num_kv_heads=self.num_kv_heads,
                                       out=output)
        assert output is not None
        return output[:num_tokens, :, :]

    def _forward_prefill_cache_hit(
        self,
        query: torch.Tensor,
        attn_metadata: AscendMetadata,
        output: Optional[torch.Tensor] = None,
    ) -> torch.Tensor:
        assert attn_metadata is not None
        assert attn_metadata.attn_mask is not None

        compress_mask = attn_metadata.attn_mask
        batch_size = attn_metadata.query_lens.shape[0]
        block_table = attn_metadata.block_tables[:batch_size, :]

        torch_npu._npu_flash_attention_qlens(
            query=query,
            key_cache=self.key_cache,
            value_cache=self.value_cache,
            block_table=block_table,
            mask=compress_mask,
            seq_len=attn_metadata.query_lens,
            context_lens=attn_metadata.seq_lens,
            num_kv_heads=self.num_kv_heads,
            num_heads=self.num_heads,
            scale_value=self.scale,
            out=output)
        return output

    def _forward_decode_only(
        self,
        query: torch.Tensor,
        attn_metadata: AscendMetadata,
        output: Optional[torch.Tensor] = None,
    ) -> torch.Tensor:
        if is_310p():
            # seq_lens_tensor needs to be transferred to the device for 310P.
            attn_metadata.seq_lens = \
                attn_metadata.seq_lens.to(device=query.device)
        if self.sliding_window is not None and attn_metadata.seq_lens.shape[
                0] == query.size(0):
            batch_size = attn_metadata.seq_lens.shape[0]
            block_size = 128
            query = query.view(batch_size, 1, self.num_heads * self.head_size)
            key = self.key_cache
            value = self.value_cache
            if self.key_cache is not None and self.value_cache is not None:
                block_size = self.key_cache.shape[1]
                key = self.key_cache.flatten(2, 3).contiguous()
                value = self.value_cache.flatten(2, 3).contiguous()

            output, _ = torch_npu.npu_fused_infer_attention_score(
                query,
                key,
                value,
                num_heads=self.num_heads,
                num_key_value_heads=self.num_kv_heads,
                input_layout="BSH",
                block_size=block_size,
                pre_tokens=self.sliding_window,
                scale=self.scale,
                block_table=attn_metadata.block_tables,
                actual_seq_lengths=[1] * len(attn_metadata.seq_lens),
                actual_seq_lengths_kv=attn_metadata.seq_lens)

            output = output.view(batch_size, self.num_heads, self.head_size)
        else:
            graph_params = get_graph_params()
            forward_context: ForwardContext = get_forward_context()
            num_tokens = query.shape[0]
            if forward_context.capturing:
                if self.torch_npu_check:
                    # Get workspace from cache or calculate it if not present.
                    workspace = graph_params.workspaces.get(num_tokens)
                    if workspace is None:
                        workspace = torch_npu._npu_paged_attention_get_workspace(
                            query=query,
                            key_cache=self.key_cache,
                            value_cache=self.value_cache,
                            num_kv_heads=self.num_kv_heads,
                            num_heads=self.num_heads,
                            scale_value=self.scale,
                            block_table=attn_metadata.block_tables,
                            context_lens=attn_metadata.seq_lens,
                            out=output)
                        update_graph_params_workspaces(num_tokens, workspace)

                # Handle graph capturing mode
                stream = torch_npu.npu.current_stream()

                event = torch.npu.ExternalEvent()
                event.wait(stream)
                event.reset(stream)
                graph_params.events[num_tokens].append(event)
                graph_params.attn_params[num_tokens].append((
                    weak_ref_tensors(query),
                    weak_ref_tensors(self.key_cache),
                    weak_ref_tensors(self.value_cache),
                    self.num_kv_heads,
                    self.num_heads,
                    self.scale,
                    weak_ref_tensors(attn_metadata.block_tables),
                    attn_metadata.seq_lens,
                    weak_ref_tensors(output),
                ))

                torch.npu.graph_task_group_begin(stream)

                if self.torch_npu_check:
                    torch_npu._npu_paged_attention(
                        query=query,
                        key_cache=self.key_cache,
                        value_cache=self.value_cache,
                        num_kv_heads=self.num_kv_heads,
                        num_heads=self.num_heads,
                        scale_value=self.scale,
                        block_table=attn_metadata.block_tables,
                        context_lens=attn_metadata.seq_lens,
                        out=output,
                        workspace=workspace)
                else:
                    torch_npu._npu_paged_attention(
                        query=query,
                        key_cache=self.key_cache,
                        value_cache=self.value_cache,
                        num_kv_heads=self.num_kv_heads,
                        num_heads=self.num_heads,
                        scale_value=self.scale,
                        block_table=attn_metadata.block_tables,
                        context_lens=attn_metadata.seq_lens,
                        out=output)
                handle = torch.npu.graph_task_group_end(stream)
                graph_params.handles[num_tokens].append(handle)
            else:
                torch_npu._npu_paged_attention(
                    query=query,
                    key_cache=self.key_cache,
                    value_cache=self.value_cache,
                    num_kv_heads=self.num_kv_heads,
                    num_heads=self.num_heads,
                    scale_value=self.scale,
                    block_table=attn_metadata.block_tables,
                    context_lens=attn_metadata.seq_lens,
                    out=output)
        return output

    def _forward_v1_style(
        self,
        query: torch.Tensor,
        attn_metadata: AscendMetadata,
        output: Optional[torch.Tensor] = None,
    ) -> torch.Tensor:
        # Use chunked prefill for head size 192 scenario, like deepseek
        # paged_attention_splitfuse maybe crash at such scenario.
        # TODO: vanilla path will be removed after the kernel support
        # head_size 192 scenario.
        if self.head_size == 192:
            cu_seqlen_q = [0] + attn_metadata.query_lens.tolist()
            cu_seqlen_k = [0] + attn_metadata.seq_lens.tolist()
            cu_seqlen_q = torch.tensor(cu_seqlen_q, device=query.device)
            cu_seqlen_k = torch.tensor(cu_seqlen_k, device=query.device)
            cu_seqlen_q = torch.cumsum(cu_seqlen_q, dim=0)
            cu_seqlen_k = torch.cumsum(cu_seqlen_k, dim=0)
            max_seqlen_q = torch.max(attn_metadata.query_lens)
            max_seqlen_k = torch.max(attn_metadata.seq_lens)
            vanilla_chunked_prefill(output, query, self.key_cache,
                                    self.value_cache,
                                    attn_metadata.block_tables, cu_seqlen_q,
                                    cu_seqlen_k, max_seqlen_q, max_seqlen_k,
                                    self.scale, None, True)
            return output

        # Use paged attention.
        assert attn_metadata is not None
        assert attn_metadata.attn_mask is not None

        if is_310p():
            # Do reformat in case of broadcasted tensors.
            attn_metadata.attn_mask = \
                torch_npu.npu_format_cast(attn_metadata.attn_mask.contiguous(),
                                          ACL_FORMAT_FRACTAL_NZ)
            attn_metadata.seq_lens = \
                attn_metadata.seq_lens.to(device=query.device)

        if torch.version.cann.startswith("8.3"):
            # TODO:The npu_fused_infer_attention_score op is planned to
            # be utilized in a wider range in upcoming versions.
            num_block, block_size, _, _ = self.key_cache.shape  # type: ignore
            key = self.key_cache.view(  # type: ignore
                num_block, block_size, -1)
            value = self.value_cache.view(  # type: ignore
                num_block, block_size, -1)

            output, _ = torch_npu.npu_fused_infer_attention_score(
                query=query,
                key=key,
                value=value,
                atten_mask=attn_metadata.attn_mask,
                block_table=attn_metadata.block_tables,
                input_layout="TND",
                block_size=block_size,
                actual_seq_lengths=attn_metadata.actual_seq_lengths_q,
                actual_seq_lengths_kv=attn_metadata.seq_lens_list,
                num_key_value_heads=self.num_kv_heads,
                num_heads=self.num_heads,
                scale=self.scale,
                sparse_mode=3,
            )
        else:
            torch_npu._npu_paged_attention_splitfuse(
                query=query,
                key_cache=self.key_cache,
                value_cache=self.value_cache,
                mask=attn_metadata.attn_mask,
                block_table=attn_metadata.block_tables,
                seq_len=attn_metadata.query_lens,
                context_lens=attn_metadata.seq_lens,
                num_kv_heads=self.num_kv_heads,
                num_heads=self.num_heads,
                scale_value=self.scale,
                out=output)
        return output

    def _pack_tnd_2_bsnd(self, tensor_tnd: torch.Tensor,
                         lengths: List[int]) -> torch.Tensor:
        max_len = max(lengths)
        splits = torch.split(tensor_tnd, lengths, dim=0)

        padded = []
        for s in splits:
            pad_len = max_len - s.shape[0]
            s_pad = F.pad(s, (0, 0, 0, 0, 0, pad_len))
            padded.append(s_pad)

        tensor_bsnd = torch.stack(padded, dim=0)
        return tensor_bsnd

    def _unpack_bsnd_2_tnd(self, tensor_bsnd: torch.Tensor,
                           lengths: List[int]) -> torch.Tensor:
        slices = []
        for i, length in enumerate(lengths):
            slices.append(tensor_bsnd[i, :length])
        tensor_tnd = torch.cat(slices, dim=0)
        return tensor_tnd

    def _attention_with_nomask_and_mask(self, q: torch.Tensor,
                                        q_seqlens: List[int],
                                        k_nomask: torch.Tensor,
                                        v_nomask: torch.Tensor,
                                        kv_seqlens_nomask: List[int],
                                        k_mask: torch.Tensor,
                                        v_mask: torch.Tensor,
                                        kv_seqlens_mask: List[int],
                                        mask: torch.Tensor) -> torch.Tensor:
        q = self._pack_tnd_2_bsnd(q, q_seqlens)

        # nomask Attention
        if k_nomask is not None:
            attn_out_nomask, attn_lse_nomask = torch.ops.npu.npu_fused_infer_attention_score(
                q,
                self._pack_tnd_2_bsnd(k_nomask, kv_seqlens_nomask),
                self._pack_tnd_2_bsnd(v_nomask, kv_seqlens_nomask),
                num_heads=self.num_heads,
                num_key_value_heads=self.num_kv_heads,
                input_layout="BSND",
                atten_mask=None,
                scale=self.scale,
                sparse_mode=0,
                antiquant_mode=0,
                antiquant_scale=None,
                softmax_lse_flag=True,
                actual_seq_lengths_kv=kv_seqlens_nomask,
                actual_seq_lengths=q_seqlens)
            attn_out_nomask = self._unpack_bsnd_2_tnd(attn_out_nomask,
                                                      q_seqlens)
            # (B, N, Q_S, 1) -> (B, Q_S, N, 1) -> (T, N, 1)
            attn_lse_nomask = self._unpack_bsnd_2_tnd(
                attn_lse_nomask.permute([0, 2, 1, 3]), q_seqlens)

        # mask Attention
        attn_out_mask, attn_lse_mask = torch.ops.npu.npu_fused_infer_attention_score(
            q,
            self._pack_tnd_2_bsnd(k_mask, kv_seqlens_mask),
            self._pack_tnd_2_bsnd(v_mask, kv_seqlens_mask),
            num_heads=self.num_heads,
            num_key_value_heads=self.num_kv_heads,
            input_layout="BSND",
            atten_mask=mask,
            scale=self.scale,
            sparse_mode=0,
            antiquant_mode=0,
            antiquant_scale=None,
            softmax_lse_flag=True,
            actual_seq_lengths_kv=kv_seqlens_mask,
            actual_seq_lengths=q_seqlens)
        attn_out_mask = self._unpack_bsnd_2_tnd(attn_out_mask, q_seqlens)
        attn_lse_mask = self._unpack_bsnd_2_tnd(
            attn_lse_mask.permute([0, 2, 1, 3]), q_seqlens)

        # update
        output = attn_out_mask
        if k_nomask is not None:
            output, _ = self._update_out_and_lse(
                torch.stack([attn_out_nomask, attn_out_mask], dim=0),
                torch.stack([attn_lse_nomask, attn_lse_mask], dim=0))

        return output

    def _forward_prefill_cp(self, query: torch.Tensor, key: torch.Tensor,
                            value: torch.Tensor,
                            attn_metadata: AscendMetadata) -> torch.Tensor:
        assert attn_metadata is not None
        assert attn_metadata.prefill is not None
        assert attn_metadata.prefill.pcp_metadata is not None
        # Use precomputed indices from the metadata (already converted to tensors and on device)
        q_head_idx = attn_metadata.prefill.pcp_metadata.q_head_idx
        q_tail_idx = attn_metadata.prefill.pcp_metadata.q_tail_idx
        kv_with_q_head_nomask_idx = attn_metadata.prefill.pcp_metadata.kv_with_q_head_nomask_idx
        kv_with_q_head_mask_idx = attn_metadata.prefill.pcp_metadata.kv_with_q_head_mask_idx
        kv_with_q_tail_nomask_idx = attn_metadata.prefill.pcp_metadata.kv_with_q_tail_nomask_idx
        kv_with_q_tail_mask_idx = attn_metadata.prefill.pcp_metadata.kv_with_q_tail_mask_idx
        attn_mask_seqlens = attn_metadata.prefill.pcp_metadata.attn_mask_seqlens
        head_attn_nomask_seqlens = attn_metadata.prefill.pcp_metadata.head_attn_nomask_seqlens
        tail_attn_nomask_seqlens = attn_metadata.prefill.pcp_metadata.tail_attn_nomask_seqlens
        mask = attn_metadata.prefill.pcp_metadata.pcp_prefill_mask

        # 1. Attention calculation in the first half of Q in load balancing
        output_head = self._attention_with_nomask_and_mask(
            q=torch.index_select(query, 0, q_head_idx),
            q_seqlens=attn_mask_seqlens[0].tolist(),
            k_nomask=torch.index_select(key, 0, kv_with_q_head_nomask_idx)
            if self.pcp_rank > 0 else None,
            v_nomask=torch.index_select(value, 0, kv_with_q_head_nomask_idx)
            if self.pcp_rank > 0 else None,
            kv_seqlens_nomask=head_attn_nomask_seqlens[1].tolist(),
            k_mask=torch.index_select(key, 0, kv_with_q_head_mask_idx),
            v_mask=torch.index_select(value, 0, kv_with_q_head_mask_idx),
            kv_seqlens_mask=attn_mask_seqlens[0].tolist(),
            mask=mask)

        # 2. the Attention calculation in the latter half of Q in load balancing
        # pcp_rank0: Q3*KV0~KV2 + Q3*KV3
        # pcp_rank1: Q2*KV0~KV1 + Q2*KV2
        output_tail = self._attention_with_nomask_and_mask(
            q=torch.index_select(query, 0, q_tail_idx),
            q_seqlens=attn_mask_seqlens[0].tolist(),
            k_nomask=torch.index_select(key, 0, kv_with_q_tail_nomask_idx),
            v_nomask=torch.index_select(value, 0, kv_with_q_tail_nomask_idx),
            kv_seqlens_nomask=tail_attn_nomask_seqlens[1].tolist(),
            k_mask=torch.index_select(key, 0, kv_with_q_tail_mask_idx),
            v_mask=torch.index_select(value, 0, kv_with_q_tail_mask_idx),
            kv_seqlens_mask=attn_mask_seqlens[0].tolist(),
            mask=mask)

        # 3. Combine the output of the first half and second half.
        q_full_idx = attn_metadata.prefill.pcp_metadata.q_full_idx
        output = torch.index_select(
            torch.cat([output_head, output_tail], dim=0), 0, q_full_idx)
        return output

    def _update_out_and_lse(self, out_list: torch.Tensor,
                            lse_list: torch.Tensor) -> torch.Tensor:
        """LSE_final = log(sum(exp(LSE_i))), O_final = sum(exp(LSE_i - LSE_final) * O_i)
        Args:
            out_list: shape = [N, batch_size, num_heads, head_size]
            lse_list: shape = [N, batch_size, num_heads, 1]
        Returns:
            out_final: shape = [batch_size, num_heads, head_size]
            lse_final: shape = [batch_size, num_heads, 1]
        """
        lse_final = torch.logsumexp(lse_list, dim=0, keepdim=False)
        out_final = torch.sum(torch.exp(lse_list - lse_final) * out_list,
                              dim=0)
        return out_final, lse_final

    def _forward_decode_pcp_dcp(self, query: torch.Tensor,
                                attn_metadata: AscendMetadata) -> torch.Tensor:
        assert self.key_cache is not None
        assert self.value_cache is not None

        if self.dcp_size > 1:
            query = get_dcp_group().all_gather(query, 1)
            num_heads = self.num_heads * self.dcp_size
        else:
            num_heads = self.num_heads

        # 1. Compute out&lse by "npu_fused_infer_attention_score"
        attn_out, attn_lse = torch.ops.npu.npu_fused_infer_attention_score(
            query.view(query.shape[0], 1, query.shape[1], query.shape[2]),
            # [b,num_heads,head_size] -> [b,1,num_heads,head_size]
            self.key_cache.view(self.key_cache.shape[0],
                                self.key_cache.shape[1], -1),
            self.value_cache.view(self.key_cache.shape[0],
                                  self.key_cache.shape[1], -1),
            num_heads=num_heads,
            num_key_value_heads=self.num_kv_heads,
            input_layout="BSND",
            atten_mask=None,
            scale=self.scale,
            antiquant_mode=0,
            antiquant_scale=None,
            softmax_lse_flag=True,
            block_table=attn_metadata.block_tables,
            block_size=self.key_cache.shape[1],
            actual_seq_lengths_kv=attn_metadata.decode_meta.
            num_computed_tokens_of_pcp_dcp[:, self.pcp_rank, self.dcp_rank],
        )

        attn_out = attn_out.view(attn_out.shape[0], attn_out.shape[2],
                                 attn_out.shape[3])
        attn_lse = attn_lse.view(attn_lse.shape[0], attn_lse.shape[1], 1)
        if self.dcp_size > 1:
            # Concat out&lse: [bs,num_heads,v_head_dim] + [bs,num_heads,1] -> [bs,num_heads,v_head_dim+1]
            attn_out_lse = torch.cat([attn_out, attn_lse], dim=-1)
            # permute: [bs, num_heads, v_head_dim+1] -> [num_heads, v_head_dim+1, bs]
            attn_out_lse = attn_out_lse.permute([1, 2, 0]).contiguous()
            attn_out_lse_all2all = torch.empty_like(attn_out_lse)
            dist.all_to_all_single(attn_out_lse_all2all,
                                   attn_out_lse,
                                   group=self.dcp_group)
            # permute: [num_heads, v_head_dim+1, bs] -> [bs, num_heads, v_head_dim+1]
            attn_out_lse_all2all = attn_out_lse_all2all.permute([2, 0, 1])
            attn_out_lse_split_on_seq = list(
                torch.chunk(attn_out_lse_all2all, self.dcp_size, dim=1))

            attn_out_lse_split_dcp = torch.stack(
                attn_out_lse_split_on_seq,
                dim=0)  # [dcp, batch_size, num_heads, head_size+1]
            # Update out&lse
            attn_out_split_dcp, attn_lse_split_dcp = torch.split(
                attn_out_lse_split_dcp, [self.head_size, 1], dim=-1)
            attn_out, attn_lse = self._update_out_and_lse(
                attn_out_split_dcp, attn_lse_split_dcp)
        if self.pcp_size > 1:
            # 2. Concat out&lse: [bs,num_heads,head_size] + [bs,num_heads,1] -> [bs,num_heads,head_size+1]
            attn_out_lse = torch.cat([attn_out, attn_lse], dim=-1)
            # 3. AllGather out&lse within CP group
            attn_out_lse_list = [
                torch.empty_like(attn_out_lse) for _ in range(self.pcp_size)
            ]
            dist.all_gather(attn_out_lse_list,
                            attn_out_lse,
                            group=self.pcp_group)
            # 4. Update out&lse
            attn_out_lse_allgather = torch.stack(
                attn_out_lse_list,
                dim=0)  # [pcp, batch_size, num_heads, head_size+1]
            attn_out_allgather, attn_lse_allgather = torch.split(
                attn_out_lse_allgather, [self.head_size, 1], dim=-1)
            attn_out, _ = self._update_out_and_lse(attn_out_allgather,
                                                   attn_lse_allgather)
        return attn_out

    def forward(
        self,
        layer: AttentionLayer,
        query: torch.Tensor,
        key: torch.Tensor,
        value: torch.Tensor,
        kv_cache: Tuple[torch.Tensor],
        attn_metadata: AscendMetadata,
        output: Optional[torch.Tensor] = None,
        trace_flag: bool = True,
    ) -> torch.Tensor:
        """Forward pass with Ascend attention.
        Args:
            query: shape = [batch_size, seq_len, num_heads * head_size]
            key: shape = [batch_size, seq_len, num_kv_heads * head_size]
            value: shape = [batch_size, seq_len, num_kv_heads * head_size]
            kv_cache: shape = [key_cache, value_cache]
                      key_cache = [num_blocks, block_size,
                                   num_kv_heads, head_size]
                      value_cache = [num_blocks, block_size,
                                     num_kv_heads, head_size]
            attn_metadata: Metadata for attention.
        Returns:
            shape = [batch_size * seq_len, num_heads, head_size]
        """
        num_tokens = query.shape[0]
        use_kv_cache_int8 = len(
            kv_cache) > 0 and kv_cache[0].dtype == torch.int8
        if output is None:
            output = torch.empty(num_tokens,
                                 self.num_heads,
                                 self.head_size,
                                 dtype=query.dtype,
                                 device=query.device)
        ori_output = output
        if trace_flag:
            torch.ops.vllm.unified_ascend_attention_with_output(
                query=query,
                key=key,
                value=value,
                output=output,
                layer_name=layer.layer_name)

        elif hasattr(layer, 'quant_method') and use_kv_cache_int8:
            output = layer.quant_method.apply(layer, query, key, value,
                                              kv_cache, attn_metadata,
                                              self.attn_type, self.scale,
                                              output)

        else:
            if attn_metadata is None:
<<<<<<< HEAD
                return output.view(num_tokens, self.hidden_size)
=======
                return output.view(num_tokens, self.hidden_size).fill_(0)
>>>>>>> 82a4970f
            num_decode_tokens = attn_metadata.num_decode_tokens
            has_decode = attn_metadata.num_decodes > 0
            has_prefill = attn_metadata.num_prefills > 0

            assert layer._k_scale_float == 1.0 and layer._v_scale_float == 1.0
            attn_type = self.attn_type
            if attn_type != AttentionType.DECODER and attn_type != AttentionType.ENCODER_ONLY:
                raise NotImplementedError("Encoder/decoder cross-attention "
                                          "are not implemented for "
                                          "PallasAttentionBackendImpl")
            # View q k v to BSH.
            query = query.view(-1, self.num_heads, self.head_size)
            key = key.view(-1, self.num_kv_heads, self.head_size)
            value = value.view(-1, self.num_kv_heads, self.head_size)
            # TODO: Remove this contiguous in the future.
            value = value.contiguous()

            if len(kv_cache) > 1:
                if self.key_cache is None:
                    self.key_cache, self.value_cache = kv_cache[0], kv_cache[1]

                if has_decode:
                    slot_mapping = attn_metadata.slot_mapping[:num_decode_tokens * self.pcp_size: self.pcp_size] \
                        if self.pcp_size * self.dcp_size > 1 else attn_metadata.slot_mapping[:num_decode_tokens]
                    torch_npu._npu_reshape_and_cache(
                        key=key[:num_decode_tokens],
                        value=value[:num_decode_tokens],
                        key_cache=self.key_cache,
                        value_cache=self.value_cache,
                        slot_indices=slot_mapping)

                if has_prefill:
                    if self.pcp_size > 1:
                        kv = torch.cat([key, value], dim=-1)
                        all_kv = get_pcp_group().all_gather(kv, dim=0)
                        pcp_allgather_restore_idx = attn_metadata.prefill.pcp_allgather_restore_idx if attn_metadata.prefill else None
                        all_kv = torch.index_select(all_kv, 0,
                                                    pcp_allgather_restore_idx)
                        key, value = all_kv.split(
                            [self.head_size, self.head_size], dim=-1)

                    torch_npu._npu_reshape_and_cache(
                        key=key[self.pcp_size *
                                num_decode_tokens:attn_metadata.
                                num_actual_tokens_pcp_padded],
                        value=value[self.pcp_size *
                                    num_decode_tokens:attn_metadata.
                                    num_actual_tokens_pcp_padded],
                        key_cache=self.key_cache,
                        value_cache=self.value_cache,
                        slot_indices=attn_metadata.
                        slot_mapping[self.pcp_size *
                                     num_decode_tokens:attn_metadata.
                                     num_actual_tokens_pcp_padded])

            if self.pcp_size * self.dcp_size > 1:
                output = self._forward_pcp_dcp(query, key, value,
                                               attn_metadata, output)

            elif attn_type == AttentionType.ENCODER_ONLY:
                cum_seq_len = attn_metadata.query_start_loc[1:].tolist()
                attn_out = torch_npu.npu_fusion_attention(
                    query,
                    key,
                    value,
                    head_num=self.num_heads,
                    input_layout="TND",
                    scale=self.scale,
                    sparse_mode=4,
                    atten_mask=attn_metadata.attn_mask,
                    next_tockens=attn_metadata.max_query_len,
                    actual_seq_qlen=cum_seq_len,
                    actual_seq_kvlen=cum_seq_len,
                )
                output = attn_out[0]
            # V0-Style scheduler situation.
            elif attn_metadata.attn_state == AscendAttentionState.PrefillNoCache:
                output = self._forward_prefill_no_cache(
                    query, key, value, attn_metadata, output, num_tokens)
            elif attn_metadata.attn_state == \
                    AscendAttentionState.PrefillCacheHit:
                output = self._forward_prefill_cache_hit(
                    query, attn_metadata, output)
            elif attn_metadata.attn_state == AscendAttentionState.DecodeOnly:
                output = self._forward_decode_only(query, attn_metadata,
                                                   output)
            # Normal V1 situation.
            else:
                if torch.version.cann.startswith("8.3"):
                    # npu_fused_infer_attention_score does not support cases
                    # where query.shape[0] != attn_metadata.query_start_loc[-1].
                    # Thus we need unpad it here.
                    num_tokens = attn_metadata.query_start_loc[-1]
                    query = query[:num_tokens]
                output = self._forward_v1_style(query, attn_metadata, output)

        # to make in-place change to the output tensor
        if hasattr(layer, 'quant_method') and use_kv_cache_int8:
            output = output.view(num_tokens, self.num_heads, self.head_size)
        ori_output[:num_tokens, :, :] = output[:num_tokens, :, :]
        return output.view(num_tokens, self.hidden_size)

    def _forward_pcp_dcp(self, query: torch.Tensor, key: torch.Tensor,
                         value: torch.Tensor, attn_metadata: AscendMetadata,
                         output: Optional[torch.Tensor]) -> torch.Tensor:
        assert attn_metadata is not None
        has_decode = attn_metadata.num_decodes > 0
        has_prefill = attn_metadata.num_prefills > 0
        num_decode_tokens = attn_metadata.num_decode_tokens
        if output is None:
            raise ValueError("Output buffer is required")
        if has_decode:
            decode_query = query[:num_decode_tokens]
            output_decode = self._forward_decode_pcp_dcp(
                decode_query, attn_metadata)
            output[:num_decode_tokens] = output_decode
        if has_prefill:
            prefill_query = query[num_decode_tokens:]
            key = key[self.pcp_size * num_decode_tokens:]
            value = value[self.pcp_size * num_decode_tokens:]
            if self.pcp_size > 1:
                output_prefill = self._forward_prefill_cp(
                    prefill_query, key, value, attn_metadata)
            else:
                max_prefill_seq_len = attn_metadata.seq_lens[
                    attn_metadata.num_decode_tokens:].max().item()
                if attn_metadata.attn_mask is not None:
                    attn_metadata.attn_mask = attn_metadata.attn_mask[:
                                                                      max_prefill_seq_len, :
                                                                      max_prefill_seq_len]
                else:
                    ValueError("Attn_metadata.attn_mask is required")
                seq_lens_back = attn_metadata.seq_lens
                attn_metadata.seq_lens = attn_metadata.seq_lens[
                    attn_metadata.num_decode_tokens:]
                output_prefill = self._forward_prefill_no_cache(
                    prefill_query, key, value, attn_metadata,
                    output[num_decode_tokens:], prefill_query.shape[0])
                attn_metadata.seq_lens = seq_lens_back
            output[num_decode_tokens:] = output_prefill
        return output


def unified_ascend_attention_with_output(
    query: torch.Tensor,
    key: torch.Tensor,
    value: torch.Tensor,
    output: torch.Tensor,
    layer_name: str,
) -> None:
    wait_for_kv_layer_from_connector(layer_name)
    forward_context: ForwardContext = get_forward_context()
    attn_metadata = forward_context.attn_metadata
    if isinstance(attn_metadata, dict):
        attn_metadata = attn_metadata[layer_name]
    self = forward_context.no_compile_layers[layer_name]
    kv_cache = self.kv_cache[forward_context.virtual_engine]
    self.impl.forward(self,
                      query,
                      key,
                      value,
                      kv_cache,
                      attn_metadata,
                      output,
                      trace_flag=False)
    maybe_save_kv_layer_to_connector(layer_name, kv_cache)
    return


def unified_attention_with_output_fake(
    query: torch.Tensor,
    key: torch.Tensor,
    value: torch.Tensor,
    output: torch.Tensor,
    layer_name: str,
) -> None:
    return


direct_register_custom_op(
    op_name="unified_ascend_attention_with_output",
    op_func=unified_ascend_attention_with_output,
    mutates_args=["output"],
    fake_impl=unified_attention_with_output_fake,
    dispatch_key="PrivateUse1",
)<|MERGE_RESOLUTION|>--- conflicted
+++ resolved
@@ -988,11 +988,7 @@
 
         else:
             if attn_metadata is None:
-<<<<<<< HEAD
-                return output.view(num_tokens, self.hidden_size)
-=======
                 return output.view(num_tokens, self.hidden_size).fill_(0)
->>>>>>> 82a4970f
             num_decode_tokens = attn_metadata.num_decode_tokens
             has_decode = attn_metadata.num_decodes > 0
             has_prefill = attn_metadata.num_prefills > 0
