--- conflicted
+++ resolved
@@ -37,21 +37,7 @@
                                          split_decodes_and_prefills)
 from vllm_ascend.compilation.acl_graph import (get_graph_params,
                                                update_graph_params_workspaces)
-<<<<<<< HEAD
 from vllm_ascend.utils import weak_ref_tensors
-=======
-from vllm_ascend.utils import prefill_context_parallel_enable, weak_ref_tensors
-
-# isort: off
-if prefill_context_parallel_enable():
-    from vllm.distributed import (get_pcp_group,
-                                  get_prefill_context_model_parallel_rank,
-                                  get_prefill_context_model_parallel_world_size
-                                  )
-
-# isort: on
-
->>>>>>> 89070108
 from vllm.attention.backends.registry import (AttentionBackendEnum,
                                               register_backend)
 
@@ -297,122 +283,6 @@
         query_start_loc = query_start_loc_cpu.to(self.device,
                                                  non_blocking=True)
 
-<<<<<<< HEAD
-=======
-        common_long_seq_metadata = common_attn_metadata.prefill_context_parallel_metadata
-        prefill_metadata = None
-        decode_metadata = None
-        if common_long_seq_metadata is not None:
-            num_computed_tokens_of_pcp_dcp = common_long_seq_metadata.num_computed_tokens_of_pcp_dcp
-            assert num_computed_tokens_of_pcp_dcp is not None
-            chunked_context_metadata = None
-            if num_prefills > 0:
-                query_lens = query_lens[num_decode_tokens:]
-                context_lens_cpu = num_computed_tokens_cpu[
-                    num_decodes:num_reqs]
-                max_context_len_cpu = context_lens_cpu.max().item()
-                pcp_size = get_prefill_context_model_parallel_world_size(
-                ) if prefill_context_parallel_enable() else 1
-                if self.chunked_prefill_enabled and max_context_len_cpu > 0:
-                    local_context_lens_allranks = torch.tensor(
-                        num_computed_tokens_of_pcp_dcp
-                    )[num_decodes:num_reqs].to(
-                        self.device).to(dtype=torch.int32)
-                    local_chunked_kv_lens_rank = local_context_lens_allranks[:,
-                                                                             self
-                                                                             .
-                                                                             pcp_rank,
-                                                                             self
-                                                                             .
-                                                                             dcp_rank]
-                    actual_seq_lengths_kv = torch.cumsum(
-                        local_chunked_kv_lens_rank, dim=0).tolist()
-                    chunked_req_mask = self._get_chunked_req_mask(
-                        local_context_lens_allranks)
-                    local_chunk_starts = torch.zeros(
-                        (len(local_context_lens_allranks)),
-                        dtype=torch.int32,
-                        device=self.device)
-                    cp_kv_recover_idx_for_chunk = common_long_seq_metadata.cp_kv_recover_idx_for_chunk
-                    kv_inverse_idx_for_chunk = torch.argsort(
-                        cp_kv_recover_idx_for_chunk.to(torch.float32)
-                    ) if cp_kv_recover_idx_for_chunk is not None else None
-
-                    batch_chunk_seq_mask = (
-                        local_context_lens_allranks[:, self.pcp_rank,
-                                                    self.dcp_rank] == 0)
-                    batch_chunk_seq_mask = torch.repeat_interleave(
-                        batch_chunk_seq_mask,
-                        repeats=(query_lens * self.pcp_size).to(self.device))
-                    chunk_seq_mask_filtered_indices = filter_chunked_req_indices(
-                        query_lens, chunked_req_mask).to(self.device)
-                    chunked_context_metadata = \
-                        AscendMetadataForPrefill.ChunkedContextMetadata(
-                            actual_chunk_seq_lengths=torch.cumsum(query_lens * pcp_size, dim=0),
-                            actual_seq_lengths_kv=actual_seq_lengths_kv,
-                            chunked_req_mask=chunked_req_mask,
-                            starts=local_chunk_starts,
-                            local_context_lens_allranks=local_context_lens_allranks,
-                            cp_kv_recover_idx_for_chunk=cp_kv_recover_idx_for_chunk,
-                            kv_inverse_idx_for_chunk=kv_inverse_idx_for_chunk,
-                            batch_chunk_seq_mask=batch_chunk_seq_mask,
-                            chunk_seq_mask_filtered_indices=chunk_seq_mask_filtered_indices
-                        )
-                attn_mask_seqlens = common_long_seq_metadata.attn_mask_seqlens
-                head_attn_nomask_seqlens = common_long_seq_metadata.head_attn_nomask_seqlens
-                tail_attn_nomask_seqlens = common_long_seq_metadata.tail_attn_nomask_seqlens
-                if pcp_size > 1:
-                    attn_mask_seqlens = torch.cumsum(attn_mask_seqlens[0],
-                                                     dim=0).tolist()
-                    head_attn_nomask_seqlens = torch.cumsum(
-                        head_attn_nomask_seqlens[1], dim=0).tolist()
-                    tail_attn_nomask_seqlens = torch.cumsum(
-                        tail_attn_nomask_seqlens[1], dim=0).tolist()
-
-                pcp_metadata = AscendPCPMetadata(
-                    q_head_idx=common_long_seq_metadata.q_head_idx_tensor,
-                    q_tail_idx=common_long_seq_metadata.q_tail_idx_tensor,
-                    kv_with_q_head_nomask_idx=common_long_seq_metadata.
-                    kv_with_q_head_nomask_idx_tensor,
-                    kv_with_q_head_mask_idx=common_long_seq_metadata.
-                    kv_with_q_head_mask_idx_tensor,
-                    kv_with_q_tail_nomask_idx=common_long_seq_metadata.
-                    kv_with_q_tail_nomask_idx_tensor,
-                    kv_with_q_tail_mask_idx=common_long_seq_metadata.
-                    kv_with_q_tail_mask_idx_tensor,
-                    attn_mask_seqlens=attn_mask_seqlens,
-                    head_attn_nomask_seqlens=head_attn_nomask_seqlens,
-                    tail_attn_nomask_seqlens=tail_attn_nomask_seqlens,
-                    q_full_idx=common_long_seq_metadata.q_full_idx,
-                    pcp_prefill_mask=common_long_seq_metadata.pcp_prefill_mask)
-
-                prefill_metadata = AscendMetadataForPrefill(
-                    pcp_metadata=pcp_metadata,
-                    pcp_allgather_restore_idx=common_long_seq_metadata.
-                    pcp_allgather_restore_idx
-                    if common_long_seq_metadata is not None else None,
-                    chunked_context=chunked_context_metadata,
-                    block_tables=block_table[num_decodes:],
-                    actual_seq_lengths_q=torch.cumsum(query_lens, dim=0))
-
-            if num_decodes > 0:
-                num_computed_tokens_array = np.array(
-                    num_computed_tokens_of_pcp_dcp)
-                num_computed_tokens_array = num_computed_tokens_array[:
-                                                                      num_decodes]
-                batch_seq_mask = (
-                    num_computed_tokens_array[:, self.pcp_rank,
-                                              self.dcp_rank] == 0)
-                # TODO: numpy array mode of the shared memory is used to improve performance
-                self.batch_seq_mask_buf[:batch_seq_mask.shape[0]].copy_(
-                    torch.from_numpy(batch_seq_mask), non_blocking=True)
-                decode_metadata = AscendMetadataForDecode(
-                    num_computed_tokens_of_pcp_dcp=num_computed_tokens_array,
-                    batch_seq_mask=self.batch_seq_mask_buf[:batch_seq_mask.
-                                                           shape[0]],
-                    block_tables=block_table[:num_decodes])
-
->>>>>>> 89070108
         attn_metadata = AscendMetadata(
             num_actual_tokens=num_actual_tokens,
             num_decode_tokens=num_decode_tokens,
@@ -508,15 +378,7 @@
                              attn_metadata: AscendMetadata,
                              output: torch.Tensor,
                              num_tokens=0):
-<<<<<<< HEAD
         if attn_metadata.attn_state == AscendAttentionState.PrefillNoCache:
-=======
-        if self.pcp_size * self.dcp_size > 1:
-            attn_output = self._forward_pcp_dcp(query, key, value, kv_cache,
-                                                attn_metadata, output)
-            return attn_output, query.shape[0]
-        elif attn_metadata.attn_state == AscendAttentionState.PrefillNoCache:
->>>>>>> 89070108
             block_size = 128
             block_table = None
             actual_seq_lengths_kv = attn_metadata.query_start_loc_list
@@ -632,16 +494,6 @@
                 num_block, block_size, -1)
             value = self.value_cache.view(  # type: ignore
                 num_block, block_size, -1)
-            actual_seq_lengths_kv = attn_metadata.seq_lens_list
-        # chunked_prefill.
-        else:
-            num_block, block_size, _, _ = self.key_cache.shape  # type: ignore
-            key = self.key_cache.view(  # type: ignore
-                num_block, block_size, -1)
-            value = self.value_cache.view(  # type: ignore
-                num_block, block_size, -1)
-            block_table = attn_metadata.block_tables
-            actual_seq_lengths_kv = attn_metadata.seq_lens_list
 
         num_tokens = attn_metadata.actual_seq_lengths_q[-1]
         query = query[:num_tokens]
@@ -716,7 +568,6 @@
                 out=output)
         return output
 
-<<<<<<< HEAD
     def _forward_encode(
         self,
         query: torch.Tensor,
@@ -749,89 +600,6 @@
         kv_cache: Tuple[torch.Tensor],
         attn_metadata: AscendMetadata,
     ):
-=======
-    def _attention_with_nomask_and_mask(self, q: torch.Tensor,
-                                        q_seqlens: List[int],
-                                        k_nomask: torch.Tensor,
-                                        v_nomask: torch.Tensor,
-                                        kv_seqlens_nomask: List[int],
-                                        k_mask: torch.Tensor,
-                                        v_mask: torch.Tensor,
-                                        kv_seqlens_mask: List[int],
-                                        mask: torch.Tensor,
-                                        attn_metadata) -> torch.Tensor:
-        # nomask Attention
-        if k_nomask is not None:
-            attn_out_nomask, attn_lse_nomask = torch.ops.npu.npu_fused_infer_attention_score(
-                q,
-                k_nomask,
-                v_nomask,
-                num_heads=self.num_heads,
-                num_key_value_heads=self.num_kv_heads,
-                input_layout="TND",
-                atten_mask=None,
-                scale=self.scale,
-                sparse_mode=0,
-                antiquant_mode=0,
-                antiquant_scale=None,
-                softmax_lse_flag=True,
-                actual_seq_lengths_kv=kv_seqlens_nomask,
-                actual_seq_lengths=q_seqlens)
-
-        # mask Attention
-        attn_out_mask, attn_lse_mask = torch.ops.npu.npu_fused_infer_attention_score(
-            q,
-            k_mask,
-            v_mask,
-            num_heads=self.num_heads,
-            num_key_value_heads=self.num_kv_heads,
-            input_layout="TND",
-            atten_mask=mask,
-            scale=self.scale,
-            sparse_mode=3,
-            antiquant_mode=0,
-            antiquant_scale=None,
-            softmax_lse_flag=True,
-            actual_seq_lengths_kv=kv_seqlens_mask,
-            actual_seq_lengths=q_seqlens)
-        # update
-        output = attn_out_mask
-        attn_lse = attn_lse_mask
-        if k_nomask is not None:
-            if attn_metadata.prefill is not None and attn_metadata.prefill.chunked_context is None:
-                output = self._npu_attn_out_lse_update(attn_lse_mask,
-                                                       attn_lse_nomask,
-                                                       attn_out_mask,
-                                                       attn_out_nomask)
-                attn_lse = None
-            else:
-                output, attn_lse = self._update_out_and_lse(
-                    torch.stack([attn_out_nomask, attn_out_mask], dim=0),
-                    torch.stack([attn_lse_nomask, attn_lse_mask], dim=0))
-
-        return output, attn_lse
-
-    def _npu_attn_out_lse_update(self, attn_lse_mask, attn_lse_nomask,
-                                 attn_out_mask, attn_out_nomask):
-        T = attn_out_mask.shape[0]
-        N = attn_out_mask.shape[1]
-        D = attn_out_mask.shape[2]
-        attn_out_mask, attn_lse_mask = self._out_lse_reshape(
-            attn_out_mask, attn_lse_mask)
-        attn_out_nomask, attn_lse_nomask = self._out_lse_reshape(
-            attn_out_nomask, attn_lse_nomask)
-        attn_out_mask = attn_out_mask.to(torch.float32)
-        attn_out_nomask = attn_out_nomask.to(torch.float32)
-        attn_lse_mask = attn_lse_mask.to(torch.float32)
-        attn_lse_nomask = attn_lse_nomask.to(torch.float32)
-        attn_output = [attn_out_nomask, attn_out_mask]
-        attn_lse = [attn_lse_nomask, attn_lse_mask]
-        update_type = 0
-        output, _ = torch_npu.npu_attention_update(attn_lse, attn_output,
-                                                   update_type)
-        output = output.view(T, N, D)
-        return output
->>>>>>> 89070108
 
         if len(kv_cache) > 1:
             if self.key_cache is None:
@@ -929,7 +697,6 @@
             raise NotImplementedError("Encoder/decoder cross-attention "
                                       "are not implemented for "
                                       "PallasAttentionBackendImpl")
-<<<<<<< HEAD
         num_tokens = query.shape[0]
         if attn_metadata is None:
             return output.fill_(0)
@@ -940,78 +707,4 @@
             output[:num_tokens] = attn_output[:num_tokens]
             return output
         output = self.forward_impl(query, key, value, attn_metadata, output)
-=======
-
-        num_tokens = query.shape[0]
-        if attn_metadata is None:
-            return output.fill_(0)
-
-        num_decode_tokens = attn_metadata.num_decode_tokens
-        has_decode = attn_metadata.num_decodes > 0
-        has_prefill = attn_metadata.num_prefills > 0
-
-        if len(kv_cache) > 1:
-            if self.key_cache is None:
-                self.key_cache, self.value_cache = kv_cache[0], kv_cache[1]
-
-            if has_decode:
-                slot_mapping = attn_metadata.slot_mapping[:num_decode_tokens * self.pcp_size: self.pcp_size] \
-                    if self.pcp_size * self.dcp_size > 1 else attn_metadata.slot_mapping[:num_decode_tokens]
-                torch_npu._npu_reshape_and_cache(
-                    key=key[:num_decode_tokens],
-                    value=value[:num_decode_tokens],
-                    key_cache=self.key_cache,
-                    value_cache=self.value_cache,
-                    slot_indices=slot_mapping)
-
-            if has_prefill:
-                if self.pcp_size > 1:
-                    kv = torch.cat([key, value], dim=-1)
-                    num_actual_tokens_pcp_padded = attn_metadata.num_actual_tokens_pcp_padded // self.pcp_size
-                    all_kv = get_pcp_group().all_gather(
-                        kv[:num_actual_tokens_pcp_padded].contiguous(), dim=0)
-                    pcp_allgather_restore_idx = attn_metadata.prefill.pcp_allgather_restore_idx if attn_metadata.prefill else None
-                    all_kv = torch.index_select(all_kv, 0,
-                                                pcp_allgather_restore_idx)
-                    key, value = all_kv.split([self.head_size, self.head_size],
-                                              dim=-1)
-
-                torch_npu._npu_reshape_and_cache(
-                    key=key[self.pcp_size * num_decode_tokens:attn_metadata.
-                            num_actual_tokens_pcp_padded],
-                    value=value[self.pcp_size *
-                                num_decode_tokens:attn_metadata.
-                                num_actual_tokens_pcp_padded],
-                    key_cache=self.key_cache,
-                    value_cache=self.value_cache,
-                    slot_indices=attn_metadata.
-                    slot_mapping[self.pcp_size *
-                                 num_decode_tokens:attn_metadata.
-                                 num_actual_tokens_pcp_padded])
-
-        forward_context: ForwardContext = get_forward_context()
-        if not forward_context.capturing:
-            if self.pcp_size * self.dcp_size > 1:
-                attn_output = self._forward_pcp_dcp(query, key, value,
-                                                    kv_cache, attn_metadata,
-                                                    output)
-                output[:num_tokens] = attn_output[:num_tokens]
-                return output
-            if self.attn_type == AttentionType.ENCODER_ONLY:
-                attn_output = self._forward_encode(query, key, value,
-                                                   attn_metadata, output)
-                output[:num_tokens] = attn_output[:num_tokens]
-                return output
-            if attn_metadata.attn_state == AscendAttentionState.DecodeOnly:
-                output = self._forward_decode_only(query, attn_metadata,
-                                                   output)
-            else:
-                output = self._forward_prefill(query, key, value,
-                                               attn_metadata, output)
-        else:
-            attn_output, num_tokens = self.full_graph_attention(
-                query, key, value, kv_cache, attn_metadata, output)
-            output[:num_tokens] = attn_output[:num_tokens]
-
->>>>>>> 89070108
         return output