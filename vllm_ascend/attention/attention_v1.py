--- conflicted
+++ resolved
@@ -180,14 +180,9 @@
 @dataclass
 class AscendMetadataForDecode:
     """ Decode Specific Metadata for Ascend"""
-<<<<<<< HEAD
-    num_computed_tokens_of_pcp_dcp: Optional[list[Optional[list[Optional[
-        list[int]]]]]] = None
-    block_tables: torch.Tensor = None
-=======
     num_computed_tokens_of_pcp_dcp: Optional[list[list[list[int]]]] = None
     batch_seq_mask: torch.Tensor = None
->>>>>>> 2eebe1dc
+    block_tables: torch.Tensor = None
 
 
 @dataclass
@@ -436,14 +431,6 @@
 
             if num_decodes > 0:
                 num_computed_tokens_of_pcp_dcp = common_long_seq_metadata.num_computed_tokens_of_pcp_dcp
-<<<<<<< HEAD
-                num_computed_tokens_of_pcp_dcp = np.array(
-                    num_computed_tokens_of_pcp_dcp)[:num_decodes]
-                decode_metadata = AscendMetadataForDecode(
-                    num_computed_tokens_of_pcp_dcp=
-                    num_computed_tokens_of_pcp_dcp,
-                    block_tables=block_table[:num_decodes])
-=======
                 assert num_computed_tokens_of_pcp_dcp is not None
                 num_computed_tokens_array = np.array(
                     num_computed_tokens_of_pcp_dcp)
@@ -469,8 +456,7 @@
                     num_computed_tokens_of_pcp_dcp=num_computed_tokens_array,
                     batch_seq_mask=self.batch_seq_mask_buf[:batch_seq_mask.
                                                            shape[0]],
-                )
->>>>>>> 2eebe1dc
+                    block_tables=block_table[:num_decodes])
 
         attn_metadata = AscendMetadata(
             num_actual_tokens=num_actual_tokens,
