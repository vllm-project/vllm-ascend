--- conflicted
+++ resolved
@@ -15,7 +15,7 @@
 # This file is a part of the vllm-ascend project.
 #
 
-from dataclasses import dataclass, field
+from dataclasses import dataclass
 from enum import Enum
 from typing import ClassVar, List, Optional, Tuple, Type
 
@@ -145,15 +145,10 @@
     # should simplified these parameters once attention schema in vLLM-Ascend
     # is unified.
     seq_lens: torch.Tensor = None
-<<<<<<< HEAD
-    seq_lens_list: List = field(default_factory=list)
-=======
     seq_lens_list: List[int] = None  # type: ignore
     actual_seq_lengths_q: List[int] = None  # type: ignore
->>>>>>> 0777e2f8
 
     query_start_loc: torch.Tensor = None
-    query_start_loc_list: List = field(default_factory=list)
     query_lens: torch.Tensor = None
     # Maximum query length in the batch (None for decoding).
     max_query_len: Optional[int] = None
@@ -261,14 +256,9 @@
             num_actual_tokens=num_actual_tokens,
             block_tables=block_table,
             query_start_loc=query_start_loc,
-            query_start_loc_list=query_start_loc_cpu[1:].cpu().int().tolist(),
             query_lens=query_lens,
             seq_lens=seq_lens,
-<<<<<<< HEAD
-            seq_lens_list=seq_lens.cpu().int().tolist(),
-=======
             seq_lens_list=seq_lens.tolist(),
->>>>>>> 0777e2f8
             max_query_len=common_attn_metadata.max_query_len,
             actual_seq_lengths_q=query_start_loc_cpu[1:].tolist(),
             slot_mapping=slot_mapping,
@@ -366,8 +356,8 @@
                 value=value,
                 atten_mask=mask,
                 input_layout="TND",
-                actual_seq_lengths=attn_metadata.query_start_loc_list,
-                actual_seq_lengths_kv=attn_metadata.query_start_loc_list,
+                actual_seq_lengths=attn_metadata.actual_seq_lengths_q,
+                actual_seq_lengths_kv=attn_metadata.actual_seq_lengths_q,
                 num_key_value_heads=self.num_kv_heads,
                 num_heads=self.num_heads,
                 scale=self.scale,
@@ -584,11 +574,7 @@
                 block_table=attn_metadata.block_tables,
                 input_layout="TND",
                 block_size=block_size,
-<<<<<<< HEAD
-                actual_seq_lengths=attn_metadata.query_start_loc_list,
-=======
                 actual_seq_lengths=attn_metadata.actual_seq_lengths_q,
->>>>>>> 0777e2f8
                 actual_seq_lengths_kv=attn_metadata.seq_lens_list,
                 num_key_value_heads=self.num_kv_heads,
                 num_heads=self.num_heads,
