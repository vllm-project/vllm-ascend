--- conflicted
+++ resolved
@@ -270,7 +270,17 @@
         self.dcp_rank = get_decode_context_model_parallel_rank(
         ) if self.dcp_size > 1 else 0
 
-<<<<<<< HEAD
+        self.speculative_config = vllm_config.speculative_config
+        self.decode_threshold = 1
+        if self.speculative_config:
+            spec_token_num = self.speculative_config.num_speculative_tokens
+            self.decode_threshold += spec_token_num
+            assert self.decode_threshold <= 16, f"decode_threshold exceeded \
+                npu_fused_infer_attention_score TND layout's limit of 16, \
+                got {self.decode_threshold}"
+
+        AscendAttentionMetadataBuilder.reorder_batch_threshold = self.decode_threshold
+
         scheduler_config = vllm_config.scheduler_config
         self.block_size = vllm_config.cache_config.block_size
         self.max_blocks = (vllm_config.model_config.max_model_len +
@@ -291,18 +301,6 @@
                 dtype=self.model_config.dtype,
                 device=device,
             )
-=======
-        self.speculative_config = vllm_config.speculative_config
-        self.decode_threshold = 1
-        if self.speculative_config:
-            spec_token_num = self.speculative_config.num_speculative_tokens
-            self.decode_threshold += spec_token_num
-            assert self.decode_threshold <= 16, f"decode_threshold exceeded \
-                npu_fused_infer_attention_score TND layout's limit of 16, \
-                got {self.decode_threshold}"
-
-        AscendAttentionMetadataBuilder.reorder_batch_threshold = self.decode_threshold
->>>>>>> 23b785fd
 
     def reorder_batch(self, input_batch,
                       scheduler_output: "SchedulerOutput") -> bool:
@@ -337,6 +335,7 @@
 
         slot_mapping = common_attn_metadata.slot_mapping[:
                                                          num_actual_tokens_pcp_padded]
+        # slot_mapping = common_attn_metadata.slot_mapping[:num_actual_tokens]
         attn_mask = common_attn_metadata.attn_mask
         attn_state = common_attn_metadata.attn_state
         query_start_loc_cpu = common_attn_metadata.query_start_loc_cpu[:
@@ -823,8 +822,7 @@
                                         k_mask: torch.Tensor,
                                         v_mask: torch.Tensor,
                                         kv_seqlens_mask: List[int],
-                                        mask: torch.Tensor,
-                                        attn_metadata) -> torch.Tensor:
+                                        mask: torch.Tensor) -> torch.Tensor:
         # nomask Attention
         if k_nomask is not None:
             attn_out_nomask, attn_lse_nomask = torch.ops.npu.npu_fused_infer_attention_score(
