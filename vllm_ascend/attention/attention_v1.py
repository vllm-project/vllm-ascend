--- conflicted
+++ resolved
@@ -174,7 +174,7 @@
     pcp_metadata: Optional[AscendPCPMetadata] = None
     pcp_allgather_restore_idx: Optional[List[int]] = None
     chunked_context: Optional[ChunkedContextMetadata] = None
-    num_computed_tokens_of_pcp_dcp_for_chunk: Optional[list[Optional[list[
+    local_chunked_kv_lens: Optional[list[Optional[list[
         Optional[list[Optional[list[int]]]]]]]] = None
     cp_kv_recover_idx_for_chunk: Optional[list[int]] = None
     block_tables: torch.Tensor = None
@@ -432,7 +432,7 @@
 
                 cp_kv_recover_idx_for_chunk = long_seq_metadata.cp_kv_recover_idx_for_chunk \
                     if long_seq_metadata else None
-                num_computed_tokens_of_pcp_dcp_for_chunk = long_seq_metadata.num_computed_tokens_of_pcp_dcp_for_chunk \
+                local_chunked_kv_lens = long_seq_metadata.local_chunked_kv_lens \
                     if long_seq_metadata else None
                 prefill_metadata = AscendMetadataForPrefill(
                     pcp_metadata=pcp_metadata,
@@ -440,8 +440,8 @@
                     pcp_allgather_restore_idx
                     if common_long_seq_metadata is not None else None,
                     chunked_context=chunked_context_metadata,
-                    num_computed_tokens_of_pcp_dcp_for_chunk=
-                    num_computed_tokens_of_pcp_dcp_for_chunk,
+                    local_chunked_kv_lens=
+                    local_chunked_kv_lens,
                     cp_kv_recover_idx_for_chunk=cp_kv_recover_idx_for_chunk,
                     block_tables=block_table[num_decodes:],
                     actual_seq_lengths_q=torch.cumsum(query_lens, dim=0))
@@ -1135,7 +1135,6 @@
                 attn_output_prefill, attn_lse_prefill = self._forward_prefill_cp(
                     prefill_query, key, value, attn_metadata)
             else:
-<<<<<<< HEAD
                 # Scenario of Enabling DCP Individually
                 attn_output_prefill, attn_lse_prefill = torch.ops.npu.npu_fused_infer_attention_score(
                     prefill_query,
@@ -1157,26 +1156,8 @@
 
             self._process_chunk_prefill(attn_output_prefill, attn_lse_prefill,
                                         kv_cache, prefill_query, attn_metadata)
-            output[num_decode_tokens:] = attn_output_prefill
-=======
-                max_prefill_seq_len = attn_metadata.seq_lens[
-                    attn_metadata.num_decode_tokens:].max().item()
-                if attn_metadata.attn_mask is not None:
-                    attn_metadata.attn_mask = attn_metadata.attn_mask[:
-                                                                      max_prefill_seq_len, :
-                                                                      max_prefill_seq_len]
-                else:
-                    ValueError("Attn_metadata.attn_mask is required")
-                seq_lens_back = attn_metadata.seq_lens
-                attn_metadata.seq_lens = attn_metadata.seq_lens[
-                    attn_metadata.num_decode_tokens:]
-                output_prefill = self._forward_prefill_no_cache(
-                    prefill_query, key, value, attn_metadata,
-                    output[num_decode_tokens:], prefill_query.shape[0])
-                attn_metadata.seq_lens = seq_lens_back
             output[num_decode_tokens:output_prefill.shape[0] +
                    num_decode_tokens] = output_prefill
->>>>>>> 892f1ee3
         return output
 
     def _process_chunk_prefill(self, current_attn_output_prefill,
@@ -1250,7 +1231,7 @@
 
         iters = len(prefill_metadata.chunked_context.seq_tot)
         # Keep the causal mask; do not override to all-ones. [req_id][chunk_id][cp-rank][dcp_rank]
-        num_computed_tokens_of_pcp_dcp_for_chunk = attn_metadata.prefill.num_computed_tokens_of_pcp_dcp_for_chunk
+        local_chunked_kv_lens = attn_metadata.prefill.local_chunked_kv_lens
         context_starts_rank = None
 
         prefix_output_list = []
@@ -1258,7 +1239,7 @@
         for i in range(iters):
             key, value, seq_lens_current_chunk_rank = self._load_kv_for_chunk(
                 attn_metadata, kv_cache, context_starts_rank, i,
-                num_computed_tokens_of_pcp_dcp_for_chunk, prefill_metadata,
+                local_chunked_kv_lens, prefill_metadata,
                 query)
 
             # 2. Attention computation
@@ -1342,7 +1323,7 @@
                 prefix_lse.dtype)
 
     def _load_kv_for_chunk(self, attn_metadata, kv_cache, context_starts_rank,
-                           i, num_computed_tokens_of_pcp_dcp_for_chunk,
+                           i, local_chunked_kv_lens,
                            prefill_metadata, query):
 
         cache_key = kv_cache[0]
@@ -1364,9 +1345,9 @@
                                                        device=query.device)
         total_toks = 0
         for req_idx in range(num_requests):
-            if i >= len(num_computed_tokens_of_pcp_dcp_for_chunk[req_idx]):
+            if i >= len(local_chunked_kv_lens[req_idx]):
                 continue
-            n_computed_acc = num_computed_tokens_of_pcp_dcp_for_chunk[req_idx][
+            n_computed_acc = local_chunked_kv_lens[req_idx][
                 i]
             total_toks += n_computed_acc[self.pcp_rank][self.dcp_rank]
             seq_lens_current_chunk_rank[req_idx] = n_computed_acc[
@@ -1411,14 +1392,14 @@
                 device=query.device)
         for req_idx in range(num_requests):
             # Before dealing with a new chunk, set to zero, and accumulate the start positions as chunk prefill step increases
-            if i >= len(num_computed_tokens_of_pcp_dcp_for_chunk[req_idx]):
+            if i >= len(local_chunked_kv_lens[req_idx]):
                 continue
             context_starts_rank[
-                req_idx] += num_computed_tokens_of_pcp_dcp_for_chunk[req_idx][
+                req_idx] += local_chunked_kv_lens[req_idx][
                     i][self.pcp_rank][self.dcp_rank]
         if self.dcp_size > 1:
             output_split_sizes = extract_req_dcp_by_chunk_cp(
-                num_computed_tokens_of_pcp_dcp_for_chunk, i, self.dcp_size,
+                local_chunked_kv_lens, i, self.dcp_size,
                 self.pcp_rank)
             assert len(output_split_sizes) == num_requests and all(
                 len(dcp_arr) == self.dcp_size
