--- conflicted
+++ resolved
@@ -5,6 +5,7 @@
 import numpy as np
 import torch
 import torch.distributed as dist
+import torch.nn.functional as F
 import torch_npu
 from torch import nn
 from vllm.attention.backends.abstract import (AttentionBackend,
@@ -507,29 +508,6 @@
                 num_computed_tokens_of_cp_dcp_array = np.array(
                     num_computed_tokens_of_pcp_dcp
                 )[:num_decodes]  # [bs, pcp_size, dcp_size]
-<<<<<<< HEAD
-                seq_mask_pcp = torch.where(
-                    torch.tensor(
-                        num_computed_tokens_of_cp_dcp_array.sum(2)) == 0, 0,
-                    1).to(torch.uint8)
-                self.seq_mask_pcp_buf[:seq_mask_pcp.shape[0], :seq_mask_pcp.
-                                      shape[1]].copy_(seq_mask_pcp,
-                                                      non_blocking=True)
-                seq_mask_pcp_shape = (seq_mask_pcp.shape[0],
-                                      seq_mask_pcp.shape[1])
-
-                seq_mask_dcp = torch.where(
-                    torch.tensor(
-                        num_computed_tokens_of_cp_dcp_array[:,
-                                                            self.pcp_rank, :])
-                    == 0, 0, 1).to(torch.uint8)
-                self.seq_mask_dcp_buf[:seq_mask_dcp.shape[0], :seq_mask_dcp.
-                                      shape[1]].copy_(seq_mask_dcp,
-                                                      non_blocking=True)
-                seq_mask_dcp_shape = (seq_mask_dcp.shape[0],
-                                      seq_mask_dcp.shape[1])
-=======
->>>>>>> 46ef2801
 
                 cp_seq_len = num_computed_tokens_of_cp_dcp_array[:,
                                                                  self.pcp_rank,
