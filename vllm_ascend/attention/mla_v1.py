from dataclasses import dataclass
from typing import TYPE_CHECKING, Any, Optional, Tuple, Type, TypeVar

import numpy as np
import torch
import torch_npu
from vllm.attention.backends.abstract import (AttentionBackend, AttentionLayer,
                                              AttentionMetadata,
                                              MLAAttentionImpl)
from vllm.attention.backends.utils import PAD_SLOT_ID
from vllm.model_executor.layers.linear import (LinearBase,
                                               UnquantizedLinearMethod)

from vllm_ascend.ascend_config import get_ascend_config
from vllm_ascend.attention.attention_v1 import AscendAttentionState
from vllm_ascend.ops.attention import vanilla_chunked_prefill_mla
import vllm_ascend.envs as envs_ascend

if TYPE_CHECKING:
    from vllm.v1.core.sched.output import SchedulerOutput
    from vllm.v1.worker.gpu_input_batch import InputBatch


@dataclass
class CommonAttentionMetadata:
    """
    Attention metadata attributes that can be shared by layers in different KV
    cache groups and thus having different block table.
    """

    query_start_loc: torch.Tensor
    """(batch_size + 1,), the start location of each request in query Tensor"""
    seq_lens: torch.Tensor
    """(batch_size,), the length of each request including both computed tokens
    and newly scheduled tokens"""


class AscendMLABackend(AttentionBackend):

    accept_output_buffer: bool = True

    @staticmethod
    def get_name() -> str:
        return "VLLM_ASCEND_MLA"

    @staticmethod
    def get_metadata_cls() -> type["AttentionMetadata"]:
        return AscendMLAMetadata

    @staticmethod
    def get_builder_cls():
        return AscendMLAMetadataBuilder

    @staticmethod
    def get_kv_cache_shape(num_blocks: int, block_size: int, num_kv_heads: int,
                           head_size: int) -> tuple[int, ...]:
        return (num_blocks, block_size, num_kv_heads, head_size)

    @staticmethod
    def get_impl_cls() -> Type["MLAAttentionImpl"]:
        return AscendMLAImpl


@dataclass
class AscendMLAPrefillMetadata:
    """ Prefill Specific Metadata for Ascend"""
    attn_mask: torch.Tensor
    query_lens: list[int]
    seq_lens: list[int]
    context_lens: torch.Tensor
    input_positions: torch.Tensor
    query_start_loc: torch.Tensor
    block_table: torch.Tensor
    max_query_len: int
    max_seq_lens: int


@dataclass
class AscendMLADecodeMetadata:
    # Input positions for rotrary embeddings since for MLA the rotary
    # position embeddings are applied inside the attention backend
    input_positions: torch.Tensor
    block_table: torch.Tensor
    seq_lens: torch.Tensor
    max_seq_lens: int
    seq_lens_list: list[int]


@dataclass
class AscendMLAMetadata:
    """Metadata for MLACommon.

    NOTE: Please read the comment at the top of the file before trying to
    understand this class
    """
    # NOTE(sang): Definition of context_len, query_len, and seq_len.
    # |---------- N-1 iteration --------|
    # |---------------- N iteration ---------------------|
    # |- tokenA -|......................|-- newTokens ---|
    # |---------- context_len ----------|
    # |-------------------- seq_len ---------------------|
    #                                   |-- query_len ---|

    num_actual_tokens: int  # Number of tokens excluding padding.
    slot_mapping: torch.Tensor
    query_start_loc: torch.Tensor
    seq_lens: torch.Tensor
    block_tables: torch.Tensor

    # New for MLA (compared to FlashAttention)
    # For handling prefill decode split
    num_decodes: int
    num_decode_tokens: int
    num_prefills: int

    # For logging.
    num_input_tokens: int = 0  # Number of tokens including padding.

    with_prefill_across_dp: bool = False

    # The dimension of the attention heads
    head_dim: Optional[int] = None
    attn_mask: torch.Tensor = None
    # chunked prefill by default if no attn_states passed
    attn_state: AscendAttentionState = AscendAttentionState.ChunkedPrefill

    decode: Optional[AscendMLADecodeMetadata] = None
    prefill: Optional[AscendMLAPrefillMetadata] = None

    def __post_init__(self):
        pass
        # supported_head_sizes = AscendMLABackend.get_supported_head_sizes()
        # if self.head_dim is not None and self.head_dim \
        #         not in supported_head_sizes:
        #     raise ValueError(
        #         f"Only {supported_head_sizes} are supported for head_dim,",
        #         f"received {self.head_dim}.")


M = TypeVar("M", bound=AscendMLAMetadata)


class AscendMLAMetadataBuilder:
    """
    NOTE: Please read the comment at the top of the file before trying to
    understand this class
    """

    # _attn_mask_builder = None
    def __init__(self,
                 runner,
                 metadata_cls: Optional[AscendMLAMetadata] = None):
        self.metadata_cls: Optional[AscendMLAMetadata] = metadata_cls \
            if metadata_cls is not None else AscendMLAMetadata  # type: ignore
        self.runner = runner
        scheduler_config = runner.scheduler_config
        self.chunked_prefill_enabled = scheduler_config.chunked_prefill_enabled

    def reorder_batch(self, input_batch: "InputBatch",
                      scheduler_output: "SchedulerOutput") -> bool:
        # We now want to reorder the batch so that the "decode" requests are at
        # the front and the "prefill" requests are at the using the least amount
        # swaps possible. (NOTE for now we loosely use "decode" to mean requests
        # where attention is likely memory-bound and "prefill" to mean requests
        # where attention is likely compute-bound, TODO(lucas): figure out a
        # better naming here)
        decodes = []
        prefills = []
        num_decode_tokens = 0
        num_prefill_tokens = 0

        for i, req_id in enumerate(input_batch.req_ids):
            num_tokens = scheduler_output.num_scheduled_tokens[req_id]
            # for now treat 1 scheduled token as "decode" even if its not,
            # we should update this to something like < 8 in the future but
            # currently the TritonMLA._forward_decode only supports
            # num_tokens = 1
            if num_tokens == 1:
                decodes.append(i)
                num_decode_tokens += num_tokens
            else:
                prefills.append(i)
                num_prefill_tokens += num_tokens

        # We hope that this is fairly minimal since decodes
        # should be around for a number of iterations so hopefully they are
        # relatively stationary (and new request are generally appended to the
        # persistent batch so already should be at the back)
        # To achieve this we loop over the decodes in descending order and
        # the prefills in ascending order. We swap decodes from the  "back"
        # i.e. past where the last decode should be in the reodorered with
        # prefills from the front of the batch.
        # `decodes` and `prefills` are already in ascending order just based on
        # the above loop
        num_decodes = len(decodes)
        num_prefills = len(prefills)
        first_prefill = 0
        modified_batch = False

        for i in range(1, min(num_decodes, num_prefills) + 1):
            # If the decode is at the "back" of the batch, i, we can swap it
            # with the prefill closest to the front of the batch
            if decodes[num_decodes - i] >= num_decodes:
                input_batch.swap_states(prefills[first_prefill],
                                        decodes[num_decodes - i])
                first_prefill += 1
                modified_batch = True
            else:
                break

        # Save for next `build` call
        # TODO(lucas): this is a bit of a hack, we should probably have a
        # better way of doing this
        self._num_decodes = num_decodes
        self._num_prefills = num_prefills
        self._num_decode_tokens = num_decode_tokens
        self._num_prefill_tokens = num_prefill_tokens

        return modified_batch

    def _get_graph_runner_block_tables(
            self, num_seqs: int, block_tables: torch.Tensor) -> torch.Tensor:

        max_batch_size, max_blocks = self.runner.graph_block_tables.shape
        assert max_batch_size >= num_seqs

        if isinstance(self.runner.graph_block_tables, np.ndarray):
            graph_block_tables = torch.zeros((max_batch_size, max_blocks),
                                             dtype=block_tables.dtype,
                                             device=block_tables.device)
        else:
            graph_block_tables = self.runner.graph_block_tables.to(
                device=block_tables.device, dtype=block_tables.dtype)

        num_blocks = block_tables.size(1)
        if num_blocks <= max_blocks:
            graph_block_tables[:num_seqs, :
                               num_blocks] = block_tables[:num_seqs, :
                                                          num_blocks]
        else:
            graph_block_tables[:num_seqs, :
                               max_blocks] = block_tables[:num_seqs, :
                                                          max_blocks]

        return graph_block_tables[:num_seqs, :max_blocks]

    def build_dummy(self, num_reqs: int,
                    num_actual_tokens: int) -> AscendMLAMetadata:
        device = self.runner.device
        _, max_blocks = self.runner.graph_block_tables.shape
        block_table = torch.zeros((num_reqs, max_blocks),
                                  dtype=torch.int32,
                                  device=device)
        block_table = self._get_graph_runner_block_tables(
            num_reqs, block_table)
        seq_lens = torch.ones(num_reqs, dtype=torch.int32, device=device)
        input_positions = torch.zeros(num_reqs,
                                      dtype=torch.int32,
                                      device=device).long()
        slot_mapping = torch.full((num_reqs, ),
                                  PAD_SLOT_ID,
                                  dtype=torch.int32,
                                  device=device)
        query_start_loc = torch.full((num_reqs, ),
                                     -1,
                                     dtype=torch.int32,
                                     device=device)
        decode_metadata = AscendMLADecodeMetadata(
            input_positions=input_positions,
            block_table=block_table,
            seq_lens=seq_lens,
            seq_lens_list=seq_lens.tolist(),
            max_seq_lens=1)
        return self.metadata_cls(  # type: ignore
            num_input_tokens=num_actual_tokens,
            num_actual_tokens=num_actual_tokens,
            slot_mapping=slot_mapping,
            head_dim=self.runner.model_config.get_head_size(),
            num_decodes=1,
            num_decode_tokens=1,
            num_prefills=0,
            attn_mask=self.runner.attn_mask,
            attn_state=AscendAttentionState.DecodeOnly,
            prefill=None,
            decode=decode_metadata,
            query_start_loc=query_start_loc,
            seq_lens=seq_lens,
            block_tables=block_table,
        )

    def build(
        self,
        num_reqs: int,
        num_actual_tokens: int,
        max_query_len: int,
        common_attn_metadata: CommonAttentionMetadata,
        common_prefix_len: Optional[int] = None,
        graph_pad_size: int = -1,
        with_prefill_across_dp: bool = False,
    ) -> AscendMLAMetadata:
        assert self._num_decodes + self._num_prefills == num_reqs

        # Note(simon): be careful about the CPU <> GPU memory movement in this
        # function. We should avoid GPU -> CPU sync as much as possible because
        # it blocks on all previous kernels.
        device = self.runner.device

        block_table = (self.runner.input_batch.block_table[0].
                       get_device_tensor()[:num_reqs])
        slot_mapping = self.runner.slot_mapping_cpu[:num_actual_tokens].to(
            device, non_blocking=True)
        input_positions = self.runner.positions_cpu[:num_actual_tokens].to(
            device, non_blocking=True).long()

        seq_lens_cpu = self.runner.seq_lens_cpu[:num_reqs]
        query_lens = seq_lens_cpu - self.runner.input_batch.num_computed_tokens_cpu_tensor[:
                                                                                           num_reqs]
        seq_lens = seq_lens_cpu
        max_query_len = query_lens.max().item()
        max_seq_lens = seq_lens.max().item()
        query_start_loc = None

        prefill_metadata = None
        if self._num_prefills > 0:
            reqs_start = self._num_decodes  # prefill_start
            tokens_start = self._num_decode_tokens
            max_query_len = query_lens[tokens_start:].max().item()
            max_seq_lens = seq_lens[tokens_start:].max().item()
            query_start_loc = common_attn_metadata.query_start_loc
            prefill_query_start_loc = query_start_loc[
                reqs_start:] - query_start_loc[reqs_start]

            prefill_metadata = AscendMLAPrefillMetadata(
                attn_mask=self.runner.attn_mask,
                query_lens=query_lens[tokens_start:],
                seq_lens=seq_lens,
                context_lens=seq_lens[tokens_start:],
                input_positions=input_positions[tokens_start:],
                block_table=block_table[reqs_start:, ...],
                max_query_len=max_query_len,
                max_seq_lens=max_seq_lens,
                query_start_loc=prefill_query_start_loc,
            )

        decode_metadata = None
        use_torchair_graph = graph_pad_size != -1
        if self._num_decodes > 0:
            max_seq_lens = seq_lens[:self._num_decodes].max().item()
            seq_lens = seq_lens[:self._num_decode_tokens]
            input_positions = input_positions[:self._num_decode_tokens]
            block_table = block_table[:self._num_decode_tokens, ...]
            if use_torchair_graph and self.runner.attn_state == AscendAttentionState.DecodeOnly:
                num_seqs = len(seq_lens)
                if graph_pad_size != 0:
                    pad_value = 1
                    padded_seq_lens = seq_lens.tolist() + [pad_value
                                                           ] * graph_pad_size
                else:
                    padded_seq_lens = seq_lens.tolist()

                seq_lens = torch.from_numpy(
                    np.array(padded_seq_lens).astype(np.int32))
                padding = torch.full((graph_pad_size, ),
                                     PAD_SLOT_ID,
                                     dtype=slot_mapping.dtype,
                                     device=slot_mapping.device)
                slot_mapping = torch.cat([slot_mapping, padding])
                block_table_padding = torch.zeros(
                    (graph_pad_size, ) + block_table.shape[1:],
                    dtype=block_table.dtype,
                    device=block_table.device)
                block_table = torch.cat([block_table, block_table_padding],
                                        dim=0)
                block_table = self._get_graph_runner_block_tables(
                    num_seqs + graph_pad_size, block_table)
                padding_0 = torch.zeros(graph_pad_size,
                                        dtype=input_positions.dtype,
                                        device=input_positions.device)
                input_positions = torch.cat([input_positions, padding_0])

            decode_metadata = AscendMLADecodeMetadata(
                input_positions=input_positions,
                block_table=block_table,
                seq_lens=seq_lens,
                seq_lens_list=seq_lens.tolist(),
                max_seq_lens=max_seq_lens)

        return self.metadata_cls(  # type: ignore
            num_actual_tokens=num_actual_tokens,
            slot_mapping=slot_mapping,
            head_dim=self.runner.model_config.get_head_size(),
            num_decodes=self._num_decodes,
            num_decode_tokens=self._num_decode_tokens,
            num_prefills=self._num_prefills,
            attn_mask=self.runner.attn_mask,
            attn_state=self.runner.attn_state,
            prefill=prefill_metadata,
            decode=decode_metadata,
            query_start_loc=query_start_loc,
            block_tables=block_table,
            seq_lens=seq_lens,
            with_prefill_across_dp=with_prefill_across_dp,
        )


class AscendMLAImpl(MLAAttentionImpl):
    """
    NOTE: Please read the comment at the top of the file before trying to
    understand this class
    """

    def __init__(
        self,
        num_heads: int,
        head_size: int,
        scale: float,
        num_kv_heads: int,
        alibi_slopes: Optional[list[float]],
        sliding_window: Optional[int],
        kv_cache_dtype: str,
        blocksparse_params: Optional[dict[str, Any]],
        logits_soft_cap: Optional[float],
        attn_type: str,
        kv_sharing_target_layer_name: Optional[str] = None,
        **kwargs,
    ) -> None:
        self.num_heads = num_heads
        self.head_size = head_size
        self.scale = float(scale)
        self.num_kv_heads = num_kv_heads
        self.kv_cache_dtype = kv_cache_dtype

        # MLA Args
        self.q_lora_rank = kwargs['q_lora_rank']
        self.kv_lora_rank = kwargs['kv_lora_rank']
        self.qk_nope_head_dim = kwargs['qk_nope_head_dim']
        self.qk_rope_head_dim = kwargs['qk_rope_head_dim']
        self.qk_head_dim = kwargs['qk_head_dim']
        self.v_head_dim = kwargs['v_head_dim']
        self.rotary_emb = kwargs['rotary_emb']
        self.q_proj = kwargs['q_proj']
        self.kv_b_proj = kwargs['kv_b_proj']
        self.o_proj = kwargs['o_proj']
        self.kv_a_proj_with_mqa = kwargs.get('kv_a_proj_with_mqa', None)
        self.kv_a_layernorm = kwargs.get('kv_a_layernorm', None)

<<<<<<< HEAD
        # Handle the differences between the flash_attn_varlen from flash_attn
        # and the one from vllm_flash_attn. The former is used on RoCM and the
        # latter has an additional parameter to control FA2 vs FA3
        # self.flash_attn_varlen_func = flash_attn_varlen_func
        # if self.vllm_flash_attn_version is not None:
        #     self.flash_attn_varlen_func = \
        #         functools.partial(flash_attn_varlen_func,
        #                           fa_version=self.vllm_flash_attn_version)

        self.enable_graph_mode = False
        additional_config = get_current_vllm_config().additional_config
        if additional_config:
            self.enable_graph_mode = additional_config.get(
                "enable_graph_mode", False)
        self.enable_kv_nz = envs_ascend.VLLM_ENABLE_KV_NZ
=======
        ascend_config = get_ascend_config()
        self.torchair_graph_enabled = ascend_config.torchair_graph_config.enabled
>>>>>>> 908a851a

    def _v_up_proj_and_o_proj(self, x):
        # Convert from (B, N, L) to (N, B, L)
        x = x.view(-1, self.num_heads, self.kv_lora_rank).transpose(0, 1)
        # Multiply (N, B, L) x (N, L, V) -> (N, B, V)
        x = torch.bmm(x, self.W_UV)
        # Convert from (N, B, V) to (B, N * V)
        x = x.transpose(0, 1).reshape(-1, self.num_heads * self.v_head_dim)
        return self.o_proj(x)[0]

    # Return `ql_nope`, `q_pe`
    def _q_proj_and_k_up_proj(self, x):
        q_nope, q_pe = self.q_proj(x)[0]\
            .view(-1, self.num_heads, self.qk_head_dim)\
            .split([self.qk_nope_head_dim, self.qk_rope_head_dim], dim=-1)

        # Convert from (B, N, P) to (N, B, P)
        q_nope = q_nope.transpose(0, 1)
        # Multiply (N, B, P) x (N, P, L) -> (N, B, L)
        ql_nope = torch.bmm(q_nope, self.W_UK_T)
        # Convert from (N, B, L) to (B, N, L)
        return ql_nope.transpose(0, 1), q_pe

    def process_weights_after_loading(self, act_dtype: torch.dtype):

        def get_layer_weight(layer):
            WEIGHT_NAMES = ("weight", "qweight", "weight_packed")
            for attr in WEIGHT_NAMES:
                if hasattr(layer, attr):
                    return getattr(layer, attr)
            raise AttributeError(
                f"Layer '{layer}' has no recognized weight attribute:"
                f" {WEIGHT_NAMES}.")

        def get_and_maybe_dequant_weights(layer: LinearBase):
            if not isinstance(layer.quant_method, UnquantizedLinearMethod):
                # NOTE: This should only be used offline, since it's O(N^3)
                eye = torch.eye(layer.input_size_per_partition,
                                dtype=act_dtype,
                                device=get_layer_weight(layer).device)
                dequant_weights = layer.quant_method.apply(layer,
                                                           eye,
                                                           bias=None)
                del eye
                # standardize to (output, input)
                return dequant_weights.T
            return layer.weight

        # we currently do not have quantized bmm's which are needed for
        # `W_UV` and `W_UK_T`, we we just store fp16/bf16 copies and perform
        # the bmm's in 16-bit, the extra memory overhead of this is fairly low
        kv_b_proj_weight = get_and_maybe_dequant_weights(self.kv_b_proj).T
        assert kv_b_proj_weight.shape == (
            self.kv_lora_rank,
            self.num_heads * (self.qk_nope_head_dim + self.v_head_dim)), (
                f"{kv_b_proj_weight.shape=}, "
                f"{self.kv_lora_rank=}, "
                f"{self.num_heads=}, "
                f"{self.qk_nope_head_dim=}, "
                f"{self.v_head_dim=}")
        kv_b_proj_weight = kv_b_proj_weight.view(
            self.kv_lora_rank,
            self.num_heads,
            self.qk_nope_head_dim + self.v_head_dim,
        )

        W_UK, W_UV = kv_b_proj_weight.split(
            [self.qk_nope_head_dim, self.v_head_dim], dim=-1)

        # Convert from (L, N, V) to (N, L, V)
        self.W_UV = W_UV.transpose(0, 1).contiguous()
        # Convert from (L, N, P) to (N, P, L)
        self.W_UK_T = W_UK.permute(1, 2, 0).contiguous()
        self.W_UV.data = torch_npu.npu_format_cast(self.W_UV.data, 29)
        self.W_UK_T.data = torch_npu.npu_format_cast(self.W_UK_T.data, 29)

    def _forward_prefill(
        self,
        query: torch.Tensor,
        kv_c_normed: torch.Tensor,
        k_pe: torch.Tensor,
        kv_c_and_k_pe_cache: torch.Tensor,
        attn_metadata: AscendMLAMetadata,
    ) -> torch.Tensor:
        assert attn_metadata.prefill is not None

        num_tokens = query.size(0)
        attn_output = None
        # Here is only 2 possibility of input, ChunkedPrefill or PrefillNoCache
        if attn_metadata.attn_state == AscendAttentionState.ChunkedPrefill:
            attn_output = torch.empty(num_tokens,
                                      self.num_heads * self.v_head_dim,
                                      dtype=query.dtype,
                                      device=query.device)
            # current requests is chunked in prefill, disable flash attention with chunked prefill
            vanilla_chunked_prefill_mla(
                output=attn_output,
                query=query,
                kv_cache=kv_c_and_k_pe_cache,
                block_tables=attn_metadata.prefill.block_table,
                query_lens=attn_metadata.prefill.query_lens,
                context_lens=attn_metadata.prefill.context_lens,
                kv_b_proj=self.kv_b_proj,
                max_query_len=attn_metadata.prefill.max_query_len,
                max_context_len=attn_metadata.prefill.max_seq_lens,
                nope_dim=self.qk_nope_head_dim,
                rope_dim=self.qk_rope_head_dim,
                v_head_dim=self.v_head_dim,
                scale=self.scale,
                alibi_slopes=None,
                causal=True)
        elif attn_metadata.attn_state == AscendAttentionState.PrefillNoCache:
            attn_output = torch.empty(num_tokens,
                                      self.num_heads,
                                      self.v_head_dim,
                                      dtype=query.dtype,
                                      device=query.device)
            k_nope, value = self.kv_b_proj(kv_c_normed)[0].view(
                -1, self.num_heads,
                self.qk_nope_head_dim + self.v_head_dim).split(
                    [self.qk_nope_head_dim, self.v_head_dim], dim=-1)
            key = torch.cat((k_nope, k_pe.expand((*k_nope.shape[:-1], -1))),
                            dim=-1)
            torch_npu._npu_flash_attention(
                query=query,
                key=key,
                value=value,
                mask=attn_metadata.attn_mask,
                seq_len=attn_metadata.prefill.context_lens,
                scale_value=self.scale,
                num_heads=self.num_heads,
                num_kv_heads=self.num_heads,
                out=attn_output)
            attn_output = attn_output.view(-1, self.num_heads, self.v_head_dim)
        else:
            raise RuntimeError(
                "Unexpected path reached, AscendMLAImpl should only have PrefillNoCache and ChunkedPrefill scenario in forward prefill, please file a bug to vllm-ascend !"
            )
        attn_output = attn_output.reshape(
            [num_tokens, self.num_heads * self.v_head_dim])
        return self.o_proj(attn_output)[0]

    def exec_kv(
        self,
        hidden_states: torch.Tensor,
        cos: torch.Tensor,
        sin: torch.Tensor,
        kv_cache: Tuple,
        slots: torch.Tensor,
    ):

        B = hidden_states.shape[0]
        N = self.num_kv_heads
        S = 1
        kv = self.kv_a_proj_with_mqa(hidden_states)[0]
        # npu_kv_rmsnorm_rope_cache needs [B, N, S, D]
        kv = kv.view(B, N, S, self.kv_lora_rank + self.qk_rope_head_dim)
        cache_mode = "PA_NZ" if self.enable_kv_nz else "PA"
        k_pe, k_nope, _, _ = torch_npu.npu_kv_rmsnorm_rope_cache(
            kv,
            self.kv_a_layernorm.weight,
            cos,
            sin,
            slots.to(torch.int64),
            kv_cache[1],
            kv_cache[0],
            epsilon=self.kv_a_layernorm.variance_epsilon,
            cache_mode=cache_mode,
        )
        return k_pe, k_nope

    def exec_kv_prefill(
        self,
        hidden_states: torch.Tensor,
        cos: torch.Tensor,
        sin: torch.Tensor,
        kv_cache: Tuple,
        slots: torch.Tensor,
    ):

        B = hidden_states.shape[0]
        N = self.num_kv_heads
        S = 1
        kv = self.kv_a_proj_with_mqa(hidden_states)[0]
        # npu_kv_rmsnorm_rope_cache needs [B, N, S, D]
        kv = kv.view(B, N, S, self.kv_lora_rank + self.qk_rope_head_dim)
        cache_mode = "PA_BLK_NZ" if self.enable_kv_nz else "PA"
        _, _, k_pe, k_nope = torch_npu.npu_kv_rmsnorm_rope_cache(
            kv,
            self.kv_a_layernorm.weight,
            cos,
            sin,
            slots.to(torch.int64),
            kv_cache[1],
            kv_cache[0],
            epsilon=self.kv_a_layernorm.variance_epsilon,
            cache_mode=cache_mode,
            is_output_kv = True,
        )
        return k_pe, k_nope

    def rope_single(
        self,
        x: torch.Tensor,
        cos: torch.Tensor,
        sin: torch.Tensor,
    ) -> torch.Tensor:
        B, N, D = x.shape
        S = 1
        x = x.view(B, N, S, D)
        x = torch_npu.npu_interleave_rope(x, cos, sin)
        return x.view(B, N, D)

    def _forward_decode(
        self,
        q_nope: torch.Tensor,
        q_pe: torch.Tensor,
        k_nope: torch.Tensor,
        k_pe: torch.Tensor,
        kv_c_and_k_pe_cache: torch.Tensor,
        attn_metadata: AscendMLAMetadata,
    ) -> torch.Tensor:
        decode_meta = attn_metadata.decode
        assert decode_meta is not None

        q = torch.cat([q_nope, q_pe], dim=-1)
        num_tokens = q.size(0)
        attn_output = torch.empty(
            [num_tokens, self.num_heads, self.kv_lora_rank],
            dtype=q.dtype,
            device=q.device)
        if self.running_in_graph:
            block_size = kv_c_and_k_pe_cache[0].shape[1]
            if self.enable_kv_nz:
                # TorchAir's shape is [bs, num_heads_per_rank, seq_len, dim]
                q_nope = q_nope.view(num_tokens, 1, self.num_heads, -1)
                q_pe = q_pe.view(num_tokens, 1, self.num_heads, -1)
                # shape of knope/k_pe for npu graph mode should be:
                # [num_blocks, num_kv_heads, block_size, self.kv_lora_rank/self.qk_rope_head_dim]
                k_nope = k_nope.view(-1, self.num_kv_heads, 
                                 self.kv_lora_rank // 16, block_size, 16)
                k_pe = k_pe.view(-1, self.num_kv_heads, 
                                 self.qk_rope_head_dim // 16, block_size, 16)
                input_layout="BSND"
            else:
                # TorchAir's shape is [bs, num_heads_per_rank, seq_len, dim]
                q_nope = q_nope.view(num_tokens, self.num_heads, 1, -1)
                q_pe = q_pe.view(num_tokens, self.num_heads, 1, -1)
                # shape of knope/k_pe for npu graph mode should be:
                # [num_blocks, num_kv_heads, block_size, self.kv_lora_rank/self.qk_rope_head_dim]
                k_nope = k_nope.view(-1, self.num_kv_heads, block_size,
                                    self.kv_lora_rank)
                k_pe = k_pe.view(-1, self.num_kv_heads, block_size,
                                self.qk_rope_head_dim)
                input_layout="BNSD"

            attn_output, _ = torch_npu.npu_fused_infer_attention_score(
                q_nope,
                k_nope,
                k_nope,
                query_rope=q_pe,
                key_rope=k_pe,
                num_heads=self.num_heads,
                num_key_value_heads=self.num_kv_heads,
                input_layout=input_layout,
                atten_mask=attn_metadata.attn_mask,
                scale=self.scale,
                antiquant_mode=0,
                antiquant_scale=None,
                block_table=decode_meta.block_table,
                block_size=block_size,
                actual_seq_lengths_kv=decode_meta.seq_lens_list,
            )
        else:
            torch_npu._npu_paged_attention_mla(
                query=q,
                key_cache=kv_c_and_k_pe_cache,
                num_kv_heads=self.num_kv_heads,
                num_heads=self.num_heads,
                scale_value=self.scale,
                block_table=attn_metadata.decode.block_table,  # type:ignore
                context_lens=attn_metadata.decode.seq_lens,  # type:ignore
                mla_vheadsize=self.kv_lora_rank,
                out=attn_output)
        return self._v_up_proj_and_o_proj(attn_output)

    def forward(
        self,
        layer: AttentionLayer,
        hidden_states_or_q_c: torch.Tensor,  # query in unified attn
        hidden_states_or_kv_c_normed: torch.Tensor,  # key in unified attn
        k_pe: torch.Tensor,  # value in unified attn
        kv_cache: torch.Tensor,
        attn_metadata: M,
        output: Optional[torch.Tensor] = None,
    ) -> torch.Tensor:
        assert output is not None, "Output tensor must be provided."
        if attn_metadata is None:
            # Profiling run.
            return output
        self.running_in_graph = self.torchair_graph_enabled and attn_metadata.attn_state == AscendAttentionState.DecodeOnly
        num_actual_toks = attn_metadata.num_actual_tokens
        if k_pe is None and not self.running_in_graph:
            if not self.enable_graph_mode:
                kv_c, k_pe = self.kv_a_proj_with_mqa(
                    hidden_states_or_kv_c_normed)[0].split(
                        [self.kv_lora_rank, self.qk_rope_head_dim], dim=-1)
                kv_c_normed = self.kv_a_layernorm(kv_c.contiguous())
        else:
            kv_c_normed = hidden_states_or_kv_c_normed
        assert attn_metadata.num_decodes is not None and \
        attn_metadata.num_prefills is not None and \
        attn_metadata.num_decode_tokens is not None
        has_decode = attn_metadata.num_decodes > 0
        has_prefill = attn_metadata.num_prefills > 0
        num_decode_tokens = attn_metadata.num_decode_tokens
        if not self.running_in_graph:
            # Inputs and outputs may be padded for CUDA graphs
            output_padded = output
            output = output[:num_actual_toks, ...]
            if not self.enable_graph_mode:
                kv_c_normed = kv_c_normed[:num_actual_toks, ...]
                prefill_k_c_normed = kv_c_normed[num_decode_tokens:]
        if not self.running_in_graph:
            hidden_states_or_q_c = hidden_states_or_q_c[:num_actual_toks, ...]
            prefill_hs_or_q_c = hidden_states_or_q_c[num_decode_tokens:]
            if not self.enable_graph_mode:
                decode_hs_or_q_c = hidden_states_or_q_c[:num_decode_tokens]
                k_pe = k_pe[:num_actual_toks, ...]
                k_pe = k_pe.unsqueeze(1)
                decode_k_pe = k_pe[:num_decode_tokens]
                prefill_k_pe = k_pe[num_decode_tokens:]
        else:
            decode_hs_or_q_c = hidden_states_or_q_c
        if has_decode:
            decode_k_nope = None
            assert attn_metadata.decode is not None
            decode_ql_nope, decode_q_pe = \
                self._q_proj_and_k_up_proj(decode_hs_or_q_c)
            if self.running_in_graph:
                seq_len = self.rotary_emb.max_position_embeddings
                cos = self.rotary_emb.cos_cached[:seq_len].to(
                    dtype=decode_q_pe.dtype)
                sin = self.rotary_emb.sin_cached[:seq_len].to(
                    dtype=decode_q_pe.dtype)
                cos = cos[attn_metadata.decode.input_positions]
                sin = sin[attn_metadata.decode.input_positions]
                cos = cos[:, None, None, :]
                sin = sin[:, None, None, :]

                decode_q_pe = self.rope_single(decode_q_pe, cos, sin)
                decode_k_pe, decode_k_nope = self.exec_kv(
                    hidden_states_or_kv_c_normed, cos, sin, kv_cache,
                    attn_metadata.slot_mapping)
            else:
                decode_q_pe[...], decode_k_pe[...] = self.rotary_emb(
                    attn_metadata.decode.input_positions,
                    decode_q_pe.contiguous(),
                    decode_k_pe,
                    max_seq_len=attn_metadata.decode.max_seq_lens)
        if has_prefill:
            assert attn_metadata.prefill is not None
            prefill_q = self.q_proj(prefill_hs_or_q_c)[0]\
                .view(-1, self.num_heads, self.qk_head_dim)
            prefill_q_pe = prefill_q[..., self.qk_nope_head_dim:]
            prefill_q_nope = prefill_q[..., :self.qk_nope_head_dim]
            if self.torchair_graph_enabled:
                num_tokens = prefill_hs_or_q_c.shape[0]
                seq_len = self.rotary_emb.max_position_embeddings
                cos = self.rotary_emb.cos_cached[:seq_len].to(
                    dtype=prefill_q_pe.dtype)
                sin = self.rotary_emb.sin_cached[:seq_len].to(
                    dtype=prefill_q_pe.dtype)
                cos = cos[attn_metadata.prefill.input_positions]
                sin = sin[attn_metadata.prefill.input_positions]
                cos = cos[:, None, None, :]
                sin = sin[:, None, None, :]
                prefill_q_pe = self.rope_single(prefill_q_pe, cos, sin)
                prefill_k_pe, prefill_k_nope = self.exec_kv_prefill(
                    hidden_states_or_kv_c_normed, cos, sin, kv_cache,
                    attn_metadata.slot_mapping)
                kv_c_normed = prefill_k_nope[:num_actual_toks, ...]
                prefill_k_c_normed = prefill_k_nope[num_decode_tokens:]
                prefill_k_pe = prefill_k_pe.view(num_tokens, self.num_kv_heads, -1)

                prefill_q = torch.cat([prefill_q_nope, prefill_q_pe], dim=-1)
            else:
                prefill_q_pe[...], prefill_k_pe[...] = self.rotary_emb(
                    attn_metadata.prefill.input_positions,
                    prefill_q_pe.contiguous(),
                    prefill_k_pe,
                    max_seq_len=attn_metadata.prefill.max_seq_lens)
        if self.torchair_graph_enabled:
            if len(kv_cache) > 0 and kv_cache[0].numel(
            ) > 0 and attn_metadata.attn_state == AscendAttentionState.PrefillNoCache:
                slots = attn_metadata.slot_mapping
                # NOTE: Separate the kv cache in advance to avoid OOM or other issues
                torch_npu._npu_reshape_and_cache(key=kv_c_normed.view(
                    num_tokens, self.num_kv_heads, -1),
                                                 value=prefill_k_pe,
                                                 key_cache=kv_cache[0],
                                                 value_cache=kv_cache[1],
                                                 slot_indices=slots)
        elif kv_cache.numel() > 0:
            key = torch.cat([
                kv_c_normed.view([num_actual_toks, self.num_kv_heads, -1]),
                k_pe
            ],
                            dim=2)
            torch_npu._npu_reshape_and_cache_siso(
                key=key,
                key_cache=kv_cache,
                slot_indices=attn_metadata.slot_mapping.flatten())
        if has_prefill:
            output[num_decode_tokens:] = self._forward_prefill(
                prefill_q, prefill_k_c_normed, prefill_k_pe, kv_cache,
                attn_metadata)
        if has_decode:
            if self.running_in_graph:
                return self._forward_decode(decode_ql_nope, decode_q_pe,
                                            decode_k_nope, decode_k_pe,
                                            kv_cache, attn_metadata)
            else:
                output[:num_decode_tokens] = self._forward_decode(
                    decode_ql_nope, decode_q_pe, decode_k_nope, decode_k_pe,
                    kv_cache, attn_metadata)
        return output_padded<|MERGE_RESOLUTION|>--- conflicted
+++ resolved
@@ -444,26 +444,9 @@
         self.kv_a_proj_with_mqa = kwargs.get('kv_a_proj_with_mqa', None)
         self.kv_a_layernorm = kwargs.get('kv_a_layernorm', None)
 
-<<<<<<< HEAD
-        # Handle the differences between the flash_attn_varlen from flash_attn
-        # and the one from vllm_flash_attn. The former is used on RoCM and the
-        # latter has an additional parameter to control FA2 vs FA3
-        # self.flash_attn_varlen_func = flash_attn_varlen_func
-        # if self.vllm_flash_attn_version is not None:
-        #     self.flash_attn_varlen_func = \
-        #         functools.partial(flash_attn_varlen_func,
-        #                           fa_version=self.vllm_flash_attn_version)
-
-        self.enable_graph_mode = False
-        additional_config = get_current_vllm_config().additional_config
-        if additional_config:
-            self.enable_graph_mode = additional_config.get(
-                "enable_graph_mode", False)
         self.enable_kv_nz = envs_ascend.VLLM_ENABLE_KV_NZ
-=======
         ascend_config = get_ascend_config()
         self.torchair_graph_enabled = ascend_config.torchair_graph_config.enabled
->>>>>>> 908a851a
 
     def _v_up_proj_and_o_proj(self, x):
         # Convert from (B, N, L) to (N, B, L)
@@ -767,7 +750,7 @@
         self.running_in_graph = self.torchair_graph_enabled and attn_metadata.attn_state == AscendAttentionState.DecodeOnly
         num_actual_toks = attn_metadata.num_actual_tokens
         if k_pe is None and not self.running_in_graph:
-            if not self.enable_graph_mode:
+            if not self.torchair_graph_enabled:
                 kv_c, k_pe = self.kv_a_proj_with_mqa(
                     hidden_states_or_kv_c_normed)[0].split(
                         [self.kv_lora_rank, self.qk_rope_head_dim], dim=-1)
@@ -784,13 +767,13 @@
             # Inputs and outputs may be padded for CUDA graphs
             output_padded = output
             output = output[:num_actual_toks, ...]
-            if not self.enable_graph_mode:
+            if not self.torchair_graph_enabled:
                 kv_c_normed = kv_c_normed[:num_actual_toks, ...]
                 prefill_k_c_normed = kv_c_normed[num_decode_tokens:]
         if not self.running_in_graph:
             hidden_states_or_q_c = hidden_states_or_q_c[:num_actual_toks, ...]
             prefill_hs_or_q_c = hidden_states_or_q_c[num_decode_tokens:]
-            if not self.enable_graph_mode:
+            if not self.torchair_graph_enabled:
                 decode_hs_or_q_c = hidden_states_or_q_c[:num_decode_tokens]
                 k_pe = k_pe[:num_actual_toks, ...]
                 k_pe = k_pe.unsqueeze(1)
