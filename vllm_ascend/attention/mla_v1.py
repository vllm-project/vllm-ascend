--- conflicted
+++ resolved
@@ -616,10 +616,7 @@
         kv = self.kv_a_proj_with_mqa(hidden_states)[0]
         # npu_kv_rmsnorm_rope_cache needs [B, N, S, D]
         kv = kv.view(B, N, S, self.kv_lora_rank + self.qk_rope_head_dim)
-<<<<<<< HEAD
         cache_mode = "PA_NZ" if self.enable_kv_nz else "PA"
-=======
->>>>>>> 9e855b70
         k_pe, k_nope, _, _ = torch_npu.npu_kv_rmsnorm_rope_cache(
             kv,
             self.kv_a_layernorm.weight,
@@ -695,8 +692,6 @@
             device=q.device)
         if self.running_in_graph:
             # TorchAir's shape is [bs, num_heads_per_rank, seq_len, dim]
-            q_nope = q_nope.transpose(1, 2).contiguous()
-            q_pe = q_pe.transpose(1, 2).contiguous()
             q_nope = q_nope.view(num_tokens, 1, self.num_heads, -1)
             q_pe = q_pe.view(num_tokens, 1, self.num_heads, -1)
             # shape of knope/k_pe for npu graph mode should be:
