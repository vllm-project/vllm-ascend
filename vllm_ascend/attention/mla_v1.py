from dataclasses import dataclass
from typing import TYPE_CHECKING, Any, Optional, Tuple, Type, TypeVar

import numpy as np
import torch
import torch_npu
from vllm.attention.backends.abstract import (AttentionBackend, AttentionLayer,
                                              AttentionMetadata,
                                              MLAAttentionImpl)
from vllm.attention.backends.utils import PAD_SLOT_ID
from vllm.config import get_current_vllm_config
from vllm.model_executor.layers.linear import (LinearBase,
                                               UnquantizedLinearMethod)

from vllm_ascend.ascend_config import get_ascend_config
from vllm_ascend.attention.attention_v1 import AscendAttentionState
from vllm_ascend.multistream.base import MSAttentionMetadataSplitConfig
from vllm_ascend.multistream.context import get_multistream_comm_context
from vllm_ascend.multistream.ms_split import model_input_split_v1_mla_attn
from vllm_ascend.ops.attention import vanilla_chunked_prefill_mla

if TYPE_CHECKING:
    from vllm.v1.core.sched.output import SchedulerOutput
    from vllm.v1.worker.gpu_input_batch import InputBatch


@dataclass
class CommonAttentionMetadata:
    """
    Attention metadata attributes that can be shared by layers in different KV
    cache groups and thus having different block table.
    """

    query_start_loc: torch.Tensor
    """(batch_size + 1,), the start location of each request in query Tensor"""
    seq_lens: torch.Tensor
    """(batch_size,), the length of each request including both computed tokens
    and newly scheduled tokens"""


class AscendMLABackend(AttentionBackend):

    accept_output_buffer: bool = True

    @staticmethod
    def get_name() -> str:
        return "VLLM_ASCEND_MLA"

    @staticmethod
    def get_metadata_cls() -> type["AttentionMetadata"]:
        return AscendMLAMetadata

    @staticmethod
    def get_builder_cls():
        return AscendMLAMetadataBuilder

    @staticmethod
    def get_kv_cache_shape(num_blocks: int, block_size: int, num_kv_heads: int,
                           head_size: int) -> tuple[int, ...]:
        return (num_blocks, block_size, num_kv_heads, head_size)

    @staticmethod
    def get_impl_cls() -> Type["MLAAttentionImpl"]:
        return AscendMLAImpl


@dataclass
class AscendMLAPrefillMetadata:
    """ Prefill Specific Metadata for Ascend"""
    attn_mask: torch.Tensor
    query_lens: list[int]
    seq_lens: list[int]
    context_lens: torch.Tensor
    input_positions: torch.Tensor
    query_start_loc: torch.Tensor
    block_table: torch.Tensor
    max_query_len: int
    max_seq_lens: int


@dataclass
class AscendMLADecodeMetadata:
    # Input positions for rotrary embeddings since for MLA the rotary
    # position embeddings are applied inside the attention backend
    input_positions: torch.Tensor
    block_table: torch.Tensor
    seq_lens: torch.Tensor
    max_seq_lens: int
    seq_lens_list: list[int]
    attn_mask: Optional[torch.Tensor] = None


@dataclass
class AscendMLAMetadata:
    """Metadata for MLACommon.

    NOTE: Please read the comment at the top of the file before trying to
    understand this class
    """
    # NOTE(sang): Definition of context_len, query_len, and seq_len.
    # |---------- N-1 iteration --------|
    # |---------------- N iteration ---------------------|
    # |- tokenA -|......................|-- newTokens ---|
    # |---------- context_len ----------|
    # |-------------------- seq_len ---------------------|
    #                                   |-- query_len ---|

    num_actual_tokens: int  # Number of tokens excluding padding.
    slot_mapping: torch.Tensor
    query_start_loc: torch.Tensor
    seq_lens: torch.Tensor
    block_tables: torch.Tensor

    # New for MLA (compared to FlashAttention)
    # For handling prefill decode split
    num_decodes: int
    num_decode_tokens: int
    num_prefills: int

    # For logging.
    num_input_tokens: int = 0  # Number of tokens including padding.

    with_prefill_across_dp: bool = False

    query_lens: Optional[list[int]] = None
    # The dimension of the attention heads
    head_dim: Optional[int] = None
    attn_mask: torch.Tensor = None
    # chunked prefill by default if no attn_states passed
    attn_state: AscendAttentionState = AscendAttentionState.ChunkedPrefill

    decode: Optional[AscendMLADecodeMetadata] = None
    prefill: Optional[AscendMLAPrefillMetadata] = None

    def __post_init__(self):
        pass
        # supported_head_sizes = AscendMLABackend.get_supported_head_sizes()
        # if self.head_dim is not None and self.head_dim \
        #         not in supported_head_sizes:
        #     raise ValueError(
        #         f"Only {supported_head_sizes} are supported for head_dim,",
        #         f"received {self.head_dim}.")

    def split_metadata_for_multistream(
        self,
        ms_split_config: MSAttentionMetadataSplitConfig,
    ) -> list["AscendMLAMetadata"]:
        """Split metadata for multi-stream with AscendMLAMetadata"""
        return model_input_split_v1_mla_attn(
            ms_split_config=ms_split_config,
            attn_metadata=self,
            _metadata_cls=AscendMLAMetadata,
        )


M = TypeVar("M", bound=AscendMLAMetadata)


class AscendMLAMetadataBuilder:
    """
    NOTE: Please read the comment at the top of the file before trying to
    understand this class
    """

    # _attn_mask_builder = None
    def __init__(self,
                 runner,
                 metadata_cls: Optional[AscendMLAMetadata] = None):
        self.metadata_cls: Optional[AscendMLAMetadata] = metadata_cls \
            if metadata_cls is not None else AscendMLAMetadata  # type: ignore
        self.runner = runner
        scheduler_config = runner.scheduler_config
        self.chunked_prefill_enabled = scheduler_config.chunked_prefill_enabled
        ascend_config = get_ascend_config()
        self.torchair_graph_enabled = ascend_config.torchair_graph_config.enabled

    def reorder_batch(self, input_batch: "InputBatch",
                      scheduler_output: "SchedulerOutput") -> bool:
        # We now want to reorder the batch so that the "decode" requests are at
        # the front and the "prefill" requests are at the using the least amount
        # swaps possible. (NOTE for now we loosely use "decode" to mean requests
        # where attention is likely memory-bound and "prefill" to mean requests
        # where attention is likely compute-bound, TODO(lucas): figure out a
        # better naming here)
        decodes = []
        prefills = []
        num_decode_tokens = 0
        num_prefill_tokens = 0

        for i, req_id in enumerate(input_batch.req_ids):
            num_tokens = scheduler_output.num_scheduled_tokens[req_id]
            num_spec_tokens = len(
                scheduler_output.scheduled_spec_decode_tokens.get(req_id, []))
            # For torch air graph mode we treat spec decoding as decode.
            if self.torchair_graph_enabled:
                if num_tokens - num_spec_tokens == 1:
                    decodes.append(i)
                    num_decode_tokens += num_tokens
                else:
                    prefills.append(i)
                    num_prefill_tokens += num_tokens
            # For eager mode we treat spec decoding as chunked prefill.
            else:
                if num_tokens == 1:
                    decodes.append(i)
                    num_decode_tokens += num_tokens
                else:
                    prefills.append(i)
                    num_prefill_tokens += num_tokens

        # We hope that this is fairly minimal since decodes
        # should be around for a number of iterations so hopefully they are
        # relatively stationary (and new request are generally appended to the
        # persistent batch so already should be at the back)
        # To achieve this we loop over the decodes in descending order and
        # the prefills in ascending order. We swap decodes from the  "back"
        # i.e. past where the last decode should be in the reodorered with
        # prefills from the front of the batch.
        # `decodes` and `prefills` are already in ascending order just based on
        # the above loop
        num_decodes = len(decodes)
        num_prefills = len(prefills)
        first_prefill = 0
        modified_batch = False

        for i in range(1, min(num_decodes, num_prefills) + 1):
            # If the decode is at the "back" of the batch, i, we can swap it
            # with the prefill closest to the front of the batch
            if decodes[num_decodes - i] >= num_decodes:
                input_batch.swap_states(prefills[first_prefill],
                                        decodes[num_decodes - i])
                first_prefill += 1
                modified_batch = True
            else:
                break

        # Save for next `build` call
        # TODO(lucas): this is a bit of a hack, we should probably have a
        # better way of doing this
        self._num_decodes = num_decodes
        self._num_prefills = num_prefills
        self._num_decode_tokens = num_decode_tokens
        self._num_prefill_tokens = num_prefill_tokens

        return modified_batch

    def _get_graph_runner_block_tables(
            self, num_seqs: int, block_tables: torch.Tensor) -> torch.Tensor:

        max_batch_size, max_blocks = self.runner.graph_block_tables.shape
        assert max_batch_size >= num_seqs

        if isinstance(self.runner.graph_block_tables, np.ndarray):
            graph_block_tables = torch.zeros((max_batch_size, max_blocks),
                                             dtype=block_tables.dtype,
                                             device=block_tables.device)
        else:
            graph_block_tables = self.runner.graph_block_tables.to(
                device=block_tables.device, dtype=block_tables.dtype)

        num_blocks = block_tables.size(1)
        if num_blocks <= max_blocks:
            graph_block_tables[:num_seqs, :
                               num_blocks] = block_tables[:num_seqs, :
                                                          num_blocks]
        else:
            graph_block_tables[:num_seqs, :
                               max_blocks] = block_tables[:num_seqs, :
                                                          max_blocks]

        return graph_block_tables[:num_seqs, :max_blocks]

    def build_dummy(self, num_reqs: int,
                    num_actual_tokens: int) -> AscendMLAMetadata:
        device = self.runner.device
        _, max_blocks = self.runner.graph_block_tables.shape
        block_table = torch.zeros((num_reqs, max_blocks),
                                  dtype=torch.int32,
                                  device=device)
        block_table = self._get_graph_runner_block_tables(
            num_reqs, block_table)
        seq_lens = torch.ones(num_reqs, dtype=torch.int32, device=device)
        input_positions = torch.zeros(num_reqs,
                                      dtype=torch.int32,
                                      device=device).long()
        slot_mapping = torch.full((num_reqs, ),
                                  PAD_SLOT_ID,
                                  dtype=torch.int32,
                                  device=device)
        query_start_loc = torch.full((num_reqs, ),
                                     -1,
                                     dtype=torch.int32,
                                     device=device)
        decode_metadata = AscendMLADecodeMetadata(
            input_positions=input_positions,
            block_table=block_table,
            seq_lens=seq_lens,
            seq_lens_list=seq_lens.tolist(),
            max_seq_lens=1,
            attn_mask=self.runner.spec_attn_mask)
        return self.metadata_cls(  # type: ignore
            num_input_tokens=num_actual_tokens,
            num_actual_tokens=num_actual_tokens,
            slot_mapping=slot_mapping,
            head_dim=self.runner.model_config.get_head_size(),
            num_decodes=1,
            num_decode_tokens=1,
            num_prefills=0,
            attn_mask=self.runner.attn_mask,
            attn_state=AscendAttentionState.DecodeOnly,
            prefill=None,
            decode=decode_metadata,
            query_start_loc=query_start_loc,
            seq_lens=seq_lens,
            block_tables=block_table,
        )

    def build(
        self,
        num_reqs: int,
        num_actual_tokens: int,
        max_query_len: int,
        common_attn_metadata: CommonAttentionMetadata,
        common_prefix_len: Optional[int] = None,
        graph_pad_size: int = -1,
        with_prefill_across_dp: bool = False,
    ) -> AscendMLAMetadata:
        assert self._num_decodes + self._num_prefills == num_reqs

        # Note(simon): be careful about the CPU <> GPU memory movement in this
        # function. We should avoid GPU -> CPU sync as much as possible because
        # it blocks on all previous kernels.
        device = self.runner.device

        block_table = (self.runner.input_batch.block_table[0].
                       get_device_tensor()[:num_reqs])
        slot_mapping = self.runner.slot_mapping_cpu[:num_actual_tokens].to(
            device, non_blocking=True)
        input_positions = self.runner.positions_cpu[:num_actual_tokens].to(
            device, non_blocking=True).long()

        seq_lens_cpu = self.runner.seq_lens_cpu[:num_reqs]
        query_lens = seq_lens_cpu - self.runner.input_batch.num_computed_tokens_cpu_tensor[:
                                                                                           num_reqs]
        seq_lens = seq_lens_cpu
        max_query_len = query_lens.max().item()
        max_seq_lens = seq_lens.max().item()
        query_start_loc = common_attn_metadata.query_start_loc

        prefill_metadata = None
        if self._num_prefills > 0:
            reqs_start = self._num_decodes  # prefill_start
            tokens_start = self._num_decode_tokens
            max_query_len = query_lens[tokens_start:].max().item()
            max_seq_lens = seq_lens[tokens_start:].max().item()
            query_start_loc = common_attn_metadata.query_start_loc
            prefill_query_start_loc = query_start_loc[
                reqs_start:] - query_start_loc[reqs_start]

            prefill_metadata = AscendMLAPrefillMetadata(
                attn_mask=self.runner.attn_mask,
                query_lens=query_lens[tokens_start:],
                seq_lens=seq_lens,
                context_lens=seq_lens[tokens_start:],
                input_positions=input_positions[tokens_start:],
                block_table=block_table[reqs_start:, ...],
                max_query_len=max_query_len,
                max_seq_lens=max_seq_lens,
                query_start_loc=prefill_query_start_loc,
            )

        decode_metadata = None
        use_torchair_graph = graph_pad_size != -1
        if self._num_decodes > 0:
            max_seq_lens = seq_lens[:self._num_decodes].max().item()
            seq_lens = seq_lens[:self._num_decode_tokens]
            input_positions = input_positions[:self._num_decode_tokens]
            block_table = block_table[:self._num_decode_tokens, ...]
            if use_torchair_graph and self.runner.attn_state == AscendAttentionState.DecodeOnly:
                num_seqs = len(seq_lens)
                if graph_pad_size != 0:
                    pad_value = 1
                    padded_seq_lens = seq_lens.tolist() + [pad_value
                                                           ] * graph_pad_size
                else:
                    padded_seq_lens = seq_lens.tolist()

                seq_lens = torch.from_numpy(
                    np.array(padded_seq_lens).astype(np.int32))
                padding = torch.full((graph_pad_size, ),
                                     PAD_SLOT_ID,
                                     dtype=slot_mapping.dtype,
                                     device=slot_mapping.device)
                slot_mapping = torch.cat([slot_mapping, padding])
                block_table_padding = torch.zeros(
                    (graph_pad_size, ) + block_table.shape[1:],
                    dtype=block_table.dtype,
                    device=block_table.device)
                block_table = torch.cat([block_table, block_table_padding],
                                        dim=0)
                block_table = self._get_graph_runner_block_tables(
                    num_seqs + graph_pad_size, block_table)
                padding_0 = torch.zeros(graph_pad_size,
                                        dtype=input_positions.dtype,
                                        device=input_positions.device)
                input_positions = torch.cat([input_positions, padding_0])

            decode_metadata = AscendMLADecodeMetadata(
                input_positions=input_positions,
                block_table=block_table,
                seq_lens=seq_lens,
                seq_lens_list=seq_lens.tolist(),
                max_seq_lens=max_seq_lens,
                attn_mask=self.runner.spec_attn_mask)

        return self.metadata_cls(  # type: ignore
            num_actual_tokens=num_actual_tokens,
            query_lens=query_lens.tolist(),
            slot_mapping=slot_mapping,
            head_dim=self.runner.model_config.get_head_size(),
            num_decodes=self._num_decodes,
            num_decode_tokens=self._num_decode_tokens,
            num_prefills=self._num_prefills,
            attn_mask=self.runner.attn_mask,
            attn_state=self.runner.attn_state,
            prefill=prefill_metadata,
            decode=decode_metadata,
            query_start_loc=query_start_loc,
            block_tables=block_table,
            seq_lens=seq_lens,
            with_prefill_across_dp=with_prefill_across_dp,
        )


class AscendMLAImpl(MLAAttentionImpl):
    """
    NOTE: Please read the comment at the top of the file before trying to
    understand this class
    """

    def __init__(
        self,
        num_heads: int,
        head_size: int,
        scale: float,
        num_kv_heads: int,
        alibi_slopes: Optional[list[float]],
        sliding_window: Optional[int],
        kv_cache_dtype: str,
        blocksparse_params: Optional[dict[str, Any]],
        logits_soft_cap: Optional[float],
        attn_type: str,
        kv_sharing_target_layer_name: Optional[str] = None,
        **kwargs,
    ) -> None:
        self.num_heads = num_heads
        self.head_size = head_size
        self.scale = float(scale)
        self.num_kv_heads = num_kv_heads
        self.kv_cache_dtype = kv_cache_dtype

        # MLA Args
        self.q_lora_rank = kwargs['q_lora_rank']
        self.kv_lora_rank = kwargs['kv_lora_rank']
        self.qk_nope_head_dim = kwargs['qk_nope_head_dim']
        self.qk_rope_head_dim = kwargs['qk_rope_head_dim']
        self.qk_head_dim = kwargs['qk_head_dim']
        self.v_head_dim = kwargs['v_head_dim']
        self.rotary_emb = kwargs['rotary_emb']
        self.q_proj = kwargs['q_proj']
        self.kv_b_proj = kwargs['kv_b_proj']
        self.o_proj = kwargs['o_proj']
        self.kv_a_proj_with_mqa = kwargs.get('kv_a_proj_with_mqa', None)
        self.kv_a_layernorm = kwargs.get('kv_a_layernorm', None)

        ascend_config = get_ascend_config()
        self.torchair_graph_enabled = ascend_config.torchair_graph_config.enabled
<<<<<<< HEAD
        self.enable_kv_nz = ascend_config.torchair_graph_config.enable_kv_nz
=======
>>>>>>> 95414bae
        # Adapt torch air graph mode with spec decoding.
        speculative_config = get_current_vllm_config().speculative_config
        if speculative_config is not None:
            self.spec_token_num = speculative_config.num_speculative_tokens
            assert self.spec_token_num > 0

    def _v_up_proj_and_o_proj(self, x):
        # Convert from (B, N, L) to (N, B, L)
        x = x.view(-1, self.num_heads, self.kv_lora_rank).transpose(0, 1)
        # Multiply (N, B, L) x (N, L, V) -> (N, B, V)
        x = torch.bmm(x, self.W_UV)
        # Convert from (N, B, V) to (B, N * V)
        x = x.transpose(0, 1).reshape(-1, self.num_heads * self.v_head_dim)
        return self.o_proj(x)[0]

    # Return `ql_nope`, `q_pe`
    def _q_proj_and_k_up_proj(self, x):
        q_nope, q_pe = self.q_proj(x)[0]\
            .view(-1, self.num_heads, self.qk_head_dim)\
            .split([self.qk_nope_head_dim, self.qk_rope_head_dim], dim=-1)

        # Convert from (B, N, P) to (N, B, P)
        q_nope = q_nope.transpose(0, 1)
        # Multiply (N, B, P) x (N, P, L) -> (N, B, L)
        ql_nope = torch.bmm(q_nope, self.W_UK_T)
        # Convert from (N, B, L) to (B, N, L)
        return ql_nope.transpose(0, 1), q_pe

    def process_weights_after_loading(self, act_dtype: torch.dtype):

        def get_layer_weight(layer):
            WEIGHT_NAMES = ("weight", "qweight", "weight_packed")
            for attr in WEIGHT_NAMES:
                if hasattr(layer, attr):
                    return getattr(layer, attr)
            raise AttributeError(
                f"Layer '{layer}' has no recognized weight attribute:"
                f" {WEIGHT_NAMES}.")

        def get_and_maybe_dequant_weights(layer: LinearBase):
            if not isinstance(layer.quant_method, UnquantizedLinearMethod):
                # NOTE: This should only be used offline, since it's O(N^3)
                eye = torch.eye(layer.input_size_per_partition,
                                dtype=act_dtype,
                                device=get_layer_weight(layer).device)
                dequant_weights = layer.quant_method.apply(layer,
                                                           eye,
                                                           bias=None)
                del eye
                # standardize to (output, input)
                return dequant_weights.T
            return layer.weight

        # we currently do not have quantized bmm's which are needed for
        # `W_UV` and `W_UK_T`, we we just store fp16/bf16 copies and perform
        # the bmm's in 16-bit, the extra memory overhead of this is fairly low
        kv_b_proj_weight = get_and_maybe_dequant_weights(self.kv_b_proj).T
        assert kv_b_proj_weight.shape == (
            self.kv_lora_rank,
            self.num_heads * (self.qk_nope_head_dim + self.v_head_dim)), (
                f"{kv_b_proj_weight.shape=}, "
                f"{self.kv_lora_rank=}, "
                f"{self.num_heads=}, "
                f"{self.qk_nope_head_dim=}, "
                f"{self.v_head_dim=}")
        kv_b_proj_weight = kv_b_proj_weight.view(
            self.kv_lora_rank,
            self.num_heads,
            self.qk_nope_head_dim + self.v_head_dim,
        )

        W_UK, W_UV = kv_b_proj_weight.split(
            [self.qk_nope_head_dim, self.v_head_dim], dim=-1)

        # Convert from (L, N, V) to (N, L, V)
        self.W_UV = W_UV.transpose(0, 1).contiguous()
        # Convert from (L, N, P) to (N, P, L)
        self.W_UK_T = W_UK.permute(1, 2, 0).contiguous()
        self.W_UV.data = torch_npu.npu_format_cast(self.W_UV.data, 29)
        self.W_UK_T.data = torch_npu.npu_format_cast(self.W_UK_T.data, 29)

    def _forward_prefill(
        self,
        query: torch.Tensor,
        kv_c_normed: torch.Tensor,
        k_pe: torch.Tensor,
        kv_c_and_k_pe_cache: torch.Tensor,
        attn_metadata: AscendMLAMetadata,
    ) -> torch.Tensor:
        assert attn_metadata.prefill is not None

        num_tokens = query.size(0)
        attn_output = None
        # Here is only 2 possibility of input, ChunkedPrefill or PrefillNoCache
        if attn_metadata.attn_state in [
                AscendAttentionState.ChunkedPrefill,
                AscendAttentionState.SpecDecoding
        ]:
            attn_output = torch.empty(num_tokens,
                                      self.num_heads * self.v_head_dim,
                                      dtype=query.dtype,
                                      device=query.device)
            # current requests is chunked in prefill, disable flash attention with chunked prefill
            vanilla_chunked_prefill_mla(
                output=attn_output,
                query=query,
                kv_cache=kv_c_and_k_pe_cache,
                block_tables=attn_metadata.prefill.block_table,
                query_lens=attn_metadata.prefill.query_lens,
                context_lens=attn_metadata.prefill.context_lens,
                kv_b_proj=self.kv_b_proj,
                max_query_len=attn_metadata.prefill.max_query_len,
                max_context_len=attn_metadata.prefill.max_seq_lens,
                nope_dim=self.qk_nope_head_dim,
                rope_dim=self.qk_rope_head_dim,
                v_head_dim=self.v_head_dim,
                scale=self.scale,
                alibi_slopes=None,
                causal=True)
        elif attn_metadata.attn_state == AscendAttentionState.PrefillNoCache:
            attn_output = torch.empty(num_tokens,
                                      self.num_heads,
                                      self.v_head_dim,
                                      dtype=query.dtype,
                                      device=query.device)
            k_nope, value = self.kv_b_proj(kv_c_normed)[0].view(
                -1, self.num_heads,
                self.qk_nope_head_dim + self.v_head_dim).split(
                    [self.qk_nope_head_dim, self.v_head_dim], dim=-1)
            key = torch.cat((k_nope, k_pe.expand((*k_nope.shape[:-1], -1))),
                            dim=-1)
            torch_npu._npu_flash_attention(
                query=query,
                key=key,
                value=value,
                mask=attn_metadata.attn_mask,
                seq_len=attn_metadata.prefill.context_lens,
                scale_value=self.scale,
                num_heads=self.num_heads,
                num_kv_heads=self.num_heads,
                out=attn_output)
            attn_output = attn_output.view(-1, self.num_heads, self.v_head_dim)
        else:
            raise RuntimeError(
                "Unexpected path reached, AscendMLAImpl should only have PrefillNoCache, ChunkedPrefill and SpecDecoding scenario in forward prefill, please file a bug to vllm-ascend !"
            )
        attn_output = attn_output.reshape(
            [num_tokens, self.num_heads * self.v_head_dim])

        current_ms_metadata = get_multistream_comm_context()
        if current_ms_metadata is None:
            return self.o_proj(attn_output)[0]
        else:
            current_ms_metadata.before_comm_event.record()
            with torch.npu.stream(current_ms_metadata.comm_stream):
                current_ms_metadata.before_comm_event.wait()
                return self.o_proj(attn_output)[0]

    def exec_kv(
        self,
        hidden_states: torch.Tensor,
        cos: torch.Tensor,
        sin: torch.Tensor,
        kv_cache: Tuple,
        slots: torch.Tensor,
    ):

        B = hidden_states.shape[0]
        N = self.num_kv_heads
        S = 1
        kv = self.kv_a_proj_with_mqa(hidden_states)[0]
        # npu_kv_rmsnorm_rope_cache needs [B, N, S, D]
        kv = kv.view(B, N, S, self.kv_lora_rank + self.qk_rope_head_dim)
        cache_mode = "PA_NZ" if self.enable_kv_nz else "PA"
        k_pe, k_nope, _, _ = torch_npu.npu_kv_rmsnorm_rope_cache(
            kv,
            self.kv_a_layernorm.weight,
            cos,
            sin,
            slots.to(torch.int64),
            kv_cache[1],
            kv_cache[0],
            epsilon=self.kv_a_layernorm.variance_epsilon,
            cache_mode=cache_mode,
        )
        return k_pe, k_nope

    def exec_kv_prefill(
        self,
        hidden_states: torch.Tensor,
        cos: torch.Tensor,
        sin: torch.Tensor,
        kv_cache: Tuple,
        slots: torch.Tensor,
    ):

        B = hidden_states.shape[0]
        N = self.num_kv_heads
        S = 1
        kv = self.kv_a_proj_with_mqa(hidden_states)[0]
        # npu_kv_rmsnorm_rope_cache needs [B, N, S, D]
        kv = kv.view(B, N, S, self.kv_lora_rank + self.qk_rope_head_dim)
        cache_mode = "PA_BLK_NZ" if self.enable_kv_nz else "PA"
        _, _, k_pe, k_nope = torch_npu.npu_kv_rmsnorm_rope_cache(
            kv,
            self.kv_a_layernorm.weight,
            cos,
            sin,
            slots.to(torch.int64),
            kv_cache[1],
            kv_cache[0],
            epsilon=self.kv_a_layernorm.variance_epsilon,
            cache_mode=cache_mode,
            is_output_kv=True,
        )
        return k_pe, k_nope

    def rope_single(
        self,
        x: torch.Tensor,
        cos: torch.Tensor,
        sin: torch.Tensor,
    ) -> torch.Tensor:
        B, N, D = x.shape
        S = 1
        x = x.view(B, N, S, D)
        x = torch_npu.npu_interleave_rope(x, cos, sin)
        return x.view(B, N, D)

    def _forward_decode(
        self,
        q_nope: torch.Tensor,
        q_pe: torch.Tensor,
        k_nope: torch.Tensor,
        k_pe: torch.Tensor,
        kv_c_and_k_pe_cache: torch.Tensor,
        attn_metadata: AscendMLAMetadata,
    ) -> torch.Tensor:
        decode_meta = attn_metadata.decode
        assert decode_meta is not None

        q = torch.cat([q_nope, q_pe], dim=-1)
        num_tokens = q.size(0)
        attn_output = torch.empty(
            [num_tokens, self.num_heads, self.kv_lora_rank],
            dtype=q.dtype,
            device=q.device)
        if self.running_in_graph:
            # TorchAir's shape is [bs, num_heads_per_rank, q_seq_len, dim]
            if attn_metadata.attn_state == AscendAttentionState.SpecDecoding:
                assert num_tokens % self.spec_token_num == 0
<<<<<<< HEAD
                q_nope = q_nope.view(num_tokens // (self.spec_token_num + 1),
                                     self.spec_token_num + 1, self.num_heads,
                                     -1)
                q_pe = q_pe.view(num_tokens // (self.spec_token_num + 1),
                                 self.spec_token_num + 1, self.num_heads, -1)
                if not self.enable_kv_nz:
                    q_nope = q_nope.transpose(1, 2).contiguous()
                    q_pe = q_pe.transpose(1, 2).contiguous()
                sparse_mode = 3
                spec_attn_mask = attn_metadata.decode.attn_mask  # type:ignore
            else:
                if self.enable_kv_nz:
                    q_nope = q_nope.view(num_tokens, 1, self.num_heads, -1)
                    q_pe = q_pe.view(num_tokens, 1, self.num_heads, -1)
                else:
                    q_nope = q_nope.view(num_tokens, self.num_heads, 1, -1)
                    q_pe = q_pe.view(num_tokens, self.num_heads, 1, -1)
=======
                q_nope = (q_nope.view(
                    num_tokens // (self.spec_token_num + 1),
                    self.spec_token_num + 1,
                    self.num_heads,
                    -1,
                ).transpose(1, 2).contiguous())
                q_pe = (q_pe.view(
                    num_tokens // (self.spec_token_num + 1),
                    self.spec_token_num + 1,
                    self.num_heads,
                    -1,
                ).transpose(1, 2).contiguous())
                sparse_mode = 3
                spec_attn_mask = attn_metadata.decode.attn_mask  # type:ignore
            else:
                q_nope = q_nope.view(num_tokens, self.num_heads, 1, -1)
                q_pe = q_pe.view(num_tokens, self.num_heads, 1, -1)
>>>>>>> 95414bae
                sparse_mode = 0
                spec_attn_mask = None
            # shape of knope/k_pe for npu graph mode should be:
            # [num_blocks, num_kv_heads, block_size, self.kv_lora_rank/self.qk_rope_head_dim]
            block_size = kv_c_and_k_pe_cache[0].shape[1]
            if self.enable_kv_nz:
                k_nope = k_nope.view(-1, self.num_kv_heads,
                                     self.kv_lora_rank // 16, block_size, 16)
                k_pe = k_pe.view(-1, self.num_kv_heads,
                                 self.qk_rope_head_dim // 16, block_size, 16)
                input_layout = "BSND"
            else:
                k_nope = k_nope.view(-1, self.num_kv_heads, block_size,
                                     self.kv_lora_rank)
                k_pe = k_pe.view(-1, self.num_kv_heads, block_size,
                                 self.qk_rope_head_dim)
                input_layout = "BNSD"

            attn_output, _ = torch_npu.npu_fused_infer_attention_score(
                q_nope,
                k_nope,
                k_nope,
                query_rope=q_pe,
                key_rope=k_pe,
                num_heads=self.num_heads,
                num_key_value_heads=self.num_kv_heads,
<<<<<<< HEAD
                input_layout=input_layout,
=======
                input_layout="BNSD",
>>>>>>> 95414bae
                atten_mask=spec_attn_mask,
                sparse_mode=sparse_mode,
                scale=self.scale,
                antiquant_mode=0,
                antiquant_scale=None,
                block_table=decode_meta.block_table,
                block_size=block_size,
                actual_seq_lengths_kv=decode_meta.seq_lens_list,
            )
        else:
            torch_npu._npu_paged_attention_mla(
                query=q,
                key_cache=kv_c_and_k_pe_cache,
                num_kv_heads=self.num_kv_heads,
                num_heads=self.num_heads,
                scale_value=self.scale,
                block_table=attn_metadata.decode.block_table,  # type:ignore
                context_lens=attn_metadata.decode.seq_lens,  # type:ignore
                mla_vheadsize=self.kv_lora_rank,
                out=attn_output)
        current_ms_metadata = get_multistream_comm_context()
        if current_ms_metadata is None:
            return self._v_up_proj_and_o_proj(attn_output)
        else:
            current_ms_metadata.before_comm_event.record()
            with torch.npu.stream(current_ms_metadata.comm_stream):
                current_ms_metadata.before_comm_event.wait()
                return self._v_up_proj_and_o_proj(attn_output)

    def forward(
        self,
        layer: AttentionLayer,
        hidden_states_or_q_c: torch.Tensor,  # query in unified attn
        hidden_states_or_kv_c_normed: torch.Tensor,  # key in unified attn
        k_pe: torch.Tensor,  # value in unified attn
        kv_cache: torch.Tensor,
        attn_metadata: M,
        output: Optional[torch.Tensor] = None,
    ) -> torch.Tensor:
        assert output is not None, "Output tensor must be provided."
        if attn_metadata is None:
            # Profiling run.
            return output
        self.running_in_graph = self.torchair_graph_enabled and attn_metadata.attn_state in [
            AscendAttentionState.DecodeOnly, AscendAttentionState.SpecDecoding
        ]
        num_actual_toks = attn_metadata.num_actual_tokens
        if k_pe is None and not self.running_in_graph:
            if not self.torchair_graph_enabled:
                kv_c, k_pe = self.kv_a_proj_with_mqa(
                    hidden_states_or_kv_c_normed)[0].split(
                        [self.kv_lora_rank, self.qk_rope_head_dim], dim=-1)
                kv_c_normed = self.kv_a_layernorm(kv_c.contiguous())
        else:
            kv_c_normed = hidden_states_or_kv_c_normed
        assert attn_metadata.num_decodes is not None and \
        attn_metadata.num_prefills is not None and \
        attn_metadata.num_decode_tokens is not None
        has_decode = attn_metadata.num_decodes > 0
        has_prefill = attn_metadata.num_prefills > 0
        num_decode_tokens = attn_metadata.num_decode_tokens
        if not self.running_in_graph:
            # Inputs and outputs may be padded for CUDA graphs
            output_padded = output
            output = output[:num_actual_toks, ...]
            if not self.torchair_graph_enabled:
                kv_c_normed = kv_c_normed[:num_actual_toks, ...]
                prefill_k_c_normed = kv_c_normed[num_decode_tokens:]
        if not self.running_in_graph:
            hidden_states_or_q_c = hidden_states_or_q_c[:num_actual_toks, ...]
            prefill_hs_or_q_c = hidden_states_or_q_c[num_decode_tokens:]
            if not self.torchair_graph_enabled:
                decode_hs_or_q_c = hidden_states_or_q_c[:num_decode_tokens]
                k_pe = k_pe[:num_actual_toks, ...]
                k_pe = k_pe.unsqueeze(1)
                decode_k_pe = k_pe[:num_decode_tokens]
                prefill_k_pe = k_pe[num_decode_tokens:]
        else:
            decode_hs_or_q_c = hidden_states_or_q_c
        if has_decode:
            decode_k_nope = None
            assert attn_metadata.decode is not None
            decode_ql_nope, decode_q_pe = \
                self._q_proj_and_k_up_proj(decode_hs_or_q_c)
            if self.running_in_graph:
                seq_len = self.rotary_emb.max_position_embeddings
                cos = self.rotary_emb.cos_cached[:seq_len].to(
                    dtype=decode_q_pe.dtype)
                sin = self.rotary_emb.sin_cached[:seq_len].to(
                    dtype=decode_q_pe.dtype)
                cos = cos[attn_metadata.decode.input_positions]
                sin = sin[attn_metadata.decode.input_positions]
                cos = cos[:, None, None, :]
                sin = sin[:, None, None, :]

                decode_q_pe = self.rope_single(decode_q_pe, cos, sin)
                decode_k_pe, decode_k_nope = self.exec_kv(
                    hidden_states_or_kv_c_normed, cos, sin, kv_cache,
                    attn_metadata.slot_mapping)
            else:
                decode_q_pe[...], decode_k_pe[...] = self.rotary_emb(
                    attn_metadata.decode.input_positions,
                    decode_q_pe.contiguous(),
                    decode_k_pe,
                    max_seq_len=attn_metadata.decode.max_seq_lens)
        if has_prefill:
            assert attn_metadata.prefill is not None
            prefill_q = self.q_proj(prefill_hs_or_q_c)[0]\
                .view(-1, self.num_heads, self.qk_head_dim)
            prefill_q_pe = prefill_q[..., self.qk_nope_head_dim:]
            prefill_q_nope = prefill_q[..., :self.qk_nope_head_dim]
            if self.torchair_graph_enabled:
                num_tokens = prefill_hs_or_q_c.shape[0]
                seq_len = self.rotary_emb.max_position_embeddings
                cos = self.rotary_emb.cos_cached[:seq_len].to(
                    dtype=prefill_q_pe.dtype)
                sin = self.rotary_emb.sin_cached[:seq_len].to(
                    dtype=prefill_q_pe.dtype)
                cos = cos[attn_metadata.prefill.input_positions]
                sin = sin[attn_metadata.prefill.input_positions]
                cos = cos[:, None, None, :]
                sin = sin[:, None, None, :]

                prefill_q_pe = self.rope_single(prefill_q_pe, cos, sin)
                prefill_k_pe, prefill_k_nope = self.exec_kv_prefill(
                    hidden_states_or_kv_c_normed, cos, sin, kv_cache,
                    attn_metadata.slot_mapping)

                kv_c_normed = prefill_k_nope[:num_actual_toks, ...]
                prefill_k_c_normed = prefill_k_nope[num_decode_tokens:]
                prefill_k_pe = prefill_k_pe.view(num_tokens, self.num_kv_heads,
                                                 -1)
                prefill_q = torch.cat([prefill_q_nope, prefill_q_pe], dim=-1)
            else:
                prefill_q_pe[...], prefill_k_pe[...] = self.rotary_emb(
                    attn_metadata.prefill.input_positions,
                    prefill_q_pe.contiguous(),
                    prefill_k_pe,
                    max_seq_len=attn_metadata.prefill.max_seq_lens)
        if self.torchair_graph_enabled:
            if len(kv_cache) > 0 and kv_cache[0].numel(
            ) > 0 and attn_metadata.attn_state == AscendAttentionState.PrefillNoCache:
                slots = attn_metadata.slot_mapping
                # NOTE: Separate the kv cache in advance to avoid OOM or other issues
                torch_npu._npu_reshape_and_cache(key=kv_c_normed.view(
                    num_tokens, self.num_kv_heads, -1),
                                                 value=prefill_k_pe,
                                                 key_cache=kv_cache[0],
                                                 value_cache=kv_cache[1],
                                                 slot_indices=slots)
        elif kv_cache.numel() > 0:
            key = torch.cat([
                kv_c_normed.view([num_actual_toks, self.num_kv_heads, -1]),
                k_pe
            ],
                            dim=2)
            torch_npu._npu_reshape_and_cache_siso(
                key=key,
                key_cache=kv_cache,
                slot_indices=attn_metadata.slot_mapping.flatten())
        if has_prefill:
            # FIX: aicore move should be also placed on the comm stream in dbo,
            # otherwise it may affect the accuracy
            # TODO: use an elegant way to overlap
            output_prefill = self._forward_prefill(prefill_q,
                                                   prefill_k_c_normed,
                                                   prefill_k_pe, kv_cache,
                                                   attn_metadata)
            current_ms_metadata = get_multistream_comm_context()
            if current_ms_metadata is not None:
                with torch.npu.stream(current_ms_metadata.comm_stream):
                    output[num_decode_tokens:] = output_prefill
                    current_ms_metadata.after_comm_event.record()
            else:
                output[num_decode_tokens:] = output_prefill

        if has_decode:
            if self.running_in_graph:
                return self._forward_decode(decode_ql_nope, decode_q_pe,
                                            decode_k_nope, decode_k_pe,
                                            kv_cache, attn_metadata)
            else:
                output_decode = self._forward_decode(decode_ql_nope,
                                                     decode_q_pe,
                                                     decode_k_nope,
                                                     decode_k_pe, kv_cache,
                                                     attn_metadata)
            current_ms_metadata = get_multistream_comm_context()
            if current_ms_metadata is not None:
                with torch.npu.stream(current_ms_metadata.comm_stream):
                    output[:num_decode_tokens] = output_decode
                    current_ms_metadata.after_comm_event.record()
            else:
                output[:num_decode_tokens] = output_decode

        return output_padded<|MERGE_RESOLUTION|>--- conflicted
+++ resolved
@@ -475,10 +475,7 @@
 
         ascend_config = get_ascend_config()
         self.torchair_graph_enabled = ascend_config.torchair_graph_config.enabled
-<<<<<<< HEAD
         self.enable_kv_nz = ascend_config.torchair_graph_config.enable_kv_nz
-=======
->>>>>>> 95414bae
         # Adapt torch air graph mode with spec decoding.
         speculative_config = get_current_vllm_config().speculative_config
         if speculative_config is not None:
@@ -730,7 +727,6 @@
             # TorchAir's shape is [bs, num_heads_per_rank, q_seq_len, dim]
             if attn_metadata.attn_state == AscendAttentionState.SpecDecoding:
                 assert num_tokens % self.spec_token_num == 0
-<<<<<<< HEAD
                 q_nope = q_nope.view(num_tokens // (self.spec_token_num + 1),
                                      self.spec_token_num + 1, self.num_heads,
                                      -1)
@@ -748,25 +744,6 @@
                 else:
                     q_nope = q_nope.view(num_tokens, self.num_heads, 1, -1)
                     q_pe = q_pe.view(num_tokens, self.num_heads, 1, -1)
-=======
-                q_nope = (q_nope.view(
-                    num_tokens // (self.spec_token_num + 1),
-                    self.spec_token_num + 1,
-                    self.num_heads,
-                    -1,
-                ).transpose(1, 2).contiguous())
-                q_pe = (q_pe.view(
-                    num_tokens // (self.spec_token_num + 1),
-                    self.spec_token_num + 1,
-                    self.num_heads,
-                    -1,
-                ).transpose(1, 2).contiguous())
-                sparse_mode = 3
-                spec_attn_mask = attn_metadata.decode.attn_mask  # type:ignore
-            else:
-                q_nope = q_nope.view(num_tokens, self.num_heads, 1, -1)
-                q_pe = q_pe.view(num_tokens, self.num_heads, 1, -1)
->>>>>>> 95414bae
                 sparse_mode = 0
                 spec_attn_mask = None
             # shape of knope/k_pe for npu graph mode should be:
@@ -793,11 +770,7 @@
                 key_rope=k_pe,
                 num_heads=self.num_heads,
                 num_key_value_heads=self.num_kv_heads,
-<<<<<<< HEAD
                 input_layout=input_layout,
-=======
-                input_layout="BNSD",
->>>>>>> 95414bae
                 atten_mask=spec_attn_mask,
                 sparse_mode=sparse_mode,
                 scale=self.scale,
