from dataclasses import dataclass
from typing import (TYPE_CHECKING, ClassVar, NamedTuple, Optional, Tuple, Type,
                    TypeVar)

import numpy as np
import torch
import torch_npu
from torch import nn
from vllm.attention.backends.abstract import AttentionBackend, MLAAttentionImpl
from vllm.attention.backends.utils import PAD_SLOT_ID
from vllm.config import VllmConfig, get_current_vllm_config
from vllm.distributed import (get_decode_context_model_parallel_rank,
                              get_decode_context_model_parallel_world_size,
                              get_pcp_group)
from vllm.forward_context import ForwardContext, get_forward_context
from vllm.logger import logger
from vllm.model_executor.layers.linear import (LinearBase,
                                               UnquantizedLinearMethod)
from vllm.utils.math_utils import cdiv, round_down
from vllm.v1.attention.backends.utils import AttentionCGSupport
from vllm.v1.kv_cache_interface import MLAAttentionSpec

from vllm_ascend import envs
from vllm_ascend.ascend_config import get_ascend_config
from vllm_ascend.attention.attention_v1 import AscendAttentionState
from vllm_ascend.attention.utils import (AscendCommonAttentionMetadata,
                                         maybe_save_kv_layer_to_connector,
                                         split_decodes_and_prefills,
                                         trans_rope_weight, transdata,
                                         wait_for_kv_layer_from_connector)
from vllm_ascend.compilation.acl_graph import (get_graph_params,
                                               get_mtp_graph_params,
                                               update_graph_params_workspaces)
from vllm_ascend.ops.rotary_embedding import get_cos_and_sin_mla
from vllm_ascend.ops.shared_weight_layer import (
    is_hidden_layer, post_process_after_loading_for_shared_weight_series,
    reach_layer_for_shared_weight_series,
    register_layer_to_shared_weight_series)
from vllm_ascend.ops.weight_prefetch import maybe_npu_prefetch
from vllm_ascend.quantization.w8a8 import AscendW8A8LinearMethod
from vllm_ascend.utils import (ACL_FORMAT_FRACTAL_ND, ACL_FORMAT_FRACTAL_NZ,
                               flashcomm2_o_shared_enabled, is_enable_nz,
                               weak_ref_tensors)
from vllm_ascend.worker.npu_input_batch import InputBatch

if TYPE_CHECKING:
    from vllm.v1.core.sched.output import SchedulerOutput

MAX_O_PROJ_PREFETCH_SIZE = 16 * 1024 * 1024


class AscendMLABackend(AttentionBackend):
    accept_output_buffer: bool = True

    @staticmethod
    def get_name() -> str:
        return "ASCEND_MLA"

    @staticmethod
    def get_builder_cls():
        prefill_config = get_current_vllm_config().parallel_config
        if prefill_config.prefill_context_parallel_size > 1 or prefill_config.decode_context_parallel_size > 1:
            from vllm_ascend.attention.mla_cp import AscendMlaCPMetadataBuilder
            return AscendMlaCPMetadataBuilder
        return AscendMLAMetadataBuilder

    @staticmethod
    def get_kv_cache_shape(num_blocks: int, block_size: int, num_kv_heads: int,
                           head_size: int) -> tuple[int, ...]:
        return num_blocks, block_size, num_kv_heads, head_size

    @staticmethod
    def get_impl_cls() -> Type["MLAAttentionImpl"]:
        prefill_config = get_current_vllm_config().parallel_config
        if prefill_config.prefill_context_parallel_size > 1 or prefill_config.decode_context_parallel_size > 1:
            from vllm_ascend.attention.mla_cp import AscendMlaCPImpl
            return AscendMlaCPImpl
        return AscendMLAImpl


@dataclass
class ChunkedContextMetadata:
    # New for MLA (compared to FlashAttention)
    # For handling chunked prefill
    cu_seq_lens: torch.Tensor
    starts: torch.Tensor
    seq_tot: list[int]
    max_seq_lens: list[int]
    workspace: torch.Tensor
    chunk_seq_lens: torch.Tensor
    chunk_seq_lens_npu: torch.Tensor
    # for mla DCP & PCP
    padded_chunk_seq_lens_npu: torch.Tensor = None
    padded_local_chunk_seq_lens: Optional[list[list[int]]] = None
    local_context_lens_allranks: Optional[list[list[int]]] = None
    padded_local_cu_seq_lens: torch.Tensor = None
    cu_seq_lens_lst: Optional[list[list[int]]] = None
    chunk_size: Optional[int] = None


@dataclass
class AscendPCPMetadata:
    q_head_idx: torch.Tensor = None
    q_tail_idx: torch.Tensor = None
    kv_with_q_head_nomask_idx: torch.Tensor = None
    kv_with_q_head_mask_idx: torch.Tensor = None
    kv_with_q_tail_nomask_idx: torch.Tensor = None
    kv_with_q_tail_mask_idx: torch.Tensor = None
    attn_mask_seqlens: torch.Tensor = None
    head_attn_nomask_seqlens: torch.Tensor = None
    tail_attn_nomask_seqlens: torch.Tensor = None
    q_full_idx: torch.Tensor = None
    pcp_prefill_mask: torch.Tensor = None
    pcp_allgather_restore_idx: Optional[list[int]] = None


@dataclass
class AscendMLAPrefillMetadata:
    """ Prefill Specific Metadata for Ascend"""
    attn_mask: torch.Tensor
    query_lens: torch.Tensor
    seq_lens: list[int]
    context_lens: torch.Tensor
    input_positions: torch.Tensor
    query_start_loc: torch.Tensor
    block_table: torch.Tensor
    max_query_len: int
    max_seq_lens: int
    chunked_context: Optional[ChunkedContextMetadata] = None
    sin: torch.Tensor = None
    cos: torch.Tensor = None
    pcp_metadata: Optional[AscendPCPMetadata] = None


@dataclass
class AscendMLADecodeMetadata:
    # Input positions for rotrary embeddings since for MLA the rotary
    # position embeddings are applied inside the attention backend
    input_positions: torch.Tensor
    block_table: torch.Tensor
    seq_lens: torch.Tensor
    max_seq_lens: int
    seq_lens_list: list[int]
    actual_seq_lengths_q: Optional[list[int]] = None
    attn_mask: Optional[torch.Tensor] = None
    sin: torch.Tensor = None
    cos: torch.Tensor = None
    cp_seq_len: torch.Tensor = None
    batch_seq_mask: torch.Tensor = None


@dataclass
class AscendMLAMetadata:
    """Metadata for MLACommon.
    NOTE: Please read the comment at the top of the file before trying to
    understand this class
    """
    # NOTE(sang): Definition of context_len, query_len, and seq_len.
    # |---------- N-1 iteration --------|
    # |---------------- N iteration ---------------------|
    # |- tokenA -|......................|-- newTokens ---|
    # |---------- context_len ----------|
    # |-------------------- seq_len ---------------------|
    #                                   |-- query_len ---|

    num_actual_tokens_pcp_padded: int
    num_actual_tokens: int  # Number of tokens excluding padding.
    slot_mapping: torch.Tensor
    query_start_loc: torch.Tensor
    seq_lens: torch.Tensor
    block_tables: torch.Tensor

    # New for MLA (compared to FlashAttention)
    # For handling prefill decode split
    num_decodes: int
    num_decode_tokens: int
    num_prefills: int

    # For logging.
    num_input_tokens: int = 0  # Number of tokens including padding.

    query_lens: Optional[list[int]] = None
    # The dimension of the attention heads
    head_dim: Optional[int] = None
    attn_mask: torch.Tensor = None
    # chunked prefill by default if no attn_states passed
    attn_state: AscendAttentionState = AscendAttentionState.ChunkedPrefill

    decode: Optional[AscendMLADecodeMetadata] = None
    prefill: Optional[AscendMLAPrefillMetadata] = None

    def __post_init__(self):
        pass
        # supported_head_sizes = AscendMLABackend.get_supported_head_sizes()
        # if self.head_dim is not None and self.head_dim \
        #         not in supported_head_sizes:
        #     raise ValueError(
        #         f"Only {supported_head_sizes} are supported for head_dim,",
        #         f"received {self.head_dim}.")


M = TypeVar("M", bound=AscendMLAMetadata)


class AscendMLAMetadataBuilder:
    # Does this backend/builder support ACL Graphs for attention (default: no).
    aclgraph_support: ClassVar[AttentionCGSupport] = \
        AttentionCGSupport.UNIFORM_BATCH
    """
    NOTE: Please read the comment at the top of the file before trying to
    understand this class
    """

    def __init__(self,
                 kv_cache_spec: MLAAttentionSpec,
                 layer_names: list[str],
                 vllm_config: VllmConfig,
                 device: torch.device,
                 metadata_cls: Optional[AscendMLAMetadata] = None):
        self.metadata_cls: Optional[AscendMLAMetadata] = metadata_cls \
            if metadata_cls is not None else AscendMLAMetadata  # type: ignore
        self.vllm_config = vllm_config
        self.model_config = vllm_config.model_config
        self.device = device
        scheduler_config = vllm_config.scheduler_config
        self.block_size = vllm_config.cache_config.block_size
        self.max_blocks = (vllm_config.model_config.max_model_len +
                           self.block_size - 1) // self.block_size
        self.chunked_prefill_enabled = scheduler_config.enable_chunked_prefill

        self.speculative_config = vllm_config.speculative_config
        self.decode_threshold = 1
        if self.speculative_config:
            spec_token_num = self.speculative_config.num_speculative_tokens
            self.decode_threshold += spec_token_num
            assert self.decode_threshold <= 16, f"decode_threshold exceeded \
                npu_fused_infer_attention_score TND layout's limit of 16, \
                got {self.decode_threshold}"

        self.reorder_batch_threshold = self.decode_threshold
        if self.chunked_prefill_enabled:
            self.chunked_prefill_workspace_size = min(
                # Max sure there is enough for 8 full length request or at least
                # 4 pages of cache per request
                max(8 * self.model_config.max_model_len,
                    4 * scheduler_config.max_num_seqs * self.block_size),
                # For long-context models try not to over-allocate limiting
                # kv-cache space, limiting it to 64k tokens,
                # which would result in the workspace being:
                #   2*(576)*(64*1024) = 144mb
                # (assuming 576 MLA head dim, and fp16)
                # which would result in up-projected context being
                #   2*(192*128)*(64*1024) = 3gb
                # (assuming 192 QK head dim, 128 heads, and fp16)
                128 * 1024)
            assert self.chunked_prefill_workspace_size >= \
                   scheduler_config.max_num_seqs * self.block_size
            self.chunked_prefill_workspace = torch.empty(
                (self.chunked_prefill_workspace_size,
                 self.model_config.get_head_size()),
                dtype=self.model_config.dtype,
                device=device,
            )
        self.rope_dim = self.model_config.hf_text_config.qk_rope_head_dim
        self.cos_cache = None
        self.sin_cache = None

        self.pcp_size = get_pcp_group().world_size
        self.pcp_rank = get_pcp_group(
        ).rank_in_group if self.pcp_size > 1 else 0
        self.dcp_size = get_decode_context_model_parallel_world_size()
        self.dcp_rank = get_decode_context_model_parallel_rank(
        ) if self.dcp_size > 1 else 0
        self.cp_local_block_size = vllm_config.parallel_config.cp_kv_cache_interleave_size
        self.cp_virtual_block_size = self.cp_local_block_size * self.dcp_size * self.pcp_size
        decode_max_num_seqs = getattr(scheduler_config, 'decode_max_num_seqs',
                                      0)
        max_num_seqs = max(scheduler_config.max_num_seqs, decode_max_num_seqs)
        self.batch_seq_mask_buf = torch.empty(max_num_seqs *
                                              self.decode_threshold,
                                              dtype=torch.uint8,
                                              device=device)
        self.chunk_seq_lens = None
        self.cu_seq_lens_cpu = None
        self.num_chunks = None
        self.max_context_chunk = None
        self.num_decodes = None
        self.num_prefills = None
        self.num_decode_tokens = None
        self.num_prefill_tokens = None
        self.context_lens_cpu = None
        self.num_actual_tokens = None
        self.block_table = None
        self.slot_mapping = None
        self.graph_pad_size = 0
        self.query_lens = None
        self.seq_lens = None

    def reorder_batch(self, input_batch: "InputBatch",
                      scheduler_output: "SchedulerOutput") -> bool:
        # We now want to reorder the batch so that the "decode" requests are at
        # the front and the "prefill" requests are at the using the least amount
        # swaps possible. (NOTE for now we loosely use "decode" to mean requests
        # where attention is likely memory-bound and "prefill" to mean requests
        # where attention is likely compute-bound, TODO(lucas): figure out a
        # better naming here)
        decodes = []
        prefills = []

        for i, req_id in enumerate(input_batch.req_ids):
            num_tokens = scheduler_output.num_scheduled_tokens[req_id]
            if num_tokens <= self.decode_threshold:
                decodes.append(i)
            else:
                prefills.append(i)

        # We hope that this is fairly minimal since decodes
        # should be around for a number of iterations so hopefully they are
        # relatively stationary (and new request are generally appended to the
        # persistent batch so already should be at the back)
        # To achieve this we loop over the decodes in descending order and
        # the prefills in ascending order. We swap decodes from the  "back"
        # i.e. past where the last decode should be in the reodorered with
        # prefills from the front of the batch.
        # `decodes` and `prefills` are already in ascending order just based on
        # the above loop
        num_decodes = len(decodes)
        num_prefills = len(prefills)
        first_prefill = 0
        modified_batch = False

        for i in range(1, min(num_decodes, num_prefills) + 1):
            # If the decode is at the "back" of the batch, i, we can swap it
            # with the prefill closest to the front of the batch
            if decodes[num_decodes - i] >= num_decodes:
                input_batch.swap_states(prefills[first_prefill],
                                        decodes[num_decodes - i])
                first_prefill += 1
                modified_batch = True
            else:
                break

        # Save for next `build` call
        # TODO(lucas): this is a bit of a hack, we should probably have a
        # better way of doing this
        return modified_batch

    def pad_actual_seq_len_q_mtp_enable_pad(self, num_reqs_pad_size, num_reqs,
                                            actual_seq_lengths_q,
                                            common_attn_metadata):
        """
        Pads actual_seq_lengths_q evenly to not exceed 16 tokens per request
        in order to meet the requirement of npu_fused_infer_attention_score.

        In Torchair scenario, the lengths of the queries must be padded to the same length.
        And npu_fused_infer_attention_score constraint requires the last element must equal to batch_size(num_tokens).

        For example:
        batch_size=36, num_reqs_pad_size=2, num_reqs=16
        By default, each request should have inference 2 token, which means actual_seq_lengths_q should be
        [2,4,6,8,10,12,14,16,18,20,22,24,26,28,30,32,34,36].

        However, mtp torchair + PD scenario, the actual_seq_lengths_q may be
        [1,2,3,4,5,6,7,8,9,10,11,12,13,14,15,16] before padding, since the first decode request only has 1 token.
        In order to meet the requirement of npu_fused_infer_attention_score, we need to pad actual_seq_lengths_q evenly to not exceed 16 tokens per request.
        after padding actual_seq_lengths_q should be similar to [1,2,3,4,5,6,7,8,9,10,11,12,13,14,15,16,32,36]
        """
        FIA_SEQ_LEN_LIMIT = 16
        need_padding = num_reqs_pad_size != 0 and \
                       len(common_attn_metadata.actual_seq_lengths_q) > num_reqs and \
                       common_attn_metadata.actual_seq_lengths_q[num_reqs] - actual_seq_lengths_q[
                           -1] > FIA_SEQ_LEN_LIMIT
        if need_padding:
            padding_seq_len_q = common_attn_metadata.actual_seq_lengths_q[
                num_reqs:num_reqs + num_reqs_pad_size]
            start_val = actual_seq_lengths_q[-1]
            end_val = padding_seq_len_q[-1]

            num_step = len(padding_seq_len_q)
            interpolated = np.round(
                np.linspace(start_val, end_val,
                            num_step + 1)[1:]).astype(int).tolist()
            assert interpolated[-1] == end_val
            assert len(interpolated) == len(padding_seq_len_q)
            actual_seq_lengths_q = actual_seq_lengths_q + interpolated
        else:
            actual_seq_lengths_q = actual_seq_lengths_q + common_attn_metadata.actual_seq_lengths_q[
                num_reqs:num_reqs + num_reqs_pad_size]

        return actual_seq_lengths_q

    def pad_actual_seq_len_q_mtp_disable_pad(self, num_reqs_pad_size, num_reqs,
                                             actual_seq_lengths_q):
        """
        Only use for acl full graph mode.
        Pad the last element of the actual_seq_lengths_q equal to the TND(T) and
        the num of dimensions equal to the batch_size of main model.

        For example:
        batch_size = 8, num_reqs = 4, num_speculative_tokens = 1
        input actual_seq_lengths_q = [1, 2, 4, 5]  (the 3rd req was accept a token)
        After padding the actual_seq_lengths_q will be similar to [1, 2, 4, 5, 6, 6, 7, 8]
        """
        need_padding = num_reqs_pad_size > 0
        if need_padding:
            start_val = actual_seq_lengths_q[-1]
            end_val = num_reqs + num_reqs_pad_size
            num_step = num_reqs_pad_size
            interpolated = np.round(
                np.linspace(start_val, end_val,
                            num_step + 1)[1:]).astype(int).tolist()
            assert interpolated[-1] == end_val
            assert len(interpolated) == num_reqs_pad_size
            actual_seq_lengths_q = actual_seq_lengths_q + interpolated
        return actual_seq_lengths_q

    def set_num_actual_tokens(
        self,
        common_attn_metadata: AscendCommonAttentionMetadata,
    ):
        self.num_actual_tokens = common_attn_metadata.num_actual_tokens

    def build(
        self,
        common_prefix_len: int,
        common_attn_metadata: AscendCommonAttentionMetadata,
        model: nn.Module,
    ) -> AscendMLAMetadata:
        num_reqs = common_attn_metadata.num_reqs
        query_start_loc = common_attn_metadata.query_start_loc
        query_start_loc_cpu = common_attn_metadata.query_start_loc_cpu

        self.num_decodes, self.num_prefills, self.num_decode_tokens, self.num_prefill_tokens = \
            split_decodes_and_prefills(common_attn_metadata, decode_threshold=self.decode_threshold)
        self.set_num_actual_tokens(common_attn_metadata)
        assert self.num_decodes + self.num_prefills == num_reqs
        assert self.num_decode_tokens + self.num_prefill_tokens == common_attn_metadata.num_actual_tokens

        # NOTE: Currently, MTP-fullgraph is incompatibility pcp
        self.slot_mapping = common_attn_metadata.slot_mapping[:self.
                                                              num_actual_tokens]

        if self.cos_cache is None:
            self.cos_cache = model.model.layers[
                model.model.start_layer].self_attn.rotary_emb.cos_cached
            self.sin_cache = model.model.layers[
                model.model.start_layer].self_attn.rotary_emb.sin_cached
        if self.cos_cache.dtype != self.model_config.dtype:  # type: ignore
            self.cos_cache = self.cos_cache.to(  # type: ignore
                self.model_config.dtype)  # type: ignore
            self.sin_cache = self.sin_cache.to(  # type: ignore
                self.model_config.dtype)  # type: ignore

        query_seq_lens_cpu = query_start_loc_cpu[1:] - query_start_loc_cpu[:-1]
        self.query_lens = query_seq_lens_cpu[:num_reqs]
        self.seq_lens = common_attn_metadata.seq_lens_cpu[:num_reqs]

        self.set_prefill_block_table(common_attn_metadata)

        prefill_metadata = None
        if self.num_prefills > 0:
            prefill_metadata = self.build_prefill_metadata(
                common_prefix_len, common_attn_metadata, model)

        decode_metadata = None
<<<<<<< HEAD
        if self.num_decodes > 0:
            decode_metadata = self.build_decode_metadata(
                common_prefix_len, common_attn_metadata, model)
=======
        if num_decodes > 0:
            cos, sin = get_cos_and_sin_mla()
            # Notice that num_decodes != num_decode_tokens in SpecDecoding Scenario
            actual_seq_lengths_q = query_start_loc_cpu[1:num_decodes +
                                                       1].tolist()
            max_seq_lens = seq_lens[:num_decodes].max().item()
            seq_lens = seq_lens[:num_decodes]
            input_positions = input_positions[:num_decode_tokens]
            block_table = block_table[:num_decodes, ...]
            # NOTE: Currently, MTP-fullgraph is incompatibility pcp
            # NOTE: Maybe this block_table change can be removed when graph_pad_size > 1.
            if graph_pad_size > num_decodes and \
                    self.speculative_config.disable_padded_drafter_batch:
                block_table = block_table[:graph_pad_size, ...]
            seq_lens_list = seq_lens.tolist()

            cp_seq_len, batch_seq_mask = None, None

            if graph_pad_size > num_reqs:
                if self.speculative_config.disable_padded_drafter_batch:
                    num_reqs_pad_size = graph_pad_size - num_reqs
                    actual_seq_lengths_q = self.pad_actual_seq_len_q_mtp_disable_pad(
                        num_reqs_pad_size, num_reqs, actual_seq_lengths_q)
                    seq_lens_list = seq_lens_list + [0] * (graph_pad_size -
                                                           num_decodes)
                    num_block_pad_size = graph_pad_size - block_table.shape[0]
                    if num_block_pad_size > 0:
                        block_table_padding = torch.zeros(
                            (num_block_pad_size, ) + block_table.shape[1:],
                            dtype=block_table.dtype,
                            device=block_table.device)
                        block_table = torch.cat(
                            [block_table, block_table_padding], dim=0)
                else:
                    num_token_pad_size = graph_pad_size - num_decode_tokens
                    num_reqs_pad_size = (
                        graph_pad_size //
                        common_attn_metadata.decode_token_per_req - num_reqs)
                    num_block_table_pad_size = (
                        graph_pad_size //
                        common_attn_metadata.decode_token_per_req -
                        num_decodes)
                    seq_lens_list = seq_lens.tolist() + [0] * num_reqs_pad_size
                    slot_padding = torch.full((num_token_pad_size, ),
                                              PAD_SLOT_ID,
                                              dtype=slot_mapping.dtype,
                                              device=slot_mapping.device)
                    slot_mapping = torch.cat([slot_mapping, slot_padding])
                    block_table_padding = torch.zeros(
                        (num_block_table_pad_size, ) + block_table.shape[1:],
                        dtype=block_table.dtype,
                        device=block_table.device)
                    block_table = torch.cat([block_table, block_table_padding],
                                            dim=0)
                    position_padding = torch.zeros(
                        num_token_pad_size,
                        dtype=input_positions.dtype,
                        device=input_positions.device)
                    input_positions = torch.cat(
                        [input_positions, position_padding])
                    actual_seq_lengths_q = self.pad_actual_seq_len_q_mtp_enable_pad(
                        num_reqs_pad_size, num_reqs, actual_seq_lengths_q,
                        common_attn_metadata)

            # TODO: After the fullgraph supports MTP, the if branch needs to deleted
            assert self.cos_cache is not None
            assert self.sin_cache is not None
            if cos is None and sin is None:
                cos = self.cos_cache[
                    input_positions].unsqueeze(  # type: ignore
                        1).unsqueeze(2)
                sin = self.sin_cache[
                    input_positions].unsqueeze(  # type: ignore
                        1).unsqueeze(2)

                decode_metadata = AscendMLADecodeMetadata(
                    input_positions=input_positions,
                    block_table=block_table,
                    seq_lens=seq_lens,
                    seq_lens_list=seq_lens_list,
                    max_seq_lens=max_seq_lens,
                    attn_mask=common_attn_metadata.spec_attn_mask,
                    actual_seq_lengths_q=actual_seq_lengths_q,
                    sin=sin,
                    cos=cos,
                    cp_seq_len=cp_seq_len,
                    batch_seq_mask=batch_seq_mask)
            else:
                cos[:num_decode_tokens,
                    ...] = self.cos_cache[input_positions].unsqueeze(
                        1).unsqueeze(2)
                sin[:num_decode_tokens,
                    ...] = self.sin_cache[input_positions].unsqueeze(
                        1).unsqueeze(2)

                decode_metadata = AscendMLADecodeMetadata(
                    input_positions=input_positions,
                    block_table=block_table,
                    seq_lens=seq_lens,
                    seq_lens_list=seq_lens_list,
                    max_seq_lens=max_seq_lens,
                    attn_mask=common_attn_metadata.spec_attn_mask,
                    actual_seq_lengths_q=actual_seq_lengths_q,
                    sin=sin[:num_decode_tokens, ...],
                    cos=cos[:num_decode_tokens, ...],
                    cp_seq_len=cp_seq_len,
                    batch_seq_mask=batch_seq_mask)
>>>>>>> 4144376e

        return self.metadata_cls(  # type: ignore
            num_actual_tokens_pcp_padded=self.num_actual_tokens,
            num_input_tokens=common_attn_metadata.num_input_tokens,
            num_actual_tokens=self.num_actual_tokens,
            query_lens=self.query_lens.tolist(),
            slot_mapping=self.slot_mapping,
            head_dim=self.model_config.get_head_size(),
            num_decodes=self.num_decodes,
            num_decode_tokens=self.num_decode_tokens,
            num_prefills=self.num_prefills,
            attn_mask=common_attn_metadata.attn_mask,
            attn_state=common_attn_metadata.attn_state,
            prefill=prefill_metadata,
            decode=decode_metadata,
            query_start_loc=query_start_loc,
            block_tables=self.block_table,
            seq_lens=self.seq_lens,
        )

    def build_cp_metadata(
        self,
        common_prefix_len: int,
        common_attn_metadata: AscendCommonAttentionMetadata,
        model: nn.Module,
    ) -> AscendMLAPrefillMetadata | None:
        return None

    def build_chunked_metadata(
        self,
        common_prefix_len: int,
        common_attn_metadata: AscendCommonAttentionMetadata,
        model: nn.Module,
    ) -> ChunkedContextMetadata | None:
        if not self.chunked_prefill_enabled:
            return None
        num_reqs = common_attn_metadata.num_reqs

        num_computed_tokens_cpu = (self.seq_lens - self.query_lens)
        reqs_start = self.num_decodes  # prefill_start

        self.context_lens_cpu = num_computed_tokens_cpu[reqs_start:num_reqs]
        max_context_len_cpu = self.context_lens_cpu.max().item()
        if not max_context_len_cpu > 0:
            return None
        num_prefills_with_context_cpu = (self.context_lens_cpu
                                         > 0).sum().item()
        self.max_context_chunk = (self.chunked_prefill_workspace_size //
                                  num_prefills_with_context_cpu)
        self.max_context_chunk = round_down(self.max_context_chunk,
                                            self.block_size)

        assert self.max_context_chunk > 0
        self.num_chunks = cdiv(max_context_len_cpu, self.max_context_chunk)
        chunk_starts = torch.arange(self.num_chunks, dtype=torch.int32) \
                           .unsqueeze(1).expand(-1, self.num_prefills) * self.max_context_chunk
        chunk_ends = torch.min(self.context_lens_cpu.unsqueeze(0),
                               chunk_starts + self.max_context_chunk)
        self.chunk_seq_lens = (chunk_ends - chunk_starts).clamp(min=0)
        self.cu_seq_lens_cpu = torch.zeros(self.num_chunks,
                                           self.num_prefills + 1,
                                           dtype=torch.int32,
                                           pin_memory=True)
        torch.cumsum(self.chunk_seq_lens,
                     dim=1,
                     out=self.cu_seq_lens_cpu[:, 1:],
                     dtype=torch.int32)
        return ChunkedContextMetadata(
            cu_seq_lens=self.cu_seq_lens_cpu.pin_memory().to(
                self.device, non_blocking=True),
            starts=chunk_starts.pin_memory().to(self.device,
                                                non_blocking=True),
            seq_tot=self.chunk_seq_lens.sum(dim=1).tolist(),
            max_seq_lens=self.chunk_seq_lens.max(dim=1).values.tolist(),
            chunk_seq_lens=self.chunk_seq_lens,
            chunk_seq_lens_npu=self.chunk_seq_lens.npu(),
            workspace=self.chunked_prefill_workspace,
        )

    def set_prefill_block_table(
        self,
        common_attn_metadata: AscendCommonAttentionMetadata,
    ):
        # If graph_pad_size > -1, mean is running in fullgraph mode.
        self.graph_pad_size = common_attn_metadata.graph_pad_size
        # NOTE: Maybe this block_table change can be removed when graph_pad_size > 1.
        if self.graph_pad_size > common_attn_metadata.num_reqs and self.speculative_config.disable_padded_drafter_batch:
            self.block_table = (
                common_attn_metadata.block_table_tensor[:self.graph_pad_size])
        else:
            self.block_table = (
                common_attn_metadata.block_table_tensor[:common_attn_metadata.
                                                        num_reqs])

    def set_decode_block_table(
            self, common_attn_metadata: AscendCommonAttentionMetadata):
        self.block_table = self.block_table[:self.num_decodes, ...]

    def build_prefill_metadata(
        self,
        common_prefix_len: int,
        common_attn_metadata: AscendCommonAttentionMetadata,
        model: nn.Module,
    ) -> AscendMLAPrefillMetadata:
        query_start_loc = common_attn_metadata.query_start_loc

        # NOTE: Currently, MTP-fullgraph is incompatibility pcp
        input_positions = common_attn_metadata.positions[:self.
                                                         num_actual_tokens].long(
                                                         )

        pcp_metadata = self.build_cp_metadata(common_prefix_len,
                                              common_attn_metadata, model)
        chunked_context_metadata = self.build_chunked_metadata(
            common_prefix_len, common_attn_metadata, model)
        reqs_start = self.num_decodes  # prefill_start
        tokens_start = self.num_decode_tokens
        max_query_len = self.query_lens[reqs_start:].max().item()
        max_seq_lens = self.seq_lens[reqs_start:].max().item()
        prefill_query_start_loc = query_start_loc[
            reqs_start:] - query_start_loc[reqs_start]

        prefill_input_positions = input_positions[tokens_start:]
        cos = self.cos_cache[
            prefill_input_positions].unsqueeze(  # type: ignore
                1).unsqueeze(2)
        sin = self.sin_cache[
            prefill_input_positions].unsqueeze(  # type: ignore
                1).unsqueeze(2)
        return AscendMLAPrefillMetadata(
            attn_mask=common_attn_metadata.attn_mask,
            query_lens=self.query_lens[reqs_start:].to(torch.int32),
            seq_lens=self.seq_lens,
            context_lens=self.seq_lens[reqs_start:],
            input_positions=prefill_input_positions,
            block_table=self.block_table[reqs_start:, ...],
            max_query_len=max_query_len,
            max_seq_lens=max_seq_lens,
            query_start_loc=prefill_query_start_loc,
            chunked_context=chunked_context_metadata,
            sin=sin,
            cos=cos,
            pcp_metadata=pcp_metadata,
        )

    def build_decode_metadata(
        self,
        common_prefix_len: int,
        common_attn_metadata: AscendCommonAttentionMetadata,
        model: nn.Module,
    ) -> AscendMLADecodeMetadata:
        num_reqs = common_attn_metadata.num_reqs
        query_start_loc_cpu = common_attn_metadata.query_start_loc_cpu

        input_positions = common_attn_metadata.positions[:self.
                                                         num_actual_tokens].long(
                                                         )

        cos, sin = get_cos_and_sin()
        # Notice that num_decodes != num_decode_tokens in SpecDecoding Scenario
        actual_seq_lengths_q = query_start_loc_cpu[1:self.num_decodes +
                                                   1].tolist()
        max_seq_lens = self.seq_lens[:self.num_decodes].max().item()
        self.seq_lens = self.seq_lens[:self.num_decodes]
        input_positions = input_positions[:self.num_decode_tokens]

        self.set_decode_block_table(common_attn_metadata)

        # NOTE: Currently, MTP-fullgraph is incompatibility pcp
        # NOTE: Maybe this block_table change can be removed when graph_pad_size > 1.
        if self.graph_pad_size > self.num_decodes and \
                self.speculative_config.disable_padded_drafter_batch:
            self.block_table = self.block_table[:self.graph_pad_size, ...]
        seq_lens_list = self.seq_lens.tolist()

        cp_seq_len, batch_seq_mask = None, None

        if self.graph_pad_size > num_reqs:
            if self.speculative_config.disable_padded_drafter_batch:
                num_reqs_pad_size = self.graph_pad_size - num_reqs
                actual_seq_lengths_q = self.pad_actual_seq_len_q_mtp_disable_pad(
                    num_reqs_pad_size, num_reqs, actual_seq_lengths_q)
                seq_lens_list = seq_lens_list + [0] * (self.graph_pad_size -
                                                       self.num_decodes)
                num_block_pad_size = self.graph_pad_size - self.block_table.shape[
                    0]
                if num_block_pad_size > 0:
                    block_table_padding = torch.zeros(
                        (num_block_pad_size, ) + self.block_table.shape[1:],
                        dtype=self.block_table.dtype,
                        device=self.block_table.device)
                    self.block_table = torch.cat(
                        [self.block_table, block_table_padding], dim=0)
            else:
                num_token_pad_size = self.graph_pad_size - self.num_decode_tokens
                num_reqs_pad_size = (
                    self.graph_pad_size //
                    common_attn_metadata.decode_token_per_req - num_reqs)
                num_block_table_pad_size = (
                    self.graph_pad_size //
                    common_attn_metadata.decode_token_per_req -
                    self.num_decodes)
                seq_lens_list = self.seq_lens.tolist() + [0
                                                          ] * num_reqs_pad_size
                slot_padding = torch.full((num_token_pad_size, ),
                                          PAD_SLOT_ID,
                                          dtype=self.slot_mapping.dtype,
                                          device=self.slot_mapping.device)
                self.slot_mapping = torch.cat(
                    [self.slot_mapping, slot_padding])
                block_table_padding = torch.zeros(
                    (num_block_table_pad_size, ) + self.block_table.shape[1:],
                    dtype=self.block_table.dtype,
                    device=self.block_table.device)
                self.block_table = torch.cat(
                    [self.block_table, block_table_padding], dim=0)
                position_padding = torch.zeros(num_token_pad_size,
                                               dtype=input_positions.dtype,
                                               device=input_positions.device)
                input_positions = torch.cat(
                    [input_positions, position_padding])
                actual_seq_lengths_q = self.pad_actual_seq_len_q_mtp_enable_pad(
                    num_reqs_pad_size, num_reqs, actual_seq_lengths_q,
                    common_attn_metadata)

        # TODO: After the fullgraph supports MTP, the if branch needs to deleted
        assert self.cos_cache is not None
        assert self.sin_cache is not None
        if cos is None and sin is None:
            cos = self.cos_cache[input_positions].unsqueeze(  # type: ignore
                1).unsqueeze(2)
            sin = self.sin_cache[input_positions].unsqueeze(  # type: ignore
                1).unsqueeze(2)

            decode_metadata = AscendMLADecodeMetadata(
                input_positions=input_positions,
                block_table=self.block_table,
                seq_lens=self.seq_lens,
                seq_lens_list=seq_lens_list,
                max_seq_lens=max_seq_lens,
                attn_mask=common_attn_metadata.spec_attn_mask,
                actual_seq_lengths_q=actual_seq_lengths_q,
                sin=sin,
                cos=cos,
                cp_seq_len=cp_seq_len,
                batch_seq_mask=batch_seq_mask)
        else:
            cos[:self.num_decode_tokens,
                ...] = self.cos_cache[input_positions].unsqueeze(1).unsqueeze(
                    2)
            sin[:self.num_decode_tokens,
                ...] = self.sin_cache[input_positions].unsqueeze(1).unsqueeze(
                    2)

            decode_metadata = AscendMLADecodeMetadata(
                input_positions=input_positions,
                block_table=self.block_table,
                seq_lens=self.seq_lens,
                seq_lens_list=seq_lens_list,
                max_seq_lens=max_seq_lens,
                attn_mask=common_attn_metadata.spec_attn_mask,
                actual_seq_lengths_q=actual_seq_lengths_q,
                sin=sin[:self.num_decode_tokens, ...],
                cos=cos[:self.num_decode_tokens, ...],
                cp_seq_len=cp_seq_len,
                batch_seq_mask=batch_seq_mask)
        return decode_metadata

    def build_for_graph_capture(
        self,
        common_attn_metadata: AscendCommonAttentionMetadata,
        attn_state: AscendAttentionState = AscendAttentionState.DecodeOnly,
        model: Optional[nn.Module] = None,
    ):
        if attn_state in {
                AscendAttentionState.DecodeOnly,
                AscendAttentionState.SpecDecoding
        }:
            attn_metadata = self.build(
                common_prefix_len=0,
                common_attn_metadata=common_attn_metadata,
                model=model,
            )
        else:
            raise NotImplementedError(
                "Currently we only support building dummy metadata for DecodeOnly and SpecDecoding state"
            )

        attn_metadata.attn_state = attn_state
        return attn_metadata


class DecodeMLAPreprocessResult(NamedTuple):
    ql_nope: Optional[torch.Tensor] = None
    q_pe: Optional[torch.Tensor] = None
    k_nope: Optional[torch.Tensor] = None
    k_pe: Optional[torch.Tensor] = None
    decode_q_wo_k_up: Optional[torch.Tensor] = None


class PrefillMLAPreprocessResult(NamedTuple):
    q_nope: Optional[torch.Tensor] = None
    q_pe: Optional[torch.Tensor] = None
    k_nope: Optional[torch.Tensor] = None
    k_pe: Optional[torch.Tensor] = None
    value: Optional[torch.Tensor] = None


class AscendMLAImpl(MLAAttentionImpl):
    """
    NOTE: Please read the comment at the top of the file before trying to
    understand this class
    """

    def __init__(
        self,
        num_heads: int,
        head_size: int,
        scale: float,
        num_kv_heads: int,
        alibi_slopes: Optional[list[float]],
        sliding_window: Optional[int],
        kv_cache_dtype: str,
        logits_soft_cap: Optional[float],
        attn_type: str,
        kv_sharing_target_layer_name: Optional[str],
        **kwargs,
    ):
        self.num_heads = num_heads
        self.head_size = head_size
        self.scale = float(scale)
        self.num_kv_heads = num_kv_heads
        self.kv_cache_dtype = kv_cache_dtype

        # MLA Args
        self.q_lora_rank = kwargs['q_lora_rank']
        self.kv_lora_rank = kwargs['kv_lora_rank']
        self.qk_nope_head_dim = kwargs['qk_nope_head_dim']
        self.qk_rope_head_dim = kwargs['qk_rope_head_dim']
        self.qk_head_dim = kwargs['qk_head_dim']
        self.v_head_dim = kwargs['v_head_dim']
        self.rotary_emb = kwargs['rotary_emb']
        self.fused_qkv_a_proj = kwargs.get('fused_qkv_a_proj', None)
        self.q_proj = kwargs['q_proj'] if self.q_lora_rank is None else kwargs[
            'q_b_proj']
        self.kv_b_proj = kwargs['kv_b_proj']
        self.o_proj = kwargs['o_proj']
        self.vllm_config = get_current_vllm_config()
        self.fc2_o_shared_enable = flashcomm2_o_shared_enabled()

        if self.fc2_o_shared_enable and is_hidden_layer(
                self.vllm_config, self.o_proj):
            from vllm_ascend.distributed.parallel_state import \
                get_shared_weight_group
            register_layer_to_shared_weight_series(
                series_name="o_proj",
                group=get_shared_weight_group(),
                layer=self.o_proj,
                prefetch_step=1)

        self.kv_a_proj_with_mqa = kwargs.get('kv_a_proj_with_mqa', None)
        self.kv_a_layernorm = kwargs.get('kv_a_layernorm', None)
        self.q_a_layernorm = kwargs.get('q_a_layernorm', None)
        self.num_queries_per_kv = self.num_heads // self.num_kv_heads

        ascend_config = get_ascend_config()
        self.enable_shared_expert_dp = ascend_config.enable_shared_expert_dp
        self.enable_prefetch = ascend_config.weight_prefetch_config.enabled

        self.ring_mla_mask_size = 512

        self.speculative_config = self.vllm_config.speculative_config
        self.enable_mlapo = envs.VLLM_ASCEND_ENABLE_MLAPO

        self.num_actual_tokens = None
        self.context_seq_len_npu = None

    def _v_up_proj(self, x):
        # Convert from (B, N, L) to (N, B, L)
        x = x.view(-1, self.num_heads, self.kv_lora_rank).transpose(0, 1)
        # # Multiply (N, B, L) x (N, L, V) -> (N, B, V)
        x = torch.bmm(x, self.W_UV)
        # # Convert from (N, B, V) to (B, N * V)
        x = x.transpose(0, 1).reshape(-1, self.num_heads * self.v_head_dim)
        return x

    # Return `ql_nope`, `q_pe`
    def _q_proj_and_k_up_proj(self, x):
        q_nope, q_pe = self.q_proj(x)[0] \
            .view(-1, self.num_heads, self.qk_head_dim) \
            .split([self.qk_nope_head_dim, self.qk_rope_head_dim], dim=-1)

        # Convert from (B, N, P) to (N, B, P)
        q_nope = q_nope.transpose(0, 1)
        # Multiply (N, B, P) x (N, P, L) -> (N, B, L)
        ql_nope = torch.bmm(q_nope, self.W_UK_T)
        # Convert from (N, B, L) to (B, N, L)
        return ql_nope.transpose(0, 1), q_pe

    def process_weights_after_loading(self, act_dtype: torch.dtype):

        def get_layer_weight(layer):
            WEIGHT_NAMES = ("weight", "qweight", "weight_packed")
            for attr in WEIGHT_NAMES:
                try:
                    return getattr(layer, attr)
                except AttributeError:
                    pass
            raise AttributeError(
                f"Layer '{layer}' has no recognized weight attribute:"
                f" {WEIGHT_NAMES}.")

        def get_and_maybe_dequant_weights(layer: LinearBase):
            if not isinstance(layer.quant_method, UnquantizedLinearMethod):
                # NOTE: This should only be used offline, since it's O(N^3)
                eye = torch.eye(layer.input_size_per_partition,
                                dtype=act_dtype,
                                device=get_layer_weight(layer).device)
                dequant_weights = layer.quant_method.apply(layer,
                                                           eye,
                                                           bias=None)
                del eye
                # standardize to (output, input)
                return dequant_weights.T
            # Weight will be reshaped next. To be on the safe side, the format
            # of the weight should be reverted to FRACTAL_AND.
            layer.weight.data = torch_npu.npu_format_cast(
                layer.weight.data, ACL_FORMAT_FRACTAL_ND)
            return layer.weight

        # we currently do not have quantized bmm's which are needed for
        # `W_UV` and `W_UK_T`, we we just store fp16/bf16 copies and perform
        # the bmm's in 16-bit, the extra memory overhead of this is fairly low
        kv_b_proj_weight = get_and_maybe_dequant_weights(self.kv_b_proj).T
        assert kv_b_proj_weight.shape == (
            self.kv_lora_rank,
            self.num_heads * (self.qk_nope_head_dim + self.v_head_dim)), (
                f"{kv_b_proj_weight.shape=}, "
                f"{self.kv_lora_rank=}, "
                f"{self.num_heads=}, "
                f"{self.qk_nope_head_dim=}, "
                f"{self.v_head_dim=}")
        kv_b_proj_weight = kv_b_proj_weight.view(
            self.kv_lora_rank,
            self.num_heads,
            self.qk_nope_head_dim + self.v_head_dim,
        )

        W_UK, W_UV = kv_b_proj_weight.split(
            [self.qk_nope_head_dim, self.v_head_dim], dim=-1)

        # Convert from (L, N, V) to (N, L, V)
        self.W_UV = W_UV.transpose(0, 1).contiguous()
        # Convert from (L, N, P) to (N, P, L)
        self.W_UK_T = W_UK.permute(1, 2, 0).contiguous()

        # Function `get_and_maybe_dequant_weights` will cast the weights to
        # FRACTAL_AND. So we need to cast to FRACTAL_NZ again.
        if is_enable_nz():
            self.kv_b_proj.weight.data = torch_npu.npu_format_cast(
                self.kv_b_proj.weight.data, ACL_FORMAT_FRACTAL_NZ)

        # Waiting for BMM NZ support
        # self.W_UV.data = torch_npu.npu_format_cast(self.W_UV.data, 29)
        # self.W_UK_T.data = torch_npu.npu_format_cast(self.W_UK_T.data, 29)

        if self.enable_mlapo:
            # Currently mlapo only supports W8A8 quantization in MLA scenario
            # TODO(whx): modify this limitation when mlapo supports floating point
            if self.fused_qkv_a_proj is None or not isinstance(
                    getattr(self.fused_qkv_a_proj.quant_method, 'quant_method',
                            None), AscendW8A8LinearMethod):
                self.enable_mlapo = False
                logger.warning_once(
                    "Currently mlapo only supports W8A8 quantization in MLA scenario."
                    "Some layers in your model are not quantized with W8A8,"
                    "thus mlapo is disabled for these layers.")
        if self.enable_mlapo:
            self._process_weights_for_fused_mlapo(act_dtype)

        if self.fc2_o_shared_enable and is_hidden_layer(
                self.vllm_config, self.o_proj):
            post_process_after_loading_for_shared_weight_series(self.o_proj)

    def _process_weights_for_fused_mlapo(self, act_dtype: torch.dtype):
        kv_a_proj_wt = self.fused_qkv_a_proj.weight.data[
            ..., self.q_lora_rank:].contiguous()
        q_a_proj_wt = self.fused_qkv_a_proj.weight.data[
            ..., :self.q_lora_rank].contiguous()
        kv_a_proj_wt = kv_a_proj_wt.t().contiguous()
        kv_a_proj_wt = trans_rope_weight(kv_a_proj_wt, self.qk_rope_head_dim)
        kv_a_proj_wt = kv_a_proj_wt.t().contiguous()
        wd_qkv = torch.cat((kv_a_proj_wt, q_a_proj_wt), dim=-1)
        wd_qkv = wd_qkv.t().contiguous()
        wd_qkv = transdata(wd_qkv,
                           block_size=(16, 32)).unsqueeze(0).contiguous()
        self.wd_qkv = torch_npu.npu_format_cast(wd_qkv, 29)

        kv_a_proj_deq_scl = self.fused_qkv_a_proj.deq_scale[
            self.q_lora_rank:].contiguous()
        q_a_proj_deq_scl = self.fused_qkv_a_proj.deq_scale[:self.
                                                           q_lora_rank].contiguous(
                                                           )
        kv_a_proj_deq_scl = kv_a_proj_deq_scl.reshape(
            self.kv_lora_rank + self.qk_rope_head_dim, -1).contiguous()
        kv_a_proj_deq_scl = trans_rope_weight(kv_a_proj_deq_scl,
                                              self.qk_rope_head_dim)
        kv_a_proj_deq_scl = kv_a_proj_deq_scl.view(
            self.kv_lora_rank + self.qk_rope_head_dim).contiguous()
        self.deq_scale_qkv = torch.cat((kv_a_proj_deq_scl, q_a_proj_deq_scl),
                                       dim=-1).contiguous()

        kv_a_proj_qt_bias = self.fused_qkv_a_proj.quant_bias[
            self.q_lora_rank:].contiguous()
        q_a_proj_qt_bias = self.fused_qkv_a_proj.quant_bias[:self.
                                                            q_lora_rank].contiguous(
                                                            )
        kv_a_proj_qt_bias = kv_a_proj_qt_bias.reshape(
            self.kv_lora_rank + self.qk_rope_head_dim, -1).contiguous()
        kv_a_proj_qt_bias = trans_rope_weight(kv_a_proj_qt_bias,
                                              self.qk_rope_head_dim)
        kv_a_proj_qt_bias = kv_a_proj_qt_bias.view(
            self.kv_lora_rank + self.qk_rope_head_dim).contiguous()
        self.quant_bias_qkv = torch.cat((kv_a_proj_qt_bias, q_a_proj_qt_bias),
                                        dim=-1).contiguous()

        wu_q = self.q_proj.weight.data
        wu_q = wu_q.t().reshape(self.num_heads,
                                self.qk_nope_head_dim + self.qk_rope_head_dim,
                                -1)
        wu_q = trans_rope_weight(wu_q, self.qk_rope_head_dim)
        wu_q = wu_q.reshape(
            self.num_heads * (self.qk_nope_head_dim + self.qk_rope_head_dim),
            -1)
        wu_q = transdata(wu_q, block_size=(16, 32)).unsqueeze(0).contiguous()
        self.wu_q = torch_npu.npu_format_cast(wu_q, 29)

        qb_deq_scl = self.q_proj.deq_scale.data
        qb_deq_scl = qb_deq_scl.reshape(
            self.num_heads, self.qk_nope_head_dim + self.qk_rope_head_dim, -1)
        qb_deq_scl = trans_rope_weight(qb_deq_scl, self.qk_rope_head_dim)
        self.qb_deq_scl = qb_deq_scl.reshape(
            self.num_heads * (self.qk_nope_head_dim + self.qk_rope_head_dim))

        qb_qt_bias = self.q_proj.quant_bias.data
        qb_qt_bias = qb_qt_bias.reshape(
            self.num_heads, self.qk_nope_head_dim + self.qk_rope_head_dim, -1)
        qb_qt_bias = trans_rope_weight(qb_qt_bias, self.qk_rope_head_dim)
        self.qb_qt_bias = qb_qt_bias.reshape(
            self.num_heads * (self.qk_nope_head_dim + self.qk_rope_head_dim))

        device = self.q_proj.weight.device
        self.gamma1 = self.q_a_layernorm.weight.data
        self.beta1 = torch.zeros_like(self.gamma1) if (
            _bias := self.q_a_layernorm.bias) is None else _bias.data
        self.gamma2 = self.kv_a_layernorm.weight.data
        self.quant_scale0 = self.fused_qkv_a_proj.input_scale.data
        self.quant_offset0 = self.fused_qkv_a_proj.input_offset.data
        self.quant_scale1 = self.q_proj.input_scale.data
        self.quant_offset1 = self.q_proj.input_offset.data
        self.ctkv_scale = torch.tensor([1], dtype=act_dtype, device=device)
        self.q_nope_scale = torch.tensor([1], dtype=act_dtype, device=device)

    def set_contex_seq_len_npu(self, index: int,
                               attn_metadata: AscendMLAMetadata):
        prefill_metadata = attn_metadata.prefill
        assert prefill_metadata is not None
        assert prefill_metadata.chunked_context is not None
        iters = len(prefill_metadata.chunked_context.seq_tot)
        assert 0 <= index < iters
        self.context_seq_len_npu = prefill_metadata.chunked_context.chunk_seq_lens_npu[
            index]

    def _reorg_kvcache(
        self,
        kv_c_normed: torch.Tensor,
        k_pe: torch.Tensor,
        padded_local_chunk_seq_lens_lst: list[int],
        local_context_lens_allranks: list[list[int]],
        sum_seq_len: int,
        max_seq_len: int,
        chunk_size: int,
        chunk_idx: int,
        toks: int,
    ) -> tuple[torch.Tensor, torch.Tensor]:
        return kv_c_normed, k_pe

    def _compute_prefill_context(
        self,
        q_nope: torch.Tensor,
        q_pe: torch.Tensor,
        kv_c_and_k_pe_cache: Tuple[torch.Tensor],
        rope_dim: int,
        attn_metadata: AscendMLAMetadata,
        prefix_output: torch.Tensor,
        prefix_lse: torch.Tensor,
    ):
        assert len(kv_c_and_k_pe_cache) > 1
        prefill_metadata = attn_metadata.prefill
        if prefill_metadata is None or prefill_metadata.chunked_context is None:
            return prefix_output, prefix_lse

        iters = len(prefill_metadata.chunked_context.seq_tot)

        current_seq_len = torch.tensor(prefill_metadata.query_lens,
                                       dtype=torch.int32)
        cache_kv_c = kv_c_and_k_pe_cache[0]
        cache_k_pe = kv_c_and_k_pe_cache[1]
        num_heads = cache_k_pe.size(2)
        latent_kv_dim = kv_c_and_k_pe_cache[0].size(-1)
        for i in range(iters):
            toks = prefill_metadata.chunked_context.seq_tot[i]
            # chunk_seq_lens will be padded when pcp&dcp
            context_seq_len = prefill_metadata.chunked_context.chunk_seq_lens[
                i]
            seq_len = torch.stack([current_seq_len, context_seq_len])
            self.set_contex_seq_len_npu(i, attn_metadata)
            kv_c_normed = torch.empty(toks,
                                      num_heads,
                                      latent_kv_dim,
                                      dtype=q_nope.dtype,
                                      device=q_nope.device)
            k_pe = torch.empty(toks,
                               num_heads,
                               rope_dim,
                               dtype=q_nope.dtype,
                               device=q_nope.device)

            torch_npu.atb.npu_paged_cache_load(
                cache_kv_c,
                cache_k_pe,
                prefill_metadata.block_table,
                self.context_seq_len_npu,
                seq_starts=prefill_metadata.chunked_context.starts[i],
                key=kv_c_normed,
                value=k_pe,
            )
            kv_c_normed, k_pe = self._reorg_kvcache(
                kv_c_normed,
                k_pe,
                padded_local_chunk_seq_lens_lst=prefill_metadata.
                chunked_context.padded_local_chunk_seq_lens[i],
                local_context_lens_allranks=prefill_metadata.chunked_context.
                local_context_lens_allranks,
                sum_seq_len=prefill_metadata.chunked_context.cu_seq_lens_lst[i]
                [-1],
                max_seq_len=prefill_metadata.chunked_context.max_seq_lens[i],
                chunk_size=prefill_metadata.chunked_context.chunk_size,
                chunk_idx=i,
                toks=toks,
            )
            kv_c_normed = kv_c_normed.squeeze()
            kv_nope = self.kv_b_proj(kv_c_normed)[0].view(
                -1, self.num_heads, self.qk_nope_head_dim + self.v_head_dim)
            k_nope, v = kv_nope \
                .split([self.qk_nope_head_dim, self.v_head_dim], dim=-1)
            k_pe = k_pe.expand((*k_nope.shape[:-1], -1))

            mask = attn_metadata.attn_mask
            torch_npu.atb.npu_ring_mla(
                q_nope=q_nope,
                q_rope=q_pe,
                k_nope=k_nope,
                k_rope=k_pe,
                value=v,
                mask=mask,
                seqlen=seq_len,
                head_num=self.num_heads,
                kv_head_num=self.num_heads,
                pre_out=prefix_output,
                prev_lse=prefix_lse,
                qk_scale=self.scale,
                kernel_type="kernel_type_high_precision",
                mask_type="no_mask",
                input_layout="type_bsnd",
                calc_type="calc_type_default",
                output=prefix_output,
                softmax_lse=prefix_lse)
        return prefix_output, prefix_lse

    def _forward_prefill(
        self,
        q_nope: torch.Tensor,
        q_pe: torch.Tensor,
        k_nope: torch.Tensor,
        k_pe: torch.Tensor,
        value: torch.Tensor,
        kv_c_and_k_pe_cache: Tuple[torch.Tensor],
        attn_metadata: AscendMLAMetadata,
    ) -> torch.Tensor:
        assert attn_metadata.prefill is not None
        assert len(kv_c_and_k_pe_cache) > 1
        num_tokens = q_nope.size(0)
        attn_output = torch.empty(num_tokens,
                                  self.num_heads,
                                  self.v_head_dim,
                                  dtype=q_nope.dtype,
                                  device=q_nope.device)
        attn_lse = torch.empty(self.num_heads,
                               num_tokens,
                               dtype=torch.float32,
                               device=q_nope.device)
        torch_npu.atb.npu_ring_mla(q_nope=q_nope,
                                   q_rope=q_pe,
                                   k_nope=k_nope,
                                   k_rope=k_pe,
                                   value=value,
                                   mask=attn_metadata.attn_mask,
                                   seqlen=attn_metadata.prefill.query_lens,
                                   head_num=self.num_heads,
                                   kv_head_num=self.num_heads,
                                   pre_out=None,
                                   prev_lse=None,
                                   qk_scale=self.scale,
                                   kernel_type="kernel_type_high_precision",
                                   mask_type="mask_type_triu",
                                   input_layout="type_bsnd",
                                   calc_type="calc_type_first_ring",
                                   output=attn_output,
                                   softmax_lse=attn_lse)
        attn_output, attn_lse = self._compute_prefill_context(
            q_nope, q_pe, kv_c_and_k_pe_cache, self.qk_rope_head_dim,
            attn_metadata, attn_output, attn_lse)

        attn_output = attn_output.reshape(
            [num_tokens, self.num_heads * self.v_head_dim])
        return attn_output

    def exec_kv_decode(
        self,
        kv_no_split: torch.Tensor,
        cos: torch.Tensor,
        sin: torch.Tensor,
        kv_cache: Tuple,
        slots: torch.Tensor,
    ):
        B = kv_no_split.shape[0]
        N = self.num_kv_heads
        S = 1
        # npu_kv_rmsnorm_rope_cache needs [B, N, S, D]
        kv_no_split = kv_no_split.view(
            B, N, S, self.kv_lora_rank + self.qk_rope_head_dim)
        cache_mode = "PA"
        k_pe, k_nope, _, _ = torch_npu.npu_kv_rmsnorm_rope_cache(
            kv_no_split,
            self.kv_a_layernorm.weight,
            cos,
            sin,
            slots.to(torch.int64),
            kv_cache[1],
            kv_cache[0],
            epsilon=self.kv_a_layernorm.variance_epsilon,
            cache_mode=cache_mode,
        )
        return k_pe, k_nope

    def exec_kv_prefill(
        self,
        kv_no_split: torch.Tensor,
        cos: torch.Tensor,
        sin: torch.Tensor,
        kv_cache: Tuple,
        slots: torch.Tensor,
    ):
        B = kv_no_split.shape[0]
        N = self.num_kv_heads
        S = 1
        # npu_kv_rmsnorm_rope_cache needs [B, N, S, D]
        kv_no_split = kv_no_split.view(
            B, N, S, self.kv_lora_rank + self.qk_rope_head_dim)
        cache_mode = "PA"
        _, _, k_pe, k_nope = torch_npu.npu_kv_rmsnorm_rope_cache(
            kv_no_split,
            self.kv_a_layernorm.weight,
            cos,
            sin,
            slots.to(torch.int64),
            kv_cache[1],
            kv_cache[0],
            epsilon=self.kv_a_layernorm.variance_epsilon,
            cache_mode=cache_mode,
            is_output_kv=True,
        )
        return k_pe, k_nope

    def rope_single(
        self,
        x: torch.Tensor,
        cos: torch.Tensor,
        sin: torch.Tensor,
    ) -> torch.Tensor:
        B, N, D = x.shape
        S = 1
        x = x.view(B, N, S, D)
        x = torch_npu.npu_interleave_rope(x, cos, sin)
        return x.view(B, N, D)

    def _forward_decode(
        self,
        q_nope: torch.Tensor,
        q_pe: torch.Tensor,
        k_nope: torch.Tensor,
        k_pe: torch.Tensor,
        block_size: int,
        attn_metadata: AscendMLAMetadata,
    ) -> torch.Tensor:
        decode_meta = attn_metadata.decode
        assert decode_meta is not None
        num_tokens = q_nope.size(0)
        # shape of knope/k_pe for npu graph mode should be:
        # [num_blocks, num_kv_heads, block_size, self.kv_lora_rank/self.qk_rope_head_dim]
        actual_seq_lengths = None
        k_nope = k_nope.view(-1, self.num_kv_heads, block_size,
                             self.kv_lora_rank)
        k_pe = k_pe.view(-1, self.num_kv_heads, block_size,
                         self.qk_rope_head_dim)
        input_layout = "BNSD"

        if attn_metadata.attn_state in [
                AscendAttentionState.SpecDecoding,
                AscendAttentionState.ChunkedPrefill,
                AscendAttentionState.DecodeOnly,
        ] and self.speculative_config is not None:
            # Use TND layout for pure SpecDecoding and SpecDecoding in ChunkedPrefill
            input_layout = "TND"
            # [bs * q_seq_len, num_heads_per_rank, dim]
            # TODO: If the driver is upgraded later, the contiguous function can be deleted.
            q_nope = q_nope.view(num_tokens, self.num_heads, -1).contiguous()
            q_pe = q_pe.view(num_tokens, self.num_heads, -1)
            sparse_mode = 3
            spec_attn_mask = attn_metadata.decode.attn_mask  # type:ignore
            actual_seq_lengths = decode_meta.actual_seq_lengths_q
        else:
            q_nope = q_nope.view(num_tokens, self.num_heads, 1,
                                 -1).contiguous()
            q_pe = q_pe.view(num_tokens, self.num_heads, 1, -1)
            sparse_mode = 0
            spec_attn_mask = None

        common_kwargs = {
            'query_rope': q_pe,
            'key_rope': k_pe,
            'num_heads': self.num_heads,
            'num_key_value_heads': self.num_kv_heads,
            'input_layout': input_layout,
            'atten_mask': spec_attn_mask,
            'sparse_mode': sparse_mode,
            'scale': self.scale,
            'antiquant_mode': 0,
            'antiquant_scale': None,
            'block_table': decode_meta.block_table,
            'block_size': block_size,
            "actual_seq_lengths": actual_seq_lengths,
            "actual_seq_lengths_kv": decode_meta.seq_lens_list,
        }
        forward_context: ForwardContext = get_forward_context()
        if forward_context.is_mtp_model:
            graph_params = get_mtp_graph_params()
        else:
            graph_params = get_graph_params()
        if forward_context.capturing:
            stream = torch_npu.npu.current_stream()

            event = torch.npu.ExternalEvent()
            event.wait(stream)
            event.reset(stream)
            graph_params.events[num_tokens].append(event)

            workspace = graph_params.workspaces.get(num_tokens)
            if workspace is None:
                workspace = torch_npu._npu_fused_infer_attention_score_get_max_workspace(
                    q_nope, k_nope, k_nope, **common_kwargs)
                update_graph_params_workspaces(num_tokens, workspace)

            attn_output = torch.empty_like(q_nope)
            softmax_lse = torch.empty(num_tokens,
                                      dtype=q_nope.dtype,
                                      device=q_nope.device)

            graph_params.attn_params[num_tokens].append(
                (weak_ref_tensors(q_nope), weak_ref_tensors(k_nope),
                 weak_ref_tensors(q_pe), weak_ref_tensors(k_pe),
                 self.num_heads, self.num_kv_heads, input_layout,
                 weak_ref_tensors(spec_attn_mask) if spec_attn_mask is not None
                 else None, sparse_mode, self.scale, decode_meta.block_table,
                 block_size, decode_meta.seq_lens_list, actual_seq_lengths,
                 weak_ref_tensors(attn_output), weak_ref_tensors(softmax_lse)))

            torch.npu.graph_task_group_begin(stream)
            torch_npu.npu_fused_infer_attention_score.out(
                q_nope,
                k_nope,
                k_nope,
                **common_kwargs,
                workspace=workspace,
                out=[attn_output, softmax_lse])
            handle = torch.npu.graph_task_group_end(stream)
            graph_params.handles[num_tokens].append(handle)
        else:
            attn_output, _ = torch_npu.npu_fused_infer_attention_score(
                q_nope, k_nope, k_nope, **common_kwargs)

        return self._v_up_proj(attn_output)

    def reorg_decode_q(self, decode_q_nope, decode_q_pe):
        return decode_q_nope, decode_q_pe

    def _mla_preprocess_only_decode(self, hidden_states, kv_cache,
                                    attn_metadata):
        bsz = attn_metadata.num_decode_tokens
        hidden_states = hidden_states[:bsz]

        cos_shape = attn_metadata.decode.cos.shape
        cos = attn_metadata.decode.cos.view(cos_shape[0], cos_shape[-1])
        sin = attn_metadata.decode.sin.view(cos_shape[0], cos_shape[-1])

        decode_k_nope, decode_k_pe = kv_cache[0], kv_cache[1]
        decode_q_nope = torch.empty(
            (hidden_states.shape[0], self.W_UK_T.shape[0],
             decode_k_nope.shape[-1]),
            dtype=hidden_states.dtype,
            device=hidden_states.device,
        )
        decode_q_pe = torch.empty(
            (hidden_states.shape[0], self.W_UK_T.shape[0],
             decode_k_pe.shape[-1]),
            dtype=hidden_states.dtype,
            device=hidden_states.device,
        )

        torch.ops._C_ascend.mla_preprocess(
            hidden_states,
            self.wd_qkv,
            self.deq_scale_qkv,
            self.gamma1,
            self.beta1,
            self.wu_q,
            self.qb_deq_scl,
            self.gamma2,
            cos,
            sin,
            self.W_UK_T,
            decode_k_nope,
            decode_k_pe,
            attn_metadata.slot_mapping[:bsz].flatten(),
            quant_scale0=self.quant_scale0,
            quant_offset0=self.quant_offset0,
            bias0=self.quant_bias_qkv,
            quant_scale1=self.quant_scale1,
            quant_offset1=self.quant_offset1,
            bias1=self.qb_qt_bias,
            ctkv_scale=self.ctkv_scale,
            q_nope_scale=self.q_nope_scale,
            cache_mode="krope_ctkv",
            quant_mode="per_tensor_quant_asymm",
            q_out0=decode_q_nope,
            kv_cache_out0=decode_k_nope,
            q_out1=decode_q_pe,
            kv_cache_out1=decode_k_pe,
            enable_inner_out=False,
            inner_out=torch.tensor([], device=hidden_states.device))
        decode_q_nope = decode_q_nope.view(bsz, self.num_heads,
                                           self.kv_lora_rank)
        decode_q_pe = decode_q_pe.view(bsz, self.num_heads, -1)

        decode_q_nope, decode_q_pe = self.reorg_decode_q(
            decode_q_nope, decode_q_pe)

        decode_preprocess_res = DecodeMLAPreprocessResult(
            decode_q_nope, decode_q_pe, decode_k_nope, decode_k_pe)
        return decode_preprocess_res, None

    def mla_preprocess_prefill(self, q_c, kv_no_split, kv_cache,
                               attn_metadata):
        num_decode_tokens = attn_metadata.num_decode_tokens
        num_actual_tokens = attn_metadata.num_actual_tokens
        prefill_kv_no_split = kv_no_split[num_decode_tokens:num_actual_tokens]
        prefill_q_c = q_c[num_decode_tokens:num_actual_tokens]
        prefill_q = self.q_proj(prefill_q_c)[0] \
            .view(-1, self.num_heads, self.qk_head_dim)
        prefill_q_pe = prefill_q[..., self.qk_nope_head_dim:]
        prefill_q_nope = prefill_q[..., :self.qk_nope_head_dim]
        cos = attn_metadata.prefill.cos
        sin = attn_metadata.prefill.sin
        prefill_slots = attn_metadata.slot_mapping[
            num_decode_tokens:num_actual_tokens]
        prefill_q_pe = self.rope_single(prefill_q_pe, cos, sin)
        prefill_k_pe, prefill_k_c_normed = self.exec_kv_prefill(
            prefill_kv_no_split, cos, sin, kv_cache, prefill_slots)
        prefill_k_nope, prefill_value = self.kv_b_proj(
            prefill_k_c_normed)[0].view(
                -1, self.num_heads,
                self.qk_nope_head_dim + self.v_head_dim).split(
                    [self.qk_nope_head_dim, self.v_head_dim], dim=-1)
        prefill_k_pe = prefill_k_pe.view(prefill_q_c.shape[0],
                                         self.num_kv_heads, -1)
        prefill_k_pe = prefill_k_pe.expand((*prefill_k_nope.shape[:-1], -1))
        return PrefillMLAPreprocessResult(prefill_q_nope, prefill_q_pe,
                                          prefill_k_nope, prefill_k_pe,
                                          prefill_value)

    def mla_preprocess_decode(self, q_c, kv_no_split, kv_cache, attn_metadata):
        num_decode_tokens = attn_metadata.num_decode_tokens
        decode_q_c = q_c[:num_decode_tokens]
        cos = attn_metadata.decode.cos
        sin = attn_metadata.decode.sin
        decode_ql_nope, decode_q_pe = \
            self._q_proj_and_k_up_proj(decode_q_c)
        decode_q_pe = self.rope_single(decode_q_pe, cos, sin)
        decode_slots = attn_metadata.slot_mapping[:num_decode_tokens:1]
        decode_kv_no_split = kv_no_split[:num_decode_tokens]
        decode_k_pe, decode_k_nope = self.exec_kv_decode(
            decode_kv_no_split, cos, sin, kv_cache, decode_slots)
        return DecodeMLAPreprocessResult(decode_ql_nope, decode_q_pe,
                                         decode_k_nope, decode_k_pe)

    def _mla_preprocess(self, layer_name, hidden_states, kv_cache,
                        attn_metadata, need_gather_q_kv):
        # MLA Preprocess:
        # 1. Perform fused_qkv_a_proj and q_a_layernorm to obtain q_c and kv_no_split
        # or
        #    Perform kv_a_proj_with_mqa to obtain kv_no_split
        # 2. If need_gather_q_kv, perform all_gather.
        # 3. Preprocess decode tokens, write kv cache and get:
        # decode_ql_nope, decode_q_pe, decode_k_pe, decode_k_nope
        # 4. Preprocess prefill tokens, write kv cache and get:
        # prefill_q_nope, prefill_q_pe, prefill_k_nope, prefill_k_pe, prefill_value
        has_decode = attn_metadata.num_decodes > 0
        has_prefill = attn_metadata.num_prefills > 0
        if self.fused_qkv_a_proj is not None:
            maybe_npu_prefetch(inputs=self.fused_qkv_a_proj.weight,
                               dependency=hidden_states,
                               enabled=self.enable_prefetch)
            qkv_lora = self.fused_qkv_a_proj(hidden_states)[0]
            q_c, kv_no_split = qkv_lora.split(
                [self.q_lora_rank, self.kv_lora_rank + self.qk_rope_head_dim],
                dim=-1,
            )
            q_c = self.q_a_layernorm(q_c)
            # allgather need contiguous data
            kv_no_split = kv_no_split.contiguous()
        else:
            q_c = hidden_states
            kv_no_split = self.kv_a_proj_with_mqa(hidden_states)[0]

        # Process for Flash Comm V1
        q_c = torch.ops.vllm.maybe_all_gather_and_maybe_unpad(
            q_c.contiguous(), need_gather_q_kv)
        kv_no_split = torch.ops.vllm.maybe_all_gather_and_maybe_unpad(
            kv_no_split.contiguous(), need_gather_q_kv)

        if self.fc2_o_shared_enable and is_hidden_layer(
                self.vllm_config, self.o_proj):
            reach_layer_for_shared_weight_series(self.o_proj)

        decode_preprocess_res = None
        prefill_preprocess_res = None
        if has_prefill:
            wait_for_kv_layer_from_connector(layer_name)
        # Preprocess for decode tokens
        if has_decode:
            decode_preprocess_res = self.mla_preprocess_decode(
                q_c, kv_no_split, kv_cache, attn_metadata)
        # Preprocess for prefill tokens
        if has_prefill:
            prefill_preprocess_res = self.mla_preprocess_prefill(
                q_c, kv_no_split, kv_cache, attn_metadata)
        return decode_preprocess_res, prefill_preprocess_res

    def set_num_actual_tokens(self, attn_metadata: M):
        self.num_actual_tokens = attn_metadata.num_actual_tokens

    def forward(
        self,
        layer_name,
        hidden_states: torch.Tensor,  # query in unified attn
        kv_cache: Tuple[torch.Tensor],
        attn_metadata: M,
        need_gather_q_kv: bool = False,
        output: Optional[torch.Tensor] = None,
    ) -> torch.Tensor:
        assert output is not None, "Output tensor must be provided."
        if attn_metadata is None:
            # Profiling run.
            if self.fc2_o_shared_enable and is_hidden_layer(
                    self.vllm_config, self.o_proj):
                reach_layer_for_shared_weight_series(self.o_proj)
            return output.fill_(0)
        assert attn_metadata.num_decodes is not None and \
               attn_metadata.num_prefills is not None and \
               attn_metadata.num_decode_tokens is not None
        self.set_num_actual_tokens(attn_metadata)
        num_decode_tokens = attn_metadata.num_decode_tokens

        # Inputs and outputs may be padded for CUDA graphs
        output_padded = output
        o_proj_input_shape = (get_forward_context().num_tokens,
                              self.num_heads * self.v_head_dim)
        o_proj_input = torch.empty(o_proj_input_shape,
                                   dtype=hidden_states.dtype,
                                   device=hidden_states.device)

        # MLA Preprocess
        forward_context = get_forward_context()
        if (self.enable_mlapo and
            (attn_metadata is None or not forward_context.with_prefill)):
            hidden_states = torch.ops.vllm.maybe_all_gather_and_maybe_unpad(
                hidden_states.contiguous(), need_gather_q_kv)
            decode_preprocess_res, prefill_preprocess_res = self._mla_preprocess_only_decode(
                hidden_states, kv_cache, attn_metadata)
        else:
            decode_preprocess_res, prefill_preprocess_res = self._mla_preprocess(
                layer_name, hidden_states, kv_cache, attn_metadata,
                need_gather_q_kv)

        if decode_preprocess_res is not None:
            # MLA Preprocess for decoding
            output_decode = self._forward_decode(decode_preprocess_res.ql_nope,
                                                 decode_preprocess_res.q_pe,
                                                 decode_preprocess_res.k_nope,
                                                 decode_preprocess_res.k_pe,
                                                 kv_cache[0].shape[1],
                                                 attn_metadata)

            o_proj_input[:num_decode_tokens] = output_decode

        if prefill_preprocess_res is not None:
            # FIX: aicore move should be also placed on the comm stream in dbo,
            # otherwise it may affect the accuracy
            # TODO: use an elegant way to overlap
            output_prefill = self._forward_prefill(
                prefill_preprocess_res.q_nope, prefill_preprocess_res.q_pe,
                prefill_preprocess_res.k_nope, prefill_preprocess_res.k_pe,
                prefill_preprocess_res.value, kv_cache, attn_metadata)

            o_proj_input[num_decode_tokens:self.
                         num_actual_tokens] = output_prefill
        # O proj
        MAX_O_PROJ_PREFETCH_SIZE = 16 * 1024 * 1024
        maybe_npu_prefetch(inputs=self.o_proj.weight,
                           dependency=o_proj_input,
                           max_size=MAX_O_PROJ_PREFETCH_SIZE,
                           enabled=self.enable_prefetch)

        output[...] = self.o_proj(o_proj_input,
                                  is_prefill=prefill_preprocess_res
                                  is not None)[0]

        del o_proj_input

        has_prefill = attn_metadata.num_prefills > 0
        if has_prefill:
            maybe_save_kv_layer_to_connector(layer_name, list(kv_cache))
        return output_padded<|MERGE_RESOLUTION|>--- conflicted
+++ resolved
@@ -463,119 +463,9 @@
                 common_prefix_len, common_attn_metadata, model)
 
         decode_metadata = None
-<<<<<<< HEAD
         if self.num_decodes > 0:
             decode_metadata = self.build_decode_metadata(
                 common_prefix_len, common_attn_metadata, model)
-=======
-        if num_decodes > 0:
-            cos, sin = get_cos_and_sin_mla()
-            # Notice that num_decodes != num_decode_tokens in SpecDecoding Scenario
-            actual_seq_lengths_q = query_start_loc_cpu[1:num_decodes +
-                                                       1].tolist()
-            max_seq_lens = seq_lens[:num_decodes].max().item()
-            seq_lens = seq_lens[:num_decodes]
-            input_positions = input_positions[:num_decode_tokens]
-            block_table = block_table[:num_decodes, ...]
-            # NOTE: Currently, MTP-fullgraph is incompatibility pcp
-            # NOTE: Maybe this block_table change can be removed when graph_pad_size > 1.
-            if graph_pad_size > num_decodes and \
-                    self.speculative_config.disable_padded_drafter_batch:
-                block_table = block_table[:graph_pad_size, ...]
-            seq_lens_list = seq_lens.tolist()
-
-            cp_seq_len, batch_seq_mask = None, None
-
-            if graph_pad_size > num_reqs:
-                if self.speculative_config.disable_padded_drafter_batch:
-                    num_reqs_pad_size = graph_pad_size - num_reqs
-                    actual_seq_lengths_q = self.pad_actual_seq_len_q_mtp_disable_pad(
-                        num_reqs_pad_size, num_reqs, actual_seq_lengths_q)
-                    seq_lens_list = seq_lens_list + [0] * (graph_pad_size -
-                                                           num_decodes)
-                    num_block_pad_size = graph_pad_size - block_table.shape[0]
-                    if num_block_pad_size > 0:
-                        block_table_padding = torch.zeros(
-                            (num_block_pad_size, ) + block_table.shape[1:],
-                            dtype=block_table.dtype,
-                            device=block_table.device)
-                        block_table = torch.cat(
-                            [block_table, block_table_padding], dim=0)
-                else:
-                    num_token_pad_size = graph_pad_size - num_decode_tokens
-                    num_reqs_pad_size = (
-                        graph_pad_size //
-                        common_attn_metadata.decode_token_per_req - num_reqs)
-                    num_block_table_pad_size = (
-                        graph_pad_size //
-                        common_attn_metadata.decode_token_per_req -
-                        num_decodes)
-                    seq_lens_list = seq_lens.tolist() + [0] * num_reqs_pad_size
-                    slot_padding = torch.full((num_token_pad_size, ),
-                                              PAD_SLOT_ID,
-                                              dtype=slot_mapping.dtype,
-                                              device=slot_mapping.device)
-                    slot_mapping = torch.cat([slot_mapping, slot_padding])
-                    block_table_padding = torch.zeros(
-                        (num_block_table_pad_size, ) + block_table.shape[1:],
-                        dtype=block_table.dtype,
-                        device=block_table.device)
-                    block_table = torch.cat([block_table, block_table_padding],
-                                            dim=0)
-                    position_padding = torch.zeros(
-                        num_token_pad_size,
-                        dtype=input_positions.dtype,
-                        device=input_positions.device)
-                    input_positions = torch.cat(
-                        [input_positions, position_padding])
-                    actual_seq_lengths_q = self.pad_actual_seq_len_q_mtp_enable_pad(
-                        num_reqs_pad_size, num_reqs, actual_seq_lengths_q,
-                        common_attn_metadata)
-
-            # TODO: After the fullgraph supports MTP, the if branch needs to deleted
-            assert self.cos_cache is not None
-            assert self.sin_cache is not None
-            if cos is None and sin is None:
-                cos = self.cos_cache[
-                    input_positions].unsqueeze(  # type: ignore
-                        1).unsqueeze(2)
-                sin = self.sin_cache[
-                    input_positions].unsqueeze(  # type: ignore
-                        1).unsqueeze(2)
-
-                decode_metadata = AscendMLADecodeMetadata(
-                    input_positions=input_positions,
-                    block_table=block_table,
-                    seq_lens=seq_lens,
-                    seq_lens_list=seq_lens_list,
-                    max_seq_lens=max_seq_lens,
-                    attn_mask=common_attn_metadata.spec_attn_mask,
-                    actual_seq_lengths_q=actual_seq_lengths_q,
-                    sin=sin,
-                    cos=cos,
-                    cp_seq_len=cp_seq_len,
-                    batch_seq_mask=batch_seq_mask)
-            else:
-                cos[:num_decode_tokens,
-                    ...] = self.cos_cache[input_positions].unsqueeze(
-                        1).unsqueeze(2)
-                sin[:num_decode_tokens,
-                    ...] = self.sin_cache[input_positions].unsqueeze(
-                        1).unsqueeze(2)
-
-                decode_metadata = AscendMLADecodeMetadata(
-                    input_positions=input_positions,
-                    block_table=block_table,
-                    seq_lens=seq_lens,
-                    seq_lens_list=seq_lens_list,
-                    max_seq_lens=max_seq_lens,
-                    attn_mask=common_attn_metadata.spec_attn_mask,
-                    actual_seq_lengths_q=actual_seq_lengths_q,
-                    sin=sin[:num_decode_tokens, ...],
-                    cos=cos[:num_decode_tokens, ...],
-                    cp_seq_len=cp_seq_len,
-                    batch_seq_mask=batch_seq_mask)
->>>>>>> 4144376e
 
         return self.metadata_cls(  # type: ignore
             num_actual_tokens_pcp_padded=self.num_actual_tokens,
