--- conflicted
+++ resolved
@@ -9,9 +9,6 @@
 from vllm.attention.backends.abstract import AttentionBackend, MLAAttentionImpl
 from vllm.attention.backends.utils import PAD_SLOT_ID
 from vllm.config import VllmConfig, get_current_vllm_config
-from vllm.distributed import (get_decode_context_model_parallel_rank,
-                              get_decode_context_model_parallel_world_size,
-                              get_pcp_group)
 from vllm.forward_context import ForwardContext, get_forward_context
 from vllm.logger import logger
 from vllm.model_executor.layers.linear import (LinearBase,
@@ -41,7 +38,7 @@
 from vllm_ascend.utils import (ACL_FORMAT_FRACTAL_ND, ACL_FORMAT_FRACTAL_NZ,
                                flashcomm2_o_shared_enabled, is_enable_nz,
                                weak_ref_tensors)
-from vllm_ascend.worker.npu_input_batch import InputBatch
+from vllm_ascend.worker.npu_input_batch import NPUInputBatch
 
 if TYPE_CHECKING:
     from vllm.v1.core.sched.output import SchedulerOutput
@@ -265,38 +262,23 @@
         self.cos_cache = None
         self.sin_cache = None
 
-        self.pcp_size = get_pcp_group().world_size
-        self.pcp_rank = get_pcp_group(
-        ).rank_in_group if self.pcp_size > 1 else 0
-        self.dcp_size = get_decode_context_model_parallel_world_size()
-        self.dcp_rank = get_decode_context_model_parallel_rank(
-        ) if self.dcp_size > 1 else 0
-        self.cp_local_block_size = vllm_config.parallel_config.cp_kv_cache_interleave_size
-        self.cp_virtual_block_size = self.cp_local_block_size * self.dcp_size * self.pcp_size
-        decode_max_num_seqs = getattr(scheduler_config, 'decode_max_num_seqs',
-                                      0)
-        max_num_seqs = max(scheduler_config.max_num_seqs, decode_max_num_seqs)
-        self.batch_seq_mask_buf = torch.empty(max_num_seqs *
-                                              self.decode_threshold,
-                                              dtype=torch.uint8,
-                                              device=device)
-        self.chunk_seq_lens = None
-        self.cu_seq_lens_cpu = None
-        self.num_chunks = None
-        self.max_context_chunk = None
-        self.num_decodes = None
-        self.num_prefills = None
-        self.num_decode_tokens = None
-        self.num_prefill_tokens = None
-        self.context_lens_cpu = None
-        self.num_actual_tokens = None
-        self.block_table = None
-        self.slot_mapping = None
+        self.chunk_seq_lens: torch.Tensor = None
+        self.cu_seq_lens_cpu: torch.Tensor = None
+        self.num_chunks: torch.Tensor = None
+        self.max_context_chunk = 0
+        self.num_decodes = 0
+        self.num_prefills = 0
+        self.num_decode_tokens = 0
+        self.num_prefill_tokens = 0
+        self.context_lens_cpu: torch.Tensor = None
+        self.num_actual_tokens: Optional[int] = None
+        self.block_table: torch.Tensor = None
+        self.slot_mapping: torch.Tensor = None
         self.graph_pad_size = 0
-        self.query_lens = None
-        self.seq_lens = None
-
-    def reorder_batch(self, input_batch: "InputBatch",
+        self.query_lens: torch.Tensor = None
+        self.seq_lens: torch.Tensor = None
+
+    def reorder_batch(self, input_batch: "NPUInputBatch",
                       scheduler_output: "SchedulerOutput") -> bool:
         # We now want to reorder the batch so that the "decode" requests are at
         # the front and the "prefill" requests are at the using the least amount
@@ -463,119 +445,9 @@
                 common_prefix_len, common_attn_metadata, model)
 
         decode_metadata = None
-<<<<<<< HEAD
         if self.num_decodes > 0:
             decode_metadata = self.build_decode_metadata(
                 common_prefix_len, common_attn_metadata, model)
-=======
-        if num_decodes > 0:
-            cos, sin = get_cos_and_sin_mla()
-            # Notice that num_decodes != num_decode_tokens in SpecDecoding Scenario
-            actual_seq_lengths_q = query_start_loc_cpu[1:num_decodes +
-                                                       1].tolist()
-            max_seq_lens = seq_lens[:num_decodes].max().item()
-            seq_lens = seq_lens[:num_decodes]
-            input_positions = input_positions[:num_decode_tokens]
-            block_table = block_table[:num_decodes, ...]
-            # NOTE: Currently, MTP-fullgraph is incompatibility pcp
-            # NOTE: Maybe this block_table change can be removed when graph_pad_size > 1.
-            if graph_pad_size > num_decodes and \
-                    self.speculative_config.disable_padded_drafter_batch:
-                block_table = block_table[:graph_pad_size, ...]
-            seq_lens_list = seq_lens.tolist()
-
-            cp_seq_len, batch_seq_mask = None, None
-
-            if graph_pad_size > num_reqs:
-                if self.speculative_config.disable_padded_drafter_batch:
-                    num_reqs_pad_size = graph_pad_size - num_reqs
-                    actual_seq_lengths_q = self.pad_actual_seq_len_q_mtp_disable_pad(
-                        num_reqs_pad_size, num_reqs, actual_seq_lengths_q)
-                    seq_lens_list = seq_lens_list + [0] * (graph_pad_size -
-                                                           num_decodes)
-                    num_block_pad_size = graph_pad_size - block_table.shape[0]
-                    if num_block_pad_size > 0:
-                        block_table_padding = torch.zeros(
-                            (num_block_pad_size, ) + block_table.shape[1:],
-                            dtype=block_table.dtype,
-                            device=block_table.device)
-                        block_table = torch.cat(
-                            [block_table, block_table_padding], dim=0)
-                else:
-                    num_token_pad_size = graph_pad_size - num_decode_tokens
-                    num_reqs_pad_size = (
-                        graph_pad_size //
-                        common_attn_metadata.decode_token_per_req - num_reqs)
-                    num_block_table_pad_size = (
-                        graph_pad_size //
-                        common_attn_metadata.decode_token_per_req -
-                        num_decodes)
-                    seq_lens_list = seq_lens.tolist() + [0] * num_reqs_pad_size
-                    slot_padding = torch.full((num_token_pad_size, ),
-                                              PAD_SLOT_ID,
-                                              dtype=slot_mapping.dtype,
-                                              device=slot_mapping.device)
-                    slot_mapping = torch.cat([slot_mapping, slot_padding])
-                    block_table_padding = torch.zeros(
-                        (num_block_table_pad_size, ) + block_table.shape[1:],
-                        dtype=block_table.dtype,
-                        device=block_table.device)
-                    block_table = torch.cat([block_table, block_table_padding],
-                                            dim=0)
-                    position_padding = torch.zeros(
-                        num_token_pad_size,
-                        dtype=input_positions.dtype,
-                        device=input_positions.device)
-                    input_positions = torch.cat(
-                        [input_positions, position_padding])
-                    actual_seq_lengths_q = self.pad_actual_seq_len_q_mtp_enable_pad(
-                        num_reqs_pad_size, num_reqs, actual_seq_lengths_q,
-                        common_attn_metadata)
-
-            # TODO: After the fullgraph supports MTP, the if branch needs to deleted
-            assert self.cos_cache is not None
-            assert self.sin_cache is not None
-            if cos is None and sin is None:
-                cos = self.cos_cache[
-                    input_positions].unsqueeze(  # type: ignore
-                        1).unsqueeze(2)
-                sin = self.sin_cache[
-                    input_positions].unsqueeze(  # type: ignore
-                        1).unsqueeze(2)
-
-                decode_metadata = AscendMLADecodeMetadata(
-                    input_positions=input_positions,
-                    block_table=block_table,
-                    seq_lens=seq_lens,
-                    seq_lens_list=seq_lens_list,
-                    max_seq_lens=max_seq_lens,
-                    attn_mask=common_attn_metadata.spec_attn_mask,
-                    actual_seq_lengths_q=actual_seq_lengths_q,
-                    sin=sin,
-                    cos=cos,
-                    cp_seq_len=cp_seq_len,
-                    batch_seq_mask=batch_seq_mask)
-            else:
-                cos[:num_decode_tokens,
-                    ...] = self.cos_cache[input_positions].unsqueeze(
-                        1).unsqueeze(2)
-                sin[:num_decode_tokens,
-                    ...] = self.sin_cache[input_positions].unsqueeze(
-                        1).unsqueeze(2)
-
-                decode_metadata = AscendMLADecodeMetadata(
-                    input_positions=input_positions,
-                    block_table=block_table,
-                    seq_lens=seq_lens,
-                    seq_lens_list=seq_lens_list,
-                    max_seq_lens=max_seq_lens,
-                    attn_mask=common_attn_metadata.spec_attn_mask,
-                    actual_seq_lengths_q=actual_seq_lengths_q,
-                    sin=sin[:num_decode_tokens, ...],
-                    cos=cos[:num_decode_tokens, ...],
-                    cp_seq_len=cp_seq_len,
-                    batch_seq_mask=batch_seq_mask)
->>>>>>> 4144376e
 
         return self.metadata_cls(  # type: ignore
             num_actual_tokens_pcp_padded=self.num_actual_tokens,
@@ -601,7 +473,7 @@
         common_prefix_len: int,
         common_attn_metadata: AscendCommonAttentionMetadata,
         model: nn.Module,
-    ) -> AscendMLAPrefillMetadata | None:
+    ) -> AscendPCPMetadata | None:
         return None
 
     def build_chunked_metadata(
@@ -734,7 +606,7 @@
                                                          num_actual_tokens].long(
                                                          )
 
-        cos, sin = get_cos_and_sin()
+        cos, sin = get_cos_and_sin_mla()
         # Notice that num_decodes != num_decode_tokens in SpecDecoding Scenario
         actual_seq_lengths_q = query_start_loc_cpu[1:self.num_decodes +
                                                    1].tolist()
@@ -950,16 +822,23 @@
         self.speculative_config = self.vllm_config.speculative_config
         self.enable_mlapo = envs.VLLM_ASCEND_ENABLE_MLAPO
 
-        self.num_actual_tokens = None
-        self.context_seq_len_npu = None
-
     def _v_up_proj(self, x):
-        # Convert from (B, N, L) to (N, B, L)
-        x = x.view(-1, self.num_heads, self.kv_lora_rank).transpose(0, 1)
-        # # Multiply (N, B, L) x (N, L, V) -> (N, B, V)
-        x = torch.bmm(x, self.W_UV)
-        # # Convert from (N, B, V) to (B, N * V)
-        x = x.transpose(0, 1).reshape(-1, self.num_heads * self.v_head_dim)
+        if x.dtype in [torch.float16, torch.bfloat16] \
+                and hasattr(torch.ops._C_ascend, "batch_matmul_transpose"):
+            x = x.view(-1, self.num_heads, self.kv_lora_rank)
+            b, _, _ = x.shape
+            res = torch.empty((b, self.num_heads, self.v_head_dim),
+                              dtype=x.dtype,
+                              device=x.device)
+            torch.ops._C_ascend.batch_matmul_transpose(x, self.W_UV, res)
+            x = res.reshape(-1, self.num_heads * self.v_head_dim)
+        else:
+            # Convert from (B, N, L) to (N, B, L)
+            x = x.view(-1, self.num_heads, self.kv_lora_rank).transpose(0, 1)
+            # Multiply (N, B, L) x (N, L, V) -> (N, B, V)
+            x = torch.bmm(x, self.W_UV)
+            # Convert from (N, B, V) to (B, N * V)
+            x = x.transpose(0, 1).reshape(-1, self.num_heads * self.v_head_dim)
         return x
 
     # Return `ql_nope`, `q_pe`
@@ -1139,30 +1018,6 @@
         self.ctkv_scale = torch.tensor([1], dtype=act_dtype, device=device)
         self.q_nope_scale = torch.tensor([1], dtype=act_dtype, device=device)
 
-    def set_contex_seq_len_npu(self, index: int,
-                               attn_metadata: AscendMLAMetadata):
-        prefill_metadata = attn_metadata.prefill
-        assert prefill_metadata is not None
-        assert prefill_metadata.chunked_context is not None
-        iters = len(prefill_metadata.chunked_context.seq_tot)
-        assert 0 <= index < iters
-        self.context_seq_len_npu = prefill_metadata.chunked_context.chunk_seq_lens_npu[
-            index]
-
-    def _reorg_kvcache(
-        self,
-        kv_c_normed: torch.Tensor,
-        k_pe: torch.Tensor,
-        padded_local_chunk_seq_lens_lst: list[int],
-        local_context_lens_allranks: list[list[int]],
-        sum_seq_len: int,
-        max_seq_len: int,
-        chunk_size: int,
-        chunk_idx: int,
-        toks: int,
-    ) -> tuple[torch.Tensor, torch.Tensor]:
-        return kv_c_normed, k_pe
-
     def _compute_prefill_context(
         self,
         q_nope: torch.Tensor,
@@ -1191,8 +1046,9 @@
             # chunk_seq_lens will be padded when pcp&dcp
             context_seq_len = prefill_metadata.chunked_context.chunk_seq_lens[
                 i]
+            context_seq_len_npu = prefill_metadata.chunked_context.chunk_seq_lens_npu[
+                i]
             seq_len = torch.stack([current_seq_len, context_seq_len])
-            self.set_contex_seq_len_npu(i, attn_metadata)
             kv_c_normed = torch.empty(toks,
                                       num_heads,
                                       latent_kv_dim,
@@ -1208,25 +1064,12 @@
                 cache_kv_c,
                 cache_k_pe,
                 prefill_metadata.block_table,
-                self.context_seq_len_npu,
+                context_seq_len_npu,
                 seq_starts=prefill_metadata.chunked_context.starts[i],
                 key=kv_c_normed,
                 value=k_pe,
             )
-            kv_c_normed, k_pe = self._reorg_kvcache(
-                kv_c_normed,
-                k_pe,
-                padded_local_chunk_seq_lens_lst=prefill_metadata.
-                chunked_context.padded_local_chunk_seq_lens[i],
-                local_context_lens_allranks=prefill_metadata.chunked_context.
-                local_context_lens_allranks,
-                sum_seq_len=prefill_metadata.chunked_context.cu_seq_lens_lst[i]
-                [-1],
-                max_seq_len=prefill_metadata.chunked_context.max_seq_lens[i],
-                chunk_size=prefill_metadata.chunked_context.chunk_size,
-                chunk_idx=i,
-                toks=toks,
-            )
+
             kv_c_normed = kv_c_normed.squeeze()
             kv_nope = self.kv_b_proj(kv_c_normed)[0].view(
                 -1, self.num_heads, self.qk_nope_head_dim + self.v_head_dim)
@@ -1480,11 +1323,7 @@
 
         return self._v_up_proj(attn_output)
 
-    def reorg_decode_q(self, decode_q_nope, decode_q_pe):
-        return decode_q_nope, decode_q_pe
-
-    def _mla_preprocess_only_decode(self, hidden_states, kv_cache,
-                                    attn_metadata):
+    def _mla_decode_preprocess(self, hidden_states, kv_cache, attn_metadata):
         bsz = attn_metadata.num_decode_tokens
         hidden_states = hidden_states[:bsz]
 
@@ -1541,56 +1380,9 @@
                                            self.kv_lora_rank)
         decode_q_pe = decode_q_pe.view(bsz, self.num_heads, -1)
 
-        decode_q_nope, decode_q_pe = self.reorg_decode_q(
-            decode_q_nope, decode_q_pe)
-
         decode_preprocess_res = DecodeMLAPreprocessResult(
             decode_q_nope, decode_q_pe, decode_k_nope, decode_k_pe)
         return decode_preprocess_res, None
-
-    def mla_preprocess_prefill(self, q_c, kv_no_split, kv_cache,
-                               attn_metadata):
-        num_decode_tokens = attn_metadata.num_decode_tokens
-        num_actual_tokens = attn_metadata.num_actual_tokens
-        prefill_kv_no_split = kv_no_split[num_decode_tokens:num_actual_tokens]
-        prefill_q_c = q_c[num_decode_tokens:num_actual_tokens]
-        prefill_q = self.q_proj(prefill_q_c)[0] \
-            .view(-1, self.num_heads, self.qk_head_dim)
-        prefill_q_pe = prefill_q[..., self.qk_nope_head_dim:]
-        prefill_q_nope = prefill_q[..., :self.qk_nope_head_dim]
-        cos = attn_metadata.prefill.cos
-        sin = attn_metadata.prefill.sin
-        prefill_slots = attn_metadata.slot_mapping[
-            num_decode_tokens:num_actual_tokens]
-        prefill_q_pe = self.rope_single(prefill_q_pe, cos, sin)
-        prefill_k_pe, prefill_k_c_normed = self.exec_kv_prefill(
-            prefill_kv_no_split, cos, sin, kv_cache, prefill_slots)
-        prefill_k_nope, prefill_value = self.kv_b_proj(
-            prefill_k_c_normed)[0].view(
-                -1, self.num_heads,
-                self.qk_nope_head_dim + self.v_head_dim).split(
-                    [self.qk_nope_head_dim, self.v_head_dim], dim=-1)
-        prefill_k_pe = prefill_k_pe.view(prefill_q_c.shape[0],
-                                         self.num_kv_heads, -1)
-        prefill_k_pe = prefill_k_pe.expand((*prefill_k_nope.shape[:-1], -1))
-        return PrefillMLAPreprocessResult(prefill_q_nope, prefill_q_pe,
-                                          prefill_k_nope, prefill_k_pe,
-                                          prefill_value)
-
-    def mla_preprocess_decode(self, q_c, kv_no_split, kv_cache, attn_metadata):
-        num_decode_tokens = attn_metadata.num_decode_tokens
-        decode_q_c = q_c[:num_decode_tokens]
-        cos = attn_metadata.decode.cos
-        sin = attn_metadata.decode.sin
-        decode_ql_nope, decode_q_pe = \
-            self._q_proj_and_k_up_proj(decode_q_c)
-        decode_q_pe = self.rope_single(decode_q_pe, cos, sin)
-        decode_slots = attn_metadata.slot_mapping[:num_decode_tokens:1]
-        decode_kv_no_split = kv_no_split[:num_decode_tokens]
-        decode_k_pe, decode_k_nope = self.exec_kv_decode(
-            decode_kv_no_split, cos, sin, kv_cache, decode_slots)
-        return DecodeMLAPreprocessResult(decode_ql_nope, decode_q_pe,
-                                         decode_k_nope, decode_k_pe)
 
     def _mla_preprocess(self, layer_name, hidden_states, kv_cache,
                         attn_metadata, need_gather_q_kv):
@@ -1605,6 +1397,8 @@
         # prefill_q_nope, prefill_q_pe, prefill_k_nope, prefill_k_pe, prefill_value
         has_decode = attn_metadata.num_decodes > 0
         has_prefill = attn_metadata.num_prefills > 0
+        num_decode_tokens = attn_metadata.num_decode_tokens
+        num_actual_tokens = attn_metadata.num_actual_tokens
         if self.fused_qkv_a_proj is not None:
             maybe_npu_prefetch(inputs=self.fused_qkv_a_proj.weight,
                                dependency=hidden_states,
@@ -1637,16 +1431,47 @@
             wait_for_kv_layer_from_connector(layer_name)
         # Preprocess for decode tokens
         if has_decode:
-            decode_preprocess_res = self.mla_preprocess_decode(
-                q_c, kv_no_split, kv_cache, attn_metadata)
+            decode_q_c = q_c[:num_decode_tokens]
+            cos = attn_metadata.decode.cos
+            sin = attn_metadata.decode.sin
+            decode_ql_nope, decode_q_pe = \
+                self._q_proj_and_k_up_proj(decode_q_c)
+            decode_q_pe = self.rope_single(decode_q_pe, cos, sin)
+            decode_slots = attn_metadata.slot_mapping[:num_decode_tokens:1]
+            decode_kv_no_split = kv_no_split[:num_decode_tokens]
+            decode_k_pe, decode_k_nope = self.exec_kv_decode(
+                decode_kv_no_split, cos, sin, kv_cache, decode_slots)
+            decode_preprocess_res = DecodeMLAPreprocessResult(
+                decode_ql_nope, decode_q_pe, decode_k_nope, decode_k_pe)
         # Preprocess for prefill tokens
         if has_prefill:
-            prefill_preprocess_res = self.mla_preprocess_prefill(
-                q_c, kv_no_split, kv_cache, attn_metadata)
+            prefill_kv_no_split = kv_no_split[
+                num_decode_tokens:num_actual_tokens]
+            prefill_q_c = q_c[num_decode_tokens:num_actual_tokens]
+            prefill_q = self.q_proj(prefill_q_c)[0] \
+                .view(-1, self.num_heads, self.qk_head_dim)
+            prefill_q_pe = prefill_q[..., self.qk_nope_head_dim:]
+            prefill_q_nope = prefill_q[..., :self.qk_nope_head_dim]
+            cos = attn_metadata.prefill.cos
+            sin = attn_metadata.prefill.sin
+            prefill_slots = attn_metadata.slot_mapping[
+                num_decode_tokens:num_actual_tokens]
+            prefill_q_pe = self.rope_single(prefill_q_pe, cos, sin)
+            prefill_k_pe, prefill_k_c_normed = self.exec_kv_prefill(
+                prefill_kv_no_split, cos, sin, kv_cache, prefill_slots)
+            prefill_k_nope, prefill_value = self.kv_b_proj(
+                prefill_k_c_normed)[0].view(
+                    -1, self.num_heads,
+                    self.qk_nope_head_dim + self.v_head_dim).split(
+                        [self.qk_nope_head_dim, self.v_head_dim], dim=-1)
+            prefill_k_pe = prefill_k_pe.view(prefill_q_c.shape[0],
+                                             self.num_kv_heads, -1)
+            prefill_k_pe = prefill_k_pe.expand(
+                (*prefill_k_nope.shape[:-1], -1))
+            prefill_preprocess_res = PrefillMLAPreprocessResult(
+                prefill_q_nope, prefill_q_pe, prefill_k_nope, prefill_k_pe,
+                prefill_value)
         return decode_preprocess_res, prefill_preprocess_res
-
-    def set_num_actual_tokens(self, attn_metadata: M):
-        self.num_actual_tokens = attn_metadata.num_actual_tokens
 
     def forward(
         self,
@@ -1664,12 +1489,11 @@
                     self.vllm_config, self.o_proj):
                 reach_layer_for_shared_weight_series(self.o_proj)
             return output.fill_(0)
+        num_actual_tokens = attn_metadata.num_actual_tokens
         assert attn_metadata.num_decodes is not None and \
                attn_metadata.num_prefills is not None and \
                attn_metadata.num_decode_tokens is not None
-        self.set_num_actual_tokens(attn_metadata)
         num_decode_tokens = attn_metadata.num_decode_tokens
-
         # Inputs and outputs may be padded for CUDA graphs
         output_padded = output
         o_proj_input_shape = (get_forward_context().num_tokens,
@@ -1684,7 +1508,7 @@
             (attn_metadata is None or not forward_context.with_prefill)):
             hidden_states = torch.ops.vllm.maybe_all_gather_and_maybe_unpad(
                 hidden_states.contiguous(), need_gather_q_kv)
-            decode_preprocess_res, prefill_preprocess_res = self._mla_preprocess_only_decode(
+            decode_preprocess_res, prefill_preprocess_res = self._mla_decode_preprocess(
                 hidden_states, kv_cache, attn_metadata)
         else:
             decode_preprocess_res, prefill_preprocess_res = self._mla_preprocess(
@@ -1711,8 +1535,7 @@
                 prefill_preprocess_res.k_nope, prefill_preprocess_res.k_pe,
                 prefill_preprocess_res.value, kv_cache, attn_metadata)
 
-            o_proj_input[num_decode_tokens:self.
-                         num_actual_tokens] = output_prefill
+            o_proj_input[num_decode_tokens:num_actual_tokens] = output_prefill
         # O proj
         MAX_O_PROJ_PREFETCH_SIZE = 16 * 1024 * 1024
         maybe_npu_prefetch(inputs=self.o_proj.weight,
