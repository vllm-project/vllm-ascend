--- conflicted
+++ resolved
@@ -540,17 +540,11 @@
                                                   num_reqs_pad_size]
             else:
                 seq_lens_list = seq_lens.tolist()
-<<<<<<< HEAD
-                cos, sin = None, None
-=======
 
             cos = self.cos_cache[input_positions].unsqueeze(  # type: ignore
                 1).unsqueeze(2)
             sin = self.sin_cache[input_positions].unsqueeze(  # type: ignore
                 1).unsqueeze(2)
-            mc2_mask = self.generate_activate_mask(
-                num_actual_tokens, num_reqs + num_reqs_pad_size)
->>>>>>> 2351977b
 
             decode_metadata = AscendMLADecodeMetadata(
                 input_positions=input_positions,
