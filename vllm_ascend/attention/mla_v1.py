--- conflicted
+++ resolved
@@ -523,25 +523,8 @@
                     [self.qk_nope_head_dim, self.v_head_dim], dim=-1)
             key = torch.cat((k_nope, k_pe.expand((*k_nope.shape[:-1], -1))),
                             dim=-1)
-<<<<<<< HEAD
-
-=======
->>>>>>> 1f9fb869
-            torch_npu._npu_flash_attention(
-                query=query,
-                key=key,
-                value=value,
-                mask=attn_metadata.attn_mask,
-                seq_len=attn_metadata.prefill.context_lens,
-                scale_value=self.scale,
-                num_heads=self.num_heads,
-                num_kv_heads=self.num_heads,
-                out=attn_output)
-<<<<<<< HEAD
-            attn_output = attn_output.view(-1, self.num_heads,self.v_head_dim)
-=======
+
             attn_output = attn_output.view(-1, self.num_heads, self.v_head_dim)
->>>>>>> 1f9fb869
         else:
             raise RuntimeError(
                 "Unexpected path reached, AscendMLAImpl should only have PrefillNoCache and ChunkedPrefill scenario in forward prefill, please file a bug to vllm-ascend !"
