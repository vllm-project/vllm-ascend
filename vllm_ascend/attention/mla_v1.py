--- conflicted
+++ resolved
@@ -1379,11 +1379,7 @@
         assert output is not None, "Output tensor must be provided."
         if attn_metadata is None:
             # Profiling run.
-<<<<<<< HEAD
-            return output
-=======
             return output.fill_(0)
->>>>>>> 82a4970f
         if self.pcp_size > 1:
             num_actual_tokens = attn_metadata.num_actual_tokens_pcp_padded // self.pcp_size
         else:
