--- conflicted
+++ resolved
@@ -95,9 +95,6 @@
 
     graph_pad_size: int = -1
 
-<<<<<<< HEAD
-    common_long_seq_metadata: Optional[AscendCommonLongSequenceMetadata] = None
-=======
     # num_input_tokens refers to total number of tokens including
     # padding tokens. It is used to handle some padding operations.
     num_input_tokens: int = 0
@@ -105,7 +102,8 @@
     # NOTE: This is a temporary solution for rotary embedding in MLA
     cos: torch.Tensor = None
     sin: torch.Tensor = None
->>>>>>> 4750d45d
+
+    common_long_seq_metadata: Optional[AscendCommonLongSequenceMetadata] = None
 
 
 def split_decodes_and_prefills(
