from typing import ClassVar, Optional, Tuple, TypeVar

import numpy as np
import torch
import torch.distributed as dist
import torch_npu
from torch import nn
from vllm.config import VllmConfig
from vllm.distributed import (get_dcp_group,
                              get_decode_context_model_parallel_rank,
                              get_decode_context_model_parallel_world_size,
                              get_pcp_group)
from vllm.forward_context import ForwardContext, get_forward_context
from vllm.utils.math_utils import cdiv
from vllm.v1.attention.backends.utils import AttentionCGSupport
from vllm.v1.kv_cache_interface import MLAAttentionSpec

# isort: off
from vllm_ascend.attention.mla_v1 import (AscendMLADecodeMetadata,
                                          AscendMLAImpl, AscendMLAMetadata,
                                          AscendMLAMetadataBuilder,
                                          AscendMLAPrefillMetadata,
                                          DecodeMLAPreprocessResult,
                                          PrefillMLAPreprocessResult)
#isort: on

from vllm_ascend.attention.utils import (AscendCommonAttentionMetadata,
                                         maybe_save_kv_layer_to_connector,
                                         wait_for_kv_layer_from_connector)
from vllm_ascend.attention.common_cp import AscendPCPMetadata, CPChunkedContextMetadata
from vllm_ascend.compilation.acl_graph import (get_graph_params,
                                               get_mtp_graph_params,
                                               update_graph_params_workspaces)
from vllm_ascend.ops.shared_weight_layer import (
    is_hidden_layer, reach_layer_for_shared_weight_series)
from vllm_ascend.ops.weight_prefetch import maybe_npu_prefetch
from vllm_ascend.utils import weak_ref_tensors

MAX_O_PROJ_PREFETCH_SIZE = 16 * 1024 * 1024

M = TypeVar("M", bound=AscendMLAMetadata)


class AscendMlaCPMetadataBuilder(AscendMLAMetadataBuilder):
    # Does this backend/builder support ACL Graphs for attention (default: no).
    aclgraph_support: ClassVar[AttentionCGSupport] = \
    AttentionCGSupport.UNIFORM_BATCH
    """
    NOTE: Please read the comment at the top of the file before trying to
    understand this class
    """

    def __init__(self,
                 kv_cache_spec: MLAAttentionSpec,
                 layer_names: list[str],
                 vllm_config: VllmConfig,
                 device: torch.device,
                 metadata_cls: Optional[AscendMLAMetadata] = None):
        super().__init__(kv_cache_spec, layer_names, vllm_config, device,
                         metadata_cls)

        self.pcp_size = get_pcp_group().world_size
        self.pcp_rank = get_pcp_group(
        ).rank_in_group if self.pcp_size > 1 else 0
        self.dcp_size = get_decode_context_model_parallel_world_size()
        self.dcp_rank = get_decode_context_model_parallel_rank(
        ) if self.dcp_size > 1 else 0
        self.cp_local_block_size = vllm_config.parallel_config.cp_kv_cache_interleave_size
        self.cp_virtual_block_size = self.cp_local_block_size * self.dcp_size * self.pcp_size
        scheduler_config = vllm_config.scheduler_config
        decode_max_num_seqs = getattr(scheduler_config, 'decode_max_num_seqs',
                                      0)
        max_num_seqs = max(scheduler_config.max_num_seqs, decode_max_num_seqs)
        self.batch_seq_mask_buf = torch.empty(max_num_seqs *
                                              self.decode_threshold,
                                              dtype=torch.uint8,
                                              device=device)

    def set_num_actual_tokens(
        self,
        common_attn_metadata: AscendCommonAttentionMetadata,
    ):
        long_seq_metadata = common_attn_metadata.prefill_context_parallel_metadata
        if long_seq_metadata is None:
            raise AssertionError("long_seq_metadata should not be None.")
        self.num_actual_tokens = long_seq_metadata.num_actual_tokens_pcp_padded
        if self.num_actual_tokens == 0:
            self.num_actual_tokens = common_attn_metadata.num_actual_tokens

    def build_cp_metadata(
        self,
        common_prefix_len: int,
        common_attn_metadata: AscendCommonAttentionMetadata,
        model: nn.Module,
    ) -> AscendPCPMetadata | None:
        common_long_seq_metadata = common_attn_metadata.prefill_context_parallel_metadata
        assert common_long_seq_metadata is not None
        return AscendPCPMetadata(
            q_head_idx=common_long_seq_metadata.q_head_idx_tensor,
            q_tail_idx=common_long_seq_metadata.q_tail_idx_tensor,
            kv_with_q_head_nomask_idx=common_long_seq_metadata.
            kv_with_q_head_nomask_idx_tensor,
            kv_with_q_head_mask_idx=common_long_seq_metadata.
            kv_with_q_head_mask_idx_tensor,
            kv_with_q_tail_nomask_idx=common_long_seq_metadata.
            kv_with_q_tail_nomask_idx_tensor,
            kv_with_q_tail_mask_idx=common_long_seq_metadata.
            kv_with_q_tail_mask_idx_tensor,
            attn_mask_seqlens=common_long_seq_metadata.attn_mask_seqlens,
            head_attn_nomask_seqlens=common_long_seq_metadata.
            head_attn_nomask_seqlens,
            tail_attn_nomask_seqlens=common_long_seq_metadata.
            tail_attn_nomask_seqlens,
            q_full_idx=common_long_seq_metadata.q_full_idx,
            pcp_prefill_mask=common_long_seq_metadata.pcp_prefill_mask,
            pcp_allgather_restore_idx=common_long_seq_metadata.
            pcp_allgather_restore_idx)

    def build_chunked_metadata(
        self,
        common_prefix_len: int,
        common_attn_metadata: AscendCommonAttentionMetadata,
        model: nn.Module,
    ):
        chunked_context_metadata = super().build_chunked_metadata(
            common_prefix_len, common_attn_metadata, model)
        if chunked_context_metadata is None:
            return None
        num_reqs = common_attn_metadata.num_reqs
        reqs_start = self.num_decodes  # prefill_start

<<<<<<< HEAD
        long_seq_metadata = common_attn_metadata.prefill_context_parallel_metadata
        assert long_seq_metadata is not None
=======
        num_actual_tokens_pcp_padded = long_seq_metadata.num_actual_tokens_pcp_padded
        if num_actual_tokens_pcp_padded is None:
            num_actual_tokens_pcp_padded = num_actual_tokens
        # In dcp only spec decode graph padding case,
        # num_actual_tokens_pcp_padded may be less than num_actual_tokens
        num_actual_tokens_pcp_padded = max(num_actual_tokens_pcp_padded,
                                           num_actual_tokens)
>>>>>>> 052e4724
        num_computed_tokens_of_pcp_dcp = long_seq_metadata.num_computed_tokens_of_pcp_dcp
        assert num_computed_tokens_of_pcp_dcp is not None
        local_context_lens_allranks = torch.tensor(
            num_computed_tokens_of_pcp_dcp[reqs_start:num_reqs]).reshape(
                -1, self.dcp_size * self.pcp_size)
        # Note(qcs): The max local context lengths
        # padded to `cp_local_block_size`.
        padded_local_context_lens_cpu = (cdiv(
            self.context_lens_cpu,
            self.cp_virtual_block_size,
        ) * self.cp_local_block_size)
        padded_local_max_context_chunk_across_ranks = (cdiv(
            self.max_context_chunk,
            self.cp_virtual_block_size,
        ) * self.cp_local_block_size)
        local_chunk_starts = (torch.arange(
            self.num_chunks, dtype=torch.int32).unsqueeze(1).expand(
                -1, self.num_prefills) *
                              padded_local_max_context_chunk_across_ranks)
        local_chunk_ends = torch.min(
            padded_local_context_lens_cpu.unsqueeze(0),
            local_chunk_starts + padded_local_max_context_chunk_across_ranks,
        )
        padded_local_chunk_seq_lens = (local_chunk_ends -
                                       local_chunk_starts).clamp(min=0)
        padded_local_cu_chunk_seq_lens_cpu = torch.zeros(self.num_chunks,
                                                         self.num_prefills + 1,
                                                         dtype=torch.int32,
                                                         pin_memory=True)
        torch.cumsum(
            padded_local_chunk_seq_lens,
            dim=1,
            out=padded_local_cu_chunk_seq_lens_cpu[:, 1:],
            dtype=torch.int32,
        )
        chunked_metadata = CPChunkedContextMetadata(
            cu_seq_lens=chunked_context_metadata.cu_seq_lens,
            starts=local_chunk_starts.pin_memory().to(self.device,
                                                      non_blocking=True),
            seq_tot=padded_local_chunk_seq_lens.sum(dim=1).tolist(),
            max_seq_lens=chunked_context_metadata.max_seq_lens,
            chunk_seq_lens=self.chunk_seq_lens,
            chunk_seq_lens_npu=chunked_context_metadata.chunk_seq_lens_npu,
            workspace=chunked_context_metadata.workspace,
            padded_chunk_seq_lens_npu=padded_local_chunk_seq_lens.npu(),
            padded_local_chunk_seq_lens=padded_local_chunk_seq_lens.tolist(),
            local_context_lens_allranks=local_context_lens_allranks.tolist(),
            padded_local_cu_seq_lens=padded_local_cu_chunk_seq_lens_cpu.
            pin_memory().to(self.device, non_blocking=True),
            cu_seq_lens_lst=self.cu_seq_lens_cpu.tolist(),
            chunk_size=padded_local_max_context_chunk_across_ranks,
        )
        return chunked_metadata

    def set_prefill_block_table(
        self,
        common_attn_metadata: AscendCommonAttentionMetadata,
    ):
        if self.pcp_size > 1:
            num_decodes_flatten = self.num_decodes * self.decode_threshold
            self.block_table = common_attn_metadata.block_table_tensor[:
                                                                       num_decodes_flatten
                                                                       + self.
                                                                       num_prefills]
        else:
<<<<<<< HEAD
            super().set_prefill_block_table(common_attn_metadata)

    def set_decode_block_table(
            self, common_attn_metadata: AscendCommonAttentionMetadata):
        if self.pcp_size > 1:
            num_decodes_flatten = self.num_decodes * self.decode_threshold
            self.block_table = self.block_table[:num_decodes_flatten, ...]
        else:
            self.block_table = self.block_table[:self.num_decodes, ...]

    def build_prefill_metadata(
        self,
        common_prefix_len: int,
        common_attn_metadata: AscendCommonAttentionMetadata,
        model: nn.Module,
    ) -> AscendMLAPrefillMetadata:
        prefill_metadata = super().build_prefill_metadata(
            common_prefix_len, common_attn_metadata, model)
        prefill_metadata.pcp_metadata = self.build_cp_metadata(
            common_prefix_len, common_attn_metadata, model)
        if self.pcp_size > 1:
            num_decodes_flatten = self.num_decodes * self.decode_threshold
            self.block_table = common_attn_metadata.block_table_tensor[:
                                                                       num_decodes_flatten
                                                                       + self.
                                                                       num_prefills]
            prefill_metadata.block_table = self.block_table[
                num_decodes_flatten:, ...]
        return prefill_metadata

    def build_decode_metadata(
        self,
        common_prefix_len: int,
        common_attn_metadata: AscendCommonAttentionMetadata,
        model: nn.Module,
    ) -> AscendMLADecodeMetadata:
        decode_metadata = super().build_decode_metadata(
            common_prefix_len, common_attn_metadata, model)
=======
            block_table = (common_attn_metadata.block_table_tensor[:num_reqs])
        slot_mapping = common_attn_metadata.slot_mapping[:
                                                         num_actual_tokens_pcp_padded]
        input_positions = common_attn_metadata.positions[:
                                                         num_actual_tokens_pcp_padded].long(
                                                         )

        if self.cos_cache is None:
            self.cos_cache = model.model.layers[
                model.model.start_layer].self_attn.rotary_emb.cos_cached
            self.sin_cache = model.model.layers[
                model.model.start_layer].self_attn.rotary_emb.sin_cached
        if self.cos_cache.dtype != self.model_config.dtype:  # type: ignore
            self.cos_cache = self.cos_cache.to(  # type: ignore
                self.model_config.dtype)  # type: ignore
            self.sin_cache = self.sin_cache.to(  # type: ignore
                self.model_config.dtype)  # type: ignore

        query_seq_lens_cpu = query_start_loc_cpu[1:] - query_start_loc_cpu[:-1]
        query_lens = query_seq_lens_cpu[:num_reqs]
        seq_lens = common_attn_metadata.seq_lens_cpu[:num_reqs]
        num_computed_tokens_cpu = (seq_lens - query_lens)

        # For pcp + spec decode, we flatten seq_lens and block_table
        # to avoid irregular spec_attn_mask shape
        num_decodes_flatten = query_lens[:num_decodes].sum().item()
        block_table = common_attn_metadata.block_table_tensor[:
                                                              num_decodes_flatten
                                                              + num_prefills]

        prefill_metadata = None
        chunked_context_metadata = None
        if num_prefills > 0:
            pcp_metadata = AscendMLAPrefillMetadata.AscendPCPMetadata(
                q_head_idx=long_seq_metadata.q_head_idx_tensor,
                q_tail_idx=long_seq_metadata.q_tail_idx_tensor,
                kv_with_q_head_nomask_idx=long_seq_metadata.
                kv_with_q_head_nomask_idx_tensor,
                kv_with_q_head_mask_idx=long_seq_metadata.
                kv_with_q_head_mask_idx_tensor,
                kv_with_q_tail_nomask_idx=long_seq_metadata.
                kv_with_q_tail_nomask_idx_tensor,
                kv_with_q_tail_mask_idx=long_seq_metadata.
                kv_with_q_tail_mask_idx_tensor,
                attn_mask_seqlens=long_seq_metadata.attn_mask_seqlens,
                head_attn_nomask_seqlens=long_seq_metadata.
                head_attn_nomask_seqlens,
                tail_attn_nomask_seqlens=long_seq_metadata.
                tail_attn_nomask_seqlens,
                q_full_idx=long_seq_metadata.q_full_idx,
                pcp_prefill_mask=long_seq_metadata.pcp_prefill_mask,
                pcp_allgather_restore_idx=long_seq_metadata.
                pcp_allgather_restore_idx)

            reqs_start = num_decodes  # prefill_start
            tokens_start = num_decode_tokens
            max_query_len = query_lens[reqs_start:].max().item()
            max_seq_lens = seq_lens[reqs_start:].max().item()
            prefill_query_start_loc = query_start_loc[
                reqs_start:] - query_start_loc[reqs_start]

            context_lens_cpu = num_computed_tokens_cpu[reqs_start:num_reqs]
            max_context_len_cpu = context_lens_cpu.max().item()
            num_prefills_with_context_cpu = (context_lens_cpu > 0).sum().item()
            if self.chunked_prefill_enabled and max_context_len_cpu > 0:
                max_context_chunk = (self.chunked_prefill_workspace_size //
                                     num_prefills_with_context_cpu)
                max_context_chunk = round_down(max_context_chunk,
                                               self.block_size)

                assert max_context_chunk > 0
                num_chunks = cdiv(max_context_len_cpu, max_context_chunk)
                chunk_starts = torch.arange(num_chunks, dtype=torch.int32) \
                                   .unsqueeze(1).expand(-1, num_prefills) * max_context_chunk
                chunk_ends = torch.min(context_lens_cpu.unsqueeze(0),
                                       chunk_starts + max_context_chunk)
                chunk_seq_lens = (chunk_ends - chunk_starts).clamp(min=0)
                cu_seq_lens_cpu = torch.zeros(num_chunks,
                                              num_prefills + 1,
                                              dtype=torch.int32,
                                              pin_memory=True)
                torch.cumsum(chunk_seq_lens,
                             dim=1,
                             out=cu_seq_lens_cpu[:, 1:],
                             dtype=torch.int32)

                local_context_lens_allranks = torch.tensor(
                    num_computed_tokens_of_pcp_dcp[num_decodes_flatten:]
                ).reshape(-1, self.dcp_size * self.pcp_size)
                # Note(qcs): The max local context lengths
                # padded to `cp_local_block_size`.
                padded_local_context_lens_cpu = (cdiv(
                    context_lens_cpu,
                    self.cp_virtual_block_size,
                ) * self.cp_local_block_size)
                padded_local_max_context_chunk_across_ranks = (cdiv(
                    max_context_chunk,
                    self.cp_virtual_block_size,
                ) * self.cp_local_block_size)
                local_chunk_starts = (
                    torch.arange(num_chunks,
                                 dtype=torch.int32).unsqueeze(1).expand(
                                     -1, num_prefills) *
                    padded_local_max_context_chunk_across_ranks)
                local_chunk_ends = torch.min(
                    padded_local_context_lens_cpu.unsqueeze(0),
                    local_chunk_starts +
                    padded_local_max_context_chunk_across_ranks,
                )
                padded_local_chunk_seq_lens = (local_chunk_ends -
                                               local_chunk_starts).clamp(min=0)
                padded_local_cu_chunk_seq_lens_cpu = torch.zeros(
                    num_chunks,
                    num_prefills + 1,
                    dtype=torch.int32,
                    pin_memory=True)
                torch.cumsum(
                    padded_local_chunk_seq_lens,
                    dim=1,
                    out=padded_local_cu_chunk_seq_lens_cpu[:, 1:],
                    dtype=torch.int32,
                )
                chunked_context_metadata = AscendMLAPrefillMetadata.ChunkedContextMetadata(
                    cu_seq_lens=cu_seq_lens_cpu.pin_memory().to(
                        device, non_blocking=True),
                    starts=local_chunk_starts.pin_memory().to(
                        device, non_blocking=True),
                    seq_tot=padded_local_chunk_seq_lens.sum(dim=1).tolist(),
                    max_seq_lens=chunk_seq_lens.max(dim=1).values.tolist(),
                    chunk_seq_lens=chunk_seq_lens,
                    chunk_seq_lens_npu=chunk_seq_lens.npu(),
                    workspace=self.chunked_prefill_workspace,
                    padded_chunk_seq_lens_npu=padded_local_chunk_seq_lens.npu(
                    ),
                    padded_local_chunk_seq_lens=padded_local_chunk_seq_lens.
                    tolist(),
                    local_context_lens_allranks=local_context_lens_allranks.
                    tolist(),
                    padded_local_cu_seq_lens=padded_local_cu_chunk_seq_lens_cpu
                    .pin_memory().to(device, non_blocking=True),
                    cu_seq_lens_lst=cu_seq_lens_cpu.tolist(),
                    chunk_size=padded_local_max_context_chunk_across_ranks,
                )

            prefill_input_positions = input_positions[tokens_start:]
            assert self.cos_cache is not None
            assert self.sin_cache is not None
            cos = self.cos_cache[prefill_input_positions].unsqueeze(
                1).unsqueeze(2)
            sin = self.sin_cache[prefill_input_positions].unsqueeze(
                1).unsqueeze(2)
            prefill_metadata = AscendMLAPrefillMetadata(
                attn_mask=common_attn_metadata.attn_mask,
                query_lens=query_lens[reqs_start:].to(torch.int32),
                seq_lens=seq_lens,
                context_lens=seq_lens[reqs_start:],
                input_positions=prefill_input_positions,
                block_table=block_table[reqs_start:, ...],
                max_query_len=max_query_len,
                max_seq_lens=max_seq_lens,
                query_start_loc=prefill_query_start_loc,
                chunked_context=chunked_context_metadata,
                sin=sin,
                cos=cos,
                pcp_metadata=pcp_metadata,
            )
            prefill_metadata.block_table = \
                block_table[num_decodes_flatten:, ...]

        decode_metadata = None
        if num_decodes > 0:
            cos, sin = get_cos_and_sin_mla()
            # Notice that num_decodes != num_decode_tokens in SpecDecoding Scenario
            actual_seq_lengths_q = query_start_loc_cpu[1:num_decodes +
                                                       1].tolist()
            max_seq_lens = seq_lens[:num_decodes].max().item()
            seq_lens = seq_lens[:num_decodes]
            input_positions = input_positions[:num_decode_tokens]
            block_table = block_table[:num_decodes_flatten, ...]
            # NOTE: Maybe this block_table change can be removed when graph_pad_size > 1.
            if graph_pad_size > num_decodes and \
                    self.speculative_config.disable_padded_drafter_batch:
                block_table = block_table[:graph_pad_size, ...]
            seq_lens_list = seq_lens.tolist()
>>>>>>> 052e4724

        long_seq_metadata = common_attn_metadata.prefill_context_parallel_metadata
        assert long_seq_metadata is not None
        num_computed_tokens_of_pcp_dcp = long_seq_metadata.num_computed_tokens_of_pcp_dcp
        if num_computed_tokens_of_pcp_dcp is not None:
            # [bs, pcp_size, dcp_size]
            num_computed_tokens_of_cp_dcp_array = np.array(
<<<<<<< HEAD
                num_computed_tokens_of_pcp_dcp)[:self.num_decodes *
                                                self.decode_threshold]
=======
                num_computed_tokens_of_pcp_dcp)[:num_decodes_flatten]
>>>>>>> 052e4724

            cp_seq_len = num_computed_tokens_of_cp_dcp_array[:, self.pcp_rank,
                                                             self.dcp_rank]
            cp_seq_len = torch.tensor(cp_seq_len, dtype=torch.int32)
            batch_seq_mask = (cp_seq_len == 0)
            self.batch_seq_mask_buf[:batch_seq_mask.shape[0]].copy_(
                batch_seq_mask, non_blocking=True)
            batch_seq_mask = self.batch_seq_mask_buf[:batch_seq_mask.shape[0]]
            cp_seq_len = torch.where(cp_seq_len == 0, 1, cp_seq_len)
            decode_metadata.cp_seq_len = cp_seq_len
            decode_metadata.batch_seq_mask = batch_seq_mask
        return decode_metadata


class AscendMlaCPImpl(AscendMLAImpl):
    """
    NOTE: Please read the comment at the top of the file before trying to
    understand this class
    """

    def __init__(
        self,
        num_heads: int,
        head_size: int,
        scale: float,
        num_kv_heads: int,
        alibi_slopes: Optional[list[float]],
        sliding_window: Optional[int],
        kv_cache_dtype: str,
        logits_soft_cap: Optional[float],
        attn_type: str,
        kv_sharing_target_layer_name: Optional[str],
        **kwargs,
    ):
        super().__init__(num_heads, head_size, scale, num_kv_heads,
                         alibi_slopes, sliding_window, kv_cache_dtype,
                         logits_soft_cap, attn_type,
                         kv_sharing_target_layer_name, **kwargs)

        self.pcp_size = get_pcp_group().world_size
        self.pcp_rank = get_pcp_group(
        ).rank_in_group if self.pcp_size > 1 else 0
        self.pcp_group = get_pcp_group(
        ).device_group if self.pcp_size > 1 else None

        self.dcp_size = get_decode_context_model_parallel_world_size()
        self.dcp_rank = get_decode_context_model_parallel_rank(
        ) if self.dcp_size > 1 else 0
        self.dcp_group = get_dcp_group(
        ).device_group if self.dcp_size > 1 else None

    def _v_up_proj(self, x):
        # Convert from (B, N, L) to (N, B, L)
        x = x.view(-1, self.num_heads, self.kv_lora_rank).transpose(0, 1)
        # # Multiply (N, B, L) x (N, L, V) -> (N, B, V)
        x = torch.bmm(x, self.W_UV)
        # # Convert from (N, B, V) to (B, N * V)
        x = x.transpose(0, 1).reshape(-1, self.num_heads * self.v_head_dim)
        return x

    def _compute_prefill_context(
        self,
        q_nope: torch.Tensor,
        q_pe: torch.Tensor,
        kv_c_and_k_pe_cache: Tuple[torch.Tensor],
        rope_dim: int,
        attn_metadata: AscendMLAMetadata,
        prefix_output: torch.Tensor,
        prefix_lse: torch.Tensor,
    ):
        assert len(kv_c_and_k_pe_cache) > 1
        prefill_metadata = attn_metadata.prefill
        if prefill_metadata is None or prefill_metadata.chunked_context is None:
            return prefix_output, prefix_lse

        iters = len(prefill_metadata.chunked_context.seq_tot)

        current_seq_len = torch.tensor(prefill_metadata.query_lens,
                                       dtype=torch.int32)
        cache_kv_c = kv_c_and_k_pe_cache[0]
        cache_k_pe = kv_c_and_k_pe_cache[1]
        num_heads = cache_k_pe.size(2)
        latent_kv_dim = kv_c_and_k_pe_cache[0].size(-1)
        for i in range(iters):
            toks = prefill_metadata.chunked_context.seq_tot[i]
            # chunk_seq_lens will be padded when pcp&dcp
            context_seq_len = prefill_metadata.chunked_context.chunk_seq_lens[
                i]
            context_seq_len_npu = prefill_metadata.chunked_context.padded_chunk_seq_lens_npu[
                i]
            seq_len = torch.stack([current_seq_len, context_seq_len])
            kv_c_normed = torch.empty(toks,
                                      num_heads,
                                      latent_kv_dim,
                                      dtype=q_nope.dtype,
                                      device=q_nope.device)
            k_pe = torch.empty(toks,
                               num_heads,
                               rope_dim,
                               dtype=q_nope.dtype,
                               device=q_nope.device)

            torch_npu.atb.npu_paged_cache_load(
                cache_kv_c,
                cache_k_pe,
                prefill_metadata.block_table,
                context_seq_len_npu,
                seq_starts=prefill_metadata.chunked_context.starts[i],
                key=kv_c_normed,
                value=k_pe,
            )

            cache_kv_c_k_pe = torch.cat([kv_c_normed, k_pe], dim=-1)
            if self.dcp_size > 1:
                cache_kv_c_k_pe = get_dcp_group().all_gather(
                    cache_kv_c_k_pe, 0)

            if self.pcp_size > 1:
                cache_kv_c_k_pe = get_pcp_group().all_gather(
                    cache_kv_c_k_pe, 0)

            allgatered_kv_c_normed, allgatered_k_pe = cache_kv_c_k_pe.split(
                [self.kv_lora_rank, self.qk_rope_head_dim], dim=-1)
            kv_c_normed, k_pe = self._reorg_kvcache(
                allgatered_kv_c_normed,
                allgatered_k_pe,
                padded_local_chunk_seq_lens_lst=prefill_metadata.
                chunked_context.padded_local_chunk_seq_lens[i],
                local_context_lens_allranks=prefill_metadata.chunked_context.
                local_context_lens_allranks,
                sum_seq_len=prefill_metadata.chunked_context.cu_seq_lens_lst[i]
                [-1],
                max_seq_len=prefill_metadata.chunked_context.max_seq_lens[i],
                chunk_size=prefill_metadata.chunked_context.chunk_size,
                chunk_idx=i,
                toks=toks,
            )

            kv_c_normed = kv_c_normed.squeeze()
            kv_nope = self.kv_b_proj(kv_c_normed)[0].view(
                -1, self.num_heads, self.qk_nope_head_dim + self.v_head_dim)
            k_nope, v = kv_nope \
                .split([self.qk_nope_head_dim, self.v_head_dim], dim=-1)
            k_pe = k_pe.expand((*k_nope.shape[:-1], -1))

            mask = attn_metadata.attn_mask
            torch_npu.atb.npu_ring_mla(
                q_nope=q_nope,
                q_rope=q_pe,
                k_nope=k_nope,
                k_rope=k_pe,
                value=v,
                mask=mask,
                seqlen=seq_len,
                head_num=self.num_heads,
                kv_head_num=self.num_heads,
                pre_out=prefix_output,
                prev_lse=prefix_lse,
                qk_scale=self.scale,
                kernel_type="kernel_type_high_precision",
                mask_type="no_mask",
                input_layout="type_bsnd",
                calc_type="calc_type_default",
                output=prefix_output,
                softmax_lse=prefix_lse)
        return prefix_output, prefix_lse

    def forward(
        self,
        layer_name,
        hidden_states: torch.Tensor,  # query in unified attn
        kv_cache: Tuple[torch.Tensor],
        attn_metadata: M,
        need_gather_q_kv: bool = False,
        output: Optional[torch.Tensor] = None,
    ) -> torch.Tensor:
        assert output is not None, "Output tensor must be provided."
        if attn_metadata is None:
            # Profiling run.
            if self.fc2_o_shared_enable and is_hidden_layer(
                    self.vllm_config, self.o_proj):
                reach_layer_for_shared_weight_series(self.o_proj)
            return output.fill_(0)
        if self.pcp_size > 1:
            num_actual_tokens = attn_metadata.num_actual_tokens_pcp_padded // self.pcp_size
        else:
            num_actual_tokens = attn_metadata.num_actual_tokens
        assert attn_metadata.num_decodes is not None and \
               attn_metadata.num_prefills is not None and \
               attn_metadata.num_decode_tokens is not None
        num_decode_tokens = attn_metadata.num_decode_tokens
        # Inputs and outputs may be padded for CUDA graphs
        output_padded = output
        o_proj_input_shape = (get_forward_context().num_tokens,
                              self.num_heads * self.v_head_dim)
        o_proj_input = torch.empty(o_proj_input_shape,
                                   dtype=hidden_states.dtype,
                                   device=hidden_states.device)

        # MLA Preprocess
        forward_context = get_forward_context()
        if (self.enable_mlapo and
            (attn_metadata is None or not forward_context.with_prefill)):
            hidden_states = torch.ops.vllm.maybe_all_gather_and_maybe_unpad(
                hidden_states.contiguous(), need_gather_q_kv)
            decode_preprocess_res, prefill_preprocess_res = self._mla_decode_preprocess(
                hidden_states, kv_cache, attn_metadata)
        else:
            decode_preprocess_res, prefill_preprocess_res = self._mla_preprocess(
                layer_name, hidden_states, kv_cache, attn_metadata,
                need_gather_q_kv)

        if decode_preprocess_res is not None:
            # MLA Preprocess for decoding
            if self.pcp_size * self.dcp_size > 1:
                output_decode = self._forward_decode_pcp_dcp(
                    decode_preprocess_res.ql_nope,
                    decode_preprocess_res.q_pe,
                    decode_preprocess_res.k_nope,
                    decode_preprocess_res.k_pe,
                    kv_cache[0].shape[1],
                    attn_metadata,
                )
            else:
                output_decode = self._forward_decode(
                    decode_preprocess_res.ql_nope, decode_preprocess_res.q_pe,
                    decode_preprocess_res.k_nope, decode_preprocess_res.k_pe,
                    kv_cache[0].shape[1], attn_metadata)

            o_proj_input[:num_decode_tokens] = output_decode

        if prefill_preprocess_res is not None:
            # FIX: aicore move should be also placed on the comm stream in dbo,
            # otherwise it may affect the accuracy
            # TODO: use an elegant way to overlap
            if self.pcp_size > 1:
                output_prefill = self._forward_prefill_cp(
                    prefill_preprocess_res.q_nope, prefill_preprocess_res.q_pe,
                    prefill_preprocess_res.k_nope, prefill_preprocess_res.k_pe,
                    prefill_preprocess_res.value, kv_cache, attn_metadata)
            else:
                output_prefill = self._forward_prefill(
                    prefill_preprocess_res.q_nope, prefill_preprocess_res.q_pe,
                    prefill_preprocess_res.k_nope, prefill_preprocess_res.k_pe,
                    prefill_preprocess_res.value, kv_cache, attn_metadata)

            o_proj_input[num_decode_tokens:num_actual_tokens] = output_prefill
        # O proj
        MAX_O_PROJ_PREFETCH_SIZE = 16 * 1024 * 1024
        maybe_npu_prefetch(inputs=self.o_proj.weight,
                           dependency=o_proj_input,
                           max_size=MAX_O_PROJ_PREFETCH_SIZE,
                           enabled=self.enable_prefetch)

        output[...] = self.o_proj(o_proj_input,
                                  is_prefill=(prefill_preprocess_res
                                              is not None))[0]

        del o_proj_input

        has_prefill = attn_metadata.num_prefills > 0
        if has_prefill:
            maybe_save_kv_layer_to_connector(layer_name, list(kv_cache))
        return output_padded

    def _mla_preprocess(self, layer_name, hidden_states, kv_cache,
                        attn_metadata, need_gather_q_kv):
        # MLA Preprocess:
        # 1. Perform fused_qkv_a_proj and q_a_layernorm to obtain q_c and kv_no_split
        # or
        #    Perform kv_a_proj_with_mqa to obtain kv_no_split
        # 2. If need_gather_q_kv, perform all_gather.
        # 3. Preprocess decode tokens, write kv cache and get:
        # decode_ql_nope, decode_q_pe, decode_k_pe, decode_k_nope
        # 4. Preprocess prefill tokens, write kv cache and get:
        # prefill_q_nope, prefill_q_pe, prefill_k_nope, prefill_k_pe, prefill_value
        has_decode = attn_metadata.num_decodes > 0
        has_prefill = attn_metadata.num_prefills > 0
        num_decode_tokens = attn_metadata.num_decode_tokens
        num_actual_tokens = attn_metadata.num_actual_tokens
        if self.fused_qkv_a_proj is not None:
            maybe_npu_prefetch(inputs=self.fused_qkv_a_proj.weight,
                               dependency=hidden_states,
                               enabled=self.enable_prefetch)
            qkv_lora = self.fused_qkv_a_proj(hidden_states)[0]
            q_c, kv_no_split = qkv_lora.split(
                [self.q_lora_rank, self.kv_lora_rank + self.qk_rope_head_dim],
                dim=-1,
            )
            q_c = self.q_a_layernorm(q_c)
            # allgather need contiguous data
            kv_no_split = kv_no_split.contiguous()
        else:
            q_c = hidden_states
            kv_no_split = self.kv_a_proj_with_mqa(hidden_states)[0]

        # Process for Flash Comm V1
        q_c = torch.ops.vllm.maybe_all_gather_and_maybe_unpad(
            q_c.contiguous(), need_gather_q_kv)
        kv_no_split = torch.ops.vllm.maybe_all_gather_and_maybe_unpad(
            kv_no_split.contiguous(), need_gather_q_kv)

        if self.fc2_o_shared_enable and is_hidden_layer(
                self.vllm_config, self.o_proj):
            reach_layer_for_shared_weight_series(self.o_proj)

        decode_preprocess_res = None
        prefill_preprocess_res = None
        if has_prefill:
            wait_for_kv_layer_from_connector(layer_name)
        # Preprocess for decode tokens
        if has_decode:
            decode_q_c = q_c[:num_decode_tokens]
            cos = attn_metadata.decode.cos
            sin = attn_metadata.decode.sin
            decode_ql_nope, decode_q_pe = \
                self._q_proj_and_k_up_proj(decode_q_c)
            if self.dcp_size > 1:
                decode_q_no_split = torch.cat([decode_ql_nope, decode_q_pe],
                                              dim=-1)
                decode_q_no_split = get_dcp_group().all_gather(
                    decode_q_no_split, 1)
                decode_ql_nope, decode_q_pe = decode_q_no_split.split(
                    [self.kv_lora_rank, self.qk_rope_head_dim], dim=-1)
            decode_q_pe = self.rope_single(decode_q_pe, cos, sin)
            decode_slots = attn_metadata.slot_mapping[:num_decode_tokens *
                                                      self.pcp_size:self.
                                                      pcp_size]
            decode_kv_no_split = kv_no_split[:num_decode_tokens]
            decode_k_pe, decode_k_nope = self.exec_kv_decode(
                decode_kv_no_split, cos, sin, kv_cache, decode_slots)
            decode_preprocess_res = DecodeMLAPreprocessResult(
                decode_ql_nope, decode_q_pe, decode_k_nope, decode_k_pe)
        # Preprocess for prefill tokens
        if has_prefill:
            if self.pcp_size > 1:
                num_actual_tokens = (attn_metadata.num_actual_tokens_pcp_padded
                                     - self.pcp_size * num_decode_tokens
                                     ) // self.pcp_size + num_decode_tokens
            prefill_kv_no_split = kv_no_split[
                num_decode_tokens:num_actual_tokens]
            prefill_q_c = q_c[num_decode_tokens:num_actual_tokens]
            prefill_q = self.q_proj(prefill_q_c)[0] \
                .view(-1, self.num_heads, self.qk_head_dim)
            prefill_q_pe = prefill_q[..., self.qk_nope_head_dim:]
            prefill_q_nope = prefill_q[..., :self.qk_nope_head_dim]
            if self.pcp_size > 1:
                cos = attn_metadata.prefill.cos[:num_actual_tokens -
                                                num_decode_tokens]
                sin = attn_metadata.prefill.sin[:num_actual_tokens -
                                                num_decode_tokens]
            else:
                cos = attn_metadata.prefill.cos
                sin = attn_metadata.prefill.sin
            prefill_slots = attn_metadata.slot_mapping[
                num_decode_tokens:num_actual_tokens]
            prefill_q_pe = self.rope_single(prefill_q_pe, cos, sin)
            if self.pcp_size > 1:
                prefill_kv_no_split = kv_no_split[:num_actual_tokens]
                kv_c, k_pe = prefill_kv_no_split.split(
                    [self.kv_lora_rank, self.qk_rope_head_dim], dim=-1)
                kv_c_normed = self.kv_a_layernorm(kv_c.contiguous())
                assert len(
                    kv_cache
                ) > 1, "the number of kv cache should be greater than 1, namely (nope_cache and rope_cache)"
                kv_c_normed = kv_c_normed.view(
                    [num_actual_tokens, self.num_kv_heads, -1])
                k_pe = k_pe.unsqueeze(1)
                prefill_k_pe = k_pe
                prefill_k_pe[
                    num_decode_tokens:num_actual_tokens] = self.rope_single(
                        prefill_k_pe[num_decode_tokens:num_actual_tokens], cos,
                        sin)
                prefill_k_c_normed = kv_c_normed[:num_actual_tokens]
                prefill_kv_c_k_pe = torch.cat(
                    [prefill_k_c_normed, prefill_k_pe], dim=-1)
                prefill_kv_c_k_pe = get_pcp_group().all_gather(
                    prefill_kv_c_k_pe, 0)
                prefill_kv_c_k_pe = torch.index_select(
                    prefill_kv_c_k_pe, 0, attn_metadata.prefill.pcp_metadata.
                    pcp_allgather_restore_idx)
                prefill_kv_c_k_pe = prefill_kv_c_k_pe[num_decode_tokens *
                                                      self.pcp_size:]
                prefill_k_c_normed, prefill_k_pe = prefill_kv_c_k_pe.split(
                    [self.kv_lora_rank, self.qk_rope_head_dim], dim=-1)
                kv_c_normed, k_pe = prefill_k_c_normed, prefill_k_pe
                prefill_k_c_normed = prefill_k_c_normed.squeeze()
                slot_mapping = attn_metadata.slot_mapping[self.pcp_size *
                                                          num_decode_tokens:]
                torch_npu._npu_reshape_and_cache(key=kv_c_normed,
                                                 value=k_pe,
                                                 key_cache=kv_cache[0],
                                                 value_cache=kv_cache[1],
                                                 slot_indices=slot_mapping)
            else:
                prefill_k_pe, prefill_k_c_normed = self.exec_kv_prefill(
                    prefill_kv_no_split, cos, sin, kv_cache, prefill_slots)
            prefill_k_nope, prefill_value = self.kv_b_proj(
                prefill_k_c_normed)[0].view(
                    -1, self.num_heads,
                    self.qk_nope_head_dim + self.v_head_dim).split(
                        [self.qk_nope_head_dim, self.v_head_dim], dim=-1)
            if not self.pcp_size > 1:
                prefill_k_pe = prefill_k_pe.view(prefill_q_c.shape[0],
                                                 self.num_kv_heads, -1)
            prefill_k_pe = prefill_k_pe.expand(
                (*prefill_k_nope.shape[:-1], -1))
            prefill_preprocess_res = PrefillMLAPreprocessResult(
                prefill_q_nope, prefill_q_pe, prefill_k_nope, prefill_k_pe,
                prefill_value)
        return decode_preprocess_res, prefill_preprocess_res

    def _mla_decode_preprocess(self, hidden_states, kv_cache, attn_metadata):
        bsz = attn_metadata.num_decode_tokens
        hidden_states = hidden_states[:bsz]

        cos_shape = attn_metadata.decode.cos.shape
        cos = attn_metadata.decode.cos.view(cos_shape[0], cos_shape[-1])
        sin = attn_metadata.decode.sin.view(cos_shape[0], cos_shape[-1])

        decode_k_nope, decode_k_pe = kv_cache[0], kv_cache[1]
        decode_q_nope = torch.empty(
            (hidden_states.shape[0], self.W_UK_T.shape[0],
             decode_k_nope.shape[-1]),
            dtype=hidden_states.dtype,
            device=hidden_states.device,
        )
        decode_q_pe = torch.empty(
            (hidden_states.shape[0], self.W_UK_T.shape[0],
             decode_k_pe.shape[-1]),
            dtype=hidden_states.dtype,
            device=hidden_states.device,
        )

        torch.ops._C_ascend.mla_preprocess(
            hidden_states,
            self.wd_qkv,
            self.deq_scale_qkv,
            self.gamma1,
            self.beta1,
            self.wu_q,
            self.qb_deq_scl,
            self.gamma2,
            cos,
            sin,
            self.W_UK_T,
            decode_k_nope,
            decode_k_pe,
            attn_metadata.slot_mapping[:bsz].flatten(),
            quant_scale0=self.quant_scale0,
            quant_offset0=self.quant_offset0,
            bias0=self.quant_bias_qkv,
            quant_scale1=self.quant_scale1,
            quant_offset1=self.quant_offset1,
            bias1=self.qb_qt_bias,
            ctkv_scale=self.ctkv_scale,
            q_nope_scale=self.q_nope_scale,
            cache_mode="krope_ctkv",
            quant_mode="per_tensor_quant_asymm",
            q_out0=decode_q_nope,
            kv_cache_out0=decode_k_nope,
            q_out1=decode_q_pe,
            kv_cache_out1=decode_k_pe,
            enable_inner_out=False,
            inner_out=torch.tensor([], device=hidden_states.device))
        decode_q_nope = decode_q_nope.view(bsz, self.num_heads,
                                           self.kv_lora_rank)
        decode_q_pe = decode_q_pe.view(bsz, self.num_heads, -1)

        if self.dcp_size > 1:
            decode_q_no_split = torch.cat([decode_q_nope, decode_q_pe], dim=-1)
            decode_q_no_split = get_dcp_group().all_gather(
                decode_q_no_split, 1)
            decode_q_nope, decode_q_pe = decode_q_no_split.split(
                [self.kv_lora_rank, self.qk_rope_head_dim], dim=-1)

        decode_preprocess_res = DecodeMLAPreprocessResult(
            decode_q_nope, decode_q_pe, decode_k_nope, decode_k_pe)
        return decode_preprocess_res, None

    def _forward_prefill_cp(
        self,
        q_nope: torch.Tensor,
        q_pe: torch.Tensor,
        k_nope: torch.Tensor,
        k_pe: torch.Tensor,
        value: torch.Tensor,
        kv_c_and_k_pe_cache: Tuple[torch.Tensor],
        attn_metadata: AscendMLAMetadata,
    ) -> torch.Tensor:
        assert attn_metadata.prefill is not None
        assert attn_metadata.prefill.pcp_metadata is not None
        num_tokens = q_nope.size(0)
        # Use precomputed indices from the metadata (already converted to tensors and on device)
        q_head_idx = attn_metadata.prefill.pcp_metadata.q_head_idx
        q_tail_idx = attn_metadata.prefill.pcp_metadata.q_tail_idx
        kv_with_q_head_nomask_idx = attn_metadata.prefill.pcp_metadata.kv_with_q_head_nomask_idx
        kv_with_q_head_mask_idx = attn_metadata.prefill.pcp_metadata.kv_with_q_head_mask_idx
        kv_with_q_tail_nomask_idx = attn_metadata.prefill.pcp_metadata.kv_with_q_tail_nomask_idx
        kv_with_q_tail_mask_idx = attn_metadata.prefill.pcp_metadata.kv_with_q_tail_mask_idx
        attn_mask_seqlens = attn_metadata.prefill.pcp_metadata.attn_mask_seqlens
        head_attn_nomask_seqlens = attn_metadata.prefill.pcp_metadata.head_attn_nomask_seqlens
        tail_attn_nomask_seqlens = attn_metadata.prefill.pcp_metadata.tail_attn_nomask_seqlens
        mask = attn_metadata.prefill.pcp_metadata.pcp_prefill_mask
        output_head, lse_head = self._attention_with_mask_and_nomask(
            q_nope=torch.index_select(q_nope, 0, q_head_idx),
            q_pe=torch.index_select(q_pe, 0, q_head_idx),
            k_nope=k_nope,
            k_pe=k_pe,
            value=value,
            kv_mask_idx=kv_with_q_head_mask_idx,
            kv_nomask_idx=kv_with_q_head_nomask_idx,
            attn_mask_seqlens=attn_mask_seqlens,
            attn_nomask_seqlens=head_attn_nomask_seqlens,
            mask=mask)

        output_tail, lse_tail = self._attention_with_mask_and_nomask(
            q_nope=torch.index_select(q_nope, 0, q_tail_idx),
            q_pe=torch.index_select(q_pe, 0, q_tail_idx),
            k_nope=k_nope,
            k_pe=k_pe,
            value=value,
            kv_mask_idx=kv_with_q_tail_mask_idx,
            kv_nomask_idx=kv_with_q_tail_nomask_idx,
            attn_mask_seqlens=attn_mask_seqlens,
            attn_nomask_seqlens=tail_attn_nomask_seqlens,
            mask=mask)

        q_full_idx = attn_metadata.prefill.pcp_metadata.q_full_idx
        attn_output = torch.index_select(
            torch.cat([output_head, output_tail], dim=0), 0, q_full_idx)
        attn_lse = torch.index_select(torch.cat([lse_head, lse_tail], dim=1),
                                      1, q_full_idx)

        output, _ = self._compute_prefill_context(q_nope, q_pe,
                                                  kv_c_and_k_pe_cache,
                                                  self.qk_rope_head_dim,
                                                  attn_metadata, attn_output,
                                                  attn_lse)

        output = output.reshape([num_tokens, self.num_heads * self.v_head_dim])

        return output

    def _attention_with_mask_and_nomask(
            self, q_nope: torch.Tensor, q_pe: torch.Tensor,
            k_nope: torch.Tensor, k_pe: torch.Tensor, value: torch.Tensor,
            kv_mask_idx: torch.Tensor, kv_nomask_idx: torch.Tensor,
            attn_mask_seqlens: torch.Tensor, attn_nomask_seqlens: torch.Tensor,
            mask: torch.Tensor):
        attn_output = torch.empty(q_nope.shape[0],
                                  self.num_heads,
                                  self.v_head_dim,
                                  dtype=k_pe.dtype,
                                  device=k_pe.device)
        attn_lse = torch.empty(self.num_heads,
                               q_pe.shape[0],
                               dtype=torch.float32,
                               device=k_pe.device)
        # mask
        k_nope_mask = torch.index_select(k_nope, 0, kv_mask_idx)
        value_mask = torch.index_select(value, 0, kv_mask_idx)
        k_pe_mask = torch.index_select(k_pe, 0, kv_mask_idx)
        torch_npu.atb.npu_ring_mla(q_nope=q_nope,
                                   q_rope=q_pe,
                                   k_nope=k_nope_mask,
                                   k_rope=k_pe_mask,
                                   value=value_mask,
                                   mask=mask,
                                   seqlen=attn_mask_seqlens,
                                   head_num=self.num_heads,
                                   kv_head_num=self.num_heads,
                                   pre_out=None,
                                   prev_lse=None,
                                   qk_scale=self.scale,
                                   kernel_type="kernel_type_high_precision",
                                   mask_type="mask_type_triu",
                                   input_layout="type_bsnd",
                                   calc_type="calc_type_first_ring",
                                   output=attn_output,
                                   softmax_lse=attn_lse)

        # nomask
        if kv_nomask_idx.shape[0] == 0:
            return attn_output, attn_lse

        k_nope_nomask = torch.index_select(k_nope, 0, kv_nomask_idx)
        value_nomask = torch.index_select(value, 0, kv_nomask_idx)
        k_pe_nomask = torch.index_select(k_pe, 0, kv_nomask_idx)
        torch_npu.atb.npu_ring_mla(q_nope=q_nope,
                                   q_rope=q_pe,
                                   k_nope=k_nope_nomask,
                                   k_rope=k_pe_nomask,
                                   value=value_nomask,
                                   mask=mask,
                                   seqlen=attn_nomask_seqlens,
                                   head_num=self.num_heads,
                                   kv_head_num=self.num_heads,
                                   pre_out=attn_output,
                                   prev_lse=attn_lse,
                                   qk_scale=self.scale,
                                   kernel_type="kernel_type_high_precision",
                                   mask_type="no_mask",
                                   input_layout="type_bsnd",
                                   calc_type="calc_type_default",
                                   output=attn_output,
                                   softmax_lse=attn_lse)
        return attn_output, attn_lse

    def _forward_decode_pcp_dcp(
        self,
        q_nope: torch.Tensor,
        q_pe: torch.Tensor,
        k_nope: torch.Tensor,
        k_pe: torch.Tensor,
        block_size: int,
        attn_metadata: AscendMLAMetadata,
    ) -> torch.Tensor:
        decode_meta = attn_metadata.decode
        assert decode_meta is not None
        num_tokens = q_nope.size(0)
        # shape of knope/k_pe for npu graph mode should be:
        # [num_blocks, num_kv_heads, block_size, self.kv_lora_rank/self.qk_rope_head_dim]
        if self.dcp_size > 1:
            num_heads = self.num_heads * self.dcp_size
        else:
            num_heads = self.num_heads

        k_nope = k_nope.view(-1, block_size, self.num_kv_heads,
                             self.kv_lora_rank)
        k_pe = k_pe.view(-1, block_size, self.num_kv_heads,
                         self.qk_rope_head_dim)
        q_nope = q_nope.view(num_tokens, num_heads, -1)
        q_pe = q_pe.view(num_tokens, num_heads, -1)
        # use pcp & dcp split computed token nums from scheduler to compute actual seq_len and seq_mask
        seq_len = decode_meta.cp_seq_len

        common_kwargs = {
            "return_lse": True,
            "calc_type": "calc_type_ring",
        }
        forward_context: ForwardContext = get_forward_context()
        if forward_context.is_mtp_model:
            graph_params = get_mtp_graph_params()
        else:
            graph_params = get_graph_params()
        if forward_context.capturing:
            stream = torch_npu.npu.current_stream()
            event = torch.npu.ExternalEvent()
            event.wait(stream)
            event.reset(stream)
            graph_params.events[num_tokens].append(event)
            workspace = graph_params.workspaces.get(num_tokens)
            if workspace is None:
                workspace = torch_npu.atb._npu_multi_head_latent_attention_get_workspace(
                    q_nope, q_pe, k_nope, k_pe, decode_meta.block_table,
                    seq_len, num_heads, self.scale, self.num_kv_heads,
                    **common_kwargs)
                update_graph_params_workspaces(num_tokens, workspace)
            attn_output = torch.empty_like(q_nope)
            softmax_lse = torch.empty((num_tokens, num_heads, 1),
                                      dtype=q_nope.dtype,
                                      device=q_nope.device)
            graph_params.attn_params[num_tokens].append(
                (weak_ref_tensors(q_nope), weak_ref_tensors(q_pe),
                 weak_ref_tensors(k_nope), weak_ref_tensors(k_pe),
                 decode_meta.block_table, seq_len, num_heads, self.scale,
                 self.num_kv_heads, weak_ref_tensors(attn_output),
                 weak_ref_tensors(softmax_lse)))
            torch.npu.graph_task_group_begin(stream)
            torch_npu.atb.npu_multi_head_latent_attention(
                q_nope,
                q_pe,
                k_nope,
                k_pe,
                decode_meta.block_table,
                seq_len,
                num_heads,
                self.scale,
                self.num_kv_heads,
                **common_kwargs,
                workspace=workspace,
                output=attn_output,
                lse=softmax_lse)
            handle = torch.npu.graph_task_group_end(stream)
            graph_params.handles[num_tokens].append(handle)
        else:
            attn_output = torch.empty_like(q_nope)
            softmax_lse = torch.empty((num_tokens, num_heads, 1),
                                      dtype=q_nope.dtype,
                                      device=q_nope.device)
            torch_npu.atb.npu_multi_head_latent_attention(
                q_nope,
                q_pe,
                k_nope,
                k_pe,
                decode_meta.block_table,
                seq_len,
                num_heads,
                self.scale,
                self.num_kv_heads,
                return_lse=True,
                calc_type="calc_type_ring",
                output=attn_output,
                lse=softmax_lse)

        # Update out&lse
        attn_out_lse = self._process_attn_out_lse(attn_output, softmax_lse,
                                                  decode_meta)
        attn_output = self._npu_attention_update(attn_out_lse)
        return self._v_up_proj(attn_output)

    def _npu_attention_update(self,
                              attn_out_lse: torch.Tensor) -> torch.Tensor:
        # [PCP * S, DCP * H, D+1]
        B_total, H_total, D_plus_1 = attn_out_lse.shape
        S = B_total // self.pcp_size
        H = H_total // self.dcp_size
        D = self.kv_lora_rank
        assert D_plus_1 == D + 1
        # [PCP, S, DCP, H, D+1]
        x = attn_out_lse.view(self.pcp_size, S, self.dcp_size, H, D_plus_1)
        # [PCP, DCP, S, H, D+1]
        x = x.permute(0, 2, 1, 3, 4).contiguous()
        # Flatten [N, S, H, D+1], N = pcp_size * dcp_size
        x = x.view(-1, S, H, D_plus_1)
        # Split out lse
        out_flat, lse_flat = torch.split(x, [D, 1],
                                         dim=-1)  # [N, S, H, D], [N, S, H, 1]
        #    out: [N, S, H, D] -> [N, S*H, D]
        #    lse: [N, S, H, 1] -> [N, S*H]
        out_flat = out_flat.flatten(1, 2)  # [N, S*H, D]
        lse_flat = lse_flat.flatten(1, -1)  # [N, S*H]
        #  unbind to list
        out_list = out_flat.unbind(0)  # [S*H, D]
        lse_list = lse_flat.unbind(0)  # [S*H]
        attn_out, _ = torch_npu.npu_attention_update(lse_list, out_list, 0)
        attn_out = attn_out.view(-1, H, D)
        return attn_out

    def _out_lse_reshape(self, attn_out: torch.Tensor,
                         attn_lse: torch.Tensor) -> torch.Tensor:
        attn_out = attn_out.contiguous().view(
            attn_out.shape[0] * attn_out.shape[1], attn_out.shape[2])
        attn_lse = attn_lse.contiguous().view(
            attn_lse.shape[0] * attn_lse.shape[1] * attn_lse.shape[2])
        return attn_out, attn_lse

    def _process_attn_out_lse(
        self,
        attn_output: torch.Tensor,
        softmax_lse: torch.Tensor,
        decode_meta: AscendMLADecodeMetadata,
    ) -> torch.Tensor:
        out_mask = decode_meta.batch_seq_mask[:, None,
                                              None].expand_as(attn_output)
        attn_output = torch.where(out_mask, 0, attn_output)
        lse_mask = decode_meta.batch_seq_mask[:, None,
                                              None].expand_as(softmax_lse)
        softmax_lse = torch.where(lse_mask, -torch.inf, softmax_lse)

        softmax_lse = softmax_lse.to(torch.float32)
        attn_output = attn_output.to(torch.float32)
        # Concat out&lse: [bs,num_heads,v_head_dim] + [bs,num_heads,1] -> [bs,num_heads,v_head_dim+1]
        attn_out_lse = torch.cat([attn_output, softmax_lse], dim=-1)
        if self.dcp_size > 1:
            # permute: [bs, num_heads, v_head_dim+1] -> [num_heads, v_head_dim+1, bs]
            attn_out_lse = attn_out_lse.permute([1, 2, 0]).contiguous()
            attn_out_lse_all2all = torch.empty_like(attn_out_lse)
            dist.all_to_all_single(attn_out_lse_all2all,
                                   attn_out_lse,
                                   group=self.dcp_group)
            attn_out_lse = attn_out_lse_all2all.permute([2, 0, 1])

        if self.pcp_size > 1:
            # AllGather out&lse within CP group
            attn_out_lse = get_pcp_group().all_gather(
                attn_out_lse.contiguous(), dim=0)

        return attn_out_lse

    def _reorg_kvcache(
        self,
        allgatered_kv_c_normed: torch.Tensor,
        allgatered_k_pe: torch.Tensor,
        padded_local_chunk_seq_lens_lst: list[int],
        local_context_lens_allranks: list[list[int]],
        sum_seq_len: int,
        max_seq_len: int,
        chunk_size: int,
        chunk_idx: int,
        toks: int,
    ) -> tuple[torch.Tensor, torch.Tensor]:
        """
        reorg and unpad kvcache after cp local gather to tp layout for attn kernel.
        e.g.
        kv_c_normed in rank0 = [T0_0, T0_1, T0_2, T0_3, T1_0, T1_1, ...]
        kv_c_normed in rank1 = [T0_4, T0_5, pad, pad, T1_2, pad, ...]
        allgatered_kv_c_normed = [T0_0, T0_1, T0_2, T0_3, T1_0, T1_1, ...,
                                T0_4, T0_5, pad, pad, T1_2, pad, ...]
        -> reorganized_kv_c_normed = [T0_0, T0_1, T0_2, T0_3, T0_4, T0_5,
                                    T1_0, T1_1, T1_2, ...]
        Args:
            padded_local_chunk_seq_lens_lst: local chunk context lengths
                under current CP rank.
            local_context_lens_allranks: local context lengths on each CP rank.
            sum_seq_len: the sum of cp_chunk_seq_lens_lst.
            max_seq_len: the max value of cp_chunk_seq_lens_lst.
            chunk_size: the local padded max context chunk from
                chunked_context_metadata building.
            chunk_idx: chunk idx of chunked_prefill.
            toks: the number of tokens for local gather cache.
        """
        kv_c_segments = []
        k_pe_segments = []
        src_token_idx = 0
        max_seq_len_check = 0
        for padded_local_chunk_seq_len, local_context_lens in zip(
                padded_local_chunk_seq_lens_lst, local_context_lens_allranks):
            cur_seq_len = 0
            for rank, local_context_len in enumerate(local_context_lens):
                # Note(qcs): We split the context into multiple chunks,
                # depending on the size of the workspace.
                # local_context in dcp0:   |-----------------|
                # local_context in dcp1:   |--------------|
                # n*padded_local_chunk:    |-----|-----|-----|
                # local_chunk_len in dcp1: |-----|-----|--|
                # so we need update the last chunk length in dcp1.
                local_chunk_len = min(
                    max(0, local_context_len - chunk_idx * chunk_size),
                    padded_local_chunk_seq_len,
                )
                if local_chunk_len != 0:
                    kv_c_segment = allgatered_kv_c_normed[rank * toks +
                                                          src_token_idx:rank *
                                                          toks +
                                                          src_token_idx +
                                                          local_chunk_len]
                    k_pe_segment = allgatered_k_pe[rank * toks +
                                                   src_token_idx:rank * toks +
                                                   src_token_idx +
                                                   local_chunk_len]
                    kv_c_segments.append(kv_c_segment)
                    k_pe_segments.append(k_pe_segment)
                    cur_seq_len += local_chunk_len
            max_seq_len_check = max(max_seq_len_check, cur_seq_len)
            src_token_idx += padded_local_chunk_seq_len
        reorganized_kv_c_normed = torch.cat(kv_c_segments, dim=0)
        reorganized_k_pe = torch.cat(k_pe_segments, dim=0)
        assert reorganized_kv_c_normed.shape[0] == sum_seq_len
        assert reorganized_k_pe.shape[0] == sum_seq_len
        assert max_seq_len_check == max_seq_len
        return reorganized_kv_c_normed, reorganized_k_pe<|MERGE_RESOLUTION|>--- conflicted
+++ resolved
@@ -129,18 +129,8 @@
         num_reqs = common_attn_metadata.num_reqs
         reqs_start = self.num_decodes  # prefill_start
 
-<<<<<<< HEAD
         long_seq_metadata = common_attn_metadata.prefill_context_parallel_metadata
         assert long_seq_metadata is not None
-=======
-        num_actual_tokens_pcp_padded = long_seq_metadata.num_actual_tokens_pcp_padded
-        if num_actual_tokens_pcp_padded is None:
-            num_actual_tokens_pcp_padded = num_actual_tokens
-        # In dcp only spec decode graph padding case,
-        # num_actual_tokens_pcp_padded may be less than num_actual_tokens
-        num_actual_tokens_pcp_padded = max(num_actual_tokens_pcp_padded,
-                                           num_actual_tokens)
->>>>>>> 052e4724
         num_computed_tokens_of_pcp_dcp = long_seq_metadata.num_computed_tokens_of_pcp_dcp
         assert num_computed_tokens_of_pcp_dcp is not None
         local_context_lens_allranks = torch.tensor(
@@ -206,7 +196,6 @@
                                                                        + self.
                                                                        num_prefills]
         else:
-<<<<<<< HEAD
             super().set_prefill_block_table(common_attn_metadata)
 
     def set_decode_block_table(
@@ -245,192 +234,6 @@
     ) -> AscendMLADecodeMetadata:
         decode_metadata = super().build_decode_metadata(
             common_prefix_len, common_attn_metadata, model)
-=======
-            block_table = (common_attn_metadata.block_table_tensor[:num_reqs])
-        slot_mapping = common_attn_metadata.slot_mapping[:
-                                                         num_actual_tokens_pcp_padded]
-        input_positions = common_attn_metadata.positions[:
-                                                         num_actual_tokens_pcp_padded].long(
-                                                         )
-
-        if self.cos_cache is None:
-            self.cos_cache = model.model.layers[
-                model.model.start_layer].self_attn.rotary_emb.cos_cached
-            self.sin_cache = model.model.layers[
-                model.model.start_layer].self_attn.rotary_emb.sin_cached
-        if self.cos_cache.dtype != self.model_config.dtype:  # type: ignore
-            self.cos_cache = self.cos_cache.to(  # type: ignore
-                self.model_config.dtype)  # type: ignore
-            self.sin_cache = self.sin_cache.to(  # type: ignore
-                self.model_config.dtype)  # type: ignore
-
-        query_seq_lens_cpu = query_start_loc_cpu[1:] - query_start_loc_cpu[:-1]
-        query_lens = query_seq_lens_cpu[:num_reqs]
-        seq_lens = common_attn_metadata.seq_lens_cpu[:num_reqs]
-        num_computed_tokens_cpu = (seq_lens - query_lens)
-
-        # For pcp + spec decode, we flatten seq_lens and block_table
-        # to avoid irregular spec_attn_mask shape
-        num_decodes_flatten = query_lens[:num_decodes].sum().item()
-        block_table = common_attn_metadata.block_table_tensor[:
-                                                              num_decodes_flatten
-                                                              + num_prefills]
-
-        prefill_metadata = None
-        chunked_context_metadata = None
-        if num_prefills > 0:
-            pcp_metadata = AscendMLAPrefillMetadata.AscendPCPMetadata(
-                q_head_idx=long_seq_metadata.q_head_idx_tensor,
-                q_tail_idx=long_seq_metadata.q_tail_idx_tensor,
-                kv_with_q_head_nomask_idx=long_seq_metadata.
-                kv_with_q_head_nomask_idx_tensor,
-                kv_with_q_head_mask_idx=long_seq_metadata.
-                kv_with_q_head_mask_idx_tensor,
-                kv_with_q_tail_nomask_idx=long_seq_metadata.
-                kv_with_q_tail_nomask_idx_tensor,
-                kv_with_q_tail_mask_idx=long_seq_metadata.
-                kv_with_q_tail_mask_idx_tensor,
-                attn_mask_seqlens=long_seq_metadata.attn_mask_seqlens,
-                head_attn_nomask_seqlens=long_seq_metadata.
-                head_attn_nomask_seqlens,
-                tail_attn_nomask_seqlens=long_seq_metadata.
-                tail_attn_nomask_seqlens,
-                q_full_idx=long_seq_metadata.q_full_idx,
-                pcp_prefill_mask=long_seq_metadata.pcp_prefill_mask,
-                pcp_allgather_restore_idx=long_seq_metadata.
-                pcp_allgather_restore_idx)
-
-            reqs_start = num_decodes  # prefill_start
-            tokens_start = num_decode_tokens
-            max_query_len = query_lens[reqs_start:].max().item()
-            max_seq_lens = seq_lens[reqs_start:].max().item()
-            prefill_query_start_loc = query_start_loc[
-                reqs_start:] - query_start_loc[reqs_start]
-
-            context_lens_cpu = num_computed_tokens_cpu[reqs_start:num_reqs]
-            max_context_len_cpu = context_lens_cpu.max().item()
-            num_prefills_with_context_cpu = (context_lens_cpu > 0).sum().item()
-            if self.chunked_prefill_enabled and max_context_len_cpu > 0:
-                max_context_chunk = (self.chunked_prefill_workspace_size //
-                                     num_prefills_with_context_cpu)
-                max_context_chunk = round_down(max_context_chunk,
-                                               self.block_size)
-
-                assert max_context_chunk > 0
-                num_chunks = cdiv(max_context_len_cpu, max_context_chunk)
-                chunk_starts = torch.arange(num_chunks, dtype=torch.int32) \
-                                   .unsqueeze(1).expand(-1, num_prefills) * max_context_chunk
-                chunk_ends = torch.min(context_lens_cpu.unsqueeze(0),
-                                       chunk_starts + max_context_chunk)
-                chunk_seq_lens = (chunk_ends - chunk_starts).clamp(min=0)
-                cu_seq_lens_cpu = torch.zeros(num_chunks,
-                                              num_prefills + 1,
-                                              dtype=torch.int32,
-                                              pin_memory=True)
-                torch.cumsum(chunk_seq_lens,
-                             dim=1,
-                             out=cu_seq_lens_cpu[:, 1:],
-                             dtype=torch.int32)
-
-                local_context_lens_allranks = torch.tensor(
-                    num_computed_tokens_of_pcp_dcp[num_decodes_flatten:]
-                ).reshape(-1, self.dcp_size * self.pcp_size)
-                # Note(qcs): The max local context lengths
-                # padded to `cp_local_block_size`.
-                padded_local_context_lens_cpu = (cdiv(
-                    context_lens_cpu,
-                    self.cp_virtual_block_size,
-                ) * self.cp_local_block_size)
-                padded_local_max_context_chunk_across_ranks = (cdiv(
-                    max_context_chunk,
-                    self.cp_virtual_block_size,
-                ) * self.cp_local_block_size)
-                local_chunk_starts = (
-                    torch.arange(num_chunks,
-                                 dtype=torch.int32).unsqueeze(1).expand(
-                                     -1, num_prefills) *
-                    padded_local_max_context_chunk_across_ranks)
-                local_chunk_ends = torch.min(
-                    padded_local_context_lens_cpu.unsqueeze(0),
-                    local_chunk_starts +
-                    padded_local_max_context_chunk_across_ranks,
-                )
-                padded_local_chunk_seq_lens = (local_chunk_ends -
-                                               local_chunk_starts).clamp(min=0)
-                padded_local_cu_chunk_seq_lens_cpu = torch.zeros(
-                    num_chunks,
-                    num_prefills + 1,
-                    dtype=torch.int32,
-                    pin_memory=True)
-                torch.cumsum(
-                    padded_local_chunk_seq_lens,
-                    dim=1,
-                    out=padded_local_cu_chunk_seq_lens_cpu[:, 1:],
-                    dtype=torch.int32,
-                )
-                chunked_context_metadata = AscendMLAPrefillMetadata.ChunkedContextMetadata(
-                    cu_seq_lens=cu_seq_lens_cpu.pin_memory().to(
-                        device, non_blocking=True),
-                    starts=local_chunk_starts.pin_memory().to(
-                        device, non_blocking=True),
-                    seq_tot=padded_local_chunk_seq_lens.sum(dim=1).tolist(),
-                    max_seq_lens=chunk_seq_lens.max(dim=1).values.tolist(),
-                    chunk_seq_lens=chunk_seq_lens,
-                    chunk_seq_lens_npu=chunk_seq_lens.npu(),
-                    workspace=self.chunked_prefill_workspace,
-                    padded_chunk_seq_lens_npu=padded_local_chunk_seq_lens.npu(
-                    ),
-                    padded_local_chunk_seq_lens=padded_local_chunk_seq_lens.
-                    tolist(),
-                    local_context_lens_allranks=local_context_lens_allranks.
-                    tolist(),
-                    padded_local_cu_seq_lens=padded_local_cu_chunk_seq_lens_cpu
-                    .pin_memory().to(device, non_blocking=True),
-                    cu_seq_lens_lst=cu_seq_lens_cpu.tolist(),
-                    chunk_size=padded_local_max_context_chunk_across_ranks,
-                )
-
-            prefill_input_positions = input_positions[tokens_start:]
-            assert self.cos_cache is not None
-            assert self.sin_cache is not None
-            cos = self.cos_cache[prefill_input_positions].unsqueeze(
-                1).unsqueeze(2)
-            sin = self.sin_cache[prefill_input_positions].unsqueeze(
-                1).unsqueeze(2)
-            prefill_metadata = AscendMLAPrefillMetadata(
-                attn_mask=common_attn_metadata.attn_mask,
-                query_lens=query_lens[reqs_start:].to(torch.int32),
-                seq_lens=seq_lens,
-                context_lens=seq_lens[reqs_start:],
-                input_positions=prefill_input_positions,
-                block_table=block_table[reqs_start:, ...],
-                max_query_len=max_query_len,
-                max_seq_lens=max_seq_lens,
-                query_start_loc=prefill_query_start_loc,
-                chunked_context=chunked_context_metadata,
-                sin=sin,
-                cos=cos,
-                pcp_metadata=pcp_metadata,
-            )
-            prefill_metadata.block_table = \
-                block_table[num_decodes_flatten:, ...]
-
-        decode_metadata = None
-        if num_decodes > 0:
-            cos, sin = get_cos_and_sin_mla()
-            # Notice that num_decodes != num_decode_tokens in SpecDecoding Scenario
-            actual_seq_lengths_q = query_start_loc_cpu[1:num_decodes +
-                                                       1].tolist()
-            max_seq_lens = seq_lens[:num_decodes].max().item()
-            seq_lens = seq_lens[:num_decodes]
-            input_positions = input_positions[:num_decode_tokens]
-            block_table = block_table[:num_decodes_flatten, ...]
-            # NOTE: Maybe this block_table change can be removed when graph_pad_size > 1.
-            if graph_pad_size > num_decodes and \
-                    self.speculative_config.disable_padded_drafter_batch:
-                block_table = block_table[:graph_pad_size, ...]
-            seq_lens_list = seq_lens.tolist()
->>>>>>> 052e4724
 
         long_seq_metadata = common_attn_metadata.prefill_context_parallel_metadata
         assert long_seq_metadata is not None
@@ -438,12 +241,8 @@
         if num_computed_tokens_of_pcp_dcp is not None:
             # [bs, pcp_size, dcp_size]
             num_computed_tokens_of_cp_dcp_array = np.array(
-<<<<<<< HEAD
                 num_computed_tokens_of_pcp_dcp)[:self.num_decodes *
                                                 self.decode_threshold]
-=======
-                num_computed_tokens_of_pcp_dcp)[:num_decodes_flatten]
->>>>>>> 052e4724
 
             cp_seq_len = num_computed_tokens_of_cp_dcp_array[:, self.pcp_rank,
                                                              self.dcp_rank]
