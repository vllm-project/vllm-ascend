#
# Copyright (c) 2025 Huawei Technologies Co., Ltd. All Rights Reserved.
# This file is a part of the vllm-ascend project.
#
# Licensed under the Apache License, Version 2.0 (the "License");
# you may not use this file except in compliance with the License.
# You may obtain a copy of the License at
#
#     http://www.apache.org/licenses/LICENSE-2.0
#
# Unless required by applicable law or agreed to in writing, software
# distributed under the License is distributed on an "AS IS" BASIS,
# WITHOUT WARRANTIES OR CONDITIONS OF ANY KIND, either express or implied.
# See the License for the specific language governing permissions and
# limitations under the License.
#

from dataclasses import dataclass
from itertools import accumulate
from typing import TYPE_CHECKING, Any, Dict, List, Optional, Tuple, Type

import numpy as np
import torch
from torch.nn.functional import scaled_dot_product_attention

try:
    import torch_npu  # noqa: F401
except ImportError:
    print("Failed to import torch_npu.")

<<<<<<< HEAD
import torchair._contrib.custom_torch_ops  # noqa: F401
=======
import torchair._contrib.custom_torch_ops  # type: ignore  # noqa: F401
>>>>>>> 07bd5fa9
from vllm.attention.backends.abstract import (AttentionBackend, AttentionImpl,
                                              AttentionLayer,
                                              AttentionMetadata, AttentionType,
                                              MLAAttentionImpl)
from vllm.attention.backends.utils import (CommonAttentionState,
                                           CommonMetadataBuilder,
                                           compute_slot_mapping,
                                           compute_slot_mapping_start_idx,
                                           is_block_tables_empty,
                                           PAD_SLOT_ID)

from vllm.utils import async_tensor_h2d, make_tensor_with_pad

from vllm_ascend.utils import VLLM_ENABLE_GRAPH_MODE

if TYPE_CHECKING:
    from vllm_ascend.worker.model_runner import (
        ModelInputForNPUBuilder, ModelInputForNPUWithSamplingMetadata)


def generate_attn_mask(max_seq_len: int, dtype=torch.float16):
    # Construct lower triangle matrix.
    mask_flag = torch.tril(
        torch.ones((max_seq_len, max_seq_len),
                   dtype=torch.bool)).view(max_seq_len, max_seq_len)
    # Create upper triangle matrix used to mark mask positions.
    mask_flag = ~mask_flag
    # Currently for fp16 dtype, the mask value should be set to -inf.
    # TODO: Eliminate this part in the future.
    if dtype == torch.float16:
        mask_value = torch.finfo(torch.float32).min
    else:
        mask_value = 1
    attn_mask = torch.masked_fill(torch.zeros(size=(max_seq_len, max_seq_len)),
                                  mask_flag, mask_value).to(dtype)
    return attn_mask


class AttentionMaskBuilder:

    def __init__(self, attn_mask: torch.Tensor):
        self._seq_len_cached = attn_mask.shape[0]
        self.attn_mask_cache = attn_mask

    @classmethod
    def initialize_from_len(cls,
                            max_seq_len: int,
                            dtype: torch.dtype = torch.float16):
        return cls(generate_attn_mask(max_seq_len, dtype))

    def update_attn_cache(self, seqlen: int, dtype: torch.dtype,
                          device: torch.device):
        if seqlen > self._seq_len_cached or self.attn_mask_cache.dtype != dtype:
            self._seq_len_cached = seqlen
            self.attn_mask_cache = generate_attn_mask(seqlen, dtype)
        if self.attn_mask_cache.device != device:
            self.attn_mask_cache = self.attn_mask_cache.to(device)

    def get_attn_mask(self, max_seq_len: int, dtype: torch.dtype,
                      device: torch.device):
        self.update_attn_cache(max_seq_len, dtype, device)
        return self.attn_mask_cache[:max_seq_len, :max_seq_len].contiguous()

    def get_decode_attn_mask(
        self,
        input_lengths: torch.tensor,
        max_s: int,
        dtype: torch.dtype,
        device: torch.device,
    ):
        self.update_attn_cache(max_s, dtype, device)
        return (self.attn_mask_cache.index_select(
            0, input_lengths)[:, :max_s].view(-1, 1, max_s).contiguous())


class AscendAttentionBackend(AttentionBackend):

    @staticmethod
    def get_name() -> str:
        return "ASCEND"

    @staticmethod
    def get_impl_cls() -> Type["AscendAttentionBackendImpl"]:
        return AscendAttentionBackendImpl

    @staticmethod
    def get_metadata_cls() -> Type["AscendMetadata"]:
        return AscendMetadata

    @staticmethod
    def get_state_cls() -> Type["CommonAttentionState"]:
        return CommonAttentionState

    @staticmethod
    def get_kv_cache_shape(
        num_blocks: int,
        block_size: int,
        num_kv_heads: int,
        head_size: int,
    ) -> Tuple[int, ...]:
        return (2, num_blocks, block_size, num_kv_heads, head_size)

    @staticmethod
    def swap_blocks(
        src_kv_cache: List[torch.Tensor],
        dst_kv_cache: List[torch.Tensor],
        src_to_dst: torch.Tensor,
    ) -> None:
        src_key_cache, src_value_cache = src_kv_cache[0], src_kv_cache[1]
        dst_key_cache, dst_value_cache = dst_kv_cache[0], dst_kv_cache[1]
        src_indices = src_to_dst[:, 0]
        dst_indices = src_to_dst[:, 1]

        dst_key_cache[dst_indices] = src_key_cache[src_indices].to(
            dst_key_cache.device)
        dst_value_cache[dst_indices] = src_value_cache[src_indices].to(
            dst_key_cache.device)

    @staticmethod
    def copy_blocks(
        kv_caches: List[torch.Tensor],
        src_to_dists: torch.Tensor,
    ) -> None:
        src_indices = src_to_dists[:, 0]
        dst_indices = src_to_dists[:, 1]

        for kv_cache in kv_caches:
            key_caches = kv_cache[0]
            value_caches = kv_cache[1]
            key_caches[dst_indices] = key_caches[src_indices]
            value_caches[dst_indices] = value_caches[src_indices]

    @staticmethod
    def get_builder_cls() -> Type["AscendMetadataBuilder"]:
        return AscendMetadataBuilder

    @classmethod
    def make_metadata_builder(cls, *args, **kwargs) -> "AscendMetadataBuilder":
        return cls.get_builder_cls()(*args, **kwargs)


class AscendMLAAttentionBackend(AscendAttentionBackend):

    @staticmethod
    def get_impl_cls() -> Type["AscendMLAAttentionBackendImpl"]:
        return AscendMLAAttentionBackendImpl

    @staticmethod
    def get_kv_cache_shape(
        num_blocks: int,
        block_size: int,
        num_kv_heads: int,
        head_size: int,
    ) -> Tuple[int, ...]:
        return (num_blocks, block_size, num_kv_heads, head_size)


@dataclass
class AscendMetadata(AttentionMetadata):
    """Metadata for Ascendbackend.
        * modified from XFormersbackend
    NOTE: Any python object stored here is not updated when it is
    cuda-graph replayed. If you have values that need to be changed
    dynamically, it should be stored in tensor. The tensor has to be
    updated from `CUDAGraphRunner.forward` API.
    """

    # |---------- N-1 iteration --------|
    # |---------------- N iteration ---------------------|
    # |- tokenA -|......................|-- newTokens ---|
    # |---------- context_len ----------|
    # |-------------------- seq_len ----------------------|
    #                                   |-- query_len ---|

    # FIXME: It is for flash attn.
    # Maximum sequence length among prefill batch. 0 if there are decoding
    # Avoid mypy error
    # Total number of prefill requests.
    num_prefills: int
    # Number of prefill tokens.
    num_prefill_tokens: int
    # (num_tokens,). The indices of the token slots that input tokens will be
    # stored into. E.g., if `slot_mapping` is [35, 2, 17] and the block size
    # is 16, the three tokens are stored in the 3rd slot in block 2, 2nd slot
    # in block 0, and 1st slot in block 1, respectively.
    slot_mapping: torch.Tensor

    # requests only.
    max_prefill_seq_len: int
    # Maximum sequence length among decode batch. 0 if there are prefill
    # requests only.
    max_decode_seq_len: int
    # (batch_size,) A tensor of context lengths (tokens that are computed
    # so far).
    context_lens_tensor: Optional[torch.Tensor]

    chunked_prefill_enabled: bool

    # (batch_size, max_blocks_per_seq).
    # Block addresses per sequence. (Seq id -> list of physical block)
    block_tables: Optional[torch.Tensor]

    # seq_lens stored as a tensor.
    seq_lens_tensor: Optional[torch.Tensor]

    # (batch_size,). The sequence length per sequence. Sequence length means
    # the computed tokens + new tokens None if it is a decoding.
    seq_lens: Optional[List[int]] = None

    # The query lengths of the input sequences
    query_lens: Optional[List[int]] = None

    # Maximum query length in the batch. None for decoding.
    max_query_len: Optional[int] = None

    # Max number of query tokens among request in the batch.
    max_decode_query_len: Optional[int] = None
    # (batch_size + 1,). The cumulative subquery lengths of the sequences in
    # the batch, used to index into subquery. E.g., if the subquery length
    # is [4, 6], it is [0, 4, 10].
    query_start_loc: Optional[torch.Tensor] = None
    # (batch_size + 1,). The cumulative sequence lengths of the sequences in
    # the batch, used to index into sequence. E.g., if the sequence length is
    # [4, 6], it is [0, 4, 10].
    seq_start_loc: Optional[torch.Tensor] = None

    # Self-attention prefill/decode metadata cache
    _cached_prefill_metadata: Optional["AscendMetadata"] = None
    _cached_decode_metadata: Optional["AscendMetadata"] = None

    # Begin encoder attn & enc/dec cross-attn fields...

    # Encoder sequence lengths representation
    encoder_seq_lens: Optional[List[int]] = None
    encoder_seq_lens_tensor: Optional[torch.Tensor] = None

    # Maximum sequence length among encoder sequences
    max_encoder_seq_len: Optional[int] = None

    # Number of tokens input to encoder
    num_encoder_tokens: Optional[int] = None

    attn_mask: Optional[torch.Tensor] = None

    compress_mask: Optional[torch.Tensor] = None

    chunk_mask: Optional[torch.Tensor] = None

    # Cross-attention memory-mapping data structures: slot mapping
    # and block tables
    cross_slot_mapping: Optional[torch.Tensor] = None
    cross_block_tables: Optional[torch.Tensor] = None

    @property
    def prefill_metadata(self) -> Optional["AscendMetadata"]:
        if self.num_prefills == 0:
            return None

        if self._cached_prefill_metadata is not None:
            # Recover cached prefill-phase attention
            # metadata structure.
            return self._cached_prefill_metadata

        assert ((self.seq_lens is not None)
                or (self.encoder_seq_lens is not None))

        # Compute some attn_metadata fields which default to None.
        query_start_loc = (None if self.query_start_loc is None else
                           self.query_start_loc[:self.num_prefills + 1])
        slot_mapping = (None if self.slot_mapping is None else
                        self.slot_mapping[:self.num_prefill_tokens])
        seq_lens = (None if self.seq_lens is None else
                    self.seq_lens[:self.num_prefills])
        seq_lens_tensor = (None if self.seq_lens_tensor is None else
                           self.seq_lens_tensor[:self.num_prefills])
        seq_start_loc = (None if self.seq_start_loc is None else
                         self.seq_start_loc[:self.num_prefills + 1])
        context_lens_tensor = (None if self.context_lens_tensor is None else
                               self.context_lens_tensor[:self.num_prefills])
        query_lens = (None if self.query_lens is None else
                      self.query_lens[:self.num_prefills])
        block_tables = (None if self.block_tables is None else
                        self.block_tables[:self.num_prefills])

        # Construct & cache prefill-phase attention metadata structure.
        self._cached_prefill_metadata = AscendMetadata(
            num_prefills=self.num_prefills,
            num_prefill_tokens=self.num_prefill_tokens,
            num_decode_tokens=0,
            slot_mapping=slot_mapping,
            seq_lens=seq_lens,
            seq_lens_tensor=seq_lens_tensor,
            query_lens=query_lens,
            max_query_len=self.max_query_len,
            max_prefill_seq_len=self.max_prefill_seq_len,
            max_decode_query_len=0,
            max_decode_seq_len=0,
            query_start_loc=query_start_loc,
            seq_start_loc=seq_start_loc,
            context_lens_tensor=context_lens_tensor,
            chunked_prefill_enabled=self.chunked_prefill_enabled,
            block_tables=block_tables,
            # Begin encoder & cross attn fields below...
            encoder_seq_lens=self.encoder_seq_lens,
            encoder_seq_lens_tensor=self.encoder_seq_lens_tensor,
            max_encoder_seq_len=self.max_encoder_seq_len,
            multi_modal_placeholder_index_maps=self.
            multi_modal_placeholder_index_maps,
            cross_slot_mapping=self.cross_slot_mapping,
            cross_block_tables=self.cross_block_tables,
            enable_kv_scales_calculation=False)
        return self._cached_prefill_metadata

    @property
    def decode_metadata(self) -> Optional["AscendMetadata"]:
        if self.num_decode_tokens == 0:
            return None

        if self._cached_decode_metadata is not None:
            # Recover cached decode-phase attention
            # metadata structure.
            return self._cached_decode_metadata

        # Compute some attn_metadata fields which default to None.
        slot_mapping = (None if self.slot_mapping is None else
                        self.slot_mapping[self.num_prefill_tokens:])
        seq_lens = (None if self.seq_lens is None else
                    self.seq_lens[self.num_prefills:])
        seq_lens_tensor = (None if self.seq_lens_tensor is None else
                           self.seq_lens_tensor[self.num_prefills:])
        query_lens = (None if self.query_lens is None else
                      self.query_lens[self.num_prefills:])
        block_tables = (None if self.block_tables is None else
                        self.block_tables[self.num_prefills:])
        # Construct & cache decode-phase attention metadata structure.
        self._cached_decode_metadata = AscendMetadata(
            num_prefills=0,
            num_prefill_tokens=0,
            num_decode_tokens=self.num_decode_tokens,
            slot_mapping=slot_mapping,
            seq_lens=seq_lens,
            seq_lens_tensor=seq_lens_tensor,
            max_decode_query_len=self.max_decode_query_len,
            max_query_len=self.max_query_len,
            max_prefill_seq_len=0,
            max_decode_seq_len=self.max_decode_seq_len,
            # Batch may be composed of prefill|decodes, adjust query start
            # indices to refer to the start of decodes. E.g.
            # in tokens:[3 prefills|6 decodes], query_start_loc=[3,9] => [0,6].
            query_start_loc=(self.query_start_loc[self.num_prefills:] -
                             self.query_start_loc[self.num_prefills])
            if self.query_start_loc is not None else None,
            seq_start_loc=self.seq_start_loc[self.num_prefills:]
            if self.seq_start_loc is not None else None,
            context_lens_tensor=None,
            query_lens=query_lens,
            chunked_prefill_enabled=self.chunked_prefill_enabled,
            block_tables=block_tables,
            # Begin encoder & cross attn fields below...
            encoder_seq_lens=self.encoder_seq_lens,
            encoder_seq_lens_tensor=self.encoder_seq_lens_tensor,
            max_encoder_seq_len=self.max_encoder_seq_len,
            multi_modal_placeholder_index_maps=self.
            multi_modal_placeholder_index_maps,
            cross_slot_mapping=self.cross_slot_mapping,
            cross_block_tables=self.cross_block_tables,
            enable_kv_scales_calculation=False)
        return self._cached_decode_metadata

    def advance_step(self,
                     model_input: "ModelInputForNPUWithSamplingMetadata",
                     sampled_token_ids: Optional[torch.Tensor],
                     block_size: int,
                     num_seqs: int,
                     num_queries: int,
                     turn_prefills_into_decodes: bool = False):
        """
        Update metadata in-place to advance one decode step.
        """
        # When using cudagraph, the num_seqs is padded to the next captured
        # batch sized, but num_queries tracks the actual number of requests in
        # the batch. For --enforce-eager mode, num_seqs == num_queries
        if num_seqs != num_queries:
            assert num_seqs > num_queries

        if turn_prefills_into_decodes:
            # When Mutli-Step is enabled with Chunked-Prefill, prefills and
            # decodes are scheduled together. In the first step, all the
            # prefills turn into decodes. This update reflects that
            # conversion.
            assert self.num_decode_tokens + self.num_prefills == num_seqs
            self.num_decode_tokens += self.num_prefills
            self.num_prefills = 0
            self.num_prefill_tokens = 0
            self.max_prefill_seq_len = 0
            self.max_query_len = 1

            self.slot_mapping = self.slot_mapping[:num_seqs]
        else:
            assert self.seq_lens is not None
            assert self.max_decode_seq_len == max(self.seq_lens)

        assert self.num_prefills == 0
        assert self.num_prefill_tokens == 0
        assert self.num_decode_tokens == num_seqs
        assert self.slot_mapping.shape == (num_seqs, )

        assert self.seq_lens is not None
        assert len(self.seq_lens) == num_seqs
        assert self.seq_lens_tensor is not None
        assert self.seq_lens_tensor.shape == (num_seqs, )
        assert self.max_query_len == 1
        assert self.max_prefill_seq_len == 0

        assert self.query_start_loc is not None
        assert self.query_start_loc.shape == (num_queries + 1, )
        assert self.seq_start_loc is not None
        assert self.seq_start_loc.shape == (num_seqs + 1, )

        assert self.context_lens_tensor is not None
        assert self.context_lens_tensor.shape == (num_queries, )

        assert self.block_tables is not None
        assert self.block_tables.shape[0] == num_seqs

        # Update query lengths. Note that we update only queries and not seqs,
        # since tensors may be padded due to captured cuda graph batch size
        for i in range(num_queries):
            self.seq_lens[i] += 1
        self.max_decode_seq_len = max(self.seq_lens)

        # TODO optimize these codes using ascendc just like flash attention backend using cuda

        # update input_tokens
        sampled_token_ids_list = sampled_token_ids[:
                                                   num_queries].squeeze(  # type: ignore
                                                       -1)
        model_input.input_tokens[:
                                 num_queries] = sampled_token_ids_list  # type: ignore

        # get seq_lens and input_positions
        seq_lens = self.seq_lens_tensor[:num_queries]
        next_seq_lens = seq_lens + 1
        next_input_pos = next_seq_lens - 1

        # update seq_lens and input_positions
        self.seq_lens_tensor[:num_queries] = next_seq_lens
        model_input.input_positions[:  # type: ignore
                                    num_queries] = next_input_pos  # type: ignore

        # get block index and offset
        block_idx = next_input_pos // block_size
        block_offset = next_input_pos % block_size

        current_block_table = self.block_tables.gather(
            1, block_idx.unsqueeze(-1)).squeeze(-1)
        slot_num = current_block_table * block_size + block_offset

        # update slot_mapping
        self.slot_mapping[:num_queries] = slot_num


class AscendMetadataBuilder(CommonMetadataBuilder[AscendMetadata]):

    _attn_mask_builder = None  # noqa

    def __init__(self, input_builder: "ModelInputForNPUBuilder"):
        self.input_builder = input_builder
        self.runner = input_builder.runner
        self.sliding_window = input_builder.sliding_window
        self.block_size = input_builder.block_size

        self.attn_mask = None
        self.compress_mask = None
        self.chunk_mask = None
        if AscendMetadataBuilder._attn_mask_builder is None:
            AscendMetadataBuilder._attn_mask_builder = AttentionMaskBuilder.initialize_from_len(
                128, self.input_builder.runner.model_config.dtype)

    def _add_seq_group(
            self, inter_data: "ModelInputForNPUBuilder.InterDataForSeqGroup",
            chunked_prefill_enabled: bool):
        """Add a sequence group to the metadata. Specifically update/append
        1. context length.
        2. block table.
        3. slot mapping.
        """
        is_prompt = inter_data.is_prompt
        block_tables = inter_data.block_tables

        for (seq_id, token_len, seq_len, curr_seq_len, query_len, context_len,
             curr_sliding_window_block) in zip(
                 inter_data.seq_ids, [len(t) for t in inter_data.input_tokens],
                 inter_data.orig_seq_lens, inter_data.seq_lens,
                 inter_data.query_lens, inter_data.context_lens,
                 inter_data.curr_sliding_window_blocks):
            self.context_lens.append(context_len)
            if is_prompt:
                self.num_prefills += 1
                self.num_prefill_tokens += token_len
                self.prefill_seq_lens.append(seq_len)
            else:
                assert query_len == 1, (
                    "seq_len: {}, context_len: {}, query_len: {}".format(
                        seq_len, context_len, query_len))
                self.num_decode_tokens += query_len
                self.curr_seq_lens.append(curr_seq_len)

            # Compute block table.
            # TODO(sang): Combine chunked prefill and prefix caching by
            # only allowing multiple of block_size chunk size.
            # NOTE: This only works for oooooooxxx style attention.
            block_table: List[int] = []
            prefix_cache_hit = any([
                inter_data.prefix_cache_hit
                for inter_data in self.input_builder.inter_data_list
            ])
            if prefix_cache_hit:
                # NOTE(woosuk): For flash-attn, the block table should
                # include the entries for the incoming prefill tokens.
                if block_tables is not None:
                    block_table = block_tables[seq_id]
            elif ((chunked_prefill_enabled or not is_prompt)
                  and block_tables is not None):
                if curr_sliding_window_block == 0:
                    block_table = block_tables[seq_id]
                else:
                    block_table = block_tables[seq_id][
                        -curr_sliding_window_block:]
            self.block_tables.append(block_table)

            # Compute slot mapping.
            is_profile_run = is_block_tables_empty(block_tables)
            start_idx = compute_slot_mapping_start_idx(is_prompt, query_len,
                                                       context_len,
                                                       self.sliding_window)
            compute_slot_mapping(
                is_profile_run,
                self.slot_mapping,
                seq_id,
                seq_len,
                context_len,
                start_idx,
                self.block_size,
                inter_data.block_tables,
            )

    def _get_graph_runner_block_tables(
        self, num_seqs: int,
        block_tables: List[List[int]]) -> torch.Tensor:
        # The shape of graph_block_tables is
        # [max batch size, max context len // block size].
        
        max_batch_size, max_blocks = self.runner.graph_block_tables.shape
        assert max_batch_size >= num_seqs

        graph_block_tables = self.runner.graph_block_tables # [:num_seqs]
        for i, block_table in enumerate(block_tables):
            if block_table:
                num_blocks = len(block_table)
                if num_blocks <= max_blocks:
                    graph_block_tables[i, :num_blocks] = block_table
                else:
                    graph_block_tables[
                        i, :max_blocks] = block_table[:max_blocks]

        return torch.from_numpy(graph_block_tables).to(
            device=self.runner.device, non_blocking=True)
    
    def build(
        self,
        seq_lens: List[int],
        query_lens: List[int],
        graph_pad_size: int,
    ):
        """Build attention metadata with on-device tensors.

        Args:
            seq_lens: The maybe padded sequence lengths of the input sequences.
            query_lens: The query lengths of the input sequences.
        """
        for inter_data in self.input_builder.inter_data_list:
            self._add_seq_group(inter_data,
                                self.input_builder.chunked_prefill_enabled)

        device = self.runner.device
        dtype = self.runner.model_config.dtype
        use_torchair_graph = graph_pad_size != -1

        max_query_len = max(query_lens)
        decode_query_lens = query_lens[self.num_prefills:]
        if len(decode_query_lens) > 0:
            max_decode_query_len = max(decode_query_lens)
        else:
            max_decode_query_len = 1
        max_prefill_seq_len = max(self.prefill_seq_lens, default=0)
        max_decode_seq_len = max(self.curr_seq_lens, default=0)
        max_seq_len = max(max_prefill_seq_len, max_decode_seq_len)

        if max_query_len == 1 and use_torchair_graph:
            num_seqs = len(seq_lens)
            self.slot_mapping.extend([PAD_SLOT_ID] * graph_pad_size)
            self.block_tables.extend([[]] * graph_pad_size)
            block_tables = self._get_graph_runner_block_tables(
                num_seqs, self.block_tables)
        else:
            block_tables = make_tensor_with_pad(
                self.block_tables,
                pad=0,
                dtype=torch.int32,
                device=device,
            )

        if self.num_prefills > 0:
            if block_tables is None or block_tables.numel() == 0:
                # normal mask
                self.attn_mask = AscendMetadataBuilder._attn_mask_builder.get_attn_mask(  # type: ignore
                    max_prefill_seq_len, dtype, device)
            elif self.num_decode_tokens == 0 and not self.input_builder.chunked_prefill_enabled:
                # compress mask for prefix cache
                self.compress_mask = AscendMetadataBuilder._attn_mask_builder.get_attn_mask(  # type: ignore
                    128, dtype, device)
            else:
                # chunk_mask for chunk prefill
                attn_mask = AscendMetadataBuilder._attn_mask_builder.get_attn_mask(  # type: ignore
                    max_seq_len, dtype, device)
                if attn_mask[0][1] > 0:
                    attn_mask *= -10000
                chunk_mask_list = []
                for i, seq_len in enumerate(seq_lens):
                    context_len = self.context_lens[i]
                    chunk_mask_list.append(attn_mask[context_len:seq_len])
                self.chunk_mask = torch.cat(chunk_mask_list, 0)
        else:
            self.attn_mask = None
            self.compress_mask = None
            self.chunk_mask = None
        num_decode_tokens = self.num_decode_tokens
        query_start_loc = list(accumulate(query_lens, initial=0))
        seq_start_loc = list(accumulate(seq_lens, initial=0))

        assert max_query_len > 0, "query_lens: {}".format(query_lens)

        assert device is not None
        context_lens_tensor = async_tensor_h2d(self.context_lens, torch.int,
                                               device, self.runner.pin_memory)
        slot_mapping_tensor = async_tensor_h2d(self.slot_mapping, torch.int32,
                                               device, self.runner.pin_memory)
        seq_lens_tensor = async_tensor_h2d(seq_lens, torch.int, device,
                                           self.runner.pin_memory)
        query_start_loc_tensor = async_tensor_h2d(query_start_loc, torch.int32,
                                                  device,
                                                  self.runner.pin_memory)
        seq_start_loc_tensor = async_tensor_h2d(seq_start_loc, torch.int32,
                                                device, self.runner.pin_memory)
        placeholder_index_maps = {
            modality: placeholder_map.index_map()
            for modality, placeholder_map in
            self.multimodal_placeholder_maps.items()
        }

        seq_lens_tensor = torch.tensor(seq_lens,
                                       dtype=torch.long,
                                       device=device)

        return AscendMetadata(
            num_prefills=self.num_prefills,
            slot_mapping=slot_mapping_tensor,
            num_prefill_tokens=self.num_prefill_tokens,
            num_decode_tokens=num_decode_tokens,
            seq_lens=seq_lens,
            multi_modal_placeholder_index_maps=placeholder_index_maps,
            enable_kv_scales_calculation=True,
            seq_lens_tensor=seq_lens_tensor,
            query_lens=query_lens,
            max_query_len=max_query_len,
            max_decode_query_len=max_decode_query_len,
            max_prefill_seq_len=max_prefill_seq_len,
            max_decode_seq_len=max_decode_seq_len,
            query_start_loc=query_start_loc_tensor,
            seq_start_loc=seq_start_loc_tensor,
            context_lens_tensor=context_lens_tensor,
            block_tables=block_tables,
            attn_mask=self.attn_mask,
            compress_mask=self.compress_mask,
            chunk_mask=self.chunk_mask,
            chunked_prefill_enabled=self.input_builder.chunked_prefill_enabled)


class AscendAttentionBackendImpl(AttentionImpl):

    def __init__(
        self,
        num_heads: int,
        head_size: int,
        scale: float,
        num_kv_heads: int,
        alibi_slopes: Optional[List[float]],
        sliding_window: Optional[int],
        kv_cache_dtype: str,
        blocksparse_params: Optional[Dict[str, Any]] = None,
        logits_soft_cap: Optional[float] = None,
        attn_type: str = AttentionType.DECODER,
    ) -> None:
        self.num_heads = num_heads
        self.head_size = head_size
        self.scale = float(scale)
        self.num_kv_heads = num_heads if num_kv_heads is None else num_kv_heads
        self.hidden_size = self.num_heads * self.head_size
        self.kv_cache_dtype = kv_cache_dtype
        self.sliding_window = sliding_window
        if alibi_slopes is not None:
            alibi_slopes = torch.tensor(alibi_slopes,
                                        dtype=torch.float32,
                                        device="npu")
        self.alibi_slopes = alibi_slopes
        self.attn_type = attn_type

        assert self.num_heads % self.num_kv_heads == 0
        self.num_queries_per_kv = self.num_heads // self.num_kv_heads
        self.seq_len_cpu_tensor = None
        self.query_len_cpu_tensor = None
        self.key_cache = None
        self.value_cache = None
        # TODO: FIXME revert me when torch-npu sync issue is solved
        self.output: torch.Tensor = None

    def forward(
        self,
        layer: AttentionLayer,
        query: torch.Tensor,
        key: torch.Tensor,
        value: torch.Tensor,
        kv_cache: torch.Tensor,
        attn_metadata: AscendMetadata,
        attn_type: str = AttentionType.DECODER,
        output: Optional[torch.Tensor] = None,
    ) -> torch.Tensor:
        """Forward pass with Ascend attention.
        Args:
            query: shape = [num_tokens, num_heads * head_size]
                   num_tokens = batch_size * seq_len
            key: shape = [num_tokens, num_kv_heads * head_size]
            value: shape = [num_tokens, num_kv_heads * head_size]
            kv_cache: shape = [2, num_blocks, block_size,
                               num_kv_heads * head_size]
                      key_cache = [num_blocks, block_size,
                                   num_kv_heads * head_size]
                      value_cache = [num_blocks, block_size,
                                     num_kv_heads * head_size]
            attn_metadata: Metadata for attention.
        Returns:
            shape = [batch_size, seq_len * num_heads * head_size]
        """
        assert layer._k_scale_float == 1.0 and layer._v_scale_float == 1.0
        # View q k v to BSH.
        num_tokens = query.shape[0]
        query = query.view(-1, self.num_heads, self.head_size)
        key = key.view(-1, self.num_kv_heads, self.head_size)
        value = value.view(-1, self.num_kv_heads, self.head_size)
        # TODO: Remove this contiguous in the future.
        value = value.contiguous()
        attn_type = self.attn_type

        self.output = torch.empty(num_tokens,
                                  self.num_heads,
                                  self.head_size,
                                  dtype=query.dtype,
                                  device=query.device)

        if kv_cache.numel() > 0:
            if self.key_cache is None:
                self.key_cache, self.value_cache = kv_cache[0], kv_cache[1]
            slots = attn_metadata.slot_mapping

        if hasattr(layer, 'quant_method'):
            isPrefill = True if attn_metadata.num_prefills > 0 else False
            if isPrefill:
                assert attn_metadata.prefill_metadata is not None
                self.seq_lens_tensor_cpu = torch.from_numpy(
                    np.array(attn_metadata.prefill_metadata.seq_lens).astype(
                        np.int32))
            else:
                assert attn_metadata.decode_metadata is not None
                self.seq_lens_tensor_cpu = torch.from_numpy(
                    np.array(attn_metadata.decode_metadata.seq_lens).astype(
                        np.int32))
            block_tables = attn_metadata.decode_metadata.block_tables if attn_metadata.decode_metadata else None
            # Details of kv_cache arrangement in attention quantization
            # are implemented by quant_method.
            layer.quant_method.apply(
                layer,
                query,
                key,
                value,
                self.key_cache,
                self.value_cache,
                self.scale,
                block_tables,
                isPrefill,
                attn_metadata,
                self.output,
                seq_lens_tensor_cpu=self.seq_lens_tensor_cpu)
        else:
            if self.key_cache is not None:
                torch_npu._npu_reshape_and_cache(key=key,
                                                 value=value,
                                                 key_cache=self.key_cache,
                                                 value_cache=self.value_cache,
                                                 slot_indices=slots)

            if attn_metadata.num_prefills > 0:
                # Prefix cache disabled  and  chunk prefill disabled  or  no prefix cache hit
                if (attn_metadata.block_tables is None
                        or attn_metadata.block_tables.numel() == 0):
                    if attn_type == AttentionType.ENCODER_ONLY:
                        # TODO: change to use torch_npu encoder attention op, instead
                        # of torch sdpa
                        query = query.movedim(0, query.dim() - 2)
                        key = key.movedim(0, key.dim() - 2)
                        value = value.movedim(0, value.dim() - 2)

                        causal_attn = (attn_type == AttentionType.DECODER)
                        if attn_metadata.seq_lens is not None:
                            seq_lens_q = seq_lens_kv = attn_metadata.seq_lens
                        attn_masks = [None] * len(seq_lens_q)
                        start_q, start_kv = 0, 0
                        for seq_len_q, seq_len_kv, mask in zip(
                                seq_lens_q, seq_lens_kv, attn_masks):
                            end_q = start_q + seq_len_q
                            end_kv = start_kv + seq_len_kv
                            sub_out = scaled_dot_product_attention(
                                query[None, :, start_q:end_q, :],
                                key[None, :, start_kv:end_kv, :],
                                value[None, :, start_kv:end_kv, :],
                                attn_mask=mask,
                                dropout_p=0.0,
                                is_causal=causal_attn and mask is None,
                                scale=self.scale).squeeze(0).movedim(
                                    query.dim() - 2, 0)
                            self.output[start_q:end_q, :, :] = sub_out
                            start_q, start_kv = end_q, end_kv
                    else:
                        assert attn_metadata.attn_mask is not None
                        mask = attn_metadata.attn_mask
                        assert attn_metadata.prefill_metadata is not None
                        self.seq_lens_tensor_cpu = torch.from_numpy(
                            np.array(attn_metadata.prefill_metadata.seq_lens).
                            astype(np.int32))
                        torch_npu._npu_flash_attention(
                            query=query,
                            key=key,
                            value=value,
                            mask=mask,
                            seq_len=self.seq_lens_tensor_cpu,
                            scale_value=self.scale,
                            num_heads=self.num_heads,
                            num_kv_heads=self.num_kv_heads,
                            out=self.output)
                elif attn_metadata.num_decode_tokens == 0 and not attn_metadata.chunked_prefill_enabled:
                    assert kv_cache is not None
                    assert attn_metadata.prefill_metadata is not None
                    self.seq_lens_tensor_cpu = torch.from_numpy(
                        np.array(
                            attn_metadata.prefill_metadata.seq_lens).astype(
                                np.int32))
                    self.query_lens_tensor_cpu = torch.from_numpy(
                        np.array(
                            attn_metadata.prefill_metadata.query_lens).astype(
                                np.int32))
                    block_tables = attn_metadata.prefill_metadata.block_tables
                    assert attn_metadata.compress_mask is not None
                    compress_mask = attn_metadata.compress_mask
                    torch_npu._npu_flash_attention_qlens(
                        query=query,
                        key_cache=self.key_cache,
                        value_cache=self.value_cache,
                        block_table=block_tables,
                        mask=compress_mask,
                        seq_len=self.query_lens_tensor_cpu,
                        context_lens=self.seq_lens_tensor_cpu,
                        num_kv_heads=self.num_kv_heads,
                        num_heads=self.num_heads,
                        scale_value=self.scale,
                        out=self.output)
                # Splitfuse
                else:
                    assert kv_cache is not None
                    self.seq_lens_tensor_cpu = torch.from_numpy(
                        np.array(attn_metadata.seq_lens).astype(np.int32))
                    self.query_lens_tensor_cpu = torch.from_numpy(
                        np.array(attn_metadata.query_lens).astype(np.int32))
                    block_tables = attn_metadata.block_tables
                    assert attn_metadata.chunk_mask is not None
                    chunk_mask = attn_metadata.chunk_mask
                    torch_npu._npu_paged_attention_splitfuse(
                        query=query,
                        key_cache=self.key_cache,
                        value_cache=self.value_cache,
                        block_table=block_tables,
                        context_lens=self.seq_lens_tensor_cpu,
                        mask=chunk_mask,
                        seq_len=self.query_lens_tensor_cpu,
                        num_kv_heads=self.num_kv_heads,
                        num_heads=self.num_heads,
                        scale_value=self.scale,
                        out=self.output)
            # Decode only
            else:
                assert kv_cache is not None
                assert attn_metadata.decode_metadata is not None
                self.seq_lens_tensor_cpu = torch.from_numpy(
                    np.array(attn_metadata.decode_metadata.seq_lens).astype(
                        np.int32))
                block_tables = attn_metadata.decode_metadata.block_tables
                torch_npu._npu_paged_attention(
                    query=query,
                    key_cache=self.key_cache,
                    value_cache=self.value_cache,
                    num_kv_heads=self.num_kv_heads,
                    num_heads=self.num_heads,
                    scale_value=self.scale,
                    block_table=block_tables,
                    context_lens=self.seq_lens_tensor_cpu,
                    out=self.output)

        return self.output.view(num_tokens, self.hidden_size)


class AscendMLAAttentionBackendImpl(MLAAttentionImpl):

    def __init__(
        self,
        num_heads: int,
        head_size: int,
        scale: float,
        num_kv_heads: int,
        alibi_slopes: Optional[List[float]],
        sliding_window: Optional[int],
        kv_cache_dtype: str,
        blocksparse_params: Optional[Dict[str, Any]] = None,
        logits_soft_cap: Optional[float] = None,
        attn_type: str = AttentionType.DECODER,
        **extra_impl_args,
    ) -> None:
        self.num_heads = num_heads
        self.head_size = head_size
        self.scale = float(scale)
        self.num_kv_heads = num_heads if num_kv_heads is None else num_kv_heads
        self.hidden_size = self.num_heads * self.head_size
        self.kv_cache_dtype = kv_cache_dtype
        self.sliding_window = sliding_window
        if alibi_slopes is not None:
            alibi_slopes = torch.tensor(alibi_slopes,
                                        dtype=torch.float32,
                                        device="npu")
        self.alibi_slopes = alibi_slopes
        self.attn_type = attn_type

        assert self.num_heads % self.num_kv_heads == 0
        self.num_queries_per_kv = self.num_heads // self.num_kv_heads
        self.seq_len_cpu_tensor = None

        # MLA Args
        self.q_lora_rank = extra_impl_args['q_lora_rank']
        self.kv_lora_rank = extra_impl_args['kv_lora_rank']
        self.qk_nope_head_dim = extra_impl_args['qk_nope_head_dim']
        self.qk_rope_head_dim = extra_impl_args['qk_rope_head_dim']
        self.qk_head_dim = extra_impl_args['qk_head_dim']
        self.v_head_dim = extra_impl_args['v_head_dim']
        self.rotary_emb = extra_impl_args['rotary_emb']
        self.q_proj = extra_impl_args['q_proj']
        self.kv_b_proj = extra_impl_args['kv_b_proj']
        self.o_proj = extra_impl_args['o_proj']
        self.kv_a_proj_with_mqa = extra_impl_args.get('kv_a_proj_with_mqa',
                                                      None)
        self.kv_a_layernorm = extra_impl_args.get('kv_a_layernorm', None)
        self.k_pe_cache = None
        self.k_nope_cache = None
        self.w_kc = None
        self.w_vc = None

    def exec_kv(
        self,
        hidden_states: torch.Tensor,
        cos: torch.Tensor,
        sin: torch.Tensor,
        kv_cache: Tuple,
        slots: torch.Tensor,
    ):
        B = hidden_states.shape[0]
        N = self.num_kv_heads
        S = 1
        kv = self.kv_a_proj_with_mqa(hidden_states)[0]
        # npu_kv_rmsnorm_rope_cache needs [B, N, S, D]
        kv = kv.view(B, N, S, self.kv_lora_rank + self.qk_rope_head_dim)
        # cos = cos.view(B, S, N, -1)
        # sin = sin.view(B, S, N, -1)
        k_pe, k_nope = torch.ops.npu_inference.npu_kv_rmsnorm_rope_cache(
            kv,
            self.kv_a_layernorm.weight,
            cos,
            sin,
            slots,
            kv_cache[1],
            kv_cache[0],
            epsilon=self.kv_a_layernorm.variance_epsilon)
        return k_pe, k_nope

    def apply_rotary_emb(
        self,
        x: torch.Tensor,
        cos: torch.Tensor,
        sin: torch.Tensor,
        is_neox_style: bool,
    ) -> torch.Tensor:
        """
        Args:
            x: [num_tokens, num_heads, head_size]
            cos: [num_tokens, head_size // 2]
            sin: [num_tokens, head_size // 2]
            is_neox_style: Whether to use the Neox-style or GPT-J-style rotary
                positional embeddings.
        """
        cos = cos.unsqueeze(-2).to(x.dtype)
        sin = sin.unsqueeze(-2).to(x.dtype)
        if is_neox_style:
            x1, x2 = torch.chunk(x, 2, dim=-1)
        else:
            x1 = x[..., ::2]
            x2 = x[..., 1::2]
        o1 = x1 * cos - x2 * sin
        o2 = x2 * cos + x1 * sin
        if is_neox_style:
            return torch.cat((o1, o2), dim=-1)
        else:
            return torch.stack((o1, o2), dim=-1).flatten(-2)

    def rope_single(
        self,
        x: torch.Tensor,
        cos: torch.Tensor,
        sin: torch.Tensor,
    ) -> torch.Tensor:
        B, N, D = x.shape
        S = 1
        x = x.view(B, N, S, D)
        x = torch.ops.npu_inference.npu_interleave_rope(x, cos, sin)
        return x.view(B, N, D)

    def forward(
        self,
        layer: AttentionLayer,
        hidden_states_or_q_c: torch.Tensor,
        hidden_states_or_kv_c_normed: torch.Tensor,
        k_pe: torch.Tensor,
        kv_cache: torch.Tensor,
        attn_metadata: AscendMetadata,
        attn_type: str = AttentionType.DECODER,
        output: Optional[torch.Tensor] = None,
    ) -> torch.Tensor:
        """Forward pass with Ascend attention.
        Args:
            hidden_states_or_q_c: shape = [num_tokens, num_heads * head_size]
                                           num_tokens = batch_size * seq_len
            hidden_states_or_kv_c_normed: shape = [num_tokens, num_kv_heads * head_size]
            k_pe: shape = [num_tokens, num_kv_heads * head_size]
            kv_cache: shape = [1, num_blocks, block_size,
                               num_kv_heads * head_size]
            attn_metadata: Metadata for attention.
        Returns:
            shape = [batch_size, seq_len * num_heads * head_size]
        """
        assert layer._k_scale_float == 1.0 and layer._v_scale_float == 1.0
        attn_type = self.attn_type
        if attn_type != AttentionType.DECODER:
            raise NotImplementedError("Encoder self-attention and "
                                      "encoder/decoder cross-attention "
                                      "are not implemented for "
                                      "PallasAttentionBackendImpl")

        num_tokens = hidden_states_or_q_c.shape[0]
        q = self.q_proj(hidden_states_or_q_c)[0].view(-1, self.num_heads,
                                                      self.qk_head_dim)
        q_nope, q_pe = q.split([self.qk_nope_head_dim, self.qk_rope_head_dim],
                               dim=-1)
        if k_pe is None and attn_metadata.decode_metadata:
            cos_sin = self.rotary_emb.cos_sin_cache[
                attn_metadata.input_positions]
            if self.rotary_emb.cos_sin_cache.device != q_pe.device:
                cos_sin = cos_sin.to(q_pe.device)
            if self.rotary_emb.cos_sin_cache.dtype != q_pe.dtype:
                cos_sin = cos_sin.to(q_pe.dtype)
            cos, sin = cos_sin.chunk(2, dim=-1)
            q_pe = self.apply_rotary_emb(q_pe, cos, sin,
                                         self.rotary_emb.is_neox_style)
            k_pe, k_nope = self.exec_kv(hidden_states_or_kv_c_normed, cos, sin,
                                        kv_cache, attn_metadata.slot_mapping)
        else:
            if k_pe is None:
                kv_c, k_pe = self.kv_a_proj_with_mqa(
                    hidden_states_or_kv_c_normed)[0].split(
                        [self.kv_lora_rank, self.qk_rope_head_dim], dim=-1)
                kv_c_normed = self.kv_a_layernorm(kv_c.contiguous())
            else:
                kv_c_normed = hidden_states_or_kv_c_normed
            k_pe = k_pe.view(num_tokens, self.num_kv_heads, -1)
            if self.rotary_emb.__class__.__name__ == 'RotaryEmbedding':
                ori_q_pe_shape, ori_k_pe_shape = q_pe.shape, k_pe.shape
                q_pe = q_pe.reshape(num_tokens, -1)
                k_pe = k_pe.reshape(num_tokens, -1)
                q_pe, k_pe = self.rotary_emb(attn_metadata.input_positions,
                                             q_pe, k_pe)
                q_pe = q_pe.view(ori_q_pe_shape)
                k_pe = k_pe.view(ori_k_pe_shape)
            else:
                q_pe, k_pe = self.rotary_emb(attn_metadata.input_positions,
                                             q_pe, k_pe)

        if self.w_kc is None or self.w_vc is None:
            kv_b_proj_weight = self.kv_b_proj.weight.reshape(
                self.num_heads, self.qk_nope_head_dim + self.v_head_dim,
                self.kv_lora_rank)
            self.w_kc = kv_b_proj_weight[:, :self.
                                         qk_nope_head_dim, :].contiguous()
            self.w_vc = kv_b_proj_weight[:,
                                         self.qk_nope_head_dim:, :].transpose(
                                             1, 2).contiguous()

        if attn_metadata.num_prefills > 0:
            kv = self.kv_b_proj(kv_c_normed)[0].view(num_tokens,
                                                     self.num_heads, -1)
            k_nope, value = kv.split([self.qk_nope_head_dim, self.v_head_dim],
                                     dim=-1)
        else:
            q_nope_t = torch.transpose(q_nope, 0, 1)
            q_nope_out = torch.bmm(q_nope_t, self.w_kc)
            q_nope = torch.transpose(q_nope_out, 0, 1)

        query = torch.cat([q_nope, q_pe], dim=-1).view(num_tokens,
                                                       self.num_heads, -1)

        if VLLM_ENABLE_GRAPH_MODE == '1':
            if len(kv_cache) > 0 and kv_cache[0].numel(
            ) > 0 and attn_metadata.num_prefills > 0:
                slots = attn_metadata.slot_mapping
                torch_npu._npu_reshape_and_cache(key=kv_c_normed.view(
                    num_tokens, self.num_kv_heads, -1),
                                                 value=k_pe,
                                                 key_cache=kv_cache[0],
                                                 value_cache=kv_cache[1],
                                                 slot_indices=slots)
        else:
            if kv_cache.numel() > 0:
<<<<<<< HEAD
                print(kv_cache.shape)
=======
>>>>>>> 07bd5fa9
                key = torch.cat([
                    kv_c_normed.view(num_tokens, self.num_kv_heads, -1), k_pe
                ],
                                dim=2)
                slots = attn_metadata.slot_mapping
                torch_npu._npu_reshape_and_cache_siso(key=key,
                                                      key_cache=kv_cache,
                                                      slot_indices=slots)

        if attn_metadata.num_prefills > 0:
            attn_output = torch.empty(num_tokens,
                                      self.num_heads,
                                      self.v_head_dim,
                                      dtype=query.dtype,
                                      device=query.device)
            if (attn_metadata.block_tables is None
                    or attn_metadata.block_tables.numel() == 0):
                assert attn_metadata.attn_mask is not None
                assert attn_metadata.prefill_metadata is not None
                assert attn_metadata.prefill_metadata.seq_lens is not None
                mask = attn_metadata.attn_mask
                self.seq_lens_tensor_cpu = torch.from_numpy(
                    np.array(attn_metadata.prefill_metadata.seq_lens).astype(
                        np.int32))
                k_pe = k_pe.repeat(1, self.num_heads, 1)
                key = torch.cat(
                    [k_nope.view(num_tokens, self.num_heads, -1), k_pe], dim=2)
                torch_npu._npu_flash_attention(
                    query=query,
                    key=key,
                    value=value,
                    mask=mask,
                    seq_len=self.seq_lens_tensor_cpu,
                    scale_value=self.scale,
                    num_heads=self.num_heads,
                    num_kv_heads=self.num_heads,
                    out=attn_output)
            else:
                # TODO: Will support prefix cache and chunked prefill soon.
                raise RuntimeError(
                    "Prefix cache and chunked prefill are currently not supported."
                )
        elif attn_metadata.decode_metadata:
            assert kv_cache is not None
            if VLLM_ENABLE_GRAPH_MODE == '1':
                # TorchAir's shape is [bs, num_heads_per_rank, seq_len, dim]
                q_nope = q_nope.view(num_tokens, self.num_heads, 1, -1)
                q_pe = q_pe.view(num_tokens, self.num_heads, 1, -1)
                attn_output, _ = torch.ops.npu.npu_fused_infer_attention_score(
                    q_nope,
                    kv_cache[0],
                    kv_cache[0],
                    query_rope=q_pe,
                    key_rope=kv_cache[1],
                    num_heads=self.num_heads,
                    num_key_value_heads=1,
                    input_layout="BNSD",
                    atten_mask=attn_metadata.attn_mask,
                    scale=self.scale,
                    antiquant_mode=0,
                    antiquant_scale=None,
                    block_table=attn_metadata.block_tables,
                    block_size=kv_cache[0].shape[1],
                    actual_seq_lengths_kv=attn_metadata.seq_lens,
                )
                attn_output = attn_output.view(num_tokens, -1,
                                               self.kv_lora_rank).transpose(
                                                   0, 1)
                attn_output = torch.bmm(attn_output, self.w_vc).transpose(0, 1)
            else:
                # if torch.empty is used here, the preemptive scheduling case of
                # test_mtp_correctness.py will fail to run.
                attn_output = torch.randn(
                    [num_tokens, self.num_heads, self.kv_lora_rank],
                    dtype=query.dtype,
                    device=query.device)
                self.seq_lens_tensor_cpu = torch.from_numpy(
                    np.array(attn_metadata.decode_metadata.seq_lens).astype(
                        np.int32))
                block_tables = attn_metadata.decode_metadata.block_tables
                torch_npu._npu_paged_attention_mla(
                    query=query,
                    key_cache=kv_cache,
                    num_kv_heads=self.num_kv_heads,
                    num_heads=self.num_heads,
                    scale_value=self.scale,
                    block_table=block_tables,
                    context_lens=self.seq_lens_tensor_cpu,
                    mla_vheadsize=self.kv_lora_rank,
                    out=attn_output)
                attn_output_t = torch.transpose(attn_output, 0, 1)
                attn_output_t = torch.bmm(attn_output_t, self.w_vc)
                attn_output = torch.transpose(attn_output_t, 0, 1)

        output, _ = self.o_proj(attn_output.reshape(num_tokens, -1))

        return output<|MERGE_RESOLUTION|>--- conflicted
+++ resolved
@@ -28,11 +28,7 @@
 except ImportError:
     print("Failed to import torch_npu.")
 
-<<<<<<< HEAD
-import torchair._contrib.custom_torch_ops  # noqa: F401
-=======
 import torchair._contrib.custom_torch_ops  # type: ignore  # noqa: F401
->>>>>>> 07bd5fa9
 from vllm.attention.backends.abstract import (AttentionBackend, AttentionImpl,
                                               AttentionLayer,
                                               AttentionMetadata, AttentionType,
@@ -1187,10 +1183,6 @@
                                                  slot_indices=slots)
         else:
             if kv_cache.numel() > 0:
-<<<<<<< HEAD
-                print(kv_cache.shape)
-=======
->>>>>>> 07bd5fa9
                 key = torch.cat([
                     kv_c_normed.view(num_tokens, self.num_kv_heads, -1), k_pe
                 ],
