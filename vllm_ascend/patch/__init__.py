--- conflicted
+++ resolved
@@ -255,20 +255,6 @@
 #       2. https://github.com/vllm-project/vllm/pull/30632
 #    Future Plan:
 #       Remove this patch when bool is supported in 'torch.argsort' func of npu.
-<<<<<<< HEAD
-#
-# ** File: worker/patch_deepseekv3.py**
-# ~~~~~~~~~~~~~~~~~~~~~~~~~~~~~~~~~~~~~~~~~~~~~~~~~~~~~
-#    1. vllm.model_executor.models.deepseek_v2 (DeepseekV2 & DeepseekMoE related logic)
-#    Why:
-#      The mix placement feature requires modifying the loading format of DeepseekV3 shared expert weights and adjusting the inference path of DeepseekMoE.
-#    How：
-#      Patch the weight loading logic of DeepseekV3 to adapt to the mix placement storage format, and modify the forward inference path of DeepseekMoE to support the mix placement feature.
-#    Related PR (if no, explain why):
-#      https://github.com/vllm-project/vllm/pull/4881
-#    Future Plan:
-#      Remove this patch after the mix placement feature is natively implemented in the official vllm codebase.
-=======
 #       Make 'torch.argsort' in `vllm.v1.attention.backends.gdn_attn` be stable.
 #
 # ** 13. File: worker/patch_rejection_sampler.py**
@@ -299,4 +285,14 @@
 #    Future Plan:
 #       Remove this patch when vLLM support these operators.
 #
->>>>>>> 0f571c34
+# ** File: worker/patch_deepseekv3.py**
+# ~~~~~~~~~~~~~~~~~~~~~~~~~~~~~~~~~~~~~~~~~~~~~~~~~~~~~
+#    1. vllm.model_executor.models.deepseek_v2 (DeepseekV2 & DeepseekMoE related logic)
+#    Why:
+#      The mix placement feature requires modifying the loading format of DeepseekV3 shared expert weights and adjusting the inference path of DeepseekMoE.
+#    How：
+#      Patch the weight loading logic of DeepseekV3 to adapt to the mix placement storage format, and modify the forward inference path of DeepseekMoE to support the mix placement feature.
+#    Related PR (if no, explain why):
+#      https://github.com/vllm-project/vllm/pull/4881
+#    Future Plan:
+#      Remove this patch after the mix placement feature is natively implemented in the official vllm codebase.