--- conflicted
+++ resolved
@@ -251,11 +251,6 @@
 #    Related PR (if no, explain why):
 #       https://github.com/vllm-project/vllm/pull/4770
 #    Future Plan:
-<<<<<<< HEAD
 #       Remove this patch when bool is supported in 'torch.argsort' func of npu.
 #
-=======
-#       Remove this patch when adapted vllm version contains the above PR.
-#
-from vllm_ascend.patch.worker import patch_deepseekv3
->>>>>>> 1b541cd1
+from vllm_ascend.patch.worker import patch_deepseekv3