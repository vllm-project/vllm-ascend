#
# Copyright (c) 2025 Huawei Technologies Co., Ltd. All Rights Reserved.
# This file is a part of the vllm-ascend project.
#
# Licensed under the Apache License, Version 2.0 (the "License");
# you may not use this file except in compliance with the License.
# You may obtain a copy of the License at
#
#     http://www.apache.org/licenses/LICENSE-2.0
#
# Unless required by applicable law or agreed to in writing, software
# distributed under the License is distributed on an "AS IS" BASIS,
# WITHOUT WARRANTIES OR CONDITIONS OF ANY KIND, either express or implied.
# See the License for the specific language governing permissions and
# limitations under the License.

# ----------------------------------------------------------------------------------
# This module manage the patch for vllm. There are two folders in this module:
# - platform: contains the patches applied before worker starts. It's called by
#             `vllm_ascend.utils.adapt_patch(is_global_patch=True)` in
#             `vllm_ascend.platform.NPUPlatform.pre_register_and_update()` function.
# - worker: contains the patches applied when worker starts. It's called by
#           `vllm_ascend.utils.adapt_patch(is_global_patch=False)` in
#           each worker's `__init__` function.
#
# Once a new patch is added in vllm-ascend, please add the patch description into this file as well.
# ----------------------------------------------------------------------------------

# What's Patched and how it works:
# --------------------------------
# * Platform Patch:
# =================
# ** File: platform/patch_distributed.py**
# ~~~~~~~~~~~~~~~~~~~~~~~~~~~~~~~~~~~~~~~~~~~~~~~~~~~~~
#   1. `vllm.config.ParallelConfig.get_next_dp_init_port`
#    Why:
#       vllm doesn't support get port from environment.
#    How：
#       Add the logic to get port from environment.
#    Related PR (if no, explain why):
#       Need a PR to vllm to support get port from environment.
#    Future Plan:
#       Remove those patch when vllm merged them
#   2. `torch.distributed.all_reduce`, `torch.distributed.broadcast`
#    Why:
#       tensor alignment for 310p
#    How：
#       rewrite all_reduce and broadcast in torch.distributed
#    Related PR (if no, explain why):
#       No, not ready yet.
#    Future Plan:
#       Find a better way to support tensor alignment for 310p without this patch.
#
# ** File: worker/patch_multimodal_merge.py**
# ~~~~~~~~~~~~~~~~~~~~~~~~~~~~~~~~~~~~~~~~~~~~~~~~~~~~~
#   1. `vllm.model_executor.models.utils._merge_multimodal_embeddings`
#    Why:
#       '_merge_multimodal_embeddings' func of vllm is incompatible with Ascend.
#    How：
#       Replace with CPU operation that can be executed asynchronously.
#    Related PR (if no, explain why):
#       This is a bug by Ascend only. It can' be fixed in vLLM.
#    Future Plan:
#       Identify this pattern in torch-npu and remove this patch.
#
# * Worker Patch:
# ===============
# ** File: worker/patch_minicpm.py **
# ~~~~~~~~~~~~~~~~~~~~~~~~~~~~~~~~~~~~~~~~~~~~~~~~
#   1. `vllm.model_executor.models.minicpm.MiniCPMAttention.forward`
#    Why:
#       The forward func of MiniCPMAttention in vllm do a datatype convert
#       (original datatype --> float32) to ensure the precision on cuda.
#       However float32 is not supported in cann rope op, thus we keep this patch
#    How：
#       Removed the dtype convert operations in forward
#    Related PR (if no, explain why):
#       NO, only for npu due to rope op.
#    Future Plan:
#       Keep this patch in vllm-ascend.
#
# ** File: worker/patch_distributed.py **
# ~~~~~~~~~~~~~~~~~~~~~~~~~~~~~~~~~~~~~~~~~~~~~~~~~~~~
#   1. `vllm.distributed.parallel_state.GroupCoordinator`
#   (1) __init__()
#    Why:
#       The original GroupCoordinator initialization lacks pg_options to generate new
#       process group with customized options.
#    How:
#       Inject HCCL options during process group initialization.
#    Related PR (if no, explain why):
#       Need a PR to vllm to support a dictionary as input while initializing distributed
#       environment (e.g., Dict[str, torch.distributed.ProcessGroupHCCL.Options])
#       https://github.com/vllm-project/vllm/pull/25417
#    Future Plan:
#       Remove this patch when vllm merges this PR.
#   (2) all_to_all()
#    Why:
#       vllm doesn't support all_to_all for GroupCoordinator.
#    How：
#       Add all_to_all implementation for GroupCoordinator.
#    Related PR (if no, explain why):
#       Need a PR to vllm to support all_to_all for GroupCoordinator.
#    Future Plan:
#       Remove this patch when vllm merged them.
#
# ~~~~~~~~~~~~~~~~~~~~~~~~~~~~~~~~~~~~~~~~~~~~~~~~
#   1. `vllm.v1.sample.sampler.Sampler.gather_logprobs`
#    Why:
#       We need to patch gather_logprobs to make sure call batched_count_greater_than
#       with backend=current_platform.simple_compile_backend
#    How：
#       Patch gather_logprobs call new batched_count_greater_than
#    Related PR (if no, explain why):
#       - https://github.com/vllm-project/vllm/pull/21591
#    Future Plan:
#       Revert it when vLLM merge #21591 and release new version
# ** File: worker/patch_logits.py **
# ~~~~~~~~~~~~~~~~~~~~~~~~~~~~~~~~~~~~~~~~~~~~~~~~
#   1. `vllm._custom_ops.apply_repetition_penalties`
#    Why:
#       apply_repetition_penalties in vLLM use tensor.is_cuda to check if tensor is on cuda. But the value is always True
#       on ascend, thus we need to patch apply_repetition_penalties.
#    How：
#       Remove the related cuda check in apply_repetition_penalties.
#    Related PR (if no, explain why):
#       - this is a bug by Ascend only. It can' be fixed in vLLM.
#    Future Plan:
#       Fix this bug in torch-npu, bump torch-npu version and remove this patch.
# ~~~~~~~~~~~~~~~~~~~~~~~~~~~~~~~~~~~~~~~~~~~~~~~~
#   1. `vllm.model_executor.models.roberta.RobertaEmbedding.forward`
#    Why:
#       shift operation in `_encode_token_type_ids` and `_decode_token_type_ids` cannot run in ascend aclgraph mode
#    How：
#       Replace shift operation with multiplication and division.
#    Related PR (if no, explain why):
#       No, this need CANN add an aclnn shift operation
#    Future Plan:
#       Revert this when CANN support shift aclnn operation
#   2. `vllm.model_executor.models.roberta.RobertaForSequenceClassification.forward `
#    Why:
#       shift operation in `_encode_token_type_ids` and `_decode_token_type_ids` cannot run in ascend aclgraph mode
#    How：
#       Replace shift operation with multiplication and division.
#    Related PR (if no, explain why):
#       No, this need CANN add an aclnn shift operation
#    Future Plan:
#       Revert this when CANN support shift aclnn operation
<<<<<<< HEAD
# ~~~~~~~~~~~~~~~~~~~~~~~~~~~~~~~~~~~~~~~~~~~~~~~~
#   1. `vllm.attention.layer.Attention.forward`
#    Why:
#       There is a zerolike operator before the attention operation in each decoding stage. 
#    How：
#       Replace this zerolike operator with torch.empty
#    Related PR (if no, explain why):
#       - https://github.com/vllm-project/vllm/pull/26680
#    Future Plan:
#       Revert this to match the optimization supported in the VLLM version.
#
# * Worker Patch:
# ===============
# ** File: worker/patch_attention_layer.py **
=======
#
# ** File: worker/patch_deepseek_mtp.py**
# ~~~~~~~~~~~~~~~~~~~~~~~~~~~~~~~~~~~~~~~~~~~~~~~~~~~~~
#   1. `vllm.model_executor.models.deepseek_mtp.DeepSeekMultiTokenPredictorLayer.__init__`
#    Why:
#       '__init__' func of DeepSeekMultiTokenPredictorLayer didn't pass prefix to SharedHead.
#    How：
#       Replace with a new __init__.
#       Use a new SharedHead which passes prefix to ParallelLMHead.
#    Related PR (if no, explain why):
#       https://github.com/vllm-project/vllm/pull/25805
#    Future Plan:
#       Remove this patch when adapted vllm version contains the above PR.
#
>>>>>>> 54bd531d
<|MERGE_RESOLUTION|>--- conflicted
+++ resolved
@@ -146,22 +146,6 @@
 #       No, this need CANN add an aclnn shift operation
 #    Future Plan:
 #       Revert this when CANN support shift aclnn operation
-<<<<<<< HEAD
-# ~~~~~~~~~~~~~~~~~~~~~~~~~~~~~~~~~~~~~~~~~~~~~~~~
-#   1. `vllm.attention.layer.Attention.forward`
-#    Why:
-#       There is a zerolike operator before the attention operation in each decoding stage. 
-#    How：
-#       Replace this zerolike operator with torch.empty
-#    Related PR (if no, explain why):
-#       - https://github.com/vllm-project/vllm/pull/26680
-#    Future Plan:
-#       Revert this to match the optimization supported in the VLLM version.
-#
-# * Worker Patch:
-# ===============
-# ** File: worker/patch_attention_layer.py **
-=======
 #
 # ** File: worker/patch_deepseek_mtp.py**
 # ~~~~~~~~~~~~~~~~~~~~~~~~~~~~~~~~~~~~~~~~~~~~~~~~~~~~~
@@ -176,4 +160,15 @@
 #    Future Plan:
 #       Remove this patch when adapted vllm version contains the above PR.
 #
->>>>>>> 54bd531d
+# ** File: worker/patch_attention_layer.py **
+# ~~~~~~~~~~~~~~~~~~~~~~~~~~~~~~~~~~~~~~~~~~~~~~~~
+#   1. `vllm.attention.layer.Attention.forward`
+#    Why:
+#       There is a zerolike operator before the attention operation in each decoding stage.
+#    How
+#       Replace this zerolike operator with torch.empty
+#    Related PR (if no, explain why):
+#       - https://github.com/vllm-project/vllm/pull/26680
+#    Future Plan:
+#       Remove this to match the optimization supported in the VLLM version.
+#