#
# Copyright (c) 2025 Huawei Technologies Co., Ltd. All Rights Reserved.
# This file is a part of the vllm-ascend project.
#
# Licensed under the Apache License, Version 2.0 (the "License");
# you may not use this file except in compliance with the License.
# You may obtain a copy of the License at
#
#     http://www.apache.org/licenses/LICENSE-2.0
#
# Unless required by applicable law or agreed to in writing, software
# distributed under the License is distributed on an "AS IS" BASIS,
# WITHOUT WARRANTIES OR CONDITIONS OF ANY KIND, either express or implied.
# See the License for the specific language governing permissions and
# limitations under the License.

# ----------------------------------------------------------------------------------
# This module manage the patch for vllm. There are two folders in this module:
# - platform: contains the patches applied before worker starts. It's called by
#             `vllm_ascend.utils.adapt_patch(is_global_patch=True)` in
#             `vllm_ascend.platform.NPUPlatform.pre_register_and_update()` function.
# - worker: contains the patches applied when worker starts. It's called by
#           `vllm_ascend.utils.adapt_patch(is_global_patch=False)` in
#           each worker's `__init__` function.
#
# Then in each kind of patch, there are three folders:
# - patch_0_9_1: contains the patches applied when vllm version is 0.9.1.
# - patch_main: contains the patches applied when vllm version is main branch.
# - patch_common: contains the patches applied in both 0.9.1 and main branch.
#
# Once a new patch is added in vllm-ascend, please add the patch description into this file as well.
# ----------------------------------------------------------------------------------

# What's Patched and how it works:
# --------------------------------
# * Platform Patch:
# =================
# ** File: platform/patch_common/patch_distributed.py**
# ~~~~~~~~~~~~~~~~~~~~~~~~~~~~~~~~~~~~~~~~~~~~~~~~~~~~~
#   1. `vllm.distributed.parallel_state.destroy_model_parallel()`
#    Why:
#       vllm dose not support outside platform maintain its own `CoordinatorGroup`, vllm-ascend maintain EP and ETP
#       inside of the repo, and needs a common interface to destroy them, this patch add the interface of destroy
#       platform owned `CoordinatorGroup` to make sure all the CoordinateGroup can be properly destroyed
#    How：
#       Call `vllm_ascend.distributed.parallel_state method `destroy_platform_model_parallel` to destroy all the `CoordinateGroup`
#    Related PR (if no, explain why):
#    Future Plan:
#       Remove those patch when vllm merged them
<<<<<<< HEAD
#   2. `vllm.config.ParallelConfig.get_next_dp_init_port`
#    Why:
#       vllm doesn't support get port from environment.
#    How：
#       Add the logic to get port from environment.
#    Related PR (if no, explain why):
#       Need a PR to vllm to support get port from environment.
#    Future Plan:
#       Remove those patch when vllm merged them
#   3. `vllm.config.ParallelConfig.ParallelConfig.stateless_init_dp_group`
=======
#   2. `vllm.v1.engine.core.DPEngineCoreProc._init_data_parallel`
#    Why:
#       There is some bug for ASCEND_RT_VISIBLE_DEVICES usage.
#    How：
#       The ASCEND_RT_VISIBLE_DEVICES related code is dropped.
#    Related PR (if no, explain why):
#       No, this is a bug for vllm ascend
#    Future Plan:
#       Remove this patch once ASCEND_RT_VISIBLE_DEVICES bug is fixed.
#   3. `vllm.config.ParallelConfig.get_next_dp_init_port`
#    Why:
#       vllm doesn't support get port from environment.
#    How：
#       Add the logic to get port from environment.
#    Related PR (if no, explain why):
#       Need a PR to vllm to support get port from environment.
#    Future Plan:
#       Remove those patch when vllm merged them
#   4. `vllm.config.ParallelConfig.ParallelConfig.stateless_init_dp_group`
>>>>>>> e1d282d7
#    Why:
#       vLLM use gloo backend by default to initialize stateless dp process gourp, but we want to use hccl here to
#       get better performance
#    How：
#       adopt nccl backend to init process group.(Now we still use gloo, it's just a placeholder, we'll use nccl in the future)
#    Related PR (if no, explain why):
#       Need a PR to vllm to support more backend.
#    Future Plan:
<<<<<<< HEAD
#       Remove those patch when vllm support more backend.
=======
#       Remove those patch when vllm merged them
#
# ** File: platform/patch_common/patch_scheduler.py**
# ~~~~~~~~~~~~~~~~~~~~~~~~~~~~~~~~~~~~~~~~~~~~~~~~~~~~~
#   1. `vllm.v1.core.sched.scheduler.Scheduler.destroy_model_parallel()`
#    Why:
#       Vllm transfer the kv blocks data only when this block have already been full filled. However, this behaviour may cause decode node
#       exist prefill behaviour. In order to make decode node work as expected, we always transfer all data whether or not the block is filled.
#    How：
#       The num_computed_token shall always equals to the token number of request during scheduling.
#    Related PR (if no, explain why): https://github.com/vllm-project/vllm/pull/17751 (nixl implementation)
#    Future Plan:
#       No plan, we will maintain this patch util vllm change it behaviour
>>>>>>> e1d282d7
#
# * Worker Patch:
# ===============
# ** File: worker/patch_common/patch_minicpm.py **
# ~~~~~~~~~~~~~~~~~~~~~~~~~~~~~~~~~~~~~~~~~~~~~~~~
#   1. `vllm.model_executor.models.minicpm.MiniCPMAttention.forward`
#    Why:
#       The forward func of MiniCPMAttention in vllm do a datatype convert
#       (original datatype --> float32) to ensure the precision on cuda.
#       However float32 is not supported in cann rope op, thus we keep this patch
#    How：
#       Removed the dtype convert operations in forward
#    Related PR (if no, explain why):
#       NO, only for npu due to rope op.
#    Future Plan:
#       Keep this patch in vllm-ascend.
#
# ** File: worker/patch_common/patch_multi_step_worker.py **
# ~~~~~~~~~~~~~~~~~~~~~~~~~~~~~~~~~~~~~~~~~~~~~~~~~~~~~~~~~~
#   1. `vllm.spec_decode.multi_step_worker.MultiStepWorker.sampler_output`
#    Why:
#       There are cuda hard code (current_platform.is_cuda_alike()) in
#       `MultiStepWorker.sampler_output`, and we need to use the patched `TP1DraftModelRunner` in it.
#    How：
#       Make speculative decoding extensible to different backends.
#       - support attention metadata register to the set supported spec decode
#       - offer a api in platform to determine whether spec decode is supported,
#         and deprecate is_cuda_alike in it.
#    Related PR (if no, explain why):
#       - https://github.com/vllm-project/vllm/pull/15195
#       - https://github.com/vllm-project/vllm-ascend/pull/395
#    Future Plan:
#       Revert it when the related pr is merged in vllm and vllm-ascend.
#
<<<<<<< HEAD
#   2. `vllm.spec_decode.multi_step_worker.MultiStepWorker.set_include_gpu_probs_tensor` and
#       `vllm.spec_decode.multi_step_worker.MultiStepWorker.set_should_modify_greedy_probs_inplace`
#    Why:
#       vLLM `Remove Sampler from Model Code` so vllm-ascend needs adapt to this change.
#    How：
#       Use vLLM 0.8.4 method to patch it.
#    Related PR (if no, explain why):
#       - https://github.com/vllm-project/vllm/pull/15195
#       - https://github.com/vllm-project/vllm-ascend/pull/395
#    Future Plan:
#       Remove it when we identify the reasons clearly.
#
=======
>>>>>>> e1d282d7
# ** File: worker/patch_common/patch_spec_decode_worker.py **
# ~~~~~~~~~~~~~~~~~~~~~~~~~~~~~~~~~~~~~~~~~~~~~~~~~~~~~~~~~~~
#   1. `vllm.spec_decode.spec_decode_worker.SpecDecodeWorker.create_worker`
#    Why:
#       We need to use the patched `TP1DraftModelRunner` in `SpecDecodeWorker.create_worker`.
#       The mainly reason to overwrite `TP1DraftModelRunner`is the hard code of
#           `FlashAttentionMetadata`
#    How：
#       ditto
#    Related PR (if no, explain why):
#       - https://github.com/vllm-project/vllm/pull/15195
#       - https://github.com/vllm-project/vllm-ascend/pull/395
#    Future Plan:
#       Revert it when the related pr is merged in vllm and vllm-ascend.
#
# ** File: worker/patch_common/patch_eagle.py **
# ~~~~~~~~~~~~~~~~~~~~~~~~~~~~~~~~~~~~~~~~~~~~~~
#   1. `vllm.v1.spec_decode.eagle.prepare_inputs`
#    Why:
#       We need to use the patched `prepare_input_kernel` in `eagle.prepare_inputs`.
#       The mainly reason to overwrite `prepare_input_kernel` is this is a triton
#       kernel, ascend is now not support triton kernel.
#    How：
#       Re-implementation the `prepare_input_kernel` triton kernel by pytorch
#    Related PR (if no, explain why):
#       - Ascend doesn't support triton
#    Future Plan:
#       Revert it when the ascend support triton kernel.
#
# ** File: worker/patch_common/patch_sampler.py **
# ~~~~~~~~~~~~~~~~~~~~~~~~~~~~~~~~~~~~~~~~~~~~~~~~
#   1. `vllm.v1.sample.sampler.Sampler.apply_top_k_top_p`
#    Why:
#       We need to use the patched `apply_top_k_top_p` in `sample`.
#       The mainly reason to overwrite `apply_top_k_top_p` is
#       to improve performance.
#    How：
#       Re-implementation the `apply_top_k_top_p` function by pytorch
#    Related PR (if no, explain why):
#       - https://github.com/vllm-project/vllm-ascend/pull/970
#    Future Plan:
#       Revert it when the ascend scatter performance improves.
#
#   2. `vllm.v1.sample.sampler.Sampler.apply_min_p`
#    Why:
#       We need to use the patched `apply_min_p` in `sample`.
#       The mainly reason to overwrite `apply_min_p` is
#       to improve performance.
#    How：
#       Re-implementation the `apply_min_p` function by pytorch
#    Related PR (if no, explain why):
#       - https://github.com/vllm-project/vllm-ascend/pull/970
#    Future Plan:
#       Revert it when the ascend indexput performance improves.
#
# ** File: worker/patch_common/patch_distributed.py **
# ~~~~~~~~~~~~~~~~~~~~~~~~~~~~~~~~~~~~~~~~~~~~~~~~~~~~
#   1. `vllm.distributed.parallel_state.GroupCoordinator`
#    Why:
#       vllm doesn't support all_to_all for GroupCoordinator.
#    How：
#       Add all_to_all implementation for GroupCoordinator.
#    Related PR (if no, explain why):
#       Need a PR to vllm to support all_to_all for GroupCoordinator.
#    Future Plan:
#       Remove this patch when vllm merged them.
#
# ** File: worker/patch_common/patch_utils.py **
# ~~~~~~~~~~~~~~~~~~~~~~~~~~~~~~~~~~~~~~~~~~~~~~~~
#   1. `vllm.utils.direct_register_custom_op`
#    Why:
#       pytorch 2.7.o is not compatible with pytorch 2.5.1. While vllm is based on pytorch 2.7.0, but vllm ascend
#       is based on pytorch 2.5.1, so we need to use this patch to make vllm compatible with pytorch 2.5.1.
#    How：
#       patch __annotations__ check to make it compatible with pytorch 2.5.1.
#    Related PR (if no, explain why):
#       This is the problem in vllm-ascend
#    Future Plan:
#       Remove this patch once pytorch 2.7.0 is supported for vllm ascend.<|MERGE_RESOLUTION|>--- conflicted
+++ resolved
@@ -47,18 +47,6 @@
 #    Related PR (if no, explain why):
 #    Future Plan:
 #       Remove those patch when vllm merged them
-<<<<<<< HEAD
-#   2. `vllm.config.ParallelConfig.get_next_dp_init_port`
-#    Why:
-#       vllm doesn't support get port from environment.
-#    How：
-#       Add the logic to get port from environment.
-#    Related PR (if no, explain why):
-#       Need a PR to vllm to support get port from environment.
-#    Future Plan:
-#       Remove those patch when vllm merged them
-#   3. `vllm.config.ParallelConfig.ParallelConfig.stateless_init_dp_group`
-=======
 #   2. `vllm.v1.engine.core.DPEngineCoreProc._init_data_parallel`
 #    Why:
 #       There is some bug for ASCEND_RT_VISIBLE_DEVICES usage.
@@ -78,7 +66,6 @@
 #    Future Plan:
 #       Remove those patch when vllm merged them
 #   4. `vllm.config.ParallelConfig.ParallelConfig.stateless_init_dp_group`
->>>>>>> e1d282d7
 #    Why:
 #       vLLM use gloo backend by default to initialize stateless dp process gourp, but we want to use hccl here to
 #       get better performance
@@ -87,9 +74,6 @@
 #    Related PR (if no, explain why):
 #       Need a PR to vllm to support more backend.
 #    Future Plan:
-<<<<<<< HEAD
-#       Remove those patch when vllm support more backend.
-=======
 #       Remove those patch when vllm merged them
 #
 # ** File: platform/patch_common/patch_scheduler.py**
@@ -103,7 +87,6 @@
 #    Related PR (if no, explain why): https://github.com/vllm-project/vllm/pull/17751 (nixl implementation)
 #    Future Plan:
 #       No plan, we will maintain this patch util vllm change it behaviour
->>>>>>> e1d282d7
 #
 # * Worker Patch:
 # ===============
@@ -138,21 +121,6 @@
 #    Future Plan:
 #       Revert it when the related pr is merged in vllm and vllm-ascend.
 #
-<<<<<<< HEAD
-#   2. `vllm.spec_decode.multi_step_worker.MultiStepWorker.set_include_gpu_probs_tensor` and
-#       `vllm.spec_decode.multi_step_worker.MultiStepWorker.set_should_modify_greedy_probs_inplace`
-#    Why:
-#       vLLM `Remove Sampler from Model Code` so vllm-ascend needs adapt to this change.
-#    How：
-#       Use vLLM 0.8.4 method to patch it.
-#    Related PR (if no, explain why):
-#       - https://github.com/vllm-project/vllm/pull/15195
-#       - https://github.com/vllm-project/vllm-ascend/pull/395
-#    Future Plan:
-#       Remove it when we identify the reasons clearly.
-#
-=======
->>>>>>> e1d282d7
 # ** File: worker/patch_common/patch_spec_decode_worker.py **
 # ~~~~~~~~~~~~~~~~~~~~~~~~~~~~~~~~~~~~~~~~~~~~~~~~~~~~~~~~~~~
 #   1. `vllm.spec_decode.spec_decode_worker.SpecDecodeWorker.create_worker`
