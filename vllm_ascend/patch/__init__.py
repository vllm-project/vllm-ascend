--- conflicted
+++ resolved
@@ -255,7 +255,7 @@
 #       2. https://github.com/vllm-project/vllm/pull/30632
 #    Future Plan:
 #       Remove this patch when bool is supported in 'torch.argsort' func of npu.
-<<<<<<< HEAD
+#       Make 'torch.argsort' in `vllm.v1.attention.backends.gdn_attn` be stable.
 #
 # ** 13. File: worker/patch_rejection_sampler.py**
 # ~~~~~~~~~~~~~~~~~~~~~~~~~~~~~~~~~~~~~~~~~~~~~~~~~~~~~
@@ -272,7 +272,4 @@
 #       1. make these functions as class func of RejectionSampler, create AscendRejectionSampler
 #           to override them, then delete the patch file `worker/patch_rejection_sampler.py`.
 #       2. make these functions as costom op, then remove AscendRejectionSampler
-=======
-#       Make 'torch.argsort' in `vllm.v1.attention.backends.gdn_attn` be stable.
->>>>>>> b662d914
 #