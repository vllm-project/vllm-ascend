--- conflicted
+++ resolved
@@ -257,7 +257,6 @@
 #       Remove this patch when bool is supported in 'torch.argsort' func of npu.
 #       Make 'torch.argsort' in `vllm.v1.attention.backends.gdn_attn` be stable.
 #
-<<<<<<< HEAD
 # ** File: worker/patch_qwen3_next.py**
 # ~~~~~~~~~~~~~~~~~~~~~~~~~~~~~~~~~~~~~~~~~~~~~~~~~~~~~
 #   1. `vllm.model_executor.models.qwen3_next.Qwen3NextGatedDeltaNet.forward`
@@ -269,7 +268,7 @@
 #       The model in VLLM can run, but now the performance is better.
 #    Future Plan:
 #       Remove this patch when vLLM support these operators.
-=======
+#
 # ** 13. File: worker/patch_rejection_sampler.py**
 # ~~~~~~~~~~~~~~~~~~~~~~~~~~~~~~~~~~~~~~~~~~~~~~~~~~~~~
 #   1. `vllm.v1.sample.rejection_sampler`
@@ -285,5 +284,4 @@
 #       1. make these functions as class func of RejectionSampler, create AscendRejectionSampler
 #           to override them, then delete the patch file `worker/patch_rejection_sampler.py`.
 #       2. make these functions as costom op, then remove AscendRejectionSampler
->>>>>>> a63ef031
 #