#
# Copyright (c) 2025 Huawei Technologies Co., Ltd. All Rights Reserved.
# This file is a part of the vllm-ascend project.
#
# Licensed under the Apache License, Version 2.0 (the "License");
# you may not use this file except in compliance with the License.
# You may obtain a copy of the License at
#
#     http://www.apache.org/licenses/LICENSE-2.0
#
# Unless required by applicable law or agreed to in writing, software
# distributed under the License is distributed on an "AS IS" BASIS,
# WITHOUT WARRANTIES OR CONDITIONS OF ANY KIND, either express or implied.
# See the License for the specific language governing permissions and
# limitations under the License.
#
<<<<<<< HEAD

import vllm_ascend.patch.worker.patch_common.patch_distributed  # noqa
=======
# patch_utils should be the first import, because it will be used by other
# patch files.
import vllm_ascend.patch.worker.patch_common.patch_utils  # noqa isort:skip
>>>>>>> 59e02502
import vllm_ascend.patch.worker.patch_common.patch_metrics  # noqa
import vllm_ascend.patch.worker.patch_common.patch_minicpm  # noqa
import vllm_ascend.patch.worker.patch_common.patch_multi_step_worker  # noqa
import vllm_ascend.patch.worker.patch_common.patch_spec_decode_worker  # noqa<|MERGE_RESOLUTION|>--- conflicted
+++ resolved
@@ -14,14 +14,11 @@
 # See the License for the specific language governing permissions and
 # limitations under the License.
 #
-<<<<<<< HEAD
 
-import vllm_ascend.patch.worker.patch_common.patch_distributed  # noqa
-=======
 # patch_utils should be the first import, because it will be used by other
 # patch files.
 import vllm_ascend.patch.worker.patch_common.patch_utils  # noqa isort:skip
->>>>>>> 59e02502
+import vllm_ascend.patch.worker.patch_common.patch_distributed  # noqa
 import vllm_ascend.patch.worker.patch_common.patch_metrics  # noqa
 import vllm_ascend.patch.worker.patch_common.patch_minicpm  # noqa
 import vllm_ascend.patch.worker.patch_common.patch_multi_step_worker  # noqa
