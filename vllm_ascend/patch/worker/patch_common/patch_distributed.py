#
# Copyright (c) 2025 Huawei Technologies Co., Ltd. All Rights Reserved.
# This file is a part of the vllm-ascend project.
#
# Licensed under the Apache License, Version 2.0 (the "License");
# you may not use this file except in compliance with the License.
# You may obtain a copy of the License at
#
#     http://www.apache.org/licenses/LICENSE-2.0
#
# Unless required by applicable law or agreed to in writing, software
# distributed under the License is distributed on an "AS IS" BASIS,
# WITHOUT WARRANTIES OR CONDITIONS OF ANY KIND, either express or implied.
# See the License for the specific language governing permissions and
# limitations under the License.
#

from typing import List, Optional, Union

import torch
import vllm
from torch.distributed import Backend
from vllm.distributed.parallel_state import (GroupCoordinator,
                                             _get_unique_name, _register_group)

from vllm_ascend.distributed.communicator import NPUCommunicator
from vllm_ascend.utils import create_hccl_pg_options


class GroupCoordinatorPatch(GroupCoordinator):

    def __init__(
        self,
        group_ranks: list[list[int]],
        local_rank: int,
        torch_distributed_backend: Union[str, Backend],
        use_device_communicator: bool,  # whether to use device communicator
        use_message_queue_broadcaster: bool = False,
        group_name: Optional[str] = None,
    ):
        group_name = group_name or "anonymous"
        self.unique_name = _get_unique_name(group_name)
        _register_group(self)

        self.rank = torch.distributed.get_rank()
        self.local_rank = local_rank

        self_device_group = None
        self_cpu_group = None
        hccl_pg_options = create_hccl_pg_options(group_name)
<<<<<<< HEAD
=======

>>>>>>> 4750d45d
        for ranks in group_ranks:
            device_group = torch.distributed.new_group(
                ranks,
                backend=torch_distributed_backend,
                pg_options=hccl_pg_options)

            # a group with `gloo` backend, to allow direct coordination between
            # processes through the CPU.
            cpu_group = torch.distributed.new_group(ranks, backend="gloo")
            if self.rank in ranks:
                self.ranks = ranks
                self.world_size = len(ranks)
                self.rank_in_group = ranks.index(self.rank)
                self_device_group = device_group
                self_cpu_group = cpu_group

        assert self_cpu_group is not None
        assert self_device_group is not None

        self.cpu_group = self_cpu_group
        self.device_group = self_device_group
        self.device = torch.npu.current_device()

        self.use_device_communicator = use_device_communicator
        self.device_communicator = None
        if use_device_communicator and self.world_size > 1:
            self.device_communicator = NPUCommunicator(
                cpu_group=self.cpu_group,
                device=self.device,
                device_group=self.device_group,
                unique_name=self.unique_name,
            )

        from vllm.distributed.device_communicators.shm_broadcast import \
            MessageQueue
        self.mq_broadcaster: Optional[MessageQueue] = None
        if use_message_queue_broadcaster and self.world_size > 1:
            self.mq_broadcaster = MessageQueue.create_from_process_group(
                self.cpu_group, 1 << 22, 6)

        self.use_custom_op_call = False
        self.use_cpu_custom_send_recv = False

    def all_to_all(self,
                   input_: torch.Tensor,
                   scatter_dim: int = 0,
                   gather_dim: int = -1,
                   scatter_sizes: Optional[List[int]] = None,
                   gather_sizes: Optional[List[int]] = None) -> torch.Tensor:
        if self.world_size == 1:
            return input_
        assert -input_.dim() <= scatter_dim < input_.dim(), (
            f"Invalid scatter dim ({scatter_dim}) for input tensor with shape {input_.size()}"
        )
        assert -input_.dim() <= gather_dim < input_.dim(), (
            f"Invalid gather dim ({gather_dim}) for input tensor with shape {input_.size()}"
        )
        assert self.device_communicator is not None, "device_communicator should be initialized when world_size > 1"
        return self.device_communicator.all_to_all(input_, scatter_dim,
                                                   gather_dim, scatter_sizes,
                                                   gather_sizes)


vllm.distributed.parallel_state.GroupCoordinator = GroupCoordinatorPatch<|MERGE_RESOLUTION|>--- conflicted
+++ resolved
@@ -48,10 +48,7 @@
         self_device_group = None
         self_cpu_group = None
         hccl_pg_options = create_hccl_pg_options(group_name)
-<<<<<<< HEAD
-=======
 
->>>>>>> 4750d45d
         for ranks in group_ranks:
             device_group = torch.distributed.new_group(
                 ranks,
