#
# Copyright (c) 2025 Huawei Technologies Co., Ltd. All Rights Reserved.
#
# Licensed under the Apache License, Version 2.0 (the "License");
# you may not use this file except in compliance with the License.
# You may obtain a copy of the License at
#
#     http://www.apache.org/licenses/LICENSE-2.0
#
# Unless required by applicable law or agreed to in writing, software
# distributed under the License is distributed on an "AS IS" BASIS,
# WITHOUT WARRANTIES OR CONDITIONS OF ANY KIND, either express or implied.
# See the License for the specific language governing permissions and
# limitations under the License.
# This file is a part of the vllm-ascend project.
#
# Todo: Once https://github.com/vllm-project/vllm/issues/22246 is merged in vllm. Remove this adaptor.
import json
from typing import Any

import torch
import torch.distributed as dist
from vllm.logger import logger

from vllm_ascend.ascend_config import get_ascend_config
from vllm_ascend.eplb.adaptor.abstract_adaptor import EplbAdaptor


class VllmEplbAdaptor(EplbAdaptor):

    def __init__(self, model, **args):
        super().__init__(**args)
        self.model = model
        self.rank_id = dist.get_rank()
        self.world_size = dist.get_world_size()
        self.param_dict = dict(self.model.named_parameters())
        if self.model.config.model_type == "qwen3_moe":
            self.num_dense_layers = 0
            self.global_expert_num = self.model.config.num_experts
        else:
            self.num_dense_layers = self.model.config.first_k_dense_replace
            self.global_expert_num = self.model.config.n_routed_experts
        self.num_moe_layers = self.model.config.num_hidden_layers - self.num_dense_layers
        self.init_redundancy_expert = get_ascend_config(
        ).init_redundancy_expert

        for i in range(self.num_dense_layers,
                       self.model.config.num_hidden_layers):
            self.param_dict["model.layers." + str(i) + ".mlp.experts." + "w13_weight_list"] = \
                self.model.model.layers[i].mlp.experts.w13_weight_list
            self.param_dict["model.layers." + str(i) + ".mlp.experts." + "w2_weight_list"] = \
                self.model.model.layers[i].mlp.experts.w2_weight_list
            self.param_dict["model.layers." + str(i) + ".mlp.experts." + "w13_weight_scale_fp32_list"] = \
                self.model.model.layers[i].mlp.experts.w13_weight_scale_fp32_list
            self.param_dict["model.layers." + str(i) + ".mlp.experts." + "w2_weight_scale_list"] = \
                self.model.model.layers[i].mlp.experts.w2_weight_scale_list
        # TODO: init self.expert_weight_names depending on different model types, only deepseek v3 w8a8 and qwen3-moe is supported here
        if self.model.quant_config is not None:
            self.expert_weight_names = [
                "w13_weight_list", "w2_weight_list",
                "w13_weight_scale_fp32_list", "w13_weight_offset",
                "w2_weight_scale_list", "w2_weight_offset"
            ]
        else:
            self.expert_weight_names = ["w13_weight", "w2_weight"]

        self.expert_map_per_layer = dict(
        )  # reference to expert map on device for expert map update
        self.expert_map_per_layer_cpu = dict(
        )  # copy of expert map on CPU to avoid device synchronize frequently
        for layer_idx in range(self.num_moe_layers):
            self.expert_map_per_layer[self.num_dense_layers + layer_idx] = \
                self.model.get_expert_map(self.num_dense_layers + layer_idx)

        # TODO: here we set number of buffer tensor equal to number of expert in each laryer, which can be improved
        num_buffer_tensor = torch.where(
            self.expert_map_per_layer[self.num_dense_layers] != -1)[0].numel()
        self.buffer_tensor_list: list[list[Any]] = [
            [] for _ in range(num_buffer_tensor)
        ]
        self.init_buffer_tensor(num_buffer_tensor)

        self.expert_param_per_layer = dict()
        self.init_expert_param_per_layer()

        self.log2phy_map_per_layer = dict()
        for layer_idx in range(self.num_moe_layers):
            self.log2phy_map_per_layer[self.num_dense_layers + layer_idx] = \
                self.model.get_log2phy_map(self.num_dense_layers + layer_idx)

        self.all_topk_ids = []

    def init_buffer_tensor(self, num_buffer_tensor):
        for buffer_id in range(num_buffer_tensor):
            for name in self.expert_weight_names:
                complete_name = "model.layers." + str(
                    self.num_dense_layers) + ".mlp.experts." + name
                if name in [
                        "w13_weight_list", "w2_weight_list",
                        "w13_weight_scale_fp32_list", "w2_weight_scale_list"
                ]:
                    expert_tensor = self.param_dict[complete_name][0]
                    expert_tensor = expert_tensor.clone()
                else:
                    expert_tensor = self.param_dict[complete_name][0].data[0]
                buffer_tensor = torch.empty_like(expert_tensor)
                self.buffer_tensor_list[buffer_id].append(buffer_tensor)

    def init_expert_param_per_layer(self):
        num_local_expert = self.param_dict["model.layers." + str(self.num_dense_layers) + \
                                           ".mlp.experts." + self.expert_weight_names[0]].data.shape[0]
        for moe_layer_id in range(self.num_moe_layers):
            layer_idx = self.num_dense_layers + moe_layer_id
            self.expert_param_per_layer[layer_idx] = list()
            for local_expert_id in range(num_local_expert):
                per_expert_param = list()
                for name in self.expert_weight_names:
                    if name in [
                            "w13_weight_list", "w2_weight_list",
                            "w13_weight_scale_fp32_list",
                            "w2_weight_scale_list"
                    ]:
                        per_expert_param.append(
                            self.param_dict["model.layers." + str(layer_idx) +
                                            ".mlp.experts." +
                                            name][local_expert_id])
                    else:
                        per_expert_param.append(
                            self.param_dict["model.layers." + str(layer_idx) +
                                            ".mlp.experts." +
                                            name][0].data[local_expert_id])
                self.expert_param_per_layer[layer_idx].append(per_expert_param)

    def get_rank_expert_workload(self) -> torch.Tensor:
        self.moe_load = self.model.get_all_moe_loads()
        return self.moe_load

    def get_init_expert_map(self, num_moe_layers):
        expert_map = self.model.get_all_expert_map(num_moe_layers)
        if dist.is_initialized():
            world_size = dist.get_world_size()

        gathered = torch.empty(
            (world_size, *expert_map.shape),  # [W, L, E]
            dtype=expert_map.dtype,
            device=expert_map.device)

        dist.all_gather_into_tensor(gathered, expert_map)
        all_maps = gathered.permute(1, 0, 2)
        all_expert_maps = all_maps.cpu()

        for layer_idx in range(num_moe_layers):
            self.expert_map_per_layer_cpu[self.num_dense_layers + layer_idx] = \
                all_expert_maps[layer_idx][self.rank_id]

        return all_expert_maps

    def get_init_expert_map_from_file(self, num_moe_layers, expert_map_path):

        try:
            expert_map_tensor, layers_num, ranks_num = self._expert_file_to_tensor(
                expert_map_path)
            expert_map_all = self.local2global(expert_map_tensor)
        except (TypeError, FileNotFoundError, OSError):
            expert_map_all = self.determine_expert_map_all()

        for layer_idx in range(num_moe_layers):
            if self.model.config.model_type == "qwen3_moe":
                self.expert_map_per_layer_cpu[layer_idx] = \
                    expert_map_all[layer_idx][self.rank_id]
            else:
                self.expert_map_per_layer_cpu[layer_idx + self.num_dense_layers] = \
                    expert_map_all[layer_idx][self.rank_id]
        return expert_map_all

    def _expert_file_to_tensor(self, expert_map_path: str):
        with open(expert_map_path, "r") as f:
            data = json.load(f)
            layers_num = data["moe_layer_count"]
            gpus_num = data["layer_list"][0]["device_count"]

            tensor_data = []
            for layer in data["layer_list"]:
                device_data = []
                for device in layer["device_list"]:
                    device_data.append(device["device_expert"])
                tensor_data.append(device_data)
            expert_map_tensor = torch.tensor(tensor_data, dtype=torch.int32)
            return expert_map_tensor, layers_num, gpus_num
        logger.error(f"failed to read expert_map_path: {expert_map_path}")

    def _export_tensor_to_file(self, expert_maps, expert_map_record_path: str):
        if self.rank_id == 0:
            num_local_experts = expert_maps.max() + 1
            expert_maps_local = self.global2local(expert_maps,
                                                  num_local_experts)

            expert_maps_list = expert_maps_local.tolist()
            record: dict[str, Any] = {
                "moe_layer_count": len(expert_maps_list),
                "layer_list": []
            }

            for layer_idx, layer_data in enumerate(expert_maps_list):
                layer_record: dict[str, Any] = {
                    "layer_id": layer_idx,
                    "device_count": len(layer_data),
                    "device_list": []
                }

                for device_idx, experts in enumerate(layer_data):
                    device_record = {
                        "device_id": device_idx,
                        "device_expert": experts
                    }
                    layer_record["device_list"].append(device_record)

                record["layer_list"].append(layer_record)

            with open(expert_map_record_path, "w") as f:
                json.dump(record, f, indent=4)

    def do_update_expert_map(self, layer_id, updated_expert_map):
<<<<<<< HEAD
        pad_len = self.expert_map_per_layer[layer_id].shape[0] - updated_expert_map.shape[0]
        updated_expert_map_padded = torch.nn.functional.pad(
                                    updated_expert_map,
                                    pad=(0,pad_len),
                                    mode='constant',
                                    value=-1
                                    )
        self.expert_map_per_layer[layer_id].copy_(updated_expert_map_padded)
=======
        self.expert_map_per_layer[layer_id].copy_(updated_expert_map)
>>>>>>> da84eb2f
        self.expert_map_per_layer_cpu[layer_id].copy_(updated_expert_map)

    def do_update_expert_weight(self, layer_id, local_expert_to_replace,
                                buffer_tensor_id):
        for expert_tensor, buffer_tensor in zip(
                self.expert_param_per_layer[layer_id][local_expert_to_replace],
                self.buffer_tensor_list[buffer_tensor_id]):
            expert_tensor.copy_(buffer_tensor)
            logger.debug(f"Expert tensor shape is :{expert_tensor.shape}")

    def do_update_log2phy_map(self, layer_id, updated_log2phy_map):
        if self.log2phy_map_per_layer[layer_id] is not None:
            pad_len = self.log2phy_map_per_layer[layer_id].shape[0] - updated_log2phy_map.shape[0]
            updated_log2phy_map_padded = torch.nn.functional.pad(
                                        updated_log2phy_map,
                                        pad=(0,pad_len),
                                        mode='constant',
                                        value=-1
                                        )
            self.log2phy_map_per_layer[layer_id].copy_(updated_log2phy_map_padded)

    def global2local(self, placement: torch.Tensor,
                     E_local: int) -> torch.Tensor:

        L, G, _ = placement.shape
        device = placement.device

        pt_local = torch.full((L, G, E_local),
                              fill_value=-1,
                              dtype=torch.long,
                              device=device)

        valid = placement >= 0
        l_idx, g_idx, k_idx = valid.nonzero(as_tuple=True)

        slot_idx = placement[l_idx, g_idx, k_idx]

        pt_local[l_idx, g_idx, slot_idx] = k_idx

        return pt_local

    def local2global(self, placement_local: torch.Tensor) -> torch.Tensor:

        L, G, E_local = placement_local.shape
        device = placement_local.device

        max_id = torch.max(placement_local)
        E_global = (max_id + 1).item() if max_id >= 0 else 0

        if E_global == 0:
            return torch.empty((L, G, 0), dtype=torch.long, device=device)

        placement_global = torch.full((L, G, E_global),
                                      fill_value=-1,
                                      dtype=torch.long,
                                      device=device)

        valid = placement_local >= 0
        l_idx, g_idx, slot_idx = valid.nonzero(as_tuple=True)
        gid_idx = placement_local[l_idx, g_idx, slot_idx]

        placement_global[l_idx, g_idx, gid_idx] = slot_idx

        return placement_global

    def determine_expert_map_all(self):
        if self.world_size == 1:
            local_ids = torch.arange(self.global_expert_num, dtype=torch.int32)
            return local_ids.view(1, 1, -1).expand(self.num_moe_layers, 1, -1)

        local_num_experts = self.global_expert_num // self.world_size

        expert_map_all = torch.full(
            (self.num_moe_layers, self.world_size, self.global_expert_num),
            -1,
            dtype=torch.int32)

        for r in range(self.world_size):
            if r < self.world_size - 1:
                start = r * local_num_experts
                end = (r + 1) * local_num_experts
                local_count = local_num_experts
            else:
                start = r * local_num_experts
                end = self.global_expert_num
                local_count = self.global_expert_num - r * local_num_experts

            if r < self.init_redundancy_expert:
                local_count += 1
                if end < self.global_expert_num:
                    end += 1
                else:
                    start -= 1

            local_ids = torch.arange(local_count, dtype=torch.int32)
            expert_map_all[:, r, start:end] = local_ids.unsqueeze(0).expand(
                self.num_moe_layers, -1)

        return expert_map_all<|MERGE_RESOLUTION|>--- conflicted
+++ resolved
@@ -221,7 +221,6 @@
                 json.dump(record, f, indent=4)
 
     def do_update_expert_map(self, layer_id, updated_expert_map):
-<<<<<<< HEAD
         pad_len = self.expert_map_per_layer[layer_id].shape[0] - updated_expert_map.shape[0]
         updated_expert_map_padded = torch.nn.functional.pad(
                                     updated_expert_map,
@@ -230,9 +229,6 @@
                                     value=-1
                                     )
         self.expert_map_per_layer[layer_id].copy_(updated_expert_map_padded)
-=======
-        self.expert_map_per_layer[layer_id].copy_(updated_expert_map)
->>>>>>> da84eb2f
         self.expert_map_per_layer_cpu[layer_id].copy_(updated_expert_map)
 
     def do_update_expert_weight(self, layer_id, local_expert_to_replace,
