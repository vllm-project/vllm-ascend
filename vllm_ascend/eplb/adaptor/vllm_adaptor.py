--- conflicted
+++ resolved
@@ -106,29 +106,4 @@
 
     def do_update_log2phy_map(self, layer_id, updated_log2phy_map):
         if self.log2phy_map_per_layer[layer_id] is not None:
-<<<<<<< HEAD
-            self.log2phy_map_per_layer[layer_id].copy_(updated_log2phy_map[rank_id])
-=======
-            self.log2phy_map_per_layer[layer_id].copy_(updated_log2phy_map[self.rank_id])
-
-    def global2local(self,
-        placement: torch.Tensor,
-        E_local: int
-    ) -> tuple[torch.Tensor, torch.Tensor]:
-
-        G, _ = placement.shape
-        device = placement.device
-
-        pt_local = torch.full(( G, E_local),
-                              fill_value=-1,
-                              dtype=torch.long,
-                              device=device)
-
-        valid = placement >= 0
-        g_idx, k_idx = valid.nonzero(as_tuple=True)
-        slot_idx = placement[g_idx, k_idx]
-
-        pt_local[g_idx, slot_idx] = k_idx
-
-        return pt_local
->>>>>>> baacad8a
+            self.log2phy_map_per_layer[layer_id].copy_(updated_log2phy_map[self.rank_id])