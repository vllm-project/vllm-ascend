#
# Copyright (c) 2025 Huawei Technologies Co., Ltd. All Rights Reserved.
#
# Licensed under the Apache License, Version 2.0 (the "License");
# you may not use this file except in compliance with the License.
# You may obtain a copy of the License at
#
#     http://www.apache.org/licenses/LICENSE-2.0
#
# Unless required by applicable law or agreed to in writing, software
# distributed under the License is distributed on an "AS IS" BASIS,
# WITHOUT WARRANTIES OR CONDITIONS OF ANY KIND, either express or implied.
# See the License for the specific language governing permissions and
# limitations under the License.
# This file is a part of the vllm-ascend project.
#
import torch
import torch.distributed as dist
from vllm.distributed import get_tensor_model_parallel_world_size

from vllm_ascend.eplb.core.loader.abstract_loader import ExpertWeightLoader

class D2DExpertWeightLoader(ExpertWeightLoader):

    def __init__(self, model):
        self.comm_op_list = None
        self.model = model
<<<<<<< HEAD
        self.param_dict = dict(self.model.name_parameters())
        # TO DO: init expert_params_name map depending on different conguration in self.model
        config = self.model.vllm_config.model_config.hf_config
=======
        self.param_dict = dict(self.model.named_parameters())
        # TO DO: init expert_params_name map depending on different conguration in self.model
        config = self.model.config
>>>>>>> aad3e8b8
        tp_size = get_tensor_model_parallel_world_size()
        intermediate_size_per_partition = config.moe_intermediate_size // tp_size
        hidden_sizes = config.hidden_size
        self.expert_params_name = {
            "w13_weight":(2 * intermediate_size_per_partition, hidden_sizes),
            "w2_weight":(hidden_sizes, intermediate_size_per_partition),
            "w13_weight_scale":(2 * intermediate_size_per_partition, 1),
            "w13_weight_offset":(2 * intermediate_size_per_partition, 1),
            "w2_weight_scale":(hidden_sizes, 1),
            "w2_weight_offset":(hidden_sizes, 1)
        }
        self.buffer_tensor_dict = dict()
        num_buffer_tensor = 1 # TO DO: provide number of buffer tensor by vllm configuration
        params_dtype = torch.int8 # TO DO: provide number of buffer tensor by vllm configuration
        self.init_buffer_tensor_dict(num_buffer_tensor, params_dtype)
        self.expert_map = dict()
        num_moe_layers = 2 # TO DO: provide number of num_moe_layers by vllm configuration
        for layer_idx in range(num_moe_layers):
<<<<<<< HEAD
            self.expert_map[layer_idx] = self.get_expert_map(3+layer_idx)
=======
            self.expert_map[layer_idx] = self.model.get_expert_map(3+layer_idx)
>>>>>>> aad3e8b8
        self.updated_expert_map = None
        self.layer_id = -1
        # 0: waiting for updated expert_map by EplbWorker
        # 1: ready for d2d expert weights updating
        # 2: d2d finished and waiting for updating expert_map into model
        self.state = 0
        self.pull_tensor_list = []
<<<<<<< HEAD
=======
        self.mock_flag = True
>>>>>>> aad3e8b8

    def update_expert_weights_update_info(self, expert_transfer_info, expert_pull_info,
        updated_expert_map, layer_id):
        if self.state != 0:
            return -1

        self.updated_expert_map = updated_expert_map

        self.layer_id = layer_id
        self.comm_op_list = []
        for transfer_info in expert_transfer_info:
            dst_rank, global_expert_id_to_transfer = transfer_info
            for src_tensor in self.get_expert_tensor(layer_id, global_expert_id_to_transfer):
                self.comm_op_list.append(dist.P2POp(dist.isend, src_tensor, dst_rank))

        buffer_tensor_id = 0
        for pull_info in expert_pull_info:
            pull_rank, global_expert_id_to_pull = transfer_info
            for buffer_tensor in self.get_buffer_tensor(buffer_tensor_id):
                self.comm_op_list.append(dist.P2POp(dist.irecv, buffer_tensor, pull_rank))
            self.pull_tensor_list.append((self.updated_expert_map[layer_id][global_expert_id_to_pull].item(), buffer_tensor_id))
        buffer_tensor_id += 1

        self.state = 1

        return 0

    def asyn_expert_weight_transfer(self, reqs):
        if self.state != 1:
            return -1
        if self.comm_op_list is not None:
            reqs = dist.batch_isend_irecv(self.comm_op_list)
        self.state = 2
        return 0

    def update_expert_map(self, reqs):
        if self.state != 2:
            return -1
        for req in reqs:
            req.wait()
        if self.comm_op_list is not None:
            self.comm_op_list = None
        self.expert_map[self.layer_id] = self.updated_expert_map
        for pull_info in self.pull_tensor_list:
            local_expert_id, buffer_tensor_id = pull_info
            self.copy_buffer_tensor(self.layer_id, local_expert_id, buffer_tensor_id)
        self.pull_tensor_list = []
        self.state = 0
        return 0

    def init_buffer_tensor_dict(self, num_buffer_tensor, params_dtype):
        for name,dim in self.expert_params_name.items():
            num_row, num_col = dim
            self.buffer_tensor_dict[name] = torch.empty(
                num_buffer_tensor, num_row, num_col, dtype=params_dtype
<<<<<<< HEAD
            )
=======
            ).npu()
>>>>>>> aad3e8b8

    def get_buffer_tensor(self, buffer_tensor_id):
        for name in self.expert_params_name.keys():
            yield self.buffer_tensor_dict[name][buffer_tensor_id]

    def get_expert_tensor(self, layer_id, global_expert_id_to_transfer):
        for name in self.expert_params_name.keys():
            complete_name = "model.layers." + str(layer_id) + "mlp.experts." + name
<<<<<<< HEAD
            local_expert_id = self.expert_map[global_expert_id_to_transfer]
=======
            local_expert_id = self.expert_map[global_expert_id_to_transfer].item()
>>>>>>> aad3e8b8
            yield self.param_dict[complete_name].data[local_expert_id]

    def copy_buffer_tensor(self, layer_id, expert_id_before_replace, buffer_tensor_id):
        for name in self.expert_params_name.keys():
            complete_name = "model.layers." + str(layer_id) + "mlp.experts." + name
<<<<<<< HEAD
            local_expert_id = self.expert_map[expert_id_before_replace]
            expert_tensor = self.param_dict[complete_name].data[local_expert_id]
            expert_tensor.copy_(self.buffer_tensor_dict[name][buffer_tensor_id])

=======
            local_expert_id = self.expert_map[expert_id_before_replace].item()
            expert_tensor = self.param_dict[complete_name].data[local_expert_id]
            expert_tensor.copy_(self.buffer_tensor_dict[name][buffer_tensor_id])

    def generate_mock_update_info(self, rank_id):
        if rank_id == 0:
            expert_transfer_info = [(1, 0)]
            expert_pull_info = [(1, 63)]
            updated_expert_map_list = [-1] + [i for i in range(1, 64)] + [0] + [j for j in [-1] * 128]
            updated_expert_map = torch.tensor(updated_expert_map_list)
            layer_id = 3

        if rank_id == 1:
            expert_transfer_info = [(0, 63)]
            expert_pull_info = [(0, 0)]
            updated_expert_map_list = [0] + [k for k in [-1] * 63] + [i for i in range(1, 64)] + [j for j in [-1] * 128]
            updated_expert_map = torch.tensor(updated_expert_map_list)
            layer_id = 3

        if rank_id == 2:
            expert_transfer_info = [(3, 127)]
            expert_pull_info = [(3, 191)]
            updated_expert_map_list = [k for k in [-1] * 129] + [i for i in range(1, 64)] + [0] + [j for j in [-1] * 63]
            updated_expert_map = torch.tensor(updated_expert_map_list)
            layer_id = 3

        if rank_id == 3:
            expert_transfer_info = [(2, 191)]
            expert_pull_info = [(2, 127)]
            updated_expert_map_list = [k for k in [-1] * 128] + [0] + [k for k in [-1] * 64] + [i for i in range(1, 64)]
            updated_expert_map = torch.tensor(updated_expert_map_list)
            layer_id = 3

        self.mock_flag = False
        return (expert_transfer_info, expert_pull_info, updated_expert_map, layer_id)



>>>>>>> aad3e8b8
    def load_impl(self, old_expert_table, new_expert_table):
        raise NotImplementedError<|MERGE_RESOLUTION|>--- conflicted
+++ resolved
@@ -1,195 +1,167 @@
-#
-# Copyright (c) 2025 Huawei Technologies Co., Ltd. All Rights Reserved.
-#
-# Licensed under the Apache License, Version 2.0 (the "License");
-# you may not use this file except in compliance with the License.
-# You may obtain a copy of the License at
-#
-#     http://www.apache.org/licenses/LICENSE-2.0
-#
-# Unless required by applicable law or agreed to in writing, software
-# distributed under the License is distributed on an "AS IS" BASIS,
-# WITHOUT WARRANTIES OR CONDITIONS OF ANY KIND, either express or implied.
-# See the License for the specific language governing permissions and
-# limitations under the License.
-# This file is a part of the vllm-ascend project.
-#
-import torch
-import torch.distributed as dist
-from vllm.distributed import get_tensor_model_parallel_world_size
-
-from vllm_ascend.eplb.core.loader.abstract_loader import ExpertWeightLoader
-
-class D2DExpertWeightLoader(ExpertWeightLoader):
-
-    def __init__(self, model):
-        self.comm_op_list = None
-        self.model = model
-<<<<<<< HEAD
-        self.param_dict = dict(self.model.name_parameters())
-        # TO DO: init expert_params_name map depending on different conguration in self.model
-        config = self.model.vllm_config.model_config.hf_config
-=======
-        self.param_dict = dict(self.model.named_parameters())
-        # TO DO: init expert_params_name map depending on different conguration in self.model
-        config = self.model.config
->>>>>>> aad3e8b8
-        tp_size = get_tensor_model_parallel_world_size()
-        intermediate_size_per_partition = config.moe_intermediate_size // tp_size
-        hidden_sizes = config.hidden_size
-        self.expert_params_name = {
-            "w13_weight":(2 * intermediate_size_per_partition, hidden_sizes),
-            "w2_weight":(hidden_sizes, intermediate_size_per_partition),
-            "w13_weight_scale":(2 * intermediate_size_per_partition, 1),
-            "w13_weight_offset":(2 * intermediate_size_per_partition, 1),
-            "w2_weight_scale":(hidden_sizes, 1),
-            "w2_weight_offset":(hidden_sizes, 1)
-        }
-        self.buffer_tensor_dict = dict()
-        num_buffer_tensor = 1 # TO DO: provide number of buffer tensor by vllm configuration
-        params_dtype = torch.int8 # TO DO: provide number of buffer tensor by vllm configuration
-        self.init_buffer_tensor_dict(num_buffer_tensor, params_dtype)
-        self.expert_map = dict()
-        num_moe_layers = 2 # TO DO: provide number of num_moe_layers by vllm configuration
-        for layer_idx in range(num_moe_layers):
-<<<<<<< HEAD
-            self.expert_map[layer_idx] = self.get_expert_map(3+layer_idx)
-=======
-            self.expert_map[layer_idx] = self.model.get_expert_map(3+layer_idx)
->>>>>>> aad3e8b8
-        self.updated_expert_map = None
-        self.layer_id = -1
-        # 0: waiting for updated expert_map by EplbWorker
-        # 1: ready for d2d expert weights updating
-        # 2: d2d finished and waiting for updating expert_map into model
-        self.state = 0
-        self.pull_tensor_list = []
-<<<<<<< HEAD
-=======
-        self.mock_flag = True
->>>>>>> aad3e8b8
-
-    def update_expert_weights_update_info(self, expert_transfer_info, expert_pull_info,
-        updated_expert_map, layer_id):
-        if self.state != 0:
-            return -1
-
-        self.updated_expert_map = updated_expert_map
-
-        self.layer_id = layer_id
-        self.comm_op_list = []
-        for transfer_info in expert_transfer_info:
-            dst_rank, global_expert_id_to_transfer = transfer_info
-            for src_tensor in self.get_expert_tensor(layer_id, global_expert_id_to_transfer):
-                self.comm_op_list.append(dist.P2POp(dist.isend, src_tensor, dst_rank))
-
-        buffer_tensor_id = 0
-        for pull_info in expert_pull_info:
-            pull_rank, global_expert_id_to_pull = transfer_info
-            for buffer_tensor in self.get_buffer_tensor(buffer_tensor_id):
-                self.comm_op_list.append(dist.P2POp(dist.irecv, buffer_tensor, pull_rank))
-            self.pull_tensor_list.append((self.updated_expert_map[layer_id][global_expert_id_to_pull].item(), buffer_tensor_id))
-        buffer_tensor_id += 1
-
-        self.state = 1
-
-        return 0
-
-    def asyn_expert_weight_transfer(self, reqs):
-        if self.state != 1:
-            return -1
-        if self.comm_op_list is not None:
-            reqs = dist.batch_isend_irecv(self.comm_op_list)
-        self.state = 2
-        return 0
-
-    def update_expert_map(self, reqs):
-        if self.state != 2:
-            return -1
-        for req in reqs:
-            req.wait()
-        if self.comm_op_list is not None:
-            self.comm_op_list = None
-        self.expert_map[self.layer_id] = self.updated_expert_map
-        for pull_info in self.pull_tensor_list:
-            local_expert_id, buffer_tensor_id = pull_info
-            self.copy_buffer_tensor(self.layer_id, local_expert_id, buffer_tensor_id)
-        self.pull_tensor_list = []
-        self.state = 0
-        return 0
-
-    def init_buffer_tensor_dict(self, num_buffer_tensor, params_dtype):
-        for name,dim in self.expert_params_name.items():
-            num_row, num_col = dim
-            self.buffer_tensor_dict[name] = torch.empty(
-                num_buffer_tensor, num_row, num_col, dtype=params_dtype
-<<<<<<< HEAD
-            )
-=======
-            ).npu()
->>>>>>> aad3e8b8
-
-    def get_buffer_tensor(self, buffer_tensor_id):
-        for name in self.expert_params_name.keys():
-            yield self.buffer_tensor_dict[name][buffer_tensor_id]
-
-    def get_expert_tensor(self, layer_id, global_expert_id_to_transfer):
-        for name in self.expert_params_name.keys():
-            complete_name = "model.layers." + str(layer_id) + "mlp.experts." + name
-<<<<<<< HEAD
-            local_expert_id = self.expert_map[global_expert_id_to_transfer]
-=======
-            local_expert_id = self.expert_map[global_expert_id_to_transfer].item()
->>>>>>> aad3e8b8
-            yield self.param_dict[complete_name].data[local_expert_id]
-
-    def copy_buffer_tensor(self, layer_id, expert_id_before_replace, buffer_tensor_id):
-        for name in self.expert_params_name.keys():
-            complete_name = "model.layers." + str(layer_id) + "mlp.experts." + name
-<<<<<<< HEAD
-            local_expert_id = self.expert_map[expert_id_before_replace]
-            expert_tensor = self.param_dict[complete_name].data[local_expert_id]
-            expert_tensor.copy_(self.buffer_tensor_dict[name][buffer_tensor_id])
-
-=======
-            local_expert_id = self.expert_map[expert_id_before_replace].item()
-            expert_tensor = self.param_dict[complete_name].data[local_expert_id]
-            expert_tensor.copy_(self.buffer_tensor_dict[name][buffer_tensor_id])
-
-    def generate_mock_update_info(self, rank_id):
-        if rank_id == 0:
-            expert_transfer_info = [(1, 0)]
-            expert_pull_info = [(1, 63)]
-            updated_expert_map_list = [-1] + [i for i in range(1, 64)] + [0] + [j for j in [-1] * 128]
-            updated_expert_map = torch.tensor(updated_expert_map_list)
-            layer_id = 3
-
-        if rank_id == 1:
-            expert_transfer_info = [(0, 63)]
-            expert_pull_info = [(0, 0)]
-            updated_expert_map_list = [0] + [k for k in [-1] * 63] + [i for i in range(1, 64)] + [j for j in [-1] * 128]
-            updated_expert_map = torch.tensor(updated_expert_map_list)
-            layer_id = 3
-
-        if rank_id == 2:
-            expert_transfer_info = [(3, 127)]
-            expert_pull_info = [(3, 191)]
-            updated_expert_map_list = [k for k in [-1] * 129] + [i for i in range(1, 64)] + [0] + [j for j in [-1] * 63]
-            updated_expert_map = torch.tensor(updated_expert_map_list)
-            layer_id = 3
-
-        if rank_id == 3:
-            expert_transfer_info = [(2, 191)]
-            expert_pull_info = [(2, 127)]
-            updated_expert_map_list = [k for k in [-1] * 128] + [0] + [k for k in [-1] * 64] + [i for i in range(1, 64)]
-            updated_expert_map = torch.tensor(updated_expert_map_list)
-            layer_id = 3
-
-        self.mock_flag = False
-        return (expert_transfer_info, expert_pull_info, updated_expert_map, layer_id)
-
-
-
->>>>>>> aad3e8b8
-    def load_impl(self, old_expert_table, new_expert_table):
+#
+# Copyright (c) 2025 Huawei Technologies Co., Ltd. All Rights Reserved.
+#
+# Licensed under the Apache License, Version 2.0 (the "License");
+# you may not use this file except in compliance with the License.
+# You may obtain a copy of the License at
+#
+#     http://www.apache.org/licenses/LICENSE-2.0
+#
+# Unless required by applicable law or agreed to in writing, software
+# distributed under the License is distributed on an "AS IS" BASIS,
+# WITHOUT WARRANTIES OR CONDITIONS OF ANY KIND, either express or implied.
+# See the License for the specific language governing permissions and
+# limitations under the License.
+# This file is a part of the vllm-ascend project.
+#
+import torch
+import torch.distributed as dist
+from vllm.distributed import get_tensor_model_parallel_world_size
+
+from vllm_ascend.eplb.core.loader.abstract_loader import ExpertWeightLoader
+
+class D2DExpertWeightLoader(ExpertWeightLoader):
+
+    def __init__(self, model):
+        self.comm_op_list = None
+        self.model = model
+        self.param_dict = dict(self.model.named_parameters())
+        # TO DO: init expert_params_name map depending on different conguration in self.model
+        config = self.model.config
+        tp_size = get_tensor_model_parallel_world_size()
+        intermediate_size_per_partition = config.moe_intermediate_size // tp_size
+        hidden_sizes = config.hidden_size
+        self.expert_params_name = {
+            "w13_weight":(2 * intermediate_size_per_partition, hidden_sizes),
+            "w2_weight":(hidden_sizes, intermediate_size_per_partition),
+            "w13_weight_scale":(2 * intermediate_size_per_partition, 1),
+            "w13_weight_offset":(2 * intermediate_size_per_partition, 1),
+            "w2_weight_scale":(hidden_sizes, 1),
+            "w2_weight_offset":(hidden_sizes, 1)
+        }
+        self.buffer_tensor_dict = dict()
+        num_buffer_tensor = 1 # TO DO: provide number of buffer tensor by vllm configuration
+        params_dtype = torch.int8 # TO DO: provide number of buffer tensor by vllm configuration
+        self.init_buffer_tensor_dict(num_buffer_tensor, params_dtype)
+        self.expert_map = dict()
+        num_moe_layers = 2 # TO DO: provide number of num_moe_layers by vllm configuration
+        for layer_idx in range(num_moe_layers):
+            self.expert_map[layer_idx] = self.model.get_expert_map(3+layer_idx)
+        self.updated_expert_map = None
+        self.layer_id = -1
+        # 0: waiting for updated expert_map by EplbWorker
+        # 1: ready for d2d expert weights updating
+        # 2: d2d finished and waiting for updating expert_map into model
+        self.state = 0
+        self.pull_tensor_list = []
+        self.mock_flag = True
+
+    def update_expert_weights_update_info(self, expert_transfer_info, expert_pull_info,
+        updated_expert_map, layer_id):
+        if self.state != 0:
+            return -1
+
+        self.updated_expert_map = updated_expert_map
+
+        self.layer_id = layer_id
+        self.comm_op_list = []
+        for transfer_info in expert_transfer_info:
+            dst_rank, global_expert_id_to_transfer = transfer_info
+            for src_tensor in self.get_expert_tensor(layer_id, global_expert_id_to_transfer):
+                self.comm_op_list.append(dist.P2POp(dist.isend, src_tensor, dst_rank))
+
+        buffer_tensor_id = 0
+        for pull_info in expert_pull_info:
+            pull_rank, global_expert_id_to_pull = transfer_info
+            for buffer_tensor in self.get_buffer_tensor(buffer_tensor_id):
+                self.comm_op_list.append(dist.P2POp(dist.irecv, buffer_tensor, pull_rank))
+            self.pull_tensor_list.append((self.updated_expert_map[layer_id][global_expert_id_to_pull].item(), buffer_tensor_id))
+        buffer_tensor_id += 1
+
+        self.state = 1
+
+        return 0
+
+    def asyn_expert_weight_transfer(self, reqs):
+        if self.state != 1:
+            return -1
+        if self.comm_op_list is not None:
+            reqs = dist.batch_isend_irecv(self.comm_op_list)
+        self.state = 2
+        return 0
+
+    def update_expert_map(self, reqs):
+        if self.state != 2:
+            return -1
+        for req in reqs:
+            req.wait()
+        if self.comm_op_list is not None:
+            self.comm_op_list = None
+        self.expert_map[self.layer_id] = self.updated_expert_map
+        for pull_info in self.pull_tensor_list:
+            local_expert_id, buffer_tensor_id = pull_info
+            self.copy_buffer_tensor(self.layer_id, local_expert_id, buffer_tensor_id)
+        self.pull_tensor_list = []
+        self.state = 0
+        return 0
+
+    def init_buffer_tensor_dict(self, num_buffer_tensor, params_dtype):
+        for name,dim in self.expert_params_name.items():
+            num_row, num_col = dim
+            self.buffer_tensor_dict[name] = torch.empty(
+                num_buffer_tensor, num_row, num_col, dtype=params_dtype
+            ).npu()
+
+    def get_buffer_tensor(self, buffer_tensor_id):
+        for name in self.expert_params_name.keys():
+            yield self.buffer_tensor_dict[name][buffer_tensor_id]
+
+    def get_expert_tensor(self, layer_id, global_expert_id_to_transfer):
+        for name in self.expert_params_name.keys():
+            complete_name = "model.layers." + str(layer_id) + "mlp.experts." + name
+            local_expert_id = self.expert_map[global_expert_id_to_transfer].item()
+            yield self.param_dict[complete_name].data[local_expert_id]
+
+    def copy_buffer_tensor(self, layer_id, expert_id_before_replace, buffer_tensor_id):
+        for name in self.expert_params_name.keys():
+            complete_name = "model.layers." + str(layer_id) + "mlp.experts." + name
+            local_expert_id = self.expert_map[expert_id_before_replace].item()
+            expert_tensor = self.param_dict[complete_name].data[local_expert_id]
+            expert_tensor.copy_(self.buffer_tensor_dict[name][buffer_tensor_id])
+
+    def generate_mock_update_info(self, rank_id):
+        if rank_id == 0:
+            expert_transfer_info = [(1, 0)]
+            expert_pull_info = [(1, 63)]
+            updated_expert_map_list = [-1] + [i for i in range(1, 64)] + [0] + [j for j in [-1] * 128]
+            updated_expert_map = torch.tensor(updated_expert_map_list)
+            layer_id = 3
+
+        if rank_id == 1:
+            expert_transfer_info = [(0, 63)]
+            expert_pull_info = [(0, 0)]
+            updated_expert_map_list = [0] + [k for k in [-1] * 63] + [i for i in range(1, 64)] + [j for j in [-1] * 128]
+            updated_expert_map = torch.tensor(updated_expert_map_list)
+            layer_id = 3
+
+        if rank_id == 2:
+            expert_transfer_info = [(3, 127)]
+            expert_pull_info = [(3, 191)]
+            updated_expert_map_list = [k for k in [-1] * 129] + [i for i in range(1, 64)] + [0] + [j for j in [-1] * 63]
+            updated_expert_map = torch.tensor(updated_expert_map_list)
+            layer_id = 3
+
+        if rank_id == 3:
+            expert_transfer_info = [(2, 191)]
+            expert_pull_info = [(2, 127)]
+            updated_expert_map_list = [k for k in [-1] * 128] + [0] + [k for k in [-1] * 64] + [i for i in range(1, 64)]
+            updated_expert_map = torch.tensor(updated_expert_map_list)
+            layer_id = 3
+
+        self.mock_flag = False
+        return (expert_transfer_info, expert_pull_info, updated_expert_map, layer_id)
+
+
+
+    def load_impl(self, old_expert_table, new_expert_table):
         raise NotImplementedError