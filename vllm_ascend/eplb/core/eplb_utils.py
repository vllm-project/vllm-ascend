#
# Copyright (c) 2025 Huawei Technologies Co., Ltd. All Rights Reserved.
#
# Licensed under the Apache License, Version 2.0 (the "License");
# you may not use this file except in compliance with the License.
# You may obtain a copy of the License at
#
#     http://www.apache.org/licenses/LICENSE-2.0
#
# Unless required by applicable law or agreed to in writing, software
# distributed under the License is distributed on an "AS IS" BASIS,
# WITHOUT WARRANTIES OR CONDITIONS OF ANY KIND, either express or implied.
# See the License for the specific language governing permissions and
# limitations under the License.
# This file is a part of the vllm-ascend project.
#
# Todo: Once https://github.com/vllm-project/vllm/issues/22246 is merged in vllm. Remove eplb utils.
import os.path
import random
import sys

import torch
from vllm.logger import logger

import vllm_ascend.envs as envs_ascend
<<<<<<< HEAD


def determine_default_expert_map(global_expert_num, world_size, rank_id,
                                 global_redundant_expert_num):
    if world_size == 1:
        local_ids = torch.arange(global_expert_num, dtype=torch.int32)
        return (global_expert_num, local_ids)

    local_num_experts = global_expert_num // world_size

    expert_map = torch.full((global_expert_num, ), -1, dtype=torch.int32)

    if rank_id < world_size - 1:
        start = rank_id * local_num_experts
        end = (rank_id + 1) * local_num_experts
        local_count = local_num_experts
    else:
        start = rank_id * local_num_experts
        end = global_expert_num
        local_count = global_expert_num - rank_id * local_num_experts

    if isinstance(local_count, int):
        local_ids = torch.arange(local_count, dtype=torch.int32)
        expert_map[start:end] = local_ids

    return (local_count, expert_map)
=======
>>>>>>> e332e27e


def generate_log2phy_map(expert_map):
    num_local_experts = expert_map.max() + 1
    log2phy_map = expert_map.clone()
    num_ranks, num_global_expert = log2phy_map.shape

    row_indices = torch.arange(num_ranks).view(-1, 1).expand(num_ranks, \
                                                             num_global_expert) * num_local_experts
    log2phy_map[log2phy_map != -1] += row_indices[log2phy_map != -1]

    for idx in range(num_global_expert):
        positive_rank_idx = torch.where(log2phy_map[:, idx] != -1)[0]
        negative_rank_idx = torch.where(log2phy_map[:, idx] == -1)[0]
        num_rank_holding_expert = positive_rank_idx.size(0)

        if num_rank_holding_expert == 0:
            log2phy_map[:, idx] = torch.full((num_ranks, ),
                                             0,
                                             dtype=log2phy_map.dtype)

        if num_rank_holding_expert == 1:
            log2phy_map[negative_rank_idx, idx] = torch.full(
                (num_ranks - 1, ),
                log2phy_map[positive_rank_idx, idx].item(),
                dtype=log2phy_map.dtype)
        else:
            try:
                random_list = [
                    random.choice(log2phy_map[positive_rank_idx, idx])
                    for _ in range(num_ranks - num_rank_holding_expert)
                ]
                log2phy_map[negative_rank_idx,
                            idx] = torch.tensor(random_list,
                                                dtype=log2phy_map.dtype)
            except Exception as e:
                logger.error(f"Fail to get log2phy_map: {str(e)}")

    return log2phy_map


def determine_default_log2phy_map(global_expert_num, world_size, rank_id):
    if world_size == 1:
        local_ids = torch.arange(global_expert_num, dtype=torch.int32)
        expert_map_all = local_ids.unsqueeze(0).expand(world_size, -1)
        log2phy_map_all = generate_log2phy_map(expert_map_all)
        return log2phy_map_all[rank_id]

    local_num_experts = global_expert_num // world_size

    expert_map_all = torch.full((world_size, global_expert_num),
                                -1,
                                dtype=torch.int32)

    for r in range(world_size):
        if r < world_size - 1:
            start = r * local_num_experts
            end = (r + 1) * local_num_experts
            local_count = local_num_experts
        else:
            start = r * local_num_experts
            end = global_expert_num
            local_count = global_expert_num - r * local_num_experts

        if isinstance(local_count, int):
            local_ids = torch.arange(local_count, dtype=torch.int32)
            expert_map_all[r, start:end] = local_ids

    log2phy_map_all = generate_log2phy_map(expert_map_all)

    return log2phy_map_all[rank_id]


class EPLBParamUtils:

    @staticmethod
    def check_iterations(iterations):
        if not isinstance(iterations, int):
            raise TypeError(f"The {iterations} is not int.")
        if iterations <= 0:
            raise ValueError(
                f"The {iterations} can not less than or equal to 0.")
        if iterations > sys.maxsize:
            raise ValueError(
                f"The {iterations} can not large than {sys.maxsize}")

    @staticmethod
    def check_dynamic_eplb(dynamic_eplb):
        if dynamic_eplb is None:
            return
        if not isinstance(dynamic_eplb, bool):
            raise TypeError("The dynamic_eplb is not bool.")

        if dynamic_eplb and envs_ascend.DYNAMIC_EPLB not in ("true", "1"):
            raise ValueError(
                'Can not enable dynamic_eplb when DYNAMIC_EPLB is not set to "true" or "1".'
            )

    @staticmethod
    def check_expert_map_path(expert_map):
        if expert_map is None:
            return
        if not isinstance(expert_map, str):
            raise TypeError("The expert_map is not str.")
        if not expert_map.strip():
            raise ValueError("The expert_map is not empty.")
        _, ext = os.path.splitext(expert_map)
        if ext.lower() != ".json":
            raise TypeError("The expert_map is not json.")
        if not os.path.exists(expert_map):
            raise ValueError("The expert_map is not exist.")
        try:
            with open(expert_map, "w", encoding='utf-8') as f:
                f.read()
        except Exception as e:
            raise IOError(
                f"Fail read expert info from {expert_map}, please check the reading permission of {expert_map} : {e}"
            )

    @staticmethod
    def check_expert_map_record_path(expert_map_record_path):
        if expert_map_record_path is None:
            return
        if not isinstance(expert_map_record_path, str):
            raise TypeError("The expert_map_record_path is not str.")
        if not expert_map_record_path.strip():
            raise ValueError("The expert_map_record_path is empty.")
        _, ext = os.path.splitext(expert_map_record_path)
        if ext.lower() != ".json":
            raise TypeError("The expert_map_record_path is not json.")
        if os.getenv("EXPERT_MAP_RECORD", "false") != "true":
            raise ValueError(
                'Can not enable expert_map_record_path when not export EXPERT_MAP_RECORD="true".'
            )
        try:
            with open(expert_map_record_path, "w", encoding='utf-8') as f:
                f.write("")
        except Exception as e:
            raise IOError(
                f"Fail write expert info to {expert_map_record_path}, please check the writing permission of {expert_map_record_path} : {e}"
            )<|MERGE_RESOLUTION|>--- conflicted
+++ resolved
@@ -23,35 +23,6 @@
 from vllm.logger import logger
 
 import vllm_ascend.envs as envs_ascend
-<<<<<<< HEAD
-
-
-def determine_default_expert_map(global_expert_num, world_size, rank_id,
-                                 global_redundant_expert_num):
-    if world_size == 1:
-        local_ids = torch.arange(global_expert_num, dtype=torch.int32)
-        return (global_expert_num, local_ids)
-
-    local_num_experts = global_expert_num // world_size
-
-    expert_map = torch.full((global_expert_num, ), -1, dtype=torch.int32)
-
-    if rank_id < world_size - 1:
-        start = rank_id * local_num_experts
-        end = (rank_id + 1) * local_num_experts
-        local_count = local_num_experts
-    else:
-        start = rank_id * local_num_experts
-        end = global_expert_num
-        local_count = global_expert_num - rank_id * local_num_experts
-
-    if isinstance(local_count, int):
-        local_ids = torch.arange(local_count, dtype=torch.int32)
-        expert_map[start:end] = local_ids
-
-    return (local_count, expert_map)
-=======
->>>>>>> e332e27e
 
 
 def generate_log2phy_map(expert_map):
