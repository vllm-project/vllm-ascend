--- conflicted
+++ resolved
@@ -23,7 +23,6 @@
 from vllm_ascend.eplb.core.worker.eplb_worker import EplbProcess
 from vllm_ascend.eplb.core.loader.device_transfer_loader import D2DExpertWeightLoader
 
-
 class EplbUpdator:
 
     def __init__(self, expert_map_path):
@@ -34,15 +33,9 @@
         self.eplb_loader = D2DExpertWeightLoader(eplb_adaptor=self.adaptor)
         self.num_moe_layers = self.adaptor.num_moe_layers
 
-<<<<<<< HEAD
-    def init_eplb(self, redundant_enable):
-
-        self.redundant_enable = redundant_enable
-=======
     def init_eplb(self, expert_map_path):
         self.num_expert_load_gather = 10
         self.redundant_enable = (expert_map_path != None)
->>>>>>> 2dba24d2
         self.num_iterations: torch.int64 = 130
         self.expert_map_path = expert_map_path
 
@@ -80,42 +73,23 @@
         })
 
         self.eplb = EplbProcess(
-<<<<<<< HEAD
-            shared_dict=self.shared_dict,
-            planner_q=self.planner_block_queue,
-            block_update_q=self.block_update_queue,
-            redundant_enable=self.redundant_enable,
-            policy_type=2,
-            enable_d2d=True
-=======
             shared_dict = self.shared_dict,
             planner_q = self.planner_block_queue,
             block_update_q = self.block_update_queue,
             redundant_enable = self.redundant_enable, 
             policy_type = 6,
             enable_d2d = True
->>>>>>> 2dba24d2
         )
 
         self.eplb_process = self.eplb._launch_process()
 
-        # todo - 新增 eplb 周期统计
-
-
         logger.info(f"[ModelRunner] Launched EPLB process (pid={self.eplb_process.pid})")
 
-<<<<<<< HEAD
-    def get_expert_load(self) -> str:
-        """todo 确认moe_load的值是什么类型"""
-        # return '{"a":"b"}' # mock
-        return self.shared_dict['moe_load']
-
-=======
->>>>>>> 2dba24d2
+
     def get_update_iteration(self):
         self.cur_iterations = self.cur_iterations + 1
-        load_gather_iteration = self.cur_iterations % self.num_expert_load_gather == 0 if not self.gate_eplb else self.cur_iterations == self.num_iterations 
-        upate_iteration = self.cur_iterations % self.num_iterations == 0 if not self.gate_eplb else self.cur_iterations == self.num_iterations 
+        load_gather_iteration = self.cur_iterations % self.num_expert_load_gather == 0 if not self.gate_eplb else self.cur_iterations == self.num_iterations
+        upate_iteration = self.cur_iterations % self.num_iterations == 0 if not self.gate_eplb else self.cur_iterations == self.num_iterations
         return load_gather_iteration, upate_iteration
 
     def get_init_expert_map(self):
@@ -139,20 +113,14 @@
             self.weight_loading = True
 
         if self.update_in_flight and self.weight_loading and self.weight_update_counter < self.num_moe_layers:
-            (expert_send_info, expert_recv_info, updated_expert_map, log2phy_map, layer_id) = self.update_info_all.pop(
-                0)
+            (expert_send_info, expert_recv_info, updated_expert_map, log2phy_map, layer_id) = self.update_info_all.pop(0)
             rank_id = torch.distributed.get_rank()
             self.eplb_loader.set_log2phy_map(log2phy_map)
             expert_send_info_this_rank = expert_send_info[rank_id] if rank_id in expert_send_info else []
             expert_recv_info_this_rank = expert_recv_info[rank_id] if rank_id in expert_recv_info else []
-            # logger.info(f"check update info, layer = {layer_id}, send = {expert_send_info_this_rank}, recv = {expert_recv_info_this_rank}")
+            #logger.info(f"check update info, layer = {layer_id}, send = {expert_send_info_this_rank}, recv = {expert_recv_info_this_rank}")
             self.eplb_loader.generate_expert_d2d_transfer_task(expert_send_info_this_rank,
-<<<<<<< HEAD
-                                                               expert_recv_info_this_rank, updated_expert_map[rank_id],
-                                                               layer_id + 3)
-=======
                 expert_recv_info_this_rank, updated_expert_map, layer_id + 3)
->>>>>>> 2dba24d2
             self.weight_update_counter += 1
             if self.weight_update_counter == self.num_moe_layers:
                 self.weight_update_counter = 0
@@ -163,7 +131,7 @@
         self.reqs = []
         self.eplb_loader.asyn_expert_weight_transfer(self.reqs)
 
-def forward_end(self,dummy_run=False):
+     def forward_end(self,dummy_run=False):
         self.adaptor.get_rank_expert_workload(self.num_moe_layers,dummy_run)
         if not self.update_in_flight:
             load_gather_iteration, update_iteration = self.get_update_iteration()
@@ -206,7 +174,7 @@
     def warm_up_eplb(self):
 
         self.get_init_expert_map()
-        
+
         self.compute_and_set_moe_load()
 
         src_tensor = torch.empty((1,), device=self.device)
@@ -226,7 +194,7 @@
                 continue
             comm_op_list.append(
                 dist.P2POp(dist.irecv, src_tensor, src_rank)
-            )
+        )
         if comm_op_list:
             reqs = dist.batch_isend_irecv(comm_op_list)
 
