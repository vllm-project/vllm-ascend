--- conflicted
+++ resolved
@@ -26,7 +26,6 @@
 from vllm_ascend.eplb.core.loader.device_transfer_loader import D2DExpertWeightLoader
 from vllm_ascend.eplb.tool.eplb_utils import ExpertMapUtils
 
-
 class EplbUpdator:
 
     def __init__(self, expert_map_path):
@@ -48,7 +47,7 @@
             if not envs.VLLM_ALLOW_EXPERT_LOAD_COLLECTING:
                 self.num_expert_load_gather = self.num_iterations
         except Exception as e:
-            self.num_expert_load_gather = self.num_iterations
+                self.num_expert_load_gather = self.num_iterations
 
         self.weight_update_counter = 0
         self.expert_map_initialized = False
@@ -75,17 +74,15 @@
             "moe_load": None,
             # 所有的专家表[num_layers, world_size, num_experts]
             "expert_maps": None,
-            # 热度负载信息 [num_layers, world_size, local_num_experts]
-            "load_info": None,
         })
 
         self.eplb = EplbProcess(
-            shared_dict=self.shared_dict,
-            planner_q=self.planner_block_queue,
-            block_update_q=self.block_update_queue,
-            redundant_enable=self.redundant_enable,
-            policy_type=6,
-            enable_d2d=True
+            shared_dict = self.shared_dict,
+            planner_q = self.planner_block_queue,
+            block_update_q = self.block_update_queue,
+            redundant_enable = self.redundant_enable, 
+            policy_type = 6,
+            enable_d2d = True
         )
 
         self.eplb_process = self.eplb._launch_process()
@@ -94,15 +91,14 @@
 
     def get_update_iteration(self):
         self.cur_iterations = self.cur_iterations + 1
-        load_gather_iteration = self.cur_iterations % self.num_expert_load_gather == 0 if not self.gate_eplb else self.cur_iterations == self.num_iterations
-        upate_iteration = self.cur_iterations % self.num_iterations == 0 if not self.gate_eplb else self.cur_iterations == self.num_iterations
+        load_gather_iteration = self.cur_iterations % self.num_expert_load_gather == 0 if not self.gate_eplb else self.cur_iterations == self.num_iterations 
+        upate_iteration = self.cur_iterations % self.num_iterations == 0 if not self.gate_eplb else self.cur_iterations == self.num_iterations 
         return load_gather_iteration, upate_iteration
 
     def get_init_expert_map(self):
         try:
             if not self.expert_map_initialized:
-                self.shared_dict["expert_maps"] = self.adaptor.get_init_expert_map_from_file(self.num_moe_layers,
-                                                                                             self.expert_map_path)
+                self.shared_dict["expert_maps"] = self.adaptor.get_init_expert_map_from_file(self.num_moe_layers, self.expert_map_path)
                 self.expert_map_initialized = True
         except Exception as e:
             logger.warning(f"[ModelRunner] Failed to wake EPLB process: {e}", exc_info=True)
@@ -120,16 +116,14 @@
             self.weight_loading = True
 
         if self.update_in_flight and self.weight_loading and self.weight_update_counter < self.num_moe_layers:
-            (expert_send_info, expert_recv_info, updated_expert_map, log2phy_map, layer_id) = self.update_info_all.pop(
-                0)
+            (expert_send_info, expert_recv_info, updated_expert_map, log2phy_map, layer_id) = self.update_info_all.pop(0)
             rank_id = torch.distributed.get_rank()
             self.eplb_loader.set_log2phy_map(log2phy_map)
             expert_send_info_this_rank = expert_send_info[rank_id] if rank_id in expert_send_info else []
             expert_recv_info_this_rank = expert_recv_info[rank_id] if rank_id in expert_recv_info else []
-            # logger.info(f"check update info, layer = {layer_id}, send = {expert_send_info_this_rank}, recv = {expert_recv_info_this_rank}")
+            #logger.info(f"check update info, layer = {layer_id}, send = {expert_send_info_this_rank}, recv = {expert_recv_info_this_rank}")
             self.eplb_loader.generate_expert_d2d_transfer_task(expert_send_info_this_rank,
-                                                               expert_recv_info_this_rank, updated_expert_map,
-                                                               layer_id + 3)
+                expert_recv_info_this_rank, updated_expert_map, layer_id + 3)
             self.weight_update_counter += 1
             if self.weight_update_counter == self.num_moe_layers:
                 self.weight_update_counter = 0
@@ -139,18 +133,14 @@
         self.reqs = []
         self.eplb_loader.asyn_expert_weight_transfer(self.reqs)
 
-<<<<<<< HEAD
-    def forward_end(self, dummy_run=False):
-        self.adaptor.get_rank_expert_workload(self.num_moe_layers, dummy_run)
-=======
 
     def forward_end(self,dummy_run=False):
         self.adaptor.collect_topk_ids(dummy_run)
->>>>>>> 9d9c93ac
         if not self.update_in_flight:
             load_gather_iteration, update_iteration = self.get_update_iteration()
             if load_gather_iteration:
                 moe_load = self.compute_and_set_moe_load()
+                self.get_expert_load()
             if update_iteration:
                 self.wakeup_eplb_worker()
                 self.update_in_flight = True
@@ -162,14 +152,9 @@
 
         self.eplb_loader.update_expert_map_and_weight(self.reqs, self.redundant_enable)
 
-<<<<<<< HEAD
-    def compute_and_set_moe_load(self, dummy_run=False):
-        local_load = self.adaptor.get_rank_expert_workload(self.num_moe_layers, dummy_run)
-=======
     def compute_and_set_moe_load(self,dummy_run=False):
         local_load = self.adaptor.get_rank_expert_workload()
 
->>>>>>> 9d9c93ac
         self._gather_buffer = None
         if dist.is_initialized():
             self.world_size = dist.get_world_size()
@@ -194,11 +179,7 @@
     def warm_up_eplb(self):
 
         self.get_init_expert_map()
-<<<<<<< HEAD
-
-=======
         self.adaptor.collect_topk_ids(dummy_run=False)
->>>>>>> 9d9c93ac
         self.compute_and_set_moe_load()
 
         src_tensor = torch.empty((1,), device=self.device)
@@ -218,7 +199,7 @@
                 continue
             comm_op_list.append(
                 dist.P2POp(dist.irecv, src_tensor, src_rank)
-            )
+        )
         if comm_op_list:
             reqs = dist.batch_isend_irecv(comm_op_list)
 
@@ -231,7 +212,7 @@
         """
         send_all, recv_all, stacked_maps, stacked_log2phy, layer_id_tensor = packed_update_info
 
-        maps = stacked_maps.unbind(0)
+        maps     = stacked_maps.unbind(0)
         layer_ids = layer_id_tensor.tolist()
 
         if self.redundant_enable:
@@ -243,7 +224,7 @@
         _send = send_all
         _recv = recv_all
         _maps = maps
-        _l2p = log2phy_list
+        _l2p  = log2phy_list
         _lids = layer_ids
 
         recovered = [
@@ -254,10 +235,13 @@
         return recovered
 
     def get_expert_load(self) -> torch.Tensor:
-        load_info = self.shared_dict["load_info"]  # Tensor [L, W, local_experts_num]
-        logger.info(f"lt -- load_info {load_info=}...")
+        expert_maps = self.shared_dict["expert_maps"]
+        moe_load = self.shared_dict["moe_load"]  # Tensor [L, W, global_experts_num]
+        if not moe_load:
+            return None
+        num_local_experts = expert_maps.max() + 1
+        load_info, _ = ExpertMapUtils.global2local_load(moe_load, expert_maps, num_local_experts)
         return load_info
-
 
     def update_expert_load_statistical_period(self, num_expert_load_gather: int, num_iterations: int):
         logger.info(f" start update {self.num_expert_load_gather=}, {self.num_iterations}...")
