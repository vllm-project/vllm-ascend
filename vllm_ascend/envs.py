#
# Copyright (c) 2025 Huawei Technologies Co., Ltd. All Rights Reserved.
# This file is a part of the vllm-ascend project.
#
# This file is mainly Adapted from vllm-project/vllm/vllm/envs.py
# Copyright 2023 The vLLM team.
#
# Licensed under the Apache License, Version 2.0 (the "License");
# you may not use this file except in compliance with the License.
# You may obtain a copy of the License at
#
#     http://www.apache.org/licenses/LICENSE-2.0
#
# Unless required by applicable law or agreed to in writing, software
# distributed under the License is distributed on an "AS IS" BASIS,
# WITHOUT WARRANTIES OR CONDITIONS OF ANY KIND, either express or implied.
# See the License for the specific language governing permissions and
# limitations under the License.
#

import os
from typing import Any, Callable, Dict

# The begin-* and end* here are used by the documentation generator
# to extract the used env vars.

# begin-env-vars-definition

env_variables: Dict[str, Callable[[], Any]] = {
    # max compile thread number for package building. Usually, it is set to
    # the number of CPU cores. If not set, the default value is None, which
    # means all number of CPU cores will be used.
    "MAX_JOBS":
    lambda: os.getenv("MAX_JOBS", None),
    # The build type of the package. It can be one of the following values:
    # Release, Debug, RelWithDebugInfo. If not set, the default value is Release.
    "CMAKE_BUILD_TYPE":
    lambda: os.getenv("CMAKE_BUILD_TYPE"),
    # Whether to compile custom kernels. If not set, the default value is True.
    # If set to False, the custom kernels will not be compiled. Please note that
    # the sleep mode feature will be disabled as well if custom kernels are not
    # compiled.
    "COMPILE_CUSTOM_KERNELS":
    lambda: bool(int(os.getenv("COMPILE_CUSTOM_KERNELS", "1"))),
    # The CXX compiler used for compiling the package. If not set, the default
    # value is None, which means the system default CXX compiler will be used.
    "CXX_COMPILER":
    lambda: os.getenv("CXX_COMPILER", None),
    # The C compiler used for compiling the package. If not set, the default
    # value is None, which means the system default C compiler will be used.
    "C_COMPILER":
    lambda: os.getenv("C_COMPILER", None),
    # Whether to enable the topk optimization. It's disabled by default for experimental support
    # We'll make it enabled by default in the future.
    "VLLM_ASCEND_ENABLE_TOPK_OPTIMIZE":
    lambda: bool(int(os.getenv("VLLM_ASCEND_ENABLE_TOPK_OPTIMIZE", '0'))),
    # The version of the Ascend chip. If not set, the default value is
    # ASCEND910B1. It's used for package building. Please make sure that the
    # version is correct.
    "SOC_VERSION":
    lambda: os.getenv("SOC_VERSION", "ASCEND910B1"),
    # If set, vllm-ascend will print verbose logs during compilation
    "VERBOSE":
    lambda: bool(int(os.getenv('VERBOSE', '0'))),
    # The home path for CANN toolkit. If not set, the default value is
    # /usr/local/Ascend/ascend-toolkit/latest
    "ASCEND_HOME_PATH":
    lambda: os.getenv("ASCEND_HOME_PATH", None),
    # The path for HCCN Tool, the tool will be called by disaggregated prefilling
    # case.
    "HCCN_PATH":
    lambda: os.getenv("HCCN_PATH", "/usr/local/Ascend/driver/tools/hccn_tool"),
    # The path for HCCL library, it's used by pyhccl communicator backend. If
    # not set, the default value is libhccl.so。
    "HCCL_SO_PATH":
    # The prefill device id for disaggregated prefilling case.
    lambda: os.environ.get("HCCL_SO_PATH", None),
    "PROMPT_DEVICE_ID":
    lambda: os.getenv("PROMPT_DEVICE_ID", None),
    # The decode device id for disaggregated prefilling case.
    "DECODE_DEVICE_ID":
    lambda: os.getenv("DECODE_DEVICE_ID", None),
    # The port number for llmdatadist communication. If not set, the default
    # value is 26000.
    "LLMDATADIST_COMM_PORT":
    lambda: os.getenv("LLMDATADIST_COMM_PORT", "26000"),
    # The wait time for llmdatadist sync cache. If not set, the default value is
    # 5000ms.
    "LLMDATADIST_SYNC_CACHE_WAIT_TIME":
    lambda: os.getenv("LLMDATADIST_SYNC_CACHE_WAIT_TIME", "5000"),
    # The version of vllm is installed. This value is used for developers who
    # installed vllm from source locally. In this case, the version of vllm is
    # usually changed. For example, if the version of vllm is "0.9.0", but when
    # it's installed from source, the version of vllm is usually set to "0.9.1".
    # In this case, developers need to set this value to "0.9.0" to make sure
    # that the correct package is installed.
    "VLLM_VERSION":
    lambda: os.getenv("VLLM_VERSION", None),
    # Whether to enable the trace recompiles from pytorch.
    "VLLM_ASCEND_TRACE_RECOMPILES":
    lambda: bool(int(os.getenv("VLLM_ASCEND_TRACE_RECOMPILES", '0'))),
    "VLLM_ASCEND_ENABLE_DBO":
    lambda: bool(int(os.getenv("VLLM_ASCEND_ENABLE_DBO", '0'))),
    # Whether to enable the model execute time observe profile. Disable it when
    # running vllm ascend in production environment.
    "VLLM_ASCEND_MODEL_EXECUTE_TIME_OBSERVE":
    lambda: bool(int(os.getenv("VLLM_ASCEND_MODEL_EXECUTE_TIME_OBSERVE", '0'))
                 ),
    # MOE_ALL2ALL_BUFFER:
    #   0: default, normal init.
    #   1: enable moe_all2all_buffer.
    "MOE_ALL2ALL_BUFFER":
    lambda: bool(int(os.getenv("MOE_ALL2ALL_BUFFER", '0'))),
    # Some models are optimized by vllm ascend. While in some case, e.g. rlhf
    # training, the optimized model may not be suitable. In this case, set this
    # value to False to disable the optimized model.
    "USE_OPTIMIZED_MODEL":
    lambda: bool(int(os.getenv('USE_OPTIMIZED_MODEL', '1'))),
<<<<<<< HEAD
    "ENABLE_MOE_ALLTOALLV":
    lambda: bool(int(os.getenv("ENABLE_MOE_ALLTOALLV", '0'))),
=======
    # `LLMDataDistCMgrConnector` required variable. `DISAGGREGATED_PREFILL_RANK_TABLE_PATH` is
    # used for llmdatadist to build the communication topology for kv cache transfer, it is
    # a required variable if `LLMDataDistCMgrConnector` is used as kv connector for disaggregated
    # pd. The rank table can be generated by adopting the script `gen_ranktable.sh`
    # in vllm_ascend's example folder.
    "DISAGGREGATED_PREFILL_RANK_TABLE_PATH":
    lambda: os.getenv("DISAGGREGATED_PREFILL_RANK_TABLE_PATH", None),
    # `LLMDataDistCMgrConnector` required variable. `VLLM_ASCEND_LLMDD_RPC_IP` is used as the
    # rpc communication listening ip, which will be used to receive the agent metadata from the
    # remote worker.
    "VLLM_ASCEND_LLMDD_RPC_IP":
    lambda: os.getenv("VLLM_ASCEND_LLMDD_RPC_IP", "0.0.0.0"),
    # `LLMDataDistCMgrConnector` required variable. `VLLM_LLMDD_RPC_PORT` is used as the
    # rpc communication listening port, which will be used to receive the agent metadata from the
    # remote worker.
    "VLLM_LLMDD_RPC_PORT":
    lambda: int(os.getenv("VLLM_LLMDD_RPC_PORT", 5557))
>>>>>>> 53ce4a0a
}

# end-env-vars-definition


def __getattr__(name: str):
    # lazy evaluation of environment variables
    if name in env_variables:
        return env_variables[name]()
    raise AttributeError(f"module {__name__!r} has no attribute {name!r}")


def __dir__():
    return list(env_variables.keys())<|MERGE_RESOLUTION|>--- conflicted
+++ resolved
@@ -116,10 +116,6 @@
     # value to False to disable the optimized model.
     "USE_OPTIMIZED_MODEL":
     lambda: bool(int(os.getenv('USE_OPTIMIZED_MODEL', '1'))),
-<<<<<<< HEAD
-    "ENABLE_MOE_ALLTOALLV":
-    lambda: bool(int(os.getenv("ENABLE_MOE_ALLTOALLV", '0'))),
-=======
     # `LLMDataDistCMgrConnector` required variable. `DISAGGREGATED_PREFILL_RANK_TABLE_PATH` is
     # used for llmdatadist to build the communication topology for kv cache transfer, it is
     # a required variable if `LLMDataDistCMgrConnector` is used as kv connector for disaggregated
@@ -136,8 +132,9 @@
     # rpc communication listening port, which will be used to receive the agent metadata from the
     # remote worker.
     "VLLM_LLMDD_RPC_PORT":
-    lambda: int(os.getenv("VLLM_LLMDD_RPC_PORT", 5557))
->>>>>>> 53ce4a0a
+    lambda: int(os.getenv("VLLM_LLMDD_RPC_PORT", 5557)),
+    "ENABLE_MOE_ALLTOALLV":
+    lambda: bool(int(os.getenv("ENABLE_MOE_ALLTOALLV", '0')))
 }
 
 # end-env-vars-definition
