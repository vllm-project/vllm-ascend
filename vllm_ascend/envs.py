#
# Copyright (c) 2025 Huawei Technologies Co., Ltd. All Rights Reserved.
# This file is a part of the vllm-ascend project.
#
# This file is mainly Adapted from vllm-project/vllm/vllm/envs.py
# Copyright 2023 The vLLM team.
#
# Licensed under the Apache License, Version 2.0 (the "License");
# you may not use this file except in compliance with the License.
# You may obtain a copy of the License at
#
#     http://www.apache.org/licenses/LICENSE-2.0
#
# Unless required by applicable law or agreed to in writing, software
# distributed under the License is distributed on an "AS IS" BASIS,
# WITHOUT WARRANTIES OR CONDITIONS OF ANY KIND, either express or implied.
# See the License for the specific language governing permissions and
# limitations under the License.
#

import os
from typing import Any, Callable, Dict

# The begin-* and end* here are used by the documentation generator
# to extract the used env vars.

# begin-env-vars-definition

env_variables: Dict[str, Callable[[], Any]] = {
    # max compile thread number for package building. Usually, it is set to
    # the number of CPU cores. If not set, the default value is None, which
    # means all number of CPU cores will be used.
    "MAX_JOBS":
    lambda: os.getenv("MAX_JOBS", None),
    # The build type of the package. It can be one of the following values:
    # Release, Debug, RelWithDebugInfo. If not set, the default value is Release.
    "CMAKE_BUILD_TYPE":
    lambda: os.getenv("CMAKE_BUILD_TYPE"),
    # Whether to compile custom kernels. If not set, the default value is True.
    # If set to False, the custom kernels will not be compiled. Please note that
    # the sleep mode feature will be disabled as well if custom kernels are not
    # compiled.
    "COMPILE_CUSTOM_KERNELS":
    lambda: bool(int(os.getenv("COMPILE_CUSTOM_KERNELS", "1"))),
    # The CXX compiler used for compiling the package. If not set, the default
    # value is None, which means the system default CXX compiler will be used.
    "CXX_COMPILER":
    lambda: os.getenv("CXX_COMPILER", None),
    # The C compiler used for compiling the package. If not set, the default
    # value is None, which means the system default C compiler will be used.
    "C_COMPILER":
    lambda: os.getenv("C_COMPILER", None),
    # The version of the Ascend chip. If not set, the default value is
    # ASCEND910B1(Available for A2 and A3 series). It's used for package building.
    # Please make sure that the version is correct.
    "SOC_VERSION":
    lambda: os.getenv("SOC_VERSION", "ASCEND910B1"),
    # If set, vllm-ascend will print verbose logs during compilation
    "VERBOSE":
    lambda: bool(int(os.getenv('VERBOSE', '0'))),
    # The home path for CANN toolkit. If not set, the default value is
    # /usr/local/Ascend/ascend-toolkit/latest
    "ASCEND_HOME_PATH":
    lambda: os.getenv("ASCEND_HOME_PATH", None),
    # The path for HCCL library, it's used by pyhccl communicator backend. If
    # not set, the default value is libhccl.so.
    "HCCL_SO_PATH":
    lambda: os.environ.get("HCCL_SO_PATH", None),
    # The version of vllm is installed. This value is used for developers who
    # installed vllm from source locally. In this case, the version of vllm is
    # usually changed. For example, if the version of vllm is "0.9.0", but when
    # it's installed from source, the version of vllm is usually set to "0.9.1".
    # In this case, developers need to set this value to "0.9.0" to make sure
    # that the correct package is installed.
    "VLLM_VERSION":
    lambda: os.getenv("VLLM_VERSION", None),
    # Whether to enable the trace recompiles from pytorch.
    "VLLM_ASCEND_TRACE_RECOMPILES":
    lambda: bool(int(os.getenv("VLLM_ASCEND_TRACE_RECOMPILES", '0'))),
    # Whether to enable fused_experts_allgather_ep. MoeInitRoutingV3 and
    # GroupedMatmulFinalizeRouting operators are combined to implement EP.
    "VLLM_ENABLE_FUSED_EXPERTS_ALLGATHER_EP":
    lambda: bool(int(os.getenv("VLLM_ENABLE_FUSED_EXPERTS_ALLGATHER_EP", '0'))
                 ),
    # Whether to enable the model execute time observe profile. Disable it when
    # running vllm ascend in production environment.
    "VLLM_ASCEND_MODEL_EXECUTE_TIME_OBSERVE":
    lambda: bool(int(os.getenv("VLLM_ASCEND_MODEL_EXECUTE_TIME_OBSERVE", '0'))
                 ),
    # Some models are optimized by vllm ascend. While in some case, e.g. rlhf
    # training, the optimized model may not be suitable. In this case, set this
    # value to False to disable the optimized model.
    "USE_OPTIMIZED_MODEL":
    lambda: bool(int(os.getenv('USE_OPTIMIZED_MODEL', '1'))),
    # The tolerance of the kv cache size, if the difference between the
    # actual kv cache size and the cached kv cache size is less than this value,
    # then the cached kv cache size will be used.
    "VLLM_ASCEND_KV_CACHE_MEGABYTES_FLOATING_TOLERANCE":
    lambda: int(
        os.getenv("VLLM_ASCEND_KV_CACHE_MEGABYTES_FLOATING_TOLERANCE", 64)),
    # Whether to enable the topk optimization. It's enabled by default. Please set to False if you hit any issue.
    # We'll remove this flag in the future once it's stable enough.
    "VLLM_ASCEND_ENABLE_TOPK_TOPP_OPTIMIZATION":
    lambda: bool(
        int(os.getenv("VLLM_ASCEND_ENABLE_TOPK_TOPP_OPTIMIZATION", '1'))),
    # `LLMDataDistCMgrConnector` required variable. `DISAGGREGATED_PREFILL_RANK_TABLE_PATH` is
    # used for llmdatadist to build the communication topology for kv cache transfer, it is
    # a required variable if `LLMDataDistCMgrConnector` is used as kv connector for disaggregated
    # pd. The rank table can be generated by adopting the script `gen_ranktable.sh`
    # in vllm_ascend's example folder.
    "DISAGGREGATED_PREFILL_RANK_TABLE_PATH":
    lambda: os.getenv("DISAGGREGATED_PREFILL_RANK_TABLE_PATH", None),
    # `LLMDataDistCMgrConnector` required variable. `VLLM_ASCEND_LLMDD_RPC_IP` is used as the
    # rpc communication listening ip, which will be used to receive the agent metadata from the
    # remote worker.
    "VLLM_ASCEND_LLMDD_RPC_IP":
    lambda: os.getenv("VLLM_ASCEND_LLMDD_RPC_IP", "0.0.0.0"),
    # `LLMDataDistCMgrConnector` required variable. `VLLM_ASCEND_LLMDD_RPC_PORT` is used as the
    # rpc communication listening port, which will be used to receive the agent metadata from the
    # remote worker.
    "VLLM_ASCEND_LLMDD_RPC_PORT":
    lambda: int(os.getenv("VLLM_ASCEND_LLMDD_RPC_PORT", 5557)),
    # Whether to enable mla_pa for deepseek mla decode, this flag will be removed after its available torch_npu is public accessible
    # and the mla_pa will be the default path of deepseek decode path.
    "VLLM_ASCEND_MLA_PA":
    lambda: int(os.getenv("VLLM_ASCEND_MLA_PA", 0)),
    # Whether to enable MatmulAllReduce fusion kernel when tensor parallel is enabled.
    # this feature is supported in A2, and eager mode will get better performance.
    "VLLM_ASCEND_ENABLE_MATMUL_ALLREDUCE":
    lambda: bool(int(os.getenv("VLLM_ASCEND_ENABLE_MATMUL_ALLREDUCE", '0'))),
    # Whether to enable FlashComm optimization when tensor parallel is enabled.
    # This feature will get better performance when concurrency is large.
    "VLLM_ASCEND_ENABLE_FLASHCOMM1":
    lambda: bool(int(os.getenv("VLLM_ASCEND_ENABLE_FLASHCOMM1", '0'))),
    # Whether to enable FLASHCOMM2. Setting it to 0 disables the feature, while setting it to 1 or above enables it.
    # The specific value set will be used as the O-matrix TP group size for flashcomm2.
    # For a detailed introduction to the parameters and the differences and applicable scenarios
    # between this feature and FLASHCOMM1, please refer to the feature guide in the documentation.
    "VLLM_ASCEND_FLASHCOMM2_PARALLEL_SIZE":
    lambda: int(os.getenv("VLLM_ASCEND_FLASHCOMM2_PARALLEL_SIZE", 0)),
    # Whether to enable MLP weight prefetch, only used in small concurrency.
    "VLLM_ASCEND_ENABLE_PREFETCH_MLP":
    lambda: bool(int(os.getenv("VLLM_ASCEND_ENABLE_PREFETCH_MLP", '0'))),
    # buffer size for gate up prefetch
    "VLLM_ASCEND_MLP_GATE_UP_PREFETCH_SIZE":
    lambda: int(
        os.getenv("VLLM_ASCEND_MLP_GATE_UP_PREFETCH_SIZE", 18 * 1024 * 1024)),
    # buffer size for down proj prefetch
    "VLLM_ASCEND_MLP_DOWN_PREFETCH_SIZE":
    lambda: int(
        os.getenv("VLLM_ASCEND_MLP_DOWN_PREFETCH_SIZE", 18 * 1024 * 1024)),
    # Whether to enable dense model and general optimizations for better performance.
    # Since we modified the base parent class `linear`, this optimization is also applicable to other model types.
    # However, there might be hidden issues, and it is currently recommended to prioritize its use with dense models.
    "VLLM_ASCEND_ENABLE_DENSE_OPTIMIZE":
    lambda: bool(int(os.getenv("VLLM_ASCEND_ENABLE_DENSE_OPTIMIZE", '0'))),
    # Whether to enable mlp optimize when tensor parallel is enabled.
    # this feature in eager mode will get better performance.
    "VLLM_ASCEND_ENABLE_MLP_OPTIMIZE":
    lambda: bool(int(os.getenv("VLLM_ASCEND_ENABLE_MLP_OPTIMIZE", '0'))),
    # Determine the number of physical devices in a non-full-use scenario
    # caused by the initialization of the Mooncake connector.
    "PHYSICAL_DEVICES":
    lambda: os.getenv("PHYSICAL_DEVICES", None),
    # Whether to enable msMonitor tool to monitor the performance of vllm-ascend.
    "MSMONITOR_USE_DAEMON":
    lambda: bool(int(os.getenv("MSMONITOR_USE_DAEMON", '0'))),
    "VLLM_ASCEND_ENABLE_MLAPO":
    lambda: bool(int(os.getenv("VLLM_ASCEND_ENABLE_MLAPO", '0'))),
    # Whether to enable transpose weight and cast format to FRACTAL_NZ.
    "VLLM_ASCEND_ENABLE_NZ":
    lambda: int(os.getenv("VLLM_ASCEND_ENABLE_NZ", 1)),
    # Decide whether we should enable CP parallelism.
    "VLLM_ASCEND_ENABLE_CONTEXT_PARALLEL":
    lambda: bool(int(os.getenv("VLLM_ASCEND_ENABLE_CONTEXT_PARALLEL", '0'))),
    # Whether to anbale dynamic EPLB
    "DYNAMIC_EPLB":
    lambda: os.getenv("DYNAMIC_EPLB", "false").lower(),
<<<<<<< HEAD
    # Whether to record expert maps
    "EXPERT_MAP_RECORD":
    lambda: os.getenv("EXPERT_MAP_RECORD", "false").lower(),
=======
>>>>>>> e332e27e
}

# end-env-vars-definition


def __getattr__(name: str):
    # lazy evaluation of environment variables
    if name in env_variables:
        return env_variables[name]()
    raise AttributeError(f"module {__name__!r} has no attribute {name!r}")


def __dir__():
    return list(env_variables.keys())<|MERGE_RESOLUTION|>--- conflicted
+++ resolved
@@ -176,12 +176,9 @@
     # Whether to anbale dynamic EPLB
     "DYNAMIC_EPLB":
     lambda: os.getenv("DYNAMIC_EPLB", "false").lower(),
-<<<<<<< HEAD
     # Whether to record expert maps
     "EXPERT_MAP_RECORD":
     lambda: os.getenv("EXPERT_MAP_RECORD", "false").lower(),
-=======
->>>>>>> e332e27e
 }
 
 # end-env-vars-definition
