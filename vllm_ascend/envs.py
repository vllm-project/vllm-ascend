#
# Copyright (c) 2025 Huawei Technologies Co., Ltd. All Rights Reserved.
# This file is a part of the vllm-ascend project.
#
# This file is mainly Adapted from vllm-project/vllm/vllm/envs.py
# Copyright 2023 The vLLM team.
#
# Licensed under the Apache License, Version 2.0 (the "License");
# you may not use this file except in compliance with the License.
# You may obtain a copy of the License at
#
#     http://www.apache.org/licenses/LICENSE-2.0
#
# Unless required by applicable law or agreed to in writing, software
# distributed under the License is distributed on an "AS IS" BASIS,
# WITHOUT WARRANTIES OR CONDITIONS OF ANY KIND, either express or implied.
# See the License for the specific language governing permissions and
# limitations under the License.
#

import os
from typing import Any, Callable, Dict

# The begin-* and end* here are used by the documentation generator
# to extract the used env vars.

# begin-env-vars-definition

env_variables: Dict[str, Callable[[], Any]] = {
    # max compile thread number for package building. Usually, it is set to
    # the number of CPU cores. If not set, the default value is None, which
    # means all number of CPU cores will be used.
    "MAX_JOBS":
    lambda: os.getenv("MAX_JOBS", None),
    # The build type of the package. It can be one of the following values:
    # Release, Debug, RelWithDebugInfo. If not set, the default value is Release.
    "CMAKE_BUILD_TYPE":
    lambda: os.getenv("CMAKE_BUILD_TYPE"),
    # Whether to compile custom kernels. If not set, the default value is True.
    # If set to False, the custom kernels will not be compiled. Please note that
    # the sleep mode feature will be disabled as well if custom kernels are not
    # compiled.
    "COMPILE_CUSTOM_KERNELS":
    lambda: bool(int(os.getenv("COMPILE_CUSTOM_KERNELS", "1"))),
    # The CXX compiler used for compiling the package. If not set, the default
    # value is None, which means the system default CXX compiler will be used.
    "CXX_COMPILER":
    lambda: os.getenv("CXX_COMPILER", None),
    # The C compiler used for compiling the package. If not set, the default
    # value is None, which means the system default C compiler will be used.
    "C_COMPILER":
    lambda: os.getenv("C_COMPILER", None),
    # Whether to enable MC2 for DeepSeek. If not set, the default value is False.
    # MC2 is a fusion operator provided by Ascend to speed up computing and communication.
    # Find more detail here: https://www.hiascend.com/document/detail/zh/canncommercial/81RC1/developmentguide/opdevg/ascendcbestP/atlas_ascendc_best_practices_10_0043.html
    "VLLM_ENABLE_MC2":
    lambda: bool(int(os.getenv("VLLM_ENABLE_MC2", '0'))),
<<<<<<< HEAD
    "VLLM_ENABLE_FUSED_ROUTING":
    lambda: bool(int(os.getenv("VLLM_ENABLE_FUSED_ROUTING", '0'))), 
=======
    # Whether to enable the topk optimization. It's disabled by default for experimental support
    # We'll make it enabled by default in the future.
    "VLLM_ASCEND_ENABLE_TOPK_OPTIMZE":
    lambda: bool(int(os.getenv("VLLM_ASCEND_ENABLE_TOPK_OPTIMZE", '0'))),
    # Whether to use LCCL communication. If not set, the default value is False.
>>>>>>> c94afd79
    "USING_LCCL_COM":
    lambda: bool(int(os.getenv("USING_LCCL_COM", '0'))),
    # The version of the Ascend chip. If not set, the default value is
    # ASCEND910B1. It's used for package building. Please make sure that the
    # version is correct.
    "SOC_VERSION":
    lambda: os.getenv("SOC_VERSION", "ASCEND910B1"),
    # If set, vllm-ascend will print verbose logs during compilation
    "VERBOSE":
    lambda: bool(int(os.getenv('VERBOSE', '0'))),
    # The home path for CANN toolkit. If not set, the default value is
    # /usr/local/Ascend/ascend-toolkit/latest
    "ASCEND_HOME_PATH":
    lambda: os.getenv("ASCEND_HOME_PATH", None),
    # The path for HCCN Tool, the tool will be called by disaggregated prefilling
    # case.
    "HCCN_PATH":
    lambda: os.getenv("HCCN_PATH", "/usr/local/Ascend/driver/tools/hccn_tool"),
    # The path for HCCL library, it's used by pyhccl communicator backend. If
    # not set, the default value is libhccl.so。
    "HCCL_SO_PATH":
    # The prefill device id for disaggregated prefilling case.
    lambda: os.environ.get("HCCL_SO_PATH", None),
    "PROMPT_DEVICE_ID":
    lambda: os.getenv("PROMPT_DEVICE_ID", None),
    # The decode device id for disaggregated prefilling case.
    "DECODE_DEVICE_ID":
    lambda: os.getenv("DECODE_DEVICE_ID", None),
    # The port number for llmdatadist communication. If not set, the default
    # value is 26000.
    "LLMDATADIST_COMM_PORT":
    lambda: os.getenv("LLMDATADIST_COMM_PORT", "26000"),
    # The wait time for llmdatadist sync cache. If not set, the default value is
    # 5000ms.
    "LLMDATADIST_SYNC_CACHE_WAIT_TIME":
    lambda: os.getenv("LLMDATADIST_SYNC_CACHE_WAIT_TIME", "5000"),
    # The version of vllm is installed. This value is used for developers who
    # installed vllm from source locally. In this case, the version of vllm is
    # usually changed. For example, if the version of vllm is "0.9.0", but when
    # it's installed from source, the version of vllm is usually set to "0.9.1".
    # In this case, developers need to set this value to "0.9.0" to make sure
    # that the correct package is installed.
    "VLLM_VERSION":
    lambda: os.getenv("VLLM_VERSION", None),
    # Whether to enable the trace recompiles from pytorch.
    "VLLM_ASCEND_TRACE_RECOMPILES":
    lambda: bool(int(os.getenv("VLLM_ASCEND_TRACE_RECOMPILES", '0'))),
    # Whether to enable the model execute time observe profile. Disable it when
    # running vllm ascend in production environment.
    "VLLM_ASCEND_MODEL_EXECUTE_TIME_OBSERVE":
    lambda: bool(int(os.getenv("VLLM_ASCEND_MODEL_EXECUTE_TIME_OBSERVE", '0'))
                 ),
}

# end-env-vars-definition


def __getattr__(name: str):
    # lazy evaluation of environment variables
    if name in env_variables:
        return env_variables[name]()
    raise AttributeError(f"module {__name__!r} has no attribute {name!r}")


def __dir__():
    return list(env_variables.keys())<|MERGE_RESOLUTION|>--- conflicted
+++ resolved
@@ -55,16 +55,13 @@
     # Find more detail here: https://www.hiascend.com/document/detail/zh/canncommercial/81RC1/developmentguide/opdevg/ascendcbestP/atlas_ascendc_best_practices_10_0043.html
     "VLLM_ENABLE_MC2":
     lambda: bool(int(os.getenv("VLLM_ENABLE_MC2", '0'))),
-<<<<<<< HEAD
     "VLLM_ENABLE_FUSED_ROUTING":
     lambda: bool(int(os.getenv("VLLM_ENABLE_FUSED_ROUTING", '0'))), 
-=======
     # Whether to enable the topk optimization. It's disabled by default for experimental support
     # We'll make it enabled by default in the future.
     "VLLM_ASCEND_ENABLE_TOPK_OPTIMZE":
     lambda: bool(int(os.getenv("VLLM_ASCEND_ENABLE_TOPK_OPTIMZE", '0'))),
     # Whether to use LCCL communication. If not set, the default value is False.
->>>>>>> c94afd79
     "USING_LCCL_COM":
     lambda: bool(int(os.getenv("USING_LCCL_COM", '0'))),
     # The version of the Ascend chip. If not set, the default value is
