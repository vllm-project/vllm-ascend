--- conflicted
+++ resolved
@@ -137,20 +137,17 @@
     # and the mla_pa will be the default path of deepseek decode path.
     "VLLM_ASCEND_MLA_PA":
     lambda: int(os.getenv("VLLM_ASCEND_MLA_PA", 0)),
-<<<<<<< HEAD
     # VLLM_ASCEND_ENABLE_MOE_ALL2ALL_SEQ:
     #   0: default, normal init.
     #   1: enable moe all2all seq.
     "VLLM_ASCEND_ENABLE_MOE_ALL2ALL_SEQ":
     lambda: bool(int(os.getenv('VLLM_ASCEND_ENABLE_MOE_ALL2ALL_SEQ', '0'))),
-=======
     # ENABLE chunk mc2
     "VLLM_ASCEND_ENABLE_CHUNK_MC2":
     lambda: bool(int(os.getenv("VLLM_ASCEND_ENABLE_CHUNK_MC2", "0"))),
     # Batch MC2 in prefill: The number of tokens in each batch
     "VLLM_ASCEND_FUSED_MOE_MC2_CHUNK_SIZE":
     lambda: int(os.getenv("VLLM_ASCEND_FUSED_MOE_MC2_CHUNK_SIZE", "128")),
->>>>>>> da2d5ace
 }
 
 # end-env-vars-definition
