import math
from contextlib import contextmanager
from enum import Enum
from typing import TYPE_CHECKING, Any, Optional

import torch
from vllm.config import CUDAGraphMode, VllmConfig
from vllm.distributed import (get_dp_group, get_ep_group,
                              get_tensor_model_parallel_world_size)
from vllm.forward_context import (BatchDescriptor, get_forward_context,
                                  set_forward_context)

import vllm_ascend.envs as envs_ascend
<<<<<<< HEAD
from vllm_ascend.utils import enable_sp, version_check
=======
from vllm_ascend.utils import enable_sp, is_moe_model
>>>>>>> ccb6fb9e

if TYPE_CHECKING:
    from vllm_ascend.ops.weight_prefetch import WeightPrefetchMethod
else:
    WeightPrefetchMethod = None


class FusedMoEState(Enum):
    AllGather = 0
    All2All = 1
    MC2 = 2
    AllGatherEP = 3
    NaiveMulticast = 4
    All2AllSeq = 5


class MoECommType(Enum):
    ALLGATHER = 0
    MC2 = 1
    ALLTOALL = 2
    NAIVE_MULTICAST = 3


# TODO(zzzzwwjj): add soc_version to choose branch
def _get_fused_moe_state(ep_size: int, with_prefill: bool,
                         is_deepseek_v3_r1: bool):
    # the fusion operator torch_npu.npu_grouped_matmul_finalize_routing called by allgather ep
    # only supports deepseek v3/r1
    if (envs_ascend.VLLM_ENABLE_FUSED_EXPERTS_ALLGATHER_EP and ep_size > 1
            and is_deepseek_v3_r1):
        return FusedMoEState.AllGatherEP
    elif ep_size == 1:
        if with_prefill:
            return FusedMoEState.NaiveMulticast
        else:
            return FusedMoEState.AllGather
    # NOTE: mc2 need ep_size >= 16 & all2all can't use in torchair graph.
    elif ep_size < 16 or with_prefill:
        return FusedMoEState.All2All
    else:
        return FusedMoEState.MC2


@contextmanager
def set_ascend_forward_context(
        attn_metadata: Any,
        vllm_config: VllmConfig,
        virtual_engine: int = 0,
        num_tokens: Optional[int] = None,
        num_tokens_across_dp: Optional[torch.Tensor] = None,
        with_prefill: bool = True,
        in_profile_run: bool = False,
        reserved_mc2_mask: Optional[torch.Tensor] = None,
        moe_comm_type: Optional[MoECommType] = None,
        num_actual_tokens: Optional[int] = None,
        aclgraph_runtime_mode: CUDAGraphMode = CUDAGraphMode.NONE,
        batch_descriptor: Optional[BatchDescriptor] = None,
        prefetch_stream: torch.npu.Stream = None,
        model_instance: torch.nn.Module = None,
        weight_prefetch_method: Optional[WeightPrefetchMethod] = None):
    """A context manager that stores the current forward context,
    can be attention metadata, etc.
    We add some additional param into forward_context.
    """
    with set_forward_context(
            attn_metadata,
            vllm_config,
            virtual_engine=virtual_engine,
            num_tokens=num_tokens,
            num_tokens_across_dp=num_tokens_across_dp,
            cudagraph_runtime_mode=aclgraph_runtime_mode,
            batch_descriptor=batch_descriptor,
    ):
        forward_context = get_forward_context()

        from vllm_ascend.ops.moe.moe_comm_method import get_moe_comm_method
        forward_context.moe_comm_type = moe_comm_type
        forward_context.moe_comm_method = get_moe_comm_method(moe_comm_type)

        forward_context.with_prefill = with_prefill
        tp_world_size = get_tensor_model_parallel_world_size()
        ep_size = (get_ep_group().world_size if
                   vllm_config.parallel_config.enable_expert_parallel else 1)

        is_deepseek_v3_r1 = hasattr(
            vllm_config.model_config.hf_config, 'n_routed_experts'
        ) and vllm_config.model_config.hf_config.n_routed_experts == 256
        fused_moe_state = _get_fused_moe_state(ep_size, with_prefill,
                                               is_deepseek_v3_r1)
        forward_context.fused_moe_state = fused_moe_state
        forward_context.in_profile_run = in_profile_run

        # NOTE: This cannot be set using set_forward_context
        # due to multiple warmups before actual capturing
        forward_context.capturing = False

        # set for sequence parallelism, 1000 is the batch size concurrency threshold for enabling the flashcomm_v1 or sequence_parallelism feature.
        # Currently, it is an empirical value. In normal scenarios, if the concurrency exceeds this threshold,
        # the performance benefits can be maximized. Conversely, if the concurrency is below the threshold,
        # the performance may degrade due to the switching of communication methods.
        if is_moe_model(vllm_config):
            sp_enabled = enable_sp(vllm_config) and \
                tp_world_size > 1
        else:
            sp_enabled = enable_sp(vllm_config) and \
                tp_world_size > 1 and \
                num_tokens is not None and num_tokens > 1000

        if sp_enabled:
            pad_size = (tp_world_size -
                        (num_tokens % tp_world_size)) % tp_world_size
            forward_context.pad_size = pad_size
        forward_context.sp_enabled = sp_enabled
        forward_context.num_tokens = num_tokens

        # set this for rope forward_oot using
        forward_context.is_first_layer = True

        # set layer_idx to enable optimization features that depend on this information.
        # This is only applicable to models that contain these necessary attributes.
        forward_context.layer_idx = None
        if model_instance is not None and \
            hasattr(model_instance, "model") and \
            hasattr(model_instance.model, "start_layer"):
            forward_context.layer_idx = model_instance.model.start_layer

        # TODO(rjg-lyh): refactor mlp weight prefetch method
        # set for mlp weight prefetch
        prefetch_mlp_enabled = envs_ascend.VLLM_ASCEND_ENABLE_DENSE_OPTIMIZE and \
            envs_ascend.VLLM_ASCEND_ENABLE_PREFETCH_MLP and \
            forward_context.layer_idx is not None and \
            num_tokens is not None and num_tokens < 500
        if prefetch_mlp_enabled:
            forward_context.prefetch_stream = prefetch_stream
            forward_context.model_instance = model_instance
            forward_context.prefetch_mlp_gate_up_proj = False
            forward_context.prefetch_mlp_down_proj = False
        forward_context.prefetch_mlp_enabled = prefetch_mlp_enabled
        forward_context.model_instance = model_instance
        forward_context.weight_prefetch_method = weight_prefetch_method

        # TODO(rjg-lyh): The current implementation is somewhat brute force and not elegant.
        # It will be improved later by implementing operator fusion through the FX graph.
        #
        # set for addrmsnorm+quant fusion.
        # this optim now just support dense models due to the specific operators used.
        # Once the necessary conditions are met, support for MOE models will also be added.
        from vllm_ascend.quantization.quant_config import AscendQuantConfig
        model_type_scope = ["llama", "qwen2", "qwen3"]
        if version_check():
            model_type_scope.append("qwen3_moe")
        addrmsnorm_quant_fusion_enabled = isinstance(vllm_config.quant_config, AscendQuantConfig) and \
            vllm_config.model_config.hf_config.model_type in model_type_scope and \
            forward_context.layer_idx is not None
        if addrmsnorm_quant_fusion_enabled:
            forward_context.model_instance = model_instance
            forward_context.num_hidden_layers = vllm_config.model_config.hf_config.num_hidden_layers
            forward_context.fusion_linear = "gate_up_dense" if forward_context.layer_idx == 0 else "qkv_dense"
            if vllm_config.model_config.hf_config.model_type == "qwen3_moe":
                forward_context.fusion_linear = "gate_moe" if forward_context.layer_idx == 0 else "qkv_moe"
        forward_context.addrmsnorm_quant_fusion_enabled = addrmsnorm_quant_fusion_enabled

        if num_tokens is None and attn_metadata is not None:
            num_tokens = attn_metadata.num_actual_tokens

        dp_world_size = get_dp_group().world_size
        if dp_world_size > 1 and forward_context.dp_metadata is not None:
            max_tokens_across_dp = \
                forward_context.dp_metadata.max_tokens_across_dp_cpu.item()
            if sp_enabled:
                padded_length = (max_tokens_across_dp + tp_world_size -
                                 1) // tp_world_size * tp_world_size
                pad_size = padded_length - num_tokens
                forward_context.padded_length = padded_length
                forward_context.pad_size = pad_size
        else:
            max_tokens_across_dp = num_tokens

        forward_context.max_tokens_across_dp = max_tokens_across_dp

        if num_tokens is not None:
            if num_actual_tokens is None:
                num_actual_tokens = num_tokens
            # NOTE: token num which need to pad to when mc2
            forward_context.padded_num_tokens = math.ceil(
                max_tokens_across_dp / tp_world_size) * tp_world_size

            if reserved_mc2_mask is not None:
                mc2_mask = reserved_mc2_mask[:forward_context.
                                             padded_num_tokens]
                mc2_mask[:num_actual_tokens] = True
                mc2_mask[num_actual_tokens:] = False
                forward_context.mc2_mask = mc2_mask

        try:
            yield
        finally:
            pass<|MERGE_RESOLUTION|>--- conflicted
+++ resolved
@@ -11,11 +11,7 @@
                                   set_forward_context)
 
 import vllm_ascend.envs as envs_ascend
-<<<<<<< HEAD
-from vllm_ascend.utils import enable_sp, version_check
-=======
-from vllm_ascend.utils import enable_sp, is_moe_model
->>>>>>> ccb6fb9e
+from vllm_ascend.utils import enable_sp, is_moe_model, version_check
 
 if TYPE_CHECKING:
     from vllm_ascend.ops.weight_prefetch import WeightPrefetchMethod
