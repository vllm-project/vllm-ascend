--- conflicted
+++ resolved
@@ -18,11 +18,8 @@
     AllGather = 0
     All2All = 1
     MC2 = 2
-<<<<<<< HEAD
-    All2AllSeq = 3
-=======
     MC2_PREFILL = 3
->>>>>>> da2d5ace
+    All2AllSeq = 4
 
 
 # TODO(zzzzwwjj): add soc_version to choose branch
@@ -30,15 +27,12 @@
     enable_chunk_mc2 = envs.VLLM_ASCEND_ENABLE_CHUNK_MC2
     if ep_size == 1:
         return FusedMoEState.AllGather
-<<<<<<< HEAD
     elif envs_ascend.VLLM_ASCEND_ENABLE_MOE_ALL2ALL_SEQ:
         # MC2 Dispatch/Combine performs better than alltoall_seq in decoding stage.
         return FusedMoEState.All2AllSeq if (
             ep_size < 16 or with_prefill) else FusedMoEState.MC2
-=======
     elif ep_size >= 16 and with_prefill and enable_chunk_mc2:
         return FusedMoEState.MC2_PREFILL
->>>>>>> da2d5ace
     # NOTE: mc2 need ep_size >= 16 & all2all can't use in torchair graph.
     elif ep_size < 16 or with_prefill:
         return FusedMoEState.All2All
