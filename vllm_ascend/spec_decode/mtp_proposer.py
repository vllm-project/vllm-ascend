--- conflicted
+++ resolved
@@ -241,18 +241,7 @@
             # NOTE: we need to set aclgraph_runtime_mode to None in both dummy_run
             # and _propose.
             aclgraph_runtime_mode = CUDAGraphMode.NONE
-<<<<<<< HEAD
-        if skip_attn:
-            attn_metadata = None
-        elif aclgraph_runtime_mode == CUDAGraphMode.FULL:
-=======
-        moe_comm_type = self.runner._select_moe_comm_method(num_tokens)
-        # TODO: remove this after moe_comm_type selection logic is finalized
-        moe_comm_type = (MoECommType.ALLTOALL if moe_comm_type
-                         == MoECommType.FUSED_ALLTOALL else moe_comm_type)
-
         if aclgraph_runtime_mode == CUDAGraphMode.FULL:
->>>>>>> 6063853e
             if len(self.runner.attn_groups) > 0:
                 num_computed_tokens_cpu = (
                     self.runner.input_batch.
