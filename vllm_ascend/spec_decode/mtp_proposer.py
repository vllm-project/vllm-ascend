--- conflicted
+++ resolved
@@ -292,11 +292,6 @@
                     attn_metadata,
                     self.vllm_config,
                     num_tokens=num_tokens,
-<<<<<<< HEAD
-                    in_profile_run=True,
-=======
-                    with_prefill=with_prefill,
->>>>>>> bf97048b
                     num_tokens_across_dp=num_tokens_across_dp,
                     num_actual_tokens=0,
                     aclgraph_runtime_mode=aclgraph_runtime_mode,
