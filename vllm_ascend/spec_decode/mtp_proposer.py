import importlib
from typing import Optional, Union

import numpy as np
import torch
import torch.nn as nn
import torch.nn.functional as F
from vllm.config import (CUDAGraphMode, VllmConfig,
                         get_layers_from_vllm_config, set_current_vllm_config)
from vllm.distributed import get_pcp_group
from vllm.forward_context import get_forward_context
from vllm.logger import init_logger
from vllm.model_executor.layers.attention_layer_base import AttentionLayerBase
from vllm.model_executor.model_loader import get_model_loader
from vllm.model_executor.model_loader.utils import \
    process_weights_after_loading
from vllm.model_executor.models.deepseek_v2 import DeepseekV32IndexerCache
from vllm.model_executor.models.llama_eagle3 import Eagle3LlamaForCausalLM
from vllm.utils.math_utils import cdiv
from vllm.utils.platform_utils import is_pin_memory_available
from vllm.utils.torch_utils import set_default_torch_dtype
from vllm.v1.attention.backends.utils import (AttentionMetadataBuilder,
                                              CommonAttentionMetadata)
from vllm.v1.core.sched.output import SchedulerOutput
from vllm.v1.sample.metadata import SamplingMetadata
from vllm.v1.spec_decode.metadata import SpecDecodeMetadata
from vllm.v1.utils import CpuGpuBuffer
from vllm.v1.worker.gpu_input_batch import CachedRequestState, InputBatch

from vllm_ascend.ascend_forward_context import (MoECommType,
                                                set_ascend_forward_context)
from vllm_ascend.attention.attention_v1 import AscendAttentionState
from vllm_ascend.attention.utils import AscendCommonAttentionMetadata
from vllm_ascend.compilation.acl_graph import (ACLGraphWrapper,
                                               update_mla_attn_params)
from vllm_ascend.spec_decode.interface import Proposer, SpecDcodeType
from vllm_ascend.utils import (ProfileExecuteDuration, lmhead_tp_enable,
                               shared_expert_dp_enabled)

logger = init_logger(__name__)

PADDING_SLOT_ID = -1

_MTP_MODELS = {
    "DeepseekV3ForCausalLM":
    ("vllm.model_executor.models.deepseek_mtp", "DeepSeekMTP"),
    "DeepseekV32ForCausalLM":
    ("vllm.model_executor.models.deepseek_mtp", "DeepSeekMTP")
}

_DEFAULT_FIRST_LAYER = 'model.layers.0.self_attn.attn'

_FIRST_LAYERS = {"Qwen3NextForCausalLM": 'model.layers.3.self_attn.attn'}


def _load_model(architecture):
    if architecture not in _MTP_MODELS:
        raise ValueError("Invalid architecture for mtp.")
    module_name, model_name = _MTP_MODELS[architecture]
    module = importlib.import_module(module_name)
    model = getattr(module, model_name)
    return model


class MtpProposer(Proposer):

    # TODO: Find out why ModelRunner does not this explicit typing?
    model: Union[nn.Module, ACLGraphWrapper]

    def __init__(
        self,
        vllm_config: VllmConfig,
        device,
        runner,
    ):
        self.name = SpecDcodeType.MTP
        self.vllm_config = vllm_config
        self.speculative_config = vllm_config.speculative_config
        assert self.speculative_config is not None
        self.draft_model_config = self.speculative_config.draft_model_config
        self.method = self.speculative_config.method

        self.runner = runner
        self.device = device
        self.dtype = vllm_config.model_config.dtype
        self.max_model_len = vllm_config.model_config.max_model_len
        self.block_size = vllm_config.cache_config.block_size
        self.num_speculative_tokens = self.speculative_config.num_speculative_tokens
        self.decode_threshold = 1 + self.num_speculative_tokens
        self.max_num_tokens = vllm_config.scheduler_config.max_num_batched_tokens
        self.token_arange_np = np.arange(self.max_num_tokens)
        # We need to get the hidden size from the draft model config because
        # the draft model's hidden size can be different from the target model's
        # hidden size (e.g., Llama 3.3 70B).
        self.hidden_size = self.draft_model_config.get_hidden_size()
        self.enable_shared_expert_dp = shared_expert_dp_enabled()

        self.pcp_size = self.runner.pcp_size
        self.dcp_size = self.runner.dcp_size
        self.pcp_rank = self.runner.pcp_rank

        self.attn_metadata_builder: Optional[AttentionMetadataBuilder] = None
        self.draft_indexer_metadata_builder: Optional[
            AttentionMetadataBuilder] = None
        self.attn_layer_names: list[str] = []
        self.indexer_layer_names: list[str] = []

        self.use_aclgraph = self.runner._use_aclgraph()

        self.cudagraph_batch_sizes = (list(
            sorted(
                self.vllm_config.compilation_config.cudagraph_capture_sizes))
                                      if self.use_aclgraph else [])

        # persistent buffers for aclgraph graph
        self.input_ids = torch.zeros(self.max_num_tokens,
                                     dtype=torch.int32,
                                     device=device)
        self.uses_mrope = self.vllm_config.model_config.uses_mrope
        if self.uses_mrope:
            # M-RoPE need (3, max_num_tokens)
            self.mrope_positions = torch.zeros((3, self.max_num_tokens),
                                               dtype=torch.int64,
                                               device=device)
        else:
            # RoPE need (max_num_tokens,)
            self.positions = torch.zeros(self.max_num_tokens,
                                         dtype=torch.int64,
                                         device=device)
        self.hidden_states = torch.zeros(
            (self.max_num_tokens, self.hidden_size),
            dtype=self.dtype,
            device=device)
        self.full_indices = range(
            self.runner.max_num_tokens * self.pcp_size * self.dcp_size +
            self.pcp_size * self.dcp_size * self.runner.max_num_reqs)

        # We need +1 here because the arange is used to set query_start_loc,
        # which has one more element than batch_size.
        max_batch_size = vllm_config.scheduler_config.max_num_seqs
        max_num_slots_for_arange = max(max_batch_size + 1, self.max_num_tokens)
        self.arange = torch.arange(max_num_slots_for_arange,
                                   device=device,
                                   dtype=torch.int32)
        self.arange_cpu = torch.arange(max_num_slots_for_arange,
                                       device="cpu",
                                       dtype=torch.int32)

        self.inputs_embeds = torch.zeros(
            (self.max_num_tokens, self.hidden_size),
            dtype=self.dtype,
            device=device)

        self.backup_next_token_ids = CpuGpuBuffer(
            max_batch_size,
            dtype=torch.int32,
            pin_memory=is_pin_memory_available(),
            device=device,
            with_numpy=True,
        )
        self.use_sparse = hasattr(vllm_config.model_config.hf_config,
                                  "index_topk")
        self.use_async_scheduling = self.vllm_config.scheduler_config.async_scheduling

    def load_model(self, model) -> None:
        loader = get_model_loader(self.vllm_config.load_config)

        target_attn_layer_names = set(
            get_layers_from_vllm_config(self.vllm_config,
                                        AttentionLayerBase).keys())
        target_indexer_layer_names = set(
            get_layers_from_vllm_config(self.vllm_config,
                                        DeepseekV32IndexerCache).keys())
        draft_model_config = \
            self.vllm_config.speculative_config.draft_model_config
        target_device = self.vllm_config.device_config.device

        with set_default_torch_dtype(
                draft_model_config.dtype), set_current_vllm_config(
                    self.vllm_config):
            self._init_mtp_model()
        draft_attn_layer_names = (get_layers_from_vllm_config(
            self.vllm_config, AttentionLayerBase).keys() -
                                  target_attn_layer_names)
        indexer_layers = get_layers_from_vllm_config(self.vllm_config,
                                                     DeepseekV32IndexerCache)
        draft_indexer_layer_names = indexer_layers.keys(
        ) - target_indexer_layer_names
        # NOTE: Currently we don't have specific attention backend and attention metadata
        # for deepseek v3.2 indexer, so we just exclude the indexer layers here.
        draft_attn_layer_names = draft_attn_layer_names - draft_indexer_layer_names

        assert len(draft_attn_layer_names) == 1
        self.attn_layer_name = list(draft_attn_layer_names)

        self.model.load_weights(
            loader.get_all_weights(
                self.vllm_config.speculative_config.draft_model_config,
                self.model))
        process_weights_after_loading(self.model, draft_model_config,
                                      target_device)

        # check if mtp model use main model's embedding and LMhead
        main_model = model
        if torch.equal(self.model.model.embed_tokens.weight,
                       main_model.model.embed_tokens.weight):
            self.model.model.embed_tokens = main_model.model.embed_tokens
        for _, layer_module in self.model.model.layers.items():
            if torch.equal(layer_module.shared_head.head.weight,
                           main_model.lm_head.weight):
                layer_module.shared_head.head = main_model.lm_head

        if self.vllm_config.compilation_config.cudagraph_mode.has_full_cudagraphs(
        ):
            self.update_stream: torch.npu.Stream = torch.npu.Stream()
            self.model = ACLGraphWrapper(self.model,
                                         self.vllm_config,
                                         runtime_mode=CUDAGraphMode.FULL)

    @torch.inference_mode()
    def dummy_run(self,
                  num_tokens: int,
                  with_prefill: bool = False,
                  skip_attn: bool = False,
                  num_reqs: int = 0,
                  num_tokens_across_dp=None,
                  aclgraph_runtime_mode: CUDAGraphMode = CUDAGraphMode.NONE,
                  batch_descriptor=None,
                  dummy_compute_logits=lambda hidden_states: None) -> None:

        (
            num_tokens,
            num_tokens_across_dp,
            with_prefill,
        ) = self.runner._sync_metadata_across_dp(num_tokens, with_prefill)

        moe_comm_type = self.runner._select_moe_comm_method(num_tokens)
        # TODO: remove this after moe_comm_type selection logic is finalized
        moe_comm_type = (MoECommType.ALLTOALL if moe_comm_type
                         == MoECommType.FUSED_ALLTOALL else moe_comm_type)

        if skip_attn:
            attn_metadata = None
        elif aclgraph_runtime_mode == CUDAGraphMode.FULL:
            if len(self.runner.attn_groups) > 0:
                num_computed_tokens_cpu = (
                    self.runner.input_batch.
                    num_computed_tokens_cpu_tensor[:num_reqs])
                common_attn_metadata = AscendCommonAttentionMetadata(
<<<<<<< HEAD
                    query_start_loc=self.runner.query_start_loc.gpu[:num_reqs +
                                                                    1],
                    query_start_loc_cpu=self.runner.query_start_loc.
                    cpu[:num_reqs + 1],
                    seq_lens_cpu=self.runner.seq_lens.cpu,
                    seq_lens=self.runner.seq_lens.cpu[:num_reqs],
=======
                    query_start_loc=self.runner.query_start_loc[:num_reqs + 1],
                    query_start_loc_cpu=self.runner.
                    query_start_loc_cpu[:num_reqs + 1],
                    seq_lens_cpu=self.runner.seq_lens_cpu,
                    seq_lens=self.runner.seq_lens[:num_reqs],
>>>>>>> 5b179c53
                    num_reqs=num_reqs,
                    num_actual_tokens=num_tokens,
                    num_input_tokens=num_tokens,
                    max_query_len=self.num_speculative_tokens + 1,
                    num_computed_tokens_cpu=num_computed_tokens_cpu,
                    actual_seq_lengths_q=self.runner.actual_seq_lengths_q,
                    block_table_tensor=self.runner.input_batch.block_table[0].
                    get_device_tensor(num_reqs),
                    slot_mapping=self.runner.input_batch.block_table[0].
                    slot_mapping.gpu,
                    positions=self.runner.positions.gpu,
                    attn_mask=self.runner.attn_mask,
                    spec_attn_mask=self.runner.spec_attn_mask,
                    attn_state=self.runner.attn_state,
                    decode_token_per_req=self.runner.decode_token_per_req,
                )

                builder = self.runner.attn_groups[0][0].get_metadata_builder()
                attn_metadata_mtp = builder.build_for_graph_capture(
                    common_attn_metadata, AscendAttentionState.SpecDecoding,
                    self.runner.get_model())
                attn_metadata = {}
                for layer_name in self.attn_layer_name:
                    attn_metadata[layer_name] = attn_metadata_mtp
            else:
                attn_metadata = None
        else:
            attn_metadata = None

        input_ids = self.input_ids[:num_tokens]
        positions = self.positions[:num_tokens]
        previous_hidden_states = self.hidden_states[:num_tokens]
        for i in range(self.num_speculative_tokens):
            if i > 0 and not skip_attn and aclgraph_runtime_mode == CUDAGraphMode.FULL:
                aclgraph_runtime_mode = CUDAGraphMode.NONE
            with set_ascend_forward_context(
                    attn_metadata,
                    self.vllm_config,
                    num_tokens=num_tokens,
                    with_prefill=with_prefill,
                    num_tokens_across_dp=num_tokens_across_dp,
                    moe_comm_type=moe_comm_type,
                    in_profile_run=self.runner.in_profile_run,
                    num_actual_tokens=0,
                    aclgraph_runtime_mode=aclgraph_runtime_mode,
                    batch_descriptor=batch_descriptor,
                    is_mtp_model=True):
                if self.enable_shared_expert_dp:
                    positions = positions.unsqueeze(-1)
                    positions = torch.ops.vllm.maybe_pad_and_reduce(positions)
                    positions = positions.squeeze(-1)
                    previous_hidden_states = torch.ops.vllm.maybe_pad_and_reduce(
                        previous_hidden_states)
                self.model(input_ids=input_ids,
                           positions=positions,
                           hidden_states=previous_hidden_states)
                forward_context = get_forward_context()
                if forward_context.cudagraph_runtime_mode == CUDAGraphMode.FULL and \
                    not forward_context.capturing:
                    if self.vllm_config.model_config.use_mla and not self.use_sparse:
                        update_mla_attn_params(
                            self.update_stream, forward_context, num_tokens,
                            self.vllm_config.speculative_config)
                if self.enable_shared_expert_dp:
                    positions = torch.ops.vllm.maybe_all_gather_and_maybe_unpad(
                        positions, True)
                    previous_hidden_states = torch.ops.vllm.maybe_all_gather_and_maybe_unpad(
                        previous_hidden_states, True)
                dummy_compute_logits(previous_hidden_states)
            if with_prefill:
                break

    def generate_token_ids(self,
                           sampled_token_ids: torch.Tensor | list[list[int]],
                           sampling_metadata: SamplingMetadata = None,
                           scheduler_output: SchedulerOutput = None,
                           spec_decode_metadata: SpecDecodeMetadata = None,
                           positions: torch.Tensor = None,
                           num_scheduled_tokens: int = 0,
                           hidden_states: torch.Tensor = None,
                           attn_metadata=None,
                           aux_hidden_states: torch.Tensor = None):
        common_attn_metadata = self.runner.spec_decode_common_attn_metadata
        attn_metadata = self._get_attn_metadata(attn_metadata)

        if self.speculative_config.disable_padded_drafter_batch:
            # When padded-batch is disabled, the sampled_token_ids should be
            # the cpu-side list[list[int]] of valid sampled tokens for each
            # request, with invalid requests having empty lists.
            assert isinstance(sampled_token_ids, list), \
                "sampled_token_ids should be a python list when" \
                "padded-batch is disabled."
            next_token_ids = self.prepare_next_token_ids_cpu(
                sampled_token_ids, self.runner.requests,
                self.runner.input_batch, scheduler_output.num_scheduled_tokens)
        else:
            # When using padded-batch, the sampled_token_ids should be
            # the gpu tensor of sampled tokens for each request, of shape
            # (num_reqs, num_spec_tokens + 1) with rejected tokens having
            # value -1.
            assert isinstance(sampled_token_ids, torch.Tensor), \
                "sampled_token_ids should be a torch.Tensor when" \
                "padded-batch is enabled."
            next_token_ids, valid_sampled_tokens_count = \
                self.prepare_next_token_ids_padded(
                    common_attn_metadata,
                    sampled_token_ids,
                    self.runner.requests,
                    self.runner.input_batch,
                    self.runner.discard_request_indices.gpu,
                    self.runner.num_discarded_requests
                )
            self._copy_valid_sampled_token_count(next_token_ids,
                                                 valid_sampled_tokens_count)

        req_scheduled_tokens = scheduler_output.num_scheduled_tokens
        if self.pcp_size > 1:
            long_seq_metadata = self.runner.long_seq_metadata
            input_ids_pcp_full = self.runner.input_ids_pcp_full
            query_start_loc_pcp_full = self.runner.query_start_loc_pcp_full
            query_start_loc_pcp_full_cpu = self.runner.query_start_loc_pcp_full_cpu
            num_reqs = self.runner.input_batch.num_reqs
            ori_query_lens = query_start_loc_pcp_full_cpu[1:num_reqs+1] - \
                query_start_loc_pcp_full_cpu[:num_reqs]
            num_prefill_reqs = (ori_query_lens
                                > self.decode_threshold).sum().item()
            num_decode_reqs = num_reqs - num_prefill_reqs
        else:
            long_seq_metadata = None
            num_prefill_reqs = 0
            num_decode_reqs = 0
        if spec_decode_metadata is None:
            # update pcp related params
            if self.pcp_size > 1:
                token_indices_to_sample = \
                    query_start_loc_pcp_full_cpu[1:num_reqs + 1] - 1
                target_token_ids = input_ids_pcp_full[:num_scheduled_tokens]
                target_positions = positions[:num_scheduled_tokens]
                target_hidden_states = hidden_states
            else:
                token_indices_to_sample = None
                # input_ids can be None for multimodal models.
                target_token_ids = self.runner.input_ids.gpu[:
                                                             num_scheduled_tokens]
                target_positions = positions[:num_scheduled_tokens]
                target_hidden_states = hidden_states[:num_scheduled_tokens]
        else:
            if self.pcp_size > 1:
                common_attn_metadata.query_start_loc_cpu = \
                    query_start_loc_pcp_full_cpu[:num_reqs + 1]
                common_attn_metadata.query_start_loc = \
                    query_start_loc_pcp_full[:num_reqs + 1]
            if self.speculative_config.disable_padded_drafter_batch:
                # NOTE: Currently, MTP-fullgraph is incompatibility with pcp
                token_indices_to_sample = None
                common_attn_metadata, token_indices =\
                    self._prepare_inputs(
                        common_attn_metadata,
                        sampled_token_ids,
                        spec_decode_metadata.num_draft_tokens)
            else:
                common_attn_metadata, token_indices, \
                    token_indices_to_sample =\
                        self.prepare_inputs_padded(
                            common_attn_metadata,
                            spec_decode_metadata,
                            valid_sampled_tokens_count)
            if self.pcp_size > 1:
                target_token_ids = input_ids_pcp_full[token_indices]
                target_positions = positions
                target_hidden_states = hidden_states
            else:
                target_token_ids = self.runner.input_ids.gpu[token_indices]
                target_positions = positions[token_indices]
                target_hidden_states = hidden_states[token_indices]

        draft_token_ids = self._propose(
            target_token_ids=target_token_ids,
            target_positions=target_positions,
            target_hidden_states=target_hidden_states,
            next_token_ids=next_token_ids,
            last_token_indices=token_indices_to_sample,
            common_attn_metadata=common_attn_metadata,
            sampling_metadata=sampling_metadata,
            req_scheduled_tokens=req_scheduled_tokens,
            long_seq_metadata=long_seq_metadata,
            num_prefill_reqs=num_prefill_reqs,
            num_decode_reqs=num_decode_reqs,
            scheduler_output=scheduler_output,
            num_scheduled_tokens=num_scheduled_tokens,
        )

        return draft_token_ids

    def _copy_valid_sampled_token_count(
            self, next_token_ids: torch.Tensor,
            valid_sampled_tokens_count: torch.Tensor) -> None:
        if self.runner.valid_sampled_token_count_event is not None:
            default_stream = torch.npu.current_stream()
            # initialize a new stream to overlap the copy operation with
            # prepare_input of draft model.
            with torch.npu.stream(
                    self.runner.valid_sampled_token_count_copy_stream):
                self.runner.valid_sampled_token_count_copy_stream.wait_stream(
                    default_stream)  # type: ignore
                self.runner.valid_sampled_token_count_cpu[:
                                                          valid_sampled_tokens_count
                                                          .shape[0]].copy_(
                                                              valid_sampled_tokens_count,
                                                              non_blocking=True
                                                          )
                self.runner.valid_sampled_token_count_event.record()

            self.runner.input_batch.prev_sampled_token_ids = next_token_ids.unsqueeze(
                1)

    def _init_mtp_model(self):
        architecture = self.vllm_config.model_config.architecture
        target_device = self.vllm_config.device_config.device
        model = _load_model(architecture)
        self.model = model(vllm_config=self.vllm_config).to(target_device)

    def _get_attn_metadata(self, attn_metadata):
        if attn_metadata is not None and isinstance(attn_metadata, dict):
            architecture = self.vllm_config.model_config.architecture
            layer_name = _FIRST_LAYERS.get(architecture, _DEFAULT_FIRST_LAYER)
            attn_metadata = attn_metadata[layer_name]

        return attn_metadata

    def _prepare_inputs(
        self,
        common_attn_metadata: CommonAttentionMetadata,
        sampled_token_ids: list[list[int]],
        num_draft_tokens: list[int],
    ) -> tuple[CommonAttentionMetadata, torch.Tensor]:
        """
        This function is used to prepare the inputs for speculative decoding.
        It updates to the common_attn_metadata to account for the rejected
        tokens (and newly sampled tokens). It also returns the token indices
        of the tokens that should be fed to the speculator.
        """
        # E.g.
        #  common_attn_metadata.query_start_loc{_cpu}:
        #       [0, q1, q1 + q2, q1 + q2 + q3]
        #  common_attn_metadata.seq_lens{_cpu}: [s1, s2, s3]
        #  num_rejected_tokens: [n1, n2, n3]
        # This function computes the intermediate values:
        #  num_tokens_per_req: [q1 - n1, q2 - n2, q3 - n3]
        # And returns:
        #  common_attn_metadata.query_start_loc{_cpu}:
        #       [0, q1 - n1, q1 + q2 - n1 - n2, q1 + q2 + q3 - n1 - n2 - n3]
        #  common_attn_metadata.seq_lens{_cpu}:
        #       [s1 - n1 + 1, s2 - n2 + 1, s3 - n3 + 1]
        #  token_indices: [0, 1, ..., q1 - n1 - 1,
        #                 q1, q1 + 1, ..., q1 + q2 - n2 - 1,
        #                 q1 + q2, q1 + q2 + 1, ..., q1 + q2 + q3 - n3 - 1]

        num_actual_reqs = len(num_draft_tokens)
        num_rejected_tokens = [
            n + 1 - len(sampled_token_ids[i]) if n > 0 else 0
            for i, n in enumerate(num_draft_tokens)
        ]
        num_rejected_tokens = torch.tensor(num_rejected_tokens,
                                           dtype=torch.int32)

        device = common_attn_metadata.query_start_loc.device
        query_start_loc_cpu = common_attn_metadata.query_start_loc_cpu[:
                                                                       num_actual_reqs
                                                                       + 1]
        seq_lens_cpu = common_attn_metadata.seq_lens_cpu[:num_actual_reqs]
        new_seq_lens_cpu = seq_lens_cpu - num_rejected_tokens

        # [0, q1, q1 + q2, q1 + q2 + q3] -> [q1, q2, q3]
        new_query_len_per_req = query_start_loc_cpu[
            1:] - query_start_loc_cpu[:-1]
        # [q1, q2, q3] -> [q1 - n1, q2 - n2, q3 - n3]
        new_num_tokens_per_req = new_query_len_per_req - num_rejected_tokens
        new_num_tokens_per_req_np = new_num_tokens_per_req.numpy()

        # [q1 - n1, q2 - n2, q3 - n3] ->
        # [0, q1 - n1, q1 + q2 - n1 - n2, q1 + q2 + q3 - n1 - n2 - n3]
        new_query_start_loc_cpu = torch.zeros(
            query_start_loc_cpu.shape,
            dtype=torch.int32,
            pin_memory=is_pin_memory_available(),
        )
        new_query_start_loc_np = new_query_start_loc_cpu.numpy()
        np.cumsum(new_num_tokens_per_req_np, out=new_query_start_loc_np[1:])

        total_num_tokens = new_query_start_loc_np[-1]
        # Example assuming num_tokens_per_req_np = [2, 4, 3]
        # this implies that `new_query_start_locs` is:
        # [0, 2, 6, 9] ->
        # [0, 0, 2, 2, 2, 2, 6, 6, 6]
        #  _r1_  ____r2____  ___r3__
        new_query_start_locs_expanded = np.repeat(new_query_start_loc_np[:-1],
                                                  new_num_tokens_per_req_np)
        # [0, 1, 2, 3, 4, 5, 6, 7, 8] ->
        # [0, 1, 0, 1, 2, 3, 0, 1, 2]
        #  _r1_  ____r2____  ___r3__
        token_offests = (self.token_arange_np[:total_num_tokens] -
                         new_query_start_locs_expanded)

        # Expand starting positions to match token pattern
        # [0, q1, q1 + q2] ->
        # [0, 0, q1, q1, q1, q1, q1 + q2, q1 + q2, q1 + q2]
        #  _r1_  _____r2_______  ___________r3____________
        old_query_start_locs_expanded = np.repeat(
            query_start_loc_cpu[:-1].numpy(), new_num_tokens_per_req_np)
        # Final token indices are:
        # [0, 1,                                // req 1
        #  q1 + 0, q1 + 1, q1 + 2, q1 + 3,       // req 2
        #  q1 + q2 + 0, q1 + q2 + 1, q1 + q2 + 2] // req 3
        token_indices_np = token_offests + old_query_start_locs_expanded
        token_indices = torch.from_numpy(token_indices_np).to(
            device, non_blocking=True)

        common_attn_metadata.slot_mapping[:token_indices.shape[0]].copy_(
            common_attn_metadata.slot_mapping[token_indices])
        common_attn_metadata.slot_mapping[token_indices.shape[0]:].fill_(-1)

        # NOTE: Currently positions and seq_lens are not used in mla_v1 forward
        # so we do not need to fixed them. But if they are used in the future,
        # we should fixed them.
        spec_common_attn_metadata = AscendCommonAttentionMetadata(
            query_start_loc=new_query_start_loc_cpu.to(device,
                                                       non_blocking=True),
            query_start_loc_cpu=new_query_start_loc_cpu,
            seq_lens=new_seq_lens_cpu.to(device, non_blocking=True),
            seq_lens_cpu=new_seq_lens_cpu,
            num_computed_tokens_cpu=common_attn_metadata.
            num_computed_tokens_cpu,
            num_reqs=common_attn_metadata.num_reqs,
            num_actual_tokens=total_num_tokens,
            num_input_tokens=common_attn_metadata.num_input_tokens,
            max_query_len=new_query_len_per_req.max().item(),
            block_table_tensor=common_attn_metadata.block_table_tensor,
            slot_mapping=common_attn_metadata.slot_mapping,
            actual_seq_lengths_q=self.runner.actual_seq_lengths_q,
            positions=common_attn_metadata.positions[token_indices],
            attn_mask=self.runner.attn_mask,
            spec_attn_mask=self.runner.spec_attn_mask,
            attn_state=self.runner.attn_state,
            graph_pad_size=self.runner.graph_pad_size,
            decode_token_per_req=self.runner.decode_token_per_req,
        )
        return spec_common_attn_metadata, token_indices

    def _propose(
        self,
        # [num_tokens]
        target_token_ids: torch.Tensor,
        # [num_tokens] or [3, num_tokens] when M-RoPE is enabled
        target_positions: torch.Tensor,
        # [num_tokens, hidden_size]
        target_hidden_states: torch.Tensor,
        # [batch_size]
        next_token_ids: torch.Tensor,
        last_token_indices: Optional[torch.Tensor],
        common_attn_metadata: CommonAttentionMetadata,
        sampling_metadata: SamplingMetadata,
        mm_embed_inputs: Optional[tuple[list[torch.Tensor],
                                        torch.Tensor]] = None,
        req_scheduled_tokens=None,
        long_seq_metadata=None,
        num_prefill_reqs=0,
        num_decode_reqs=0,
        scheduler_output: SchedulerOutput = None,
        num_scheduled_tokens: int = 0,
    ) -> torch.Tensor:
        num_tokens = target_token_ids.shape[0]
        batch_size = next_token_ids.shape[0]

        if last_token_indices is None:
            last_token_indices = common_attn_metadata.query_start_loc[1:] - 1

        if self.method == "eagle3":
            assert isinstance(self.model, Eagle3LlamaForCausalLM)
            target_hidden_states = self.model.combine_hidden_states(
                target_hidden_states)
            assert target_hidden_states.shape[-1] == self.hidden_size

        # Shift the input ids by one token.
        # E.g., [a1, b1, b2, c1, c2, c3] -> [b1, b2, c1, c2, c3, c3]
        self.input_ids[:num_tokens - 1] = target_token_ids[1:]
        # Replace the last token with the next token.
        # E.g., [b1, b2, c1, c2, c3, c3] -> [a2, b2, b3, c2, c3, c4]
        self.input_ids[last_token_indices] = next_token_ids

        # update pcp related params
        if self.pcp_size > 1:
            assert long_seq_metadata is not None
            common_attn_metadata.prefill_context_parallel_metadata = long_seq_metadata
            # 1. preprocess decode/prefill input_ids & target_hidden_states
            # decode input_ids: keep unchanged
            # decode target_hidden_states: remove padding
            # prefill input_ids: add padding and pcp split
            # prefill target_hidden_states: pcp split
            num_tokens_d = num_decode_reqs * self.decode_threshold
            num_tokens_d_padded = num_tokens_d * self.pcp_size
            input_ids_d = self.input_ids[:num_tokens_d]
            input_ids_p = self.input_ids[num_tokens_d:num_tokens]
            target_hidden_states_d_padded = \
                target_hidden_states[:num_tokens_d_padded]
            if num_tokens_d:
                # remove padding (from pcp all-gather) in decode part
                target_hidden_states_d = target_hidden_states_d_padded.reshape(
                    [
                        num_decode_reqs, self.decode_threshold * self.pcp_size,
                        -1
                    ])[:, :self.decode_threshold, :].reshape(
                        [num_tokens_d, -1])
            else:
                target_hidden_states_d = target_hidden_states_d_padded
            target_hidden_states_p = target_hidden_states[num_tokens_d_padded:]
            req_scheduled_tokens_p = {}
            for i, req_id in enumerate(self.runner.input_batch.req_ids):
                if i >= num_decode_reqs:
                    req_scheduled_tokens_p[req_id] = \
                        req_scheduled_tokens[req_id]
            (num_tokens_p, input_ids_p, target_hidden_states_p,
             max_query_len_p, seq_lens_p, cu_num_tokens_p) = \
                self._split_pcp_input(
                    req_scheduled_tokens_p, input_ids_p, target_hidden_states_p)
            num_tokens = num_tokens_d + num_tokens_p
            target_positions = target_positions[:num_tokens]
            self.input_ids[:num_tokens].copy_(
                torch.cat([input_ids_d, input_ids_p], dim=0))
            target_hidden_states = torch.cat(
                [target_hidden_states_d, target_hidden_states_p], dim=0)
            # 2. update attn_metadata params that may be influenced by pcp
            common_attn_metadata.num_actual_tokens = num_tokens
            common_attn_metadata.max_query_len = max(self.decode_threshold,
                                                     max_query_len_p)
            common_attn_metadata.seq_lens[num_decode_reqs:] = seq_lens_p
            common_attn_metadata.seq_lens_cpu[num_decode_reqs:] = seq_lens_p
            query_start_loc_p = cu_num_tokens_p[1:] + \
                common_attn_metadata.query_start_loc[num_decode_reqs].item()
            common_attn_metadata.query_start_loc[num_decode_reqs + 1:] = \
                query_start_loc_p
            common_attn_metadata.query_start_loc_cpu[num_decode_reqs + 1:] = \
                query_start_loc_p
            # 3. update sample_indices according to main model
            if num_decode_reqs:
                last_token_indices[:num_decode_reqs] = \
                    self.runner.logits_indices[last_token_indices[:num_decode_reqs]]
            if num_prefill_reqs:
                last_token_indices[-num_prefill_reqs:] = \
                    self.runner.logits_indices[-num_prefill_reqs:]

        assert self.runner is not None

        if self.runner.use_aclgraph and num_scheduled_tokens <= self.cudagraph_batch_sizes[
                -1]:
            num_input_tokens = self.vllm_config.pad_for_cudagraph(
                num_scheduled_tokens)
        elif self.use_aclgraph and num_tokens <= self.cudagraph_batch_sizes[-1]:
            # Acl graph mode, add padding to the batch size
            num_input_tokens = self.vllm_config.pad_for_cudagraph(num_tokens)
        else:
            # Eager mode, no padding needed
            num_input_tokens = num_tokens

        # copy inputs to buffer for cudagraph
        self.positions[:num_tokens] = target_positions
        self.hidden_states[:num_tokens] = target_hidden_states
        # eager/acl piecewise mode need to update num_tokens_across_dp
        (num_input_tokens, num_tokens_across_dp,
         with_prefill) = self.runner._sync_metadata_across_dp(
             num_input_tokens, self.runner.with_prefill)

        moe_comm_type = self.runner._select_moe_comm_method(num_input_tokens)

        # Enable shared_expert_dp and MTP FULL graph may cause accuracy issues.
        if scheduler_output and not self.enable_shared_expert_dp:
            max_query_len = common_attn_metadata.max_query_len
            uniform_decode = (max_query_len in list(
                range(1, self.num_speculative_tokens +
                      2))) and (scheduler_output.total_num_scheduled_tokens
                                == self.runner.input_batch.num_reqs *
                                (self.num_speculative_tokens + 1))
        else:
            uniform_decode = False
        has_lora = len(self.runner.input_batch.lora_id_to_lora_request) > 0
        aclgraph_runtime_mode, batch_descriptor = \
            self.runner.cudagraph_dispatcher.dispatch(num_tokens=num_input_tokens, uniform_decode=uniform_decode, has_lora=has_lora)
        if self.use_async_scheduling:
            # there is synchronize between mtp steps when enable aclgraph,
            # disable aclgraph when use async scheduling to avoid the
            # synchronize overhead.
            aclgraph_runtime_mode = CUDAGraphMode.NONE

        if self.vllm_config.compilation_config.cudagraph_mode.has_full_cudagraphs(
        ) and aclgraph_runtime_mode == CUDAGraphMode.FULL:
            graph_pad_size = num_input_tokens
        else:
            # Currently, runner.graph_pad_size will always be -1.
            graph_pad_size = self.runner.graph_pad_size

        # If use fullgraph and disable_padded_drafter_batch=True, We need to
        # update the graph_pad_size in common_attn_metadata, to tell the
        # builder padding some elements.
        common_attn_metadata.graph_pad_size = graph_pad_size
        builder = self.runner.attn_groups[0][0].get_metadata_builder()
        attn_metadata_mtp = builder.build(0, common_attn_metadata,
                                          self.runner.get_model())
        attn_metadata = {}
        for layer_name in self.attn_layer_name:
            attn_metadata[layer_name] = attn_metadata_mtp

        for step in range(self.num_speculative_tokens):
            with set_ascend_forward_context(
                    attn_metadata,
                    self.vllm_config,
                    num_tokens=num_input_tokens,
                    with_prefill=with_prefill,
                    num_tokens_across_dp=num_tokens_across_dp,
                    moe_comm_type=moe_comm_type,
                    aclgraph_runtime_mode=aclgraph_runtime_mode,
                    batch_descriptor=batch_descriptor,
                    in_profile_run=self.runner.in_profile_run,
                    num_actual_tokens=num_tokens,
                    is_mtp_model=True):
                with ProfileExecuteDuration().capture_async('mtp_forward'):
                    model_kwargs = {}
                    model_kwargs["attn_metadata"] = attn_metadata
                    input_ids = self.input_ids[:num_input_tokens]
                    positions = self.positions[:num_input_tokens]
                    hidden_states = self.hidden_states[:num_input_tokens]

                    if self.enable_shared_expert_dp:
                        # positions [N] -> [N, 1] for padding
                        positions = positions.unsqueeze(-1)
                        positions = torch.ops.vllm.maybe_pad_and_reduce(
                            positions)
                        positions = positions.squeeze(-1)
                        hidden_states = torch.ops.vllm.maybe_pad_and_reduce(
                            hidden_states)

                    hidden_states = self.model(input_ids=input_ids,
                                               positions=positions,
                                               hidden_states=hidden_states)
                    forward_context = get_forward_context()
                    if forward_context.cudagraph_runtime_mode == CUDAGraphMode.FULL:
                        if self.vllm_config.model_config.use_mla and not self.use_sparse:
                            update_mla_attn_params(
                                self.update_stream, forward_context,
                                num_input_tokens,
                                self.vllm_config.speculative_config)

                    if self.enable_shared_expert_dp:
                        hidden_states = torch.ops.vllm.maybe_all_gather_and_maybe_unpad(
                            hidden_states.contiguous(), True)
                        positions = torch.ops.vllm.maybe_all_gather_and_maybe_unpad(
                            positions.contiguous(), True)

            num_indices = last_token_indices.shape[0]
            if lmhead_tp_enable():
                if not self.runner.with_prefill:
                    max_num_reqs_across_dp = num_input_tokens
                else:
                    max_num_reqs_across_dp = self.vllm_config.scheduler_config.max_num_seqs
                last_token_indices = nn.functional.pad(
                    last_token_indices,
                    (0, max_num_reqs_across_dp - num_indices))

            if self.pcp_size > 1:
                hidden_states = get_pcp_group().all_gather(hidden_states, 0)
                hidden_states = torch.index_select(
                    hidden_states, 0, self.runner.
                    pcp_allgather_restore_idx[:hidden_states.shape[0]])

            sample_hidden_states = hidden_states[last_token_indices]
            logits = self.model.compute_logits(sample_hidden_states)
            if lmhead_tp_enable() and num_indices < logits.shape[0]:
                logits = logits[:num_indices]
                last_token_indices = last_token_indices[:num_indices]
            draft_token_ids = logits.argmax(dim=-1)

            if self.num_speculative_tokens == 1:
                # [batch_size, 1]
                return draft_token_ids.view(-1, 1)

            if step == 0:
                draft_token_ids_list = [draft_token_ids]
            else:
                draft_token_ids_list.append(draft_token_ids)

            # prepare next mtp inputs
            # mtp>1: prefill skip or decode skip last loop
            if with_prefill:
                for _ in range(self.num_speculative_tokens - 1):
                    draft_token_ids_list.append(draft_token_ids)
            if step == self.num_speculative_tokens - 1 or with_prefill:
                break

            attn_metadata_i = attn_metadata[self.attn_layer_name[0]]

            if step == 0:
                positions = target_positions[last_token_indices]
                hidden_states = hidden_states[last_token_indices]
                slot_mapping = attn_metadata_i.slot_mapping[last_token_indices]
                attn_metadata_i.slot_mapping.fill_(-1)
                attn_metadata_i.query_start_loc = self.arange[:batch_size + 1]
                last_token_indices = self.arange[:batch_size]
                if getattr(attn_metadata_i, "num_decode_tokens", 0):
                    attn_metadata_i.num_decode_tokens = batch_size

            input_ids = draft_token_ids_list[-1].int()
            positions += 1

            decode_metadata = getattr(attn_metadata_i, "decode", None)
            prefill_metadata = getattr(attn_metadata_i, "prefill", None)
            # When disable_padded_drafter_batch=False, it should not to be updating these params, maybe.
            if decode_metadata is not None and (self.speculative_config.disable_padded_drafter_batch or \
                    aclgraph_runtime_mode != CUDAGraphMode.FULL):
                decode_metadata.actual_seq_lengths_q = self.arange_cpu[
                    1:batch_size + 1].tolist()
                if aclgraph_runtime_mode == CUDAGraphMode.FULL:
                    decode_metadata.actual_seq_lengths_q = \
                        builder.pad_actual_seq_len_q_mtp_disable_pad(
                            graph_pad_size - batch_size,
                            batch_size,
                            decode_metadata.actual_seq_lengths_q)
                decode_metadata.cos = builder.cos_cache[
                    positions[:batch_size]].unsqueeze(1).unsqueeze(2)
                decode_metadata.sin = builder.sin_cache[
                    positions[:batch_size]].unsqueeze(1).unsqueeze(2)
            # NOTE(woosuk): We should handle the case where the draft model
            # generates tokens beyond the max model length. Since it is complex
            # to remove such requests from the batch, we keep them in the batch
            # but adjust the position ids and slot mappings to avoid the
            # out-of-range access during the model execution. The draft tokens
            # generated with this adjustment should be ignored.
            exceeds_max_model_len = positions[:
                                              batch_size] >= self.runner.model_config.max_model_len
            # Mask out the position ids that exceed the max model length.
            # Otherwise, we may get out-of-range error in RoPE.
            clamped_positions = torch.where(exceeds_max_model_len, 0,
                                            positions[:batch_size])
            # Increment the sequence lengths.
            # This is an out-of-place operation to avoid modifying the original tensor
            # when enable async_scheduling.
            attn_metadata_i.seq_lens = attn_metadata_i.seq_lens + 1
            # For the requests that exceed the max model length, we set the
            # sequence length to 1 to minimize their overheads in attention.
            exceeds_mask = attn_metadata_i.seq_lens[:batch_size] > \
                self.runner.model_config.max_model_len
            attn_metadata_i.seq_lens[:batch_size].masked_fill_(exceeds_mask, 1)
            # Mask out the slot mappings that exceed the max model length.
            # Otherwise, the KV cache will be inadvertently updated with the
            # padding tokens.
            slot_mapping += 1
            slot_mapping.masked_fill_(exceeds_max_model_len, PADDING_SLOT_ID)

            # copy inputs to buffer for cudagraph
            self.input_ids[:batch_size] = input_ids
            self.positions[:batch_size] = clamped_positions
            self.hidden_states[:hidden_states.shape[0]] = hidden_states
            attn_metadata_i.slot_mapping[:batch_size] = slot_mapping
            if self.speculative_config.disable_padded_drafter_batch:
                self.positions[batch_size:num_input_tokens] = 0
                self.input_ids[batch_size:num_input_tokens] = 0
                self.hidden_states[batch_size:num_input_tokens].fill_(0)

            if prefill_metadata is not None:
                prefill_metadata.seq_lens = attn_metadata_i.seq_lens
                prefill_metadata.seq_lens_list = prefill_metadata.seq_lens.tolist(
                )
                prefill_metadata.context_lens = attn_metadata_i.seq_lens
                prefill_metadata.input_positions = self.positions[:
                                                                  num_input_tokens]
                prefill_metadata.max_seq_lens += 1
                prefill_metadata.max_seq_lens = min(
                    prefill_metadata.max_seq_lens,
                    self.runner.model_config.max_model_len)
            if decode_metadata is not None:
                decode_metadata.seq_lens = attn_metadata_i.seq_lens
                decode_metadata.seq_lens_list = decode_metadata.seq_lens.tolist(
                )
                decode_seq_lens_list = decode_metadata.seq_lens_list
                if aclgraph_runtime_mode == CUDAGraphMode.FULL and \
                        self.speculative_config.disable_padded_drafter_batch:
                    decode_metadata.seq_lens_list = decode_seq_lens_list + [
                        0
                    ] * (graph_pad_size - len(decode_seq_lens_list))
                decode_metadata.input_positions = self.positions[:
                                                                 num_input_tokens]
                decode_metadata.max_seq_lens += 1
                decode_metadata.max_seq_lens = min(
                    decode_metadata.max_seq_lens,
                    self.runner.model_config.max_model_len)

        # mtp>1: [batch_size, k]
        draft_token_ids = torch.stack(draft_token_ids_list, dim=1)
        return draft_token_ids

    # TODO Using torch instead of triton may result in poor performance
    def _prepare_input_kernel(self, out_ptr: torch.Tensor,
                              cu_query_lens: torch.Tensor,
                              cu_num_tokens: torch.Tensor, block_size: int):
        device = cu_query_lens.device
        dtype = out_ptr.dtype

        offsets = torch.arange(block_size, device=device, dtype=dtype)
        start_pos = cu_num_tokens[:-1]
        end_pos = cu_num_tokens[1:]
        num_tokens = end_pos - start_pos

        global_indices = (start_pos.view(-1, 1) + offsets.view(1, -1))
        values = (cu_query_lens[:-1].view(-1, 1) + offsets.view(1, -1))

        mask = (offsets.view(1, -1) < num_tokens.view(-1, 1))

        global_indices_flat = global_indices[mask]
        values_flat = values[mask]
        out_ptr[global_indices_flat] = values_flat

    def prepare_next_token_ids_cpu(
        self,
        sampled_token_ids: list[list[int]],
        requests: dict[str, CachedRequestState],
        gpu_input_batch: InputBatch,
        num_scheduled_tokens: dict[str, int],
    ) -> torch.Tensor:
        """
        This function is used to prepare the inputs for speculative decoding.
        It calculates the next token ids for each request based on the sampled
        token ids from the CPU. If a request has no sampled token ids (e.g.,
        during the initial decoding steps), it falls back to using the request
        state to get the next token id.
        """
        req_ids = gpu_input_batch.req_ids
        next_token_ids: list[int] = []
        for i, token_ids in enumerate(sampled_token_ids):
            if token_ids:
                # Common case.
                next_token_id = token_ids[-1]
            else:
                # Partial prefill (rare case).
                # Get the next token id from the request state.
                req_id = req_ids[i]
                req_state = requests[req_id]
                seq_len = req_state.num_computed_tokens + num_scheduled_tokens[
                    req_id]
                next_token_id = req_state.get_token_id(seq_len)
            next_token_ids.append(next_token_id)
        next_token_ids = torch.tensor(next_token_ids,
                                      dtype=torch.int32,
                                      device=self.input_ids.device)
        return next_token_ids

    def prepare_next_token_ids_padded(
        self,
        common_attn_metadata: CommonAttentionMetadata,
        sampled_token_ids: torch.Tensor,
        requests: dict[str, CachedRequestState],
        gpu_input_batch: InputBatch,
        discard_request_indices: torch.Tensor,
        num_discarded_requests: int,
    ) -> tuple[torch.Tensor, torch.Tensor]:
        """
        This function is used to prepare the inputs for speculative decoding.
        It calculates the next token ids and the number of valid sampled tokens
        for each request, considering the "discarded" requests whose next token
        is not sampled and comes from `request.get_token_id()` instead.
        It also accounts for the rejected tokens in `sampled_token_ids`.
        This function must use device functions to operate on the inputs, and
        should not introduce any blocking CPU-GPU synchronization.
        """
        # TODO(Ben): Combine this into a custom fused kernel

        # Precompute get_token_id for when there is no valid next token
        num_reqs = gpu_input_batch.num_reqs
        self.backup_next_token_ids.np[:num_reqs] = np.array([
            requests[gpu_input_batch.req_ids[i]].get_token_id(
                common_attn_metadata.seq_lens_cpu[i].item())
            for i in range(num_reqs)
        ])
        self.backup_next_token_ids.copy_to_gpu(num_reqs)

        # Mask out the sampled tokens indices that should not be sampled.
        discard_sampled_tokens_req_indices = discard_request_indices[:
                                                                     num_discarded_requests]

        valid_sampled_token_ids_gpu = sampled_token_ids.clone()
        valid_sampled_token_ids_gpu.index_fill_(
            0, discard_sampled_tokens_req_indices, -1)

        # Generate a mask for all valid tokens within those requests
        valid_mask = (valid_sampled_token_ids_gpu != -1) & (
            valid_sampled_token_ids_gpu < gpu_input_batch.vocab_size)

        # Count the number of valid tokens in each request
        valid_sampled_tokens_count = valid_mask.sum(dim=1)

        # Get the rightmost valid index per row
        last_valid_indices = valid_sampled_tokens_count - 1
        last_valid_indices_safe = torch.clamp(last_valid_indices, min=0)

        # Get last valid token from each row
        # (assume undefined state where there is no valid token)
        selected_tokens = torch.gather(
            valid_sampled_token_ids_gpu, 1,
            last_valid_indices_safe.unsqueeze(1)).squeeze(1)

        # Use last token if valid, pre-computed backup if not
        batch_size = valid_sampled_token_ids_gpu.shape[0]
        next_token_ids = torch.where(
            last_valid_indices != -1,
            selected_tokens,
            self.backup_next_token_ids.gpu[:batch_size],
        )

        return next_token_ids, valid_sampled_tokens_count

    def prepare_inputs_padded(
        self,
        common_attn_metadata: CommonAttentionMetadata,
        spec_decode_metadata: SpecDecodeMetadata,
        valid_sampled_tokens_count: torch.Tensor,
    ) -> tuple[CommonAttentionMetadata, torch.Tensor, torch.Tensor]:
        """
        This function is used to prepare the inputs for speculative decoding
        It updates the common_attn_metadata for speculative decoding,
        but does not consider the rejected tokens. Instead, all tokens
        are included as inputs to the speculator, with the rejected tokens
        used as padding and filtered out later by `token_indices_to_sample`.
        No blocking CPU operations should be introduced in this function.
        """
        num_draft_tokens_gpu = torch.cat([
            spec_decode_metadata.cu_num_draft_tokens[0:1],
            spec_decode_metadata.cu_num_draft_tokens[1:] -
            spec_decode_metadata.cu_num_draft_tokens[:-1],
        ])

        num_rejected_tokens_gpu = torch.where(
            num_draft_tokens_gpu > 0,
            num_draft_tokens_gpu + 1 - valid_sampled_tokens_count,
            torch.zeros_like(num_draft_tokens_gpu),
        )

        query_start_loc_cpu = common_attn_metadata.query_start_loc_cpu

        new_query_len_per_req = query_start_loc_cpu[
            1:] - query_start_loc_cpu[:-1]

        total_num_tokens = query_start_loc_cpu[-1].item()
        token_indices = self.arange[:total_num_tokens]

        # NOTE: Currently positions and seq_lens are not used in mla_v1 forward
        # so we do not need to fixed them. But if they are used in the future,
        # we should fixed them.
        spec_common_attn_metadata = AscendCommonAttentionMetadata(
            query_start_loc=common_attn_metadata.query_start_loc,
            query_start_loc_cpu=query_start_loc_cpu,
            seq_lens_cpu=common_attn_metadata.seq_lens_cpu,
            num_reqs=common_attn_metadata.num_reqs,
            num_actual_tokens=total_num_tokens,
            num_input_tokens=common_attn_metadata.num_input_tokens,
            max_query_len=new_query_len_per_req.max().item(),
            actual_seq_lengths_q=self.runner.actual_seq_lengths_q,
            block_table_tensor=common_attn_metadata.block_table_tensor,
            slot_mapping=common_attn_metadata.slot_mapping,
            positions=common_attn_metadata.positions,
            attn_mask=self.runner.attn_mask,
            spec_attn_mask=self.runner.spec_attn_mask,
            attn_state=self.runner.attn_state,
            graph_pad_size=self.runner.graph_pad_size,
            decode_token_per_req=self.runner.decode_token_per_req,
            num_computed_tokens_cpu=common_attn_metadata.
            num_computed_tokens_cpu,
            seq_lens=common_attn_metadata.seq_lens)

        token_indices_to_sample = (common_attn_metadata.query_start_loc[1:] -
                                   1 - num_rejected_tokens_gpu)

        return spec_common_attn_metadata, token_indices, token_indices_to_sample

    def _split_pcp_input(self, req_scheduled_tokens, input_ids,
                         target_hidden_states):
        """
        Split prefill input_ids and target_hidden_states in pcp group.
        1. input_ids padding: [t0, t1, t2, t3, t4, t5] -> [t0, t1, t2, t3, t4, t5, pad, pad]
        2. split input_ids: pcp0 [t0, t1, pad, pad], pcp1 [t2, t3, t4, t5]
        3. split target_hidden_states (already include pcp padding):
        [h0, h1, h2, h3, h4, h5, pad, pad] -> pcp0 [h0, h1, pad, pad], pcp1 [h2, h3, h4, h5]
        4. also update max_query_len, seq_lens, cu_num_tokens according to pcp split.
        """
        if len(req_scheduled_tokens) == 0:
            # no prefill inputs to split, return empty result
            return (
                0,
                torch.zeros([0], device='npu'),
                torch.zeros([0, target_hidden_states.size(1)], device='npu'),
                0,
                torch.zeros([0]),
                torch.tensor([0], dtype=torch.int32),
            )

        def _pcp_pad_and_split(num_tokens):
            num_pcp_padded_scheduled_tokens = cdiv(
                num_tokens, 2 * self.pcp_size) * 2 * self.pcp_size
            pcp_pad = num_pcp_padded_scheduled_tokens - num_tokens
            chunk_size = num_pcp_padded_scheduled_tokens // (2 * self.pcp_size)

            # split position_ids (and use split position_ids to split input_ids afterwards)
            req_position_cp: list[int] = []
            req_position_cp.extend(
                self.full_indices[self.pcp_rank *
                                  chunk_size:(self.pcp_rank + 1) * chunk_size])
            req_position_cp.extend(
                self.full_indices[num_pcp_padded_scheduled_tokens -
                                  (self.pcp_rank + 1) *
                                  chunk_size:num_pcp_padded_scheduled_tokens -
                                  self.pcp_rank * chunk_size])

            return req_position_cp, num_pcp_padded_scheduled_tokens, pcp_pad

        num_pcp_scheduled_tokens = []
        ori_start_index = 0
        pad_start_index = 0
        pcp_split_input_ids_list = []
        pcp_split_hidden_states_list = []
        for ori_num_tokens in req_scheduled_tokens.values():
            req_position_pcp, num_pcp_padded_scheduled_tokens, num_pcp_pad = \
                _pcp_pad_and_split(ori_num_tokens)
            actual_num_tokens = len(req_position_pcp)
            num_pcp_scheduled_tokens.append(actual_num_tokens)
            pad_input_ids = F.pad(
                input_ids[ori_start_index:ori_start_index + ori_num_tokens],
                (0, num_pcp_pad))
            ori_start_index += ori_num_tokens
            pcp_chunk_indices = [
                pad_start_index + pos for pos in req_position_pcp
            ]
            pcp_split_input_ids = pad_input_ids[req_position_pcp]
            pcp_split_hidden_states = target_hidden_states[pcp_chunk_indices]
            pcp_split_input_ids_list.append(pcp_split_input_ids)
            pcp_split_hidden_states_list.append(pcp_split_hidden_states)
            pad_start_index += num_pcp_padded_scheduled_tokens
        num_tokens = sum(num_pcp_scheduled_tokens)
        input_ids = torch.cat(pcp_split_input_ids_list)
        target_hidden_states = torch.cat(pcp_split_hidden_states_list, dim=0)
        max_query_len = max(num_pcp_scheduled_tokens)
        seq_lens = torch.tensor(num_pcp_scheduled_tokens, dtype=torch.int32)
        cu_num_tokens = torch.tensor(
            np.insert(np.cumsum(np.array(num_pcp_scheduled_tokens)), 0, 0))
        return num_tokens, input_ids, target_hidden_states, max_query_len, seq_lens, cu_num_tokens<|MERGE_RESOLUTION|>--- conflicted
+++ resolved
@@ -247,20 +247,11 @@
                     self.runner.input_batch.
                     num_computed_tokens_cpu_tensor[:num_reqs])
                 common_attn_metadata = AscendCommonAttentionMetadata(
-<<<<<<< HEAD
-                    query_start_loc=self.runner.query_start_loc.gpu[:num_reqs +
-                                                                    1],
-                    query_start_loc_cpu=self.runner.query_start_loc.
-                    cpu[:num_reqs + 1],
+                    query_start_loc=self.runner.query_start_loc.gpu[:num_reqs + 1],
+                    query_start_loc_cpu=self.runner.
+                    query_start_loc.cpu[:num_reqs + 1],
                     seq_lens_cpu=self.runner.seq_lens.cpu,
-                    seq_lens=self.runner.seq_lens.cpu[:num_reqs],
-=======
-                    query_start_loc=self.runner.query_start_loc[:num_reqs + 1],
-                    query_start_loc_cpu=self.runner.
-                    query_start_loc_cpu[:num_reqs + 1],
-                    seq_lens_cpu=self.runner.seq_lens_cpu,
-                    seq_lens=self.runner.seq_lens[:num_reqs],
->>>>>>> 5b179c53
+                    seq_lens=self.runner.seq_lens.gpu[:num_reqs],
                     num_reqs=num_reqs,
                     num_actual_tokens=num_tokens,
                     num_input_tokens=num_tokens,
@@ -268,7 +259,7 @@
                     num_computed_tokens_cpu=num_computed_tokens_cpu,
                     actual_seq_lengths_q=self.runner.actual_seq_lengths_q,
                     block_table_tensor=self.runner.input_batch.block_table[0].
-                    get_device_tensor(num_reqs),
+                    get_device_tensor(),
                     slot_mapping=self.runner.input_batch.block_table[0].
                     slot_mapping.gpu,
                     positions=self.runner.positions.gpu,
