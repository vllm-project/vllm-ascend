import torch
import torch.nn as nn
from vllm.attention.layer import Attention
from vllm.config import (VllmConfig, get_layers_from_vllm_config,
                         set_current_vllm_config)
from vllm.forward_context import BatchDescriptor
from vllm.model_executor.model_loader import get_model_loader
from vllm.model_executor.model_loader.utils import (
    process_weights_after_loading, set_default_torch_dtype)
from vllm.v1.core.sched.output import SchedulerOutput
from vllm.v1.sample.metadata import SamplingMetadata
from vllm.v1.spec_decode.metadata import SpecDecodeMetadata

from vllm_ascend.ascend_forward_context import set_ascend_forward_context
from vllm_ascend.attention.utils import AscendCommonAttentionMetadata
from vllm_ascend.models.deepseek_mtp import CustomDeepSeekMTP
from vllm_ascend.spec_decode.interface import Proposer, SpecDcodeType
<<<<<<< HEAD
from vllm_ascend.torchair.utils import TorchairCommonAttentionMetadata
from vllm_ascend.utils import (ProfileExecuteDuration, lmhead_tp_enable,
                               vllm_version_is)
=======
from vllm_ascend.torchair.models.torchair_deepseek_mtp import \
    TorchairDeepSeekMTP
from vllm_ascend.torchair.utils import (TORCHAIR_CACHE_DIR,
                                        TorchairCommonAttentionMetadata)
from vllm_ascend.utils import ProfileExecuteDuration, lmhead_tp_enable
>>>>>>> 5a3082cd

PADDING_SLOT_ID = -1


class MtpProposer(Proposer):

    def __init__(
        self,
        vllm_config: VllmConfig,
        device,
        runner,
    ):
        self.name = SpecDcodeType.MTP
        self.vllm_config = vllm_config
        self.device = device
        self.runner = runner
        self.num_speculative_tokens = vllm_config.speculative_config.num_speculative_tokens

        # persistent buffers for graph
        self.input_ids = torch.zeros(self.runner.max_num_tokens,
                                     dtype=torch.int32,
                                     device=self.device)
        self.positions = torch.zeros(self.runner.max_num_tokens,
                                     dtype=torch.int64,
                                     device=self.device)
        self.hidden_states = torch.zeros(
            (self.runner.max_num_tokens,
             vllm_config.model_config.get_hidden_size()),
            dtype=self.runner.dtype,
            device=self.device)

        # We need +1 here because the arange is used to set query_start_loc,
        # which has one more element than batch_size.
        self.arange = torch.arange(vllm_config.scheduler_config.max_num_seqs +
                                   1,
                                   device=self.runner.device,
                                   dtype=torch.int32)

    def load_model(self, model) -> None:
        loader = get_model_loader(self.vllm_config.load_config)

        target_attn_layer_names = set(
            get_layers_from_vllm_config(self.vllm_config, Attention).keys())
        draft_model_config = \
            self.vllm_config.speculative_config.draft_model_config
        target_device = self.vllm_config.device_config.device

        with set_default_torch_dtype(
                draft_model_config.dtype), set_current_vllm_config(
                    self.vllm_config):
            self.model = CustomDeepSeekMTP(
                vllm_config=self.vllm_config).to(target_device)

        draft_attn_layer_names = (
            get_layers_from_vllm_config(self.vllm_config, Attention).keys() -
            target_attn_layer_names)

        assert len(draft_attn_layer_names) == 1
        self.attn_layer_name = list(draft_attn_layer_names)

        self.model.load_weights(
            loader.get_all_weights(
                self.vllm_config.speculative_config.draft_model_config,
                self.model))
        process_weights_after_loading(self.model, draft_model_config,
                                      target_device)

    @torch.inference_mode()
    def dummy_run(self,
                  num_tokens: int,
                  with_prefill: bool = False,
                  skip_attn: bool = False,
                  num_reqs: int = 0,
                  num_tokens_across_dp=None) -> None:

        # TODO: adapt enable_dbo later
        (num_tokens, num_tokens_across_dp, with_prefill,
         _) = self.runner._sync_metadata_across_dp(num_tokens, with_prefill,
                                                   False)

        moe_comm_type = self.runner._select_moe_comm_method(
            num_tokens, with_prefill)

        if skip_attn:
            attn_metadata = None
        else:
            common_attn_metadata = TorchairCommonAttentionMetadata(
                num_reqs=num_reqs,
                num_actual_tokens=1,
                actual_seq_lengths_q=self.runner.actual_seq_lengths_q,
                attn_mask=self.runner.attn_mask,
                spec_attn_mask=self.runner.spec_attn_mask,
                decode_token_per_req=self.runner.decode_token_per_req,
            )
            attn_metadata = self.runner.attn_metadata_builder.build_torchair_graph_dummy(
                common_attn_metadata)

        input_ids = self.input_ids[:num_tokens]
        positions = self.positions[:num_tokens]
        previous_hidden_states = self.hidden_states[:num_tokens]
        for _ in range(self.num_speculative_tokens):
            with set_ascend_forward_context(
                    attn_metadata,
                    self.vllm_config,
                    num_tokens=num_tokens,
                    with_prefill=with_prefill,
                    num_tokens_across_dp=num_tokens_across_dp,
                    reserved_mc2_mask=self.runner.reserved_mc2_mask,
                    moe_comm_type=moe_comm_type,
                    in_profile_run=self.runner.in_profile_run,
                    num_actual_tokens=0):

                self.model(input_ids=input_ids,
                           positions=positions,
                           previous_hidden_states=previous_hidden_states)
            if with_prefill:
                break

    def generate_token_ids(self,
                           valid_sampled_token_ids: list[list[int]],
                           sampling_metadata: SamplingMetadata = None,
                           scheduler_output: SchedulerOutput = None,
                           spec_decode_metadata: SpecDecodeMetadata = None,
                           positions: torch.Tensor = None,
                           num_scheduled_tokens: int = 0,
                           hidden_states: torch.Tensor = None,
                           attn_metadata=None,
                           aux_hidden_states: torch.Tensor = None):
        if attn_metadata is not None and isinstance(attn_metadata, dict):
            attn_metadata = attn_metadata['model.layers.0.self_attn.attn']
        next_token_ids: list[int] = []
        for i, token_ids in enumerate(valid_sampled_token_ids):
            if token_ids:
                # Common case.
                next_token_id = token_ids[-1]
            else:
                # Partial prefill (rare case).
                # Get the next token id from the request state.
                req_id = self.runner.input_batch.req_ids[i]
                req_state = self.runner.requests[req_id]
                seq_len = (req_state.num_computed_tokens +
                           scheduler_output.num_scheduled_tokens[req_id])
                next_token_id = req_state.get_token_id(seq_len)
            next_token_ids.append(next_token_id)
        next_token_ids = torch.tensor(next_token_ids,
                                      dtype=torch.int32,
                                      device=self.device)
        accepted_token_indices = None
        if spec_decode_metadata is None:
            # input_ids can be None for multimodal models.
            target_token_ids = self.runner.input_ids[:num_scheduled_tokens]
            target_positions = positions[:num_scheduled_tokens]
            target_hidden_states = hidden_states[:num_scheduled_tokens]
            target_slot_mapping = attn_metadata.slot_mapping
            cu_num_tokens = attn_metadata.query_start_loc
        else:
            # TODO(woosuk): Refactor this.
            num_draft_tokens = spec_decode_metadata.num_draft_tokens
            num_rejected_tokens = [
                n + 1 - len(valid_sampled_token_ids[i]) if n > 0 else 0
                for i, n in enumerate(num_draft_tokens)
            ]
            num_rejected_tokens = torch.tensor(
                num_rejected_tokens,
                dtype=torch.int32,
                device=self.device,
            )
            cu_num_tokens, accepted_token_indices, target_token_ids, \
                target_positions, target_hidden_states, target_slot_mapping = self._prepare_inputs(
                attn_metadata.query_start_loc,
                num_rejected_tokens,
                self.runner.input_ids[:num_scheduled_tokens],
                positions[:num_scheduled_tokens],
                hidden_states[:num_scheduled_tokens],
                attn_metadata.slot_mapping[:num_scheduled_tokens]
            )

        draft_token_ids = self._propose(
            target_token_ids=target_token_ids,
            target_positions=target_positions,
            target_hidden_states=target_hidden_states,
            target_slot_mapping=target_slot_mapping,
            next_token_ids=next_token_ids,
            cu_num_tokens=cu_num_tokens,
            block_table=attn_metadata.block_tables,
            sampling_metadata=sampling_metadata,
            token_indices=accepted_token_indices)
        spec_token_ids = draft_token_ids.tolist()
        return spec_token_ids

    def _prepare_inputs(
        self,
        # [batch_size + 1]
        cu_target_query_lens: torch.Tensor,
        # [batch_size]
        num_rejected_tokens: torch.Tensor,
        token_ids: torch.Tensor,
        positions: torch.Tensor,
        hidden_states: torch.Tensor,
        slot_mapping: torch.Tensor
    ) -> tuple[torch.Tensor, torch.Tensor, torch.Tensor, torch.Tensor,
               torch.Tensor, torch.Tensor]:
        # cu_target_query_lens: [0, a, a + b, a + b + c]
        # num_rejected_tokens: [n1, n2, n3]
        # num_tokens_per_req: [a - n1, b - n2, c - n3]
        # cu_num_tokens: [0, a - n1, a + b - n1 - n2, a + b + c - n1 - n2 - n3]
        # token_indices: [0, 1, ..., a - n1 - 1,
        #                 a, a + 1, ..., a + b - n2 - 1,
        #                 a + b, a + b + 1, ..., a + b + c - n3 - 1]
        # [0, a, a + b, a + b + c] -> [a, b, c]
        query_len_per_req = (cu_target_query_lens[1:] -
                             cu_target_query_lens[:-1])
        # [a, b, c] -> [a - n1, b - n2, c - n3]
        num_tokens_per_req = query_len_per_req - num_rejected_tokens

        cu_num_tokens = torch.empty_like(cu_target_query_lens)
        torch.cumsum(num_tokens_per_req, dim=0, out=cu_num_tokens[1:])
        cu_num_tokens[0] = 0

        # FIXME(woosuk): Avoid synchronization.
        num_tokens = cu_num_tokens[-1].item()
        token_indices = torch.zeros(
            num_tokens,
            dtype=torch.int32,
            device=cu_num_tokens.device,
        )

        BLOCK_SIZE = 1024
        self._prepare_input_kernel(
            token_indices,
            cu_target_query_lens,
            cu_num_tokens,
            block_size=BLOCK_SIZE,
        )
        target_token_ids = token_ids[token_indices]
        target_positions = positions[token_indices]
        target_hidden_states = hidden_states[token_indices]
        target_slot_mapping = slot_mapping[token_indices]
        return cu_num_tokens, token_indices, target_token_ids, target_positions, target_hidden_states, target_slot_mapping

    def _propose(
            self,
            # [num_tokens]
            target_token_ids: torch.Tensor,
            # [num_tokens]
            target_positions: torch.Tensor,
            # [num_tokens, hidden_size]
            target_hidden_states: torch.Tensor,
            # [num_tokens]
            target_slot_mapping: torch.Tensor,
            # [batch_size]
            next_token_ids: torch.Tensor,
            # [batch_size + 1] starting with 0
            cu_num_tokens: torch.Tensor,
            # [batch_size, max_num_blocks_per_req]
            block_table: torch.Tensor,
            sampling_metadata: SamplingMetadata,
            token_indices=None) -> torch.Tensor:
        num_tokens = target_token_ids.shape[0]
        batch_size = next_token_ids.shape[0]
        last_token_indices = cu_num_tokens[1:] - 1

        # Shift the input ids by one token.
        # E.g., [a1, b1, b2, c1, c2, c3] -> [b1, b2, c1, c2, c3, c3]
        self.input_ids[:num_tokens - 1] = target_token_ids[1:]
        # Replace the last token with the next token.
        # E.g., [b1, b2, c1, c2, c3, c3] -> [a2, b2, b3, c2, c3, c4]

        self.input_ids[last_token_indices] = next_token_ids

        query_lens = cu_num_tokens[1:] - cu_num_tokens[:-1]
        max_query_len = query_lens.max().item()

        # FIXME: reorder_batch() needs to be called before build()
        # because fields of attn_metadata_builder needs to be updated.
        # However, currently reorder_batch() takes input_batch and
        # scheduler_output as arguments, we should probably refactor
        # the method to use new data structures which are independent
        # from input_batch and scheduler_output.
        # self.runner.attn_metadata_builder.reorder_batch(
        #     input_batch=self.runner.input_batch,
        #     scheduler_output=self.runner.scheduler_output,
        # )

        if (self.runner.use_aclgraph
                and num_tokens <= self.runner.aclgraph_batch_sizes[-1]):
            # Acl graph mode, add padding to the batch size
            num_input_tokens = self.vllm_config.pad_for_cudagraph(num_tokens)
        else:
            # Eager mode, no padding needed
            num_input_tokens = num_tokens

        seq_lens = target_positions[last_token_indices] + 1
        seq_lens = seq_lens.int()
        common_attn_metadata = AscendCommonAttentionMetadata(
            query_start_loc=cu_num_tokens[:batch_size + 1],
            query_start_loc_cpu=cu_num_tokens[:batch_size + 1].cpu(),
            seq_lens_cpu=seq_lens.cpu(),
            num_reqs=batch_size,
            num_actual_tokens=num_tokens,
            max_query_len=max_query_len,
            actual_seq_lengths_q=self.runner.actual_seq_lengths_q,
            block_table_tensor=self.runner.input_batch.block_table[0].
            get_device_tensor(),
            slot_mapping=target_slot_mapping,
            positions=target_positions,
            attn_mask=self.runner.attn_mask,
            spec_attn_mask=self.runner.spec_attn_mask,
            attn_state=self.runner.attn_state,
            graph_pad_size=self.runner.graph_pad_size,
            decode_token_per_req=self.runner.decode_token_per_req,
            num_computed_tokens_cpu=None,
            seq_lens=None)

<<<<<<< HEAD
        if vllm_version_is("0.10.2"):
            builder = self.runner.attn_groups[0][0].metadata_builder
=======
        if not self.torchair_graph_enabled:
            builder = self.runner.attn_groups[0][0].get_metadata_builder()
            attn_metadata_mtp = builder.build(0, common_attn_metadata,
                                              self.runner.get_model())

            attn_metadata = {}
            for layer_name in self.attn_layer_name:
                attn_metadata[layer_name] = attn_metadata_mtp

>>>>>>> 5a3082cd
        else:
            builder = self.runner.attn_groups[0][0].get_metadata_builder()
        attn_metadata_mtp = builder.build(0, common_attn_metadata,
                                          self.runner.get_model())
        attn_metadata = {}
        for layer_name in self.attn_layer_name:
            attn_metadata[layer_name] = attn_metadata_mtp

        self.positions[:num_tokens] = target_positions
        self.hidden_states[:num_tokens] = target_hidden_states

        # torch mode need to update num_tokens_across_dp
        # TODO: adapt enable_dbo later
        (num_input_tokens, num_tokens_across_dp, with_prefill,
         _) = self.runner._sync_metadata_across_dp(num_input_tokens,
                                                   self.runner.with_prefill,
                                                   False)

        moe_comm_type = self.runner._select_moe_comm_method(
            num_input_tokens, with_prefill)
        batch_descriptor = BatchDescriptor(num_tokens=num_input_tokens,
                                           uniform_decode=False)
        aclgraph_runtime_mode, batch_descriptor = \
            self.runner.aclgraph_dispatcher.dispatch(batch_descriptor)

        for step in range(self.num_speculative_tokens):
            with set_ascend_forward_context(
                    attn_metadata,
                    self.vllm_config,
                    num_tokens=num_input_tokens,
                    with_prefill=with_prefill,
                    num_tokens_across_dp=num_tokens_across_dp,
                    reserved_mc2_mask=self.runner.reserved_mc2_mask,
                    moe_comm_type=moe_comm_type,
                    aclgraph_runtime_mode=aclgraph_runtime_mode,
                    in_profile_run=self.runner.in_profile_run,
                    num_actual_tokens=num_tokens):
                with ProfileExecuteDuration().capture_async('mtp_forward'):
                    model_kwargs = {}
                    model_kwargs["attn_metadata"] = attn_metadata

                    hidden_states = self.model(
                        input_ids=self.input_ids[:num_input_tokens],
                        positions=self.positions[:num_input_tokens],
                        previous_hidden_states=self.
                        hidden_states[:num_input_tokens],
                        kv_caches=self.runner.kv_caches[-1:])

            num_indices = last_token_indices.shape[0]
            if lmhead_tp_enable():
                if not self.runner.with_prefill:
                    max_num_reqs_across_dp = num_input_tokens
                else:
                    max_num_reqs_across_dp = self.vllm_config.scheduler_config.max_num_seqs
                last_token_indices = nn.functional.pad(
                    last_token_indices,
                    (0, max_num_reqs_across_dp - num_indices))

            sample_hidden_states = hidden_states[last_token_indices]
            logits = self.model.compute_logits(sample_hidden_states, None)
            if lmhead_tp_enable() and num_indices < logits.shape[0]:
                logits = logits[:num_indices]
            draft_token_ids = logits.argmax(dim=-1)

            if self.num_speculative_tokens == 1:
                # [batch_size, 1]
                return draft_token_ids.view(-1, 1)

            if step == 0:
                draft_token_ids_list = [draft_token_ids]
            else:
                draft_token_ids_list.append(draft_token_ids)

            # prepare next mtp inputs
            # mtp>1: prefill skip or decode skip last loop

            if step == self.num_speculative_tokens - 1 or with_prefill:
                break

            attn_metadata_i = attn_metadata[self.attn_layer_name[0]]

            if step == 0:
                positions = target_positions[last_token_indices]
                hidden_states = hidden_states[last_token_indices]
                slot_mapping = attn_metadata_i.slot_mapping[last_token_indices]
                attn_metadata_i.slot_mapping.fill_(-1)
                attn_metadata_i.query_start_loc = self.arange[:batch_size + 1]
                last_token_indices = self.arange[:batch_size]
                if attn_metadata_i.num_decode_tokens != 0:
                    attn_metadata_i.num_decode_tokens = batch_size

            input_ids = draft_token_ids_list[-1].int()
            positions += 1

            if not self.torchair_graph_enabled:
                attn_metadata_i.decode.actual_seq_lengths_q = attn_metadata_i.query_start_loc[
                    1:batch_size + 1].tolist()
                attn_metadata_i.decode.cos = builder.cos_cache[
                    positions].unsqueeze(1).unsqueeze(2)
                attn_metadata_i.decode.sin = builder.sin_cache[
                    positions].unsqueeze(1).unsqueeze(2)

            # NOTE(woosuk): We should handle the case where the draft model
            # generates tokens beyond the max model length. Since it is complex
            # to remove such requests from the batch, we keep them in the batch
            # but adjust the position ids and slot mappings to avoid the
            # out-of-range access during the model execution. The draft tokens
            # generated with this adjustment should be ignored.
            exceeds_max_model_len = positions >= self.runner.model_config.max_model_len
            # Mask out the position ids that exceed the max model length.
            # Otherwise, we may get out-of-range error in RoPE.
            clamped_positions = torch.where(exceeds_max_model_len, 0,
                                            positions)
            # Increment the sequence lengths.
            attn_metadata_i.seq_lens[:batch_size] += 1
            # For the requests that exceed the max model length, we set the
            # sequence length to 1 to minimize their overheads in attention.
            exceeds_max_model_len_cpu = exceeds_max_model_len.to(
                attn_metadata_i.seq_lens.device, non_blocking=True)
            attn_metadata_i.seq_lens[:batch_size].masked_fill_(
                exceeds_max_model_len_cpu, 1)
            # Mask out the slot mappings that exceed the max model length.
            # Otherwise, the KV cache will be inadvertently updated with the
            # padding tokens.
            slot_mapping += 1
            slot_mapping.masked_fill_(exceeds_max_model_len, PADDING_SLOT_ID)

            # copy inputs to buffer for cudagraph
            self.input_ids[:batch_size] = input_ids
            self.positions[:batch_size] = clamped_positions
            self.hidden_states[:hidden_states.shape[0]] = hidden_states
            attn_metadata_i.slot_mapping[:batch_size] = slot_mapping

            if attn_metadata_i.prefill is not None:
                attn_metadata_i.prefill.seq_lens = attn_metadata_i.seq_lens
                attn_metadata_i.prefill.seq_lens_list = attn_metadata_i.prefill.seq_lens.tolist(
                )
                attn_metadata_i.prefill.context_lens = attn_metadata_i.seq_lens
                attn_metadata_i.prefill.input_positions = self.positions[:
                                                                         num_input_tokens]
                attn_metadata_i.prefill.max_seq_lens += 1
                attn_metadata_i.prefill.max_seq_lens = min(
                    attn_metadata_i.prefill.max_seq_lens,
                    self.runner.model_config.max_model_len)
            if attn_metadata_i.decode is not None:
                attn_metadata_i.decode.seq_lens = attn_metadata_i.seq_lens
                attn_metadata_i.decode.seq_lens_list = attn_metadata_i.decode.seq_lens.tolist(
                )
                attn_metadata_i.decode.input_positions = self.positions[:
                                                                        num_input_tokens]
                attn_metadata_i.decode.max_seq_lens += 1
                attn_metadata_i.decode.max_seq_lens = min(
                    attn_metadata_i.decode.max_seq_lens,
                    self.runner.model_config.max_model_len)

        # mtp>1: [batch_size, k]
        draft_token_ids = torch.stack(draft_token_ids_list, dim=1)
        return draft_token_ids

<<<<<<< HEAD
=======
    def _get_torchair_lazy_compiled_model(self, batch_size: int):
        if batch_size < 0 or batch_size > self.runner.torchair_graph_batch_sizes[
                -1]:
            raise ValueError(
                f"Bad graph batch size:{batch_size}! max_graph_batch_sizes:{self.runner.torchair_graph_batch_sizes[-1]}"
            )

        compiled_model = self.torchair_compiled_models.get(
            batch_size
        ) if self.runner.use_cached_npu_graph else self.torchair_compiled_model

        if compiled_model:
            return compiled_model

        patch_for_hcom()
        config = torchair.CompilerConfig()
        config.experimental_config.frozen_parameter = True
        config.experimental_config.tiling_schedule_optimize = True
        config.experimental_config.enable_view_optimize = \
        get_ascend_config().torchair_graph_config.enable_view_optimize
        torch.npu.set_compile_mode(jit_compile=False)
        if not self.runner.use_cached_npu_graph:
            npu_backend = torchair.get_npu_backend(compiler_config=config)
            self.torchair_compiled_model = torch.compile(
                self.model,
                dynamic=not get_ascend_config().use_sfa,
                fullgraph=True,
                backend=npu_backend)
            return self.torchair_compiled_model
        else:
            # Generate a new forward proxy code object to prevent the invalidation of
            # compilation cache caused by dynamo retracing
            forward_proxy_name = f"{self.model.__class__.__name__}_forward_with_batch_size_{batch_size}"
            forward_fn = self.model.forward
            code = forward_fn.__code__
            # Mark code object with a new proxy name
            modified_code = code.replace(co_name=forward_proxy_name, )

            modified_func = types.FunctionType(modified_code,
                                               forward_fn.__globals__,
                                               name=forward_proxy_name,
                                               argdefs=forward_fn.__defaults__)

            self.model.__dict__[forward_proxy_name] = modified_func.__get__(
                self.model, nn.Module)
            self.torchair_compiled_models[
                batch_size] = torchair.inference.cache_compile(
                    self.model.__dict__[forward_proxy_name],
                    dynamic=not get_ascend_config().use_sfa,
                    fullgraph=True,
                    cache_dir=TORCHAIR_CACHE_DIR,
                    config=config,
                    ge_cache=False)
            return self.torchair_compiled_models[batch_size]

>>>>>>> 5a3082cd
    # TODO Using torch instead of triton may result in poor performance
    def _prepare_input_kernel(self, out_ptr: torch.Tensor,
                              cu_query_lens: torch.Tensor,
                              cu_num_tokens: torch.Tensor, block_size: int):
        device = cu_query_lens.device
        dtype = out_ptr.dtype

        offsets = torch.arange(block_size, device=device, dtype=dtype)
        start_pos = cu_num_tokens[:-1]
        end_pos = cu_num_tokens[1:]
        num_tokens = end_pos - start_pos

        global_indices = (start_pos.view(-1, 1) + offsets.view(1, -1))
        values = (cu_query_lens[:-1].view(-1, 1) + offsets.view(1, -1))

        mask = (offsets.view(1, -1) < num_tokens.view(-1, 1))

        global_indices_flat = global_indices[mask]
        values_flat = values[mask]
        out_ptr[global_indices_flat] = values_flat<|MERGE_RESOLUTION|>--- conflicted
+++ resolved
@@ -15,17 +15,8 @@
 from vllm_ascend.attention.utils import AscendCommonAttentionMetadata
 from vllm_ascend.models.deepseek_mtp import CustomDeepSeekMTP
 from vllm_ascend.spec_decode.interface import Proposer, SpecDcodeType
-<<<<<<< HEAD
 from vllm_ascend.torchair.utils import TorchairCommonAttentionMetadata
-from vllm_ascend.utils import (ProfileExecuteDuration, lmhead_tp_enable,
-                               vllm_version_is)
-=======
-from vllm_ascend.torchair.models.torchair_deepseek_mtp import \
-    TorchairDeepSeekMTP
-from vllm_ascend.torchair.utils import (TORCHAIR_CACHE_DIR,
-                                        TorchairCommonAttentionMetadata)
 from vllm_ascend.utils import ProfileExecuteDuration, lmhead_tp_enable
->>>>>>> 5a3082cd
 
 PADDING_SLOT_ID = -1
 
@@ -340,24 +331,10 @@
             num_computed_tokens_cpu=None,
             seq_lens=None)
 
-<<<<<<< HEAD
-        if vllm_version_is("0.10.2"):
-            builder = self.runner.attn_groups[0][0].metadata_builder
-=======
-        if not self.torchair_graph_enabled:
-            builder = self.runner.attn_groups[0][0].get_metadata_builder()
-            attn_metadata_mtp = builder.build(0, common_attn_metadata,
-                                              self.runner.get_model())
-
-            attn_metadata = {}
-            for layer_name in self.attn_layer_name:
-                attn_metadata[layer_name] = attn_metadata_mtp
-
->>>>>>> 5a3082cd
-        else:
-            builder = self.runner.attn_groups[0][0].get_metadata_builder()
+        builder = self.runner.attn_groups[0][0].get_metadata_builder()
         attn_metadata_mtp = builder.build(0, common_attn_metadata,
                                           self.runner.get_model())
+
         attn_metadata = {}
         for layer_name in self.attn_layer_name:
             attn_metadata[layer_name] = attn_metadata_mtp
@@ -448,14 +425,12 @@
             input_ids = draft_token_ids_list[-1].int()
             positions += 1
 
-            if not self.torchair_graph_enabled:
-                attn_metadata_i.decode.actual_seq_lengths_q = attn_metadata_i.query_start_loc[
-                    1:batch_size + 1].tolist()
-                attn_metadata_i.decode.cos = builder.cos_cache[
-                    positions].unsqueeze(1).unsqueeze(2)
-                attn_metadata_i.decode.sin = builder.sin_cache[
-                    positions].unsqueeze(1).unsqueeze(2)
-
+            attn_metadata_i.decode.actual_seq_lengths_q = attn_metadata_i.query_start_loc[
+                                                          1:batch_size + 1].tolist()
+            attn_metadata_i.decode.cos = builder.cos_cache[
+                positions].unsqueeze(1).unsqueeze(2)
+            attn_metadata_i.decode.sin = builder.sin_cache[
+                positions].unsqueeze(1).unsqueeze(2)
             # NOTE(woosuk): We should handle the case where the draft model
             # generates tokens beyond the max model length. Since it is complex
             # to remove such requests from the batch, we keep them in the batch
@@ -513,64 +488,6 @@
         draft_token_ids = torch.stack(draft_token_ids_list, dim=1)
         return draft_token_ids
 
-<<<<<<< HEAD
-=======
-    def _get_torchair_lazy_compiled_model(self, batch_size: int):
-        if batch_size < 0 or batch_size > self.runner.torchair_graph_batch_sizes[
-                -1]:
-            raise ValueError(
-                f"Bad graph batch size:{batch_size}! max_graph_batch_sizes:{self.runner.torchair_graph_batch_sizes[-1]}"
-            )
-
-        compiled_model = self.torchair_compiled_models.get(
-            batch_size
-        ) if self.runner.use_cached_npu_graph else self.torchair_compiled_model
-
-        if compiled_model:
-            return compiled_model
-
-        patch_for_hcom()
-        config = torchair.CompilerConfig()
-        config.experimental_config.frozen_parameter = True
-        config.experimental_config.tiling_schedule_optimize = True
-        config.experimental_config.enable_view_optimize = \
-        get_ascend_config().torchair_graph_config.enable_view_optimize
-        torch.npu.set_compile_mode(jit_compile=False)
-        if not self.runner.use_cached_npu_graph:
-            npu_backend = torchair.get_npu_backend(compiler_config=config)
-            self.torchair_compiled_model = torch.compile(
-                self.model,
-                dynamic=not get_ascend_config().use_sfa,
-                fullgraph=True,
-                backend=npu_backend)
-            return self.torchair_compiled_model
-        else:
-            # Generate a new forward proxy code object to prevent the invalidation of
-            # compilation cache caused by dynamo retracing
-            forward_proxy_name = f"{self.model.__class__.__name__}_forward_with_batch_size_{batch_size}"
-            forward_fn = self.model.forward
-            code = forward_fn.__code__
-            # Mark code object with a new proxy name
-            modified_code = code.replace(co_name=forward_proxy_name, )
-
-            modified_func = types.FunctionType(modified_code,
-                                               forward_fn.__globals__,
-                                               name=forward_proxy_name,
-                                               argdefs=forward_fn.__defaults__)
-
-            self.model.__dict__[forward_proxy_name] = modified_func.__get__(
-                self.model, nn.Module)
-            self.torchair_compiled_models[
-                batch_size] = torchair.inference.cache_compile(
-                    self.model.__dict__[forward_proxy_name],
-                    dynamic=not get_ascend_config().use_sfa,
-                    fullgraph=True,
-                    cache_dir=TORCHAIR_CACHE_DIR,
-                    config=config,
-                    ge_cache=False)
-            return self.torchair_compiled_models[batch_size]
-
->>>>>>> 5a3082cd
     # TODO Using torch instead of triton may result in poor performance
     def _prepare_input_kernel(self, out_ptr: torch.Tensor,
                               cu_query_lens: torch.Tensor,
