import torch
import torch.nn as nn
from vllm.attention.layer import Attention
<<<<<<< HEAD
from vllm.config import (VllmConfig, get_layers_from_vllm_config,
                         set_current_vllm_config)
from vllm.forward_context import BatchDescriptor
=======
from vllm.config import (CUDAGraphMode, VllmConfig,
                         get_layers_from_vllm_config, set_current_vllm_config)
from vllm.forward_context import BatchDescriptor, get_forward_context
>>>>>>> 274b708e
from vllm.model_executor.model_loader import get_model_loader
from vllm.model_executor.model_loader.utils import (
    process_weights_after_loading, set_default_torch_dtype)
from vllm.v1.core.sched.output import SchedulerOutput
from vllm.v1.sample.metadata import SamplingMetadata
from vllm.v1.spec_decode.metadata import SpecDecodeMetadata

from vllm_ascend.ascend_forward_context import set_ascend_forward_context
from vllm_ascend.attention.utils import AscendCommonAttentionMetadata
from vllm_ascend.models.deepseek_mtp import CustomDeepSeekMTP
from vllm_ascend.spec_decode.interface import Proposer, SpecDcodeType
from vllm_ascend.utils import ProfileExecuteDuration, lmhead_tp_enable

PADDING_SLOT_ID = -1


class MtpProposer(Proposer):

    def __init__(
        self,
        vllm_config: VllmConfig,
        device,
        runner,
    ):
        self.name = SpecDcodeType.MTP
        self.vllm_config = vllm_config
        self.device = device
        self.runner = runner
        self.num_speculative_tokens = vllm_config.speculative_config.num_speculative_tokens

        # persistent buffers for graph
        self.input_ids = torch.zeros(self.runner.max_num_tokens,
                                     dtype=torch.int32,
                                     device=self.device)
        self.positions = torch.zeros(self.runner.max_num_tokens,
                                     dtype=torch.int64,
                                     device=self.device)
        self.hidden_states = torch.zeros(
            (self.runner.max_num_tokens,
             vllm_config.model_config.get_hidden_size()),
            dtype=self.runner.dtype,
            device=self.device)

        # We need +1 here because the arange is used to set query_start_loc,
        # which has one more element than batch_size.
        self.arange = torch.arange(vllm_config.scheduler_config.max_num_seqs +
                                   1,
                                   device=self.runner.device,
                                   dtype=torch.int32)
        self.use_sparse = hasattr(vllm_config.model_config.hf_config,
                                  "index_topk")

    def load_model(self, model) -> None:
        loader = get_model_loader(self.vllm_config.load_config)

        target_attn_layer_names = set(
            get_layers_from_vllm_config(self.vllm_config, Attention).keys())
        draft_model_config = \
            self.vllm_config.speculative_config.draft_model_config
        target_device = self.vllm_config.device_config.device

        with set_default_torch_dtype(
                draft_model_config.dtype), set_current_vllm_config(
                    self.vllm_config):
<<<<<<< HEAD
            self.model = CustomDeepSeekMTP(
                vllm_config=self.vllm_config).to(target_device)
=======
            if self.torchair_graph_enabled:
                self.model = TorchairDeepSeekMTP(
                    vllm_config=self.vllm_config).to(target_device)
            else:
                self.model = CustomDeepSeekMTP(
                    vllm_config=self.vllm_config).to(target_device)
>>>>>>> 274b708e

        draft_attn_layer_names = (
            get_layers_from_vllm_config(self.vllm_config, Attention).keys() -
            target_attn_layer_names)

        assert len(draft_attn_layer_names) == 1
        self.attn_layer_name = list(draft_attn_layer_names)

        self.model.load_weights(
            loader.get_all_weights(
                self.vllm_config.speculative_config.draft_model_config,
                self.model))
        process_weights_after_loading(self.model, draft_model_config,
                                      target_device)

    @torch.inference_mode()
    def dummy_run(self,
                  num_tokens: int,
                  with_prefill: bool = False,
                  skip_attn: bool = False,
                  num_reqs: int = 0,
<<<<<<< HEAD
                  num_tokens_across_dp=None) -> None:

        # TODO: adapt enable_dbo later
        (num_tokens, num_tokens_across_dp, with_prefill,
         _) = self.runner._sync_metadata_across_dp(num_tokens, with_prefill,
                                                   False)
=======
                  num_tokens_across_dp=None,
                  aclgraph_runtime_mode: CUDAGraphMode = CUDAGraphMode.NONE,
                  batch_descriptor=None) -> None:
        if not self.torchair_graph_enabled:
            # TODO: adapt enable_dbo later
            (num_tokens, num_tokens_across_dp, with_prefill,
             _) = self.runner._sync_metadata_across_dp(num_tokens,
                                                       with_prefill, False)
>>>>>>> 274b708e

        moe_comm_type = self.runner._select_moe_comm_method(
            num_tokens, with_prefill)

        attn_metadata = None

        input_ids = self.input_ids[:num_tokens]
        positions = self.positions[:num_tokens]
        previous_hidden_states = self.hidden_states[:num_tokens]
        for _ in range(self.num_speculative_tokens):
            with set_ascend_forward_context(
                    attn_metadata,
                    self.vllm_config,
                    num_tokens=num_tokens,
                    with_prefill=with_prefill,
                    num_tokens_across_dp=num_tokens_across_dp,
                    reserved_mc2_mask=self.runner.reserved_mc2_mask,
                    moe_comm_type=moe_comm_type,
                    in_profile_run=self.runner.in_profile_run,
<<<<<<< HEAD
                    num_actual_tokens=0):

                self.model(input_ids=input_ids,
                           positions=positions,
                           previous_hidden_states=previous_hidden_states)
=======
                    num_actual_tokens=0,
                    aclgraph_runtime_mode=aclgraph_runtime_mode,
                    batch_descriptor=batch_descriptor):
                if is_running_torchair:
                    assert attn_metadata is not None
                    torch._dynamo.mark_static(input_ids)
                    torch._dynamo.mark_static(positions)
                    torch._dynamo.mark_static(previous_hidden_states)
                    torch._dynamo.mark_static(attn_metadata.decode.block_table)
                    torch._dynamo.mark_static(
                        attn_metadata.decode.input_positions)
                    if hasattr(attn_metadata.decode, "sin"):
                        torch._dynamo.mark_static(attn_metadata.decode.sin)
                        torch._dynamo.mark_static(attn_metadata.decode.cos)
                    torch._dynamo.mark_static(get_forward_context().mc2_mask)
                    torch._dynamo.mark_static(attn_metadata.slot_mapping)
                    torch._dynamo.mark_static(attn_metadata.decode.attn_mask)
                    torchair_compiled_model = self._get_torchair_lazy_compiled_model(
                        num_tokens)
                    torchair_compiled_model(
                        input_ids=input_ids,
                        positions=positions,
                        previous_hidden_states=previous_hidden_states,
                        inputs_embeds=None,
                        intermediate_tensors=None,
                        attn_metadata=attn_metadata,
                        kv_caches=self.runner.kv_caches[-1:],
                        spec_step_idx=0)
                else:
                    self.model(input_ids=input_ids,
                               positions=positions,
                               previous_hidden_states=previous_hidden_states)
>>>>>>> 274b708e
            if with_prefill:
                break

    def generate_token_ids(self,
                           valid_sampled_token_ids: list[list[int]],
                           sampling_metadata: SamplingMetadata = None,
                           scheduler_output: SchedulerOutput = None,
                           spec_decode_metadata: SpecDecodeMetadata = None,
                           positions: torch.Tensor = None,
                           num_scheduled_tokens: int = 0,
                           hidden_states: torch.Tensor = None,
                           attn_metadata=None,
                           aux_hidden_states: torch.Tensor = None):
        if attn_metadata is not None and isinstance(attn_metadata, dict):
            attn_metadata = attn_metadata['model.layers.0.self_attn.attn']
        next_token_ids: list[int] = []
        for i, token_ids in enumerate(valid_sampled_token_ids):
            if token_ids:
                # Common case.
                next_token_id = token_ids[-1]
            else:
                # Partial prefill (rare case).
                # Get the next token id from the request state.
                req_id = self.runner.input_batch.req_ids[i]
                req_state = self.runner.requests[req_id]
                seq_len = (req_state.num_computed_tokens +
                           scheduler_output.num_scheduled_tokens[req_id])
                next_token_id = req_state.get_token_id(seq_len)
            next_token_ids.append(next_token_id)
        next_token_ids = torch.tensor(next_token_ids,
                                      dtype=torch.int32,
                                      device=self.device)
        accepted_token_indices = None
        if spec_decode_metadata is None:
            # input_ids can be None for multimodal models.
            target_token_ids = self.runner.input_ids[:num_scheduled_tokens]
            target_positions = positions[:num_scheduled_tokens]
            target_hidden_states = hidden_states[:num_scheduled_tokens]
            target_slot_mapping = attn_metadata.slot_mapping
            cu_num_tokens = attn_metadata.query_start_loc
        else:
            # TODO(woosuk): Refactor this.
            num_draft_tokens = spec_decode_metadata.num_draft_tokens
            num_rejected_tokens = [
                n + 1 - len(valid_sampled_token_ids[i]) if n > 0 else 0
                for i, n in enumerate(num_draft_tokens)
            ]
            num_rejected_tokens = torch.tensor(
                num_rejected_tokens,
                dtype=torch.int32,
                device=self.device,
            )
            cu_num_tokens, accepted_token_indices, target_token_ids, \
                target_positions, target_hidden_states, target_slot_mapping = self._prepare_inputs(
                attn_metadata.query_start_loc,
                num_rejected_tokens,
                self.runner.input_ids[:num_scheduled_tokens],
                positions[:num_scheduled_tokens],
                hidden_states[:num_scheduled_tokens],
                attn_metadata.slot_mapping[:num_scheduled_tokens]
            )

        draft_token_ids = self._propose(
            target_token_ids=target_token_ids,
            target_positions=target_positions,
            target_hidden_states=target_hidden_states,
            target_slot_mapping=target_slot_mapping,
            next_token_ids=next_token_ids,
            cu_num_tokens=cu_num_tokens,
            block_table=attn_metadata.block_tables,
            sampling_metadata=sampling_metadata,
            token_indices=accepted_token_indices)
        spec_token_ids = draft_token_ids.tolist()
        return spec_token_ids

    def _prepare_inputs(
        self,
        # [batch_size + 1]
        cu_target_query_lens: torch.Tensor,
        # [batch_size]
        num_rejected_tokens: torch.Tensor,
        token_ids: torch.Tensor,
        positions: torch.Tensor,
        hidden_states: torch.Tensor,
        slot_mapping: torch.Tensor
    ) -> tuple[torch.Tensor, torch.Tensor, torch.Tensor, torch.Tensor,
               torch.Tensor, torch.Tensor]:
        # cu_target_query_lens: [0, a, a + b, a + b + c]
        # num_rejected_tokens: [n1, n2, n3]
        # num_tokens_per_req: [a - n1, b - n2, c - n3]
        # cu_num_tokens: [0, a - n1, a + b - n1 - n2, a + b + c - n1 - n2 - n3]
        # token_indices: [0, 1, ..., a - n1 - 1,
        #                 a, a + 1, ..., a + b - n2 - 1,
        #                 a + b, a + b + 1, ..., a + b + c - n3 - 1]
        # [0, a, a + b, a + b + c] -> [a, b, c]
        query_len_per_req = (cu_target_query_lens[1:] -
                             cu_target_query_lens[:-1])
        # [a, b, c] -> [a - n1, b - n2, c - n3]
        num_tokens_per_req = query_len_per_req - num_rejected_tokens

        cu_num_tokens = torch.empty_like(cu_target_query_lens)
        torch.cumsum(num_tokens_per_req, dim=0, out=cu_num_tokens[1:])
        cu_num_tokens[0] = 0

        # FIXME(woosuk): Avoid synchronization.
        num_tokens = cu_num_tokens[-1].item()
        token_indices = torch.zeros(
            num_tokens,
            dtype=torch.int32,
            device=cu_num_tokens.device,
        )

        BLOCK_SIZE = 1024
        self._prepare_input_kernel(
            token_indices,
            cu_target_query_lens,
            cu_num_tokens,
            block_size=BLOCK_SIZE,
        )
        target_token_ids = token_ids[token_indices]
        target_positions = positions[token_indices]
        target_hidden_states = hidden_states[token_indices]
        target_slot_mapping = slot_mapping[token_indices]
        return cu_num_tokens, token_indices, target_token_ids, target_positions, target_hidden_states, target_slot_mapping

    def _propose(
            self,
            # [num_tokens]
            target_token_ids: torch.Tensor,
            # [num_tokens]
            target_positions: torch.Tensor,
            # [num_tokens, hidden_size]
            target_hidden_states: torch.Tensor,
            # [num_tokens]
            target_slot_mapping: torch.Tensor,
            # [batch_size]
            next_token_ids: torch.Tensor,
            # [batch_size + 1] starting with 0
            cu_num_tokens: torch.Tensor,
            # [batch_size, max_num_blocks_per_req]
            block_table: torch.Tensor,
            sampling_metadata: SamplingMetadata,
            token_indices=None) -> torch.Tensor:
        num_tokens = target_token_ids.shape[0]
        batch_size = next_token_ids.shape[0]
        last_token_indices = cu_num_tokens[1:] - 1

        # Shift the input ids by one token.
        # E.g., [a1, b1, b2, c1, c2, c3] -> [b1, b2, c1, c2, c3, c3]
        self.input_ids[:num_tokens - 1] = target_token_ids[1:]
        # Replace the last token with the next token.
        # E.g., [b1, b2, c1, c2, c3, c3] -> [a2, b2, b3, c2, c3, c4]

        self.input_ids[last_token_indices] = next_token_ids

        query_lens = cu_num_tokens[1:] - cu_num_tokens[:-1]
        max_query_len = query_lens.max().item()

        # FIXME: reorder_batch() needs to be called before build()
        # because fields of attn_metadata_builder needs to be updated.
        # However, currently reorder_batch() takes input_batch and
        # scheduler_output as arguments, we should probably refactor
        # the method to use new data structures which are independent
        # from input_batch and scheduler_output.
        # self.runner.attn_metadata_builder.reorder_batch(
        #     input_batch=self.runner.input_batch,
        #     scheduler_output=self.runner.scheduler_output,
        # )

        if (self.runner.use_aclgraph
                and num_tokens <= self.runner.aclgraph_batch_sizes[-1]):
            # Acl graph mode, add padding to the batch size
            num_input_tokens = self.vllm_config.pad_for_cudagraph(num_tokens)
        else:
            # Eager mode, no padding needed
            num_input_tokens = num_tokens

        seq_lens = target_positions[last_token_indices] + 1
        seq_lens = seq_lens.int()
        common_attn_metadata = AscendCommonAttentionMetadata(
            query_start_loc=cu_num_tokens[:batch_size + 1],
            query_start_loc_cpu=cu_num_tokens[:batch_size + 1].cpu(),
            seq_lens_cpu=seq_lens.cpu(),
            num_reqs=batch_size,
            num_actual_tokens=num_tokens,
            max_query_len=max_query_len,
            actual_seq_lengths_q=self.runner.actual_seq_lengths_q,
            block_table_tensor=self.runner.input_batch.block_table[0].
            get_device_tensor(),
            slot_mapping=target_slot_mapping,
            positions=target_positions,
            attn_mask=self.runner.attn_mask,
            spec_attn_mask=self.runner.spec_attn_mask,
            attn_state=self.runner.attn_state,
            graph_pad_size=self.runner.graph_pad_size,
            decode_token_per_req=self.runner.decode_token_per_req,
            num_computed_tokens_cpu=None,
            seq_lens=None)

        builder = self.runner.attn_groups[0][0].get_metadata_builder()
        attn_metadata_mtp = builder.build(0, common_attn_metadata,
                                          self.runner.get_model())

        attn_metadata = {}
        for layer_name in self.attn_layer_name:
            attn_metadata[layer_name] = attn_metadata_mtp

        self.positions[:num_tokens] = target_positions
        self.hidden_states[:num_tokens] = target_hidden_states

        # torch mode need to update num_tokens_across_dp
        # TODO: adapt enable_dbo later
        (num_input_tokens, num_tokens_across_dp, with_prefill,
         _) = self.runner._sync_metadata_across_dp(num_input_tokens,
                                                   self.runner.with_prefill,
                                                   False)

        moe_comm_type = self.runner._select_moe_comm_method(
            num_input_tokens, with_prefill)
        batch_descriptor = BatchDescriptor(num_tokens=num_input_tokens,
                                           uniform_decode=False)
        aclgraph_runtime_mode, batch_descriptor = \
            self.runner.aclgraph_dispatcher.dispatch(batch_descriptor)

        for step in range(self.num_speculative_tokens):
            with set_ascend_forward_context(
                    attn_metadata,
                    self.vllm_config,
                    num_tokens=num_input_tokens,
                    with_prefill=with_prefill,
                    num_tokens_across_dp=num_tokens_across_dp,
                    reserved_mc2_mask=self.runner.reserved_mc2_mask,
                    moe_comm_type=moe_comm_type,
                    aclgraph_runtime_mode=aclgraph_runtime_mode,
                    batch_descriptor=batch_descriptor,
                    in_profile_run=self.runner.in_profile_run,
                    num_actual_tokens=num_tokens):
                with ProfileExecuteDuration().capture_async('mtp_forward'):
                    model_kwargs = {}
                    model_kwargs["attn_metadata"] = attn_metadata

                    hidden_states = self.model(
                        input_ids=self.input_ids[:num_input_tokens],
                        positions=self.positions[:num_input_tokens],
                        previous_hidden_states=self.
                        hidden_states[:num_input_tokens],
                        kv_caches=self.runner.kv_caches[-1:])

            num_indices = last_token_indices.shape[0]
            if lmhead_tp_enable():
                if not self.runner.with_prefill:
                    max_num_reqs_across_dp = num_input_tokens
                else:
                    max_num_reqs_across_dp = self.vllm_config.scheduler_config.max_num_seqs
                last_token_indices = nn.functional.pad(
                    last_token_indices,
                    (0, max_num_reqs_across_dp - num_indices))

            sample_hidden_states = hidden_states[last_token_indices]
            logits = self.model.compute_logits(sample_hidden_states, None)
            if lmhead_tp_enable() and num_indices < logits.shape[0]:
                logits = logits[:num_indices]
            draft_token_ids = logits.argmax(dim=-1)

            if self.num_speculative_tokens == 1:
                # [batch_size, 1]
                return draft_token_ids.view(-1, 1)

            if step == 0:
                draft_token_ids_list = [draft_token_ids]
            else:
                draft_token_ids_list.append(draft_token_ids)

            # prepare next mtp inputs
            # mtp>1: prefill skip or decode skip last loop

            if step == self.num_speculative_tokens - 1 or with_prefill:
                break

            attn_metadata_i = attn_metadata[self.attn_layer_name[0]]

            if step == 0:
                positions = target_positions[last_token_indices]
                hidden_states = hidden_states[last_token_indices]
                slot_mapping = attn_metadata_i.slot_mapping[last_token_indices]
                attn_metadata_i.slot_mapping.fill_(-1)
                attn_metadata_i.query_start_loc = self.arange[:batch_size + 1]
                last_token_indices = self.arange[:batch_size]
                if attn_metadata_i.num_decode_tokens != 0:
                    attn_metadata_i.num_decode_tokens = batch_size

            input_ids = draft_token_ids_list[-1].int()
            positions += 1

            attn_metadata_i.decode.actual_seq_lengths_q = attn_metadata_i.query_start_loc[
                1:batch_size + 1].tolist()
            attn_metadata_i.decode.cos = builder.cos_cache[
                positions].unsqueeze(1).unsqueeze(2)
            attn_metadata_i.decode.sin = builder.sin_cache[
                positions].unsqueeze(1).unsqueeze(2)
            # NOTE(woosuk): We should handle the case where the draft model
            # generates tokens beyond the max model length. Since it is complex
            # to remove such requests from the batch, we keep them in the batch
            # but adjust the position ids and slot mappings to avoid the
            # out-of-range access during the model execution. The draft tokens
            # generated with this adjustment should be ignored.
            exceeds_max_model_len = positions >= self.runner.model_config.max_model_len
            # Mask out the position ids that exceed the max model length.
            # Otherwise, we may get out-of-range error in RoPE.
            clamped_positions = torch.where(exceeds_max_model_len, 0,
                                            positions)
            # Increment the sequence lengths.
            attn_metadata_i.seq_lens[:batch_size] += 1
            # For the requests that exceed the max model length, we set the
            # sequence length to 1 to minimize their overheads in attention.
            exceeds_max_model_len_cpu = exceeds_max_model_len.to(
                attn_metadata_i.seq_lens.device, non_blocking=True)
            attn_metadata_i.seq_lens[:batch_size].masked_fill_(
                exceeds_max_model_len_cpu, 1)
            # Mask out the slot mappings that exceed the max model length.
            # Otherwise, the KV cache will be inadvertently updated with the
            # padding tokens.
            slot_mapping += 1
            slot_mapping.masked_fill_(exceeds_max_model_len, PADDING_SLOT_ID)

            # copy inputs to buffer for cudagraph
            self.input_ids[:batch_size] = input_ids
            self.positions[:batch_size] = clamped_positions
            self.hidden_states[:hidden_states.shape[0]] = hidden_states
            attn_metadata_i.slot_mapping[:batch_size] = slot_mapping

            if attn_metadata_i.prefill is not None:
                attn_metadata_i.prefill.seq_lens = attn_metadata_i.seq_lens
                attn_metadata_i.prefill.seq_lens_list = attn_metadata_i.prefill.seq_lens.tolist(
                )
                attn_metadata_i.prefill.context_lens = attn_metadata_i.seq_lens
                attn_metadata_i.prefill.input_positions = self.positions[:
                                                                         num_input_tokens]
                attn_metadata_i.prefill.max_seq_lens += 1
                attn_metadata_i.prefill.max_seq_lens = min(
                    attn_metadata_i.prefill.max_seq_lens,
                    self.runner.model_config.max_model_len)
            if attn_metadata_i.decode is not None:
                attn_metadata_i.decode.seq_lens = attn_metadata_i.seq_lens
                attn_metadata_i.decode.seq_lens_list = attn_metadata_i.decode.seq_lens.tolist(
                )
                attn_metadata_i.decode.input_positions = self.positions[:
                                                                        num_input_tokens]
                attn_metadata_i.decode.max_seq_lens += 1
                attn_metadata_i.decode.max_seq_lens = min(
                    attn_metadata_i.decode.max_seq_lens,
                    self.runner.model_config.max_model_len)

        # mtp>1: [batch_size, k]
        draft_token_ids = torch.stack(draft_token_ids_list, dim=1)
        return draft_token_ids

    # TODO Using torch instead of triton may result in poor performance
    def _prepare_input_kernel(self, out_ptr: torch.Tensor,
                              cu_query_lens: torch.Tensor,
                              cu_num_tokens: torch.Tensor, block_size: int):
        device = cu_query_lens.device
        dtype = out_ptr.dtype

        offsets = torch.arange(block_size, device=device, dtype=dtype)
        start_pos = cu_num_tokens[:-1]
        end_pos = cu_num_tokens[1:]
        num_tokens = end_pos - start_pos

        global_indices = (start_pos.view(-1, 1) + offsets.view(1, -1))
        values = (cu_query_lens[:-1].view(-1, 1) + offsets.view(1, -1))

        mask = (offsets.view(1, -1) < num_tokens.view(-1, 1))

        global_indices_flat = global_indices[mask]
        values_flat = values[mask]
        out_ptr[global_indices_flat] = values_flat<|MERGE_RESOLUTION|>--- conflicted
+++ resolved
@@ -1,15 +1,9 @@
 import torch
 import torch.nn as nn
 from vllm.attention.layer import Attention
-<<<<<<< HEAD
-from vllm.config import (VllmConfig, get_layers_from_vllm_config,
-                         set_current_vllm_config)
-from vllm.forward_context import BatchDescriptor
-=======
 from vllm.config import (CUDAGraphMode, VllmConfig,
                          get_layers_from_vllm_config, set_current_vllm_config)
 from vllm.forward_context import BatchDescriptor, get_forward_context
->>>>>>> 274b708e
 from vllm.model_executor.model_loader import get_model_loader
 from vllm.model_executor.model_loader.utils import (
     process_weights_after_loading, set_default_torch_dtype)
@@ -74,17 +68,8 @@
         with set_default_torch_dtype(
                 draft_model_config.dtype), set_current_vllm_config(
                     self.vllm_config):
-<<<<<<< HEAD
             self.model = CustomDeepSeekMTP(
                 vllm_config=self.vllm_config).to(target_device)
-=======
-            if self.torchair_graph_enabled:
-                self.model = TorchairDeepSeekMTP(
-                    vllm_config=self.vllm_config).to(target_device)
-            else:
-                self.model = CustomDeepSeekMTP(
-                    vllm_config=self.vllm_config).to(target_device)
->>>>>>> 274b708e
 
         draft_attn_layer_names = (
             get_layers_from_vllm_config(self.vllm_config, Attention).keys() -
@@ -106,23 +91,13 @@
                   with_prefill: bool = False,
                   skip_attn: bool = False,
                   num_reqs: int = 0,
-<<<<<<< HEAD
-                  num_tokens_across_dp=None) -> None:
-
-        # TODO: adapt enable_dbo later
+                  num_tokens_across_dp=None,
+                  aclgraph_runtime_mode: CUDAGraphMode = CUDAGraphMode.NONE,
+                  batch_descriptor=None) -> None:
+            # TODO: adapt enable_dbo later
         (num_tokens, num_tokens_across_dp, with_prefill,
          _) = self.runner._sync_metadata_across_dp(num_tokens, with_prefill,
                                                    False)
-=======
-                  num_tokens_across_dp=None,
-                  aclgraph_runtime_mode: CUDAGraphMode = CUDAGraphMode.NONE,
-                  batch_descriptor=None) -> None:
-        if not self.torchair_graph_enabled:
-            # TODO: adapt enable_dbo later
-            (num_tokens, num_tokens_across_dp, with_prefill,
-             _) = self.runner._sync_metadata_across_dp(num_tokens,
-                                                       with_prefill, False)
->>>>>>> 274b708e
 
         moe_comm_type = self.runner._select_moe_comm_method(
             num_tokens, with_prefill)
@@ -142,46 +117,13 @@
                     reserved_mc2_mask=self.runner.reserved_mc2_mask,
                     moe_comm_type=moe_comm_type,
                     in_profile_run=self.runner.in_profile_run,
-<<<<<<< HEAD
-                    num_actual_tokens=0):
+                    num_actual_tokens=0,
+                    aclgraph_runtime_mode=aclgraph_runtime_mode,
+                    batch_descriptor=batch_descriptor):
 
                 self.model(input_ids=input_ids,
                            positions=positions,
                            previous_hidden_states=previous_hidden_states)
-=======
-                    num_actual_tokens=0,
-                    aclgraph_runtime_mode=aclgraph_runtime_mode,
-                    batch_descriptor=batch_descriptor):
-                if is_running_torchair:
-                    assert attn_metadata is not None
-                    torch._dynamo.mark_static(input_ids)
-                    torch._dynamo.mark_static(positions)
-                    torch._dynamo.mark_static(previous_hidden_states)
-                    torch._dynamo.mark_static(attn_metadata.decode.block_table)
-                    torch._dynamo.mark_static(
-                        attn_metadata.decode.input_positions)
-                    if hasattr(attn_metadata.decode, "sin"):
-                        torch._dynamo.mark_static(attn_metadata.decode.sin)
-                        torch._dynamo.mark_static(attn_metadata.decode.cos)
-                    torch._dynamo.mark_static(get_forward_context().mc2_mask)
-                    torch._dynamo.mark_static(attn_metadata.slot_mapping)
-                    torch._dynamo.mark_static(attn_metadata.decode.attn_mask)
-                    torchair_compiled_model = self._get_torchair_lazy_compiled_model(
-                        num_tokens)
-                    torchair_compiled_model(
-                        input_ids=input_ids,
-                        positions=positions,
-                        previous_hidden_states=previous_hidden_states,
-                        inputs_embeds=None,
-                        intermediate_tensors=None,
-                        attn_metadata=attn_metadata,
-                        kv_caches=self.runner.kv_caches[-1:],
-                        spec_step_idx=0)
-                else:
-                    self.model(input_ids=input_ids,
-                               positions=positions,
-                               previous_hidden_states=previous_hidden_states)
->>>>>>> 274b708e
             if with_prefill:
                 break
 
