import importlib
from typing import Optional, Union

import numpy as np
import torch
import torch.nn as nn
import torch.nn.functional as F
from vllm.config import (CUDAGraphMode, VllmConfig,
                         get_layers_from_vllm_config, set_current_vllm_config)
from vllm.distributed import get_pcp_group
from vllm.distributed.parallel_state import get_pp_group
from vllm.forward_context import get_forward_context
from vllm.logger import init_logger
from vllm.model_executor.layers.attention_layer_base import AttentionLayerBase
from vllm.model_executor.model_loader import get_model_loader
from vllm.model_executor.model_loader.utils import \
    process_weights_after_loading
from vllm.model_executor.models.deepseek_v2 import DeepseekV32IndexerCache
from vllm.model_executor.models.llama_eagle3 import Eagle3LlamaForCausalLM
from vllm.utils.math_utils import cdiv
from vllm.utils.platform_utils import is_pin_memory_available
from vllm.utils.torch_utils import set_default_torch_dtype
from vllm.v1.attention.backends.utils import (AttentionMetadataBuilder,
                                              CommonAttentionMetadata)
from vllm.v1.core.sched.output import SchedulerOutput
from vllm.v1.sample.metadata import SamplingMetadata
from vllm.v1.spec_decode.metadata import SpecDecodeMetadata
from vllm.v1.utils import CpuGpuBuffer
from vllm.v1.worker.gpu_input_batch import CachedRequestState, InputBatch

from vllm_ascend.ascend_forward_context import set_ascend_forward_context
from vllm_ascend.attention.attention_v1 import AscendAttentionState
from vllm_ascend.attention.utils import AscendCommonAttentionMetadata
from vllm_ascend.compilation.acl_graph import (ACLGraphWrapper,
                                               update_mla_attn_dcp_pcp_params,
                                               update_mla_attn_params)
from vllm_ascend.spec_decode.interface import Proposer, SpecDcodeType
from vllm_ascend.utils import (ProfileExecuteDuration, lmhead_tp_enable,
                               shared_expert_dp_enabled)

logger = init_logger(__name__)

PADDING_SLOT_ID = -1

_MTP_MODELS = {
    "DeepseekV3ForCausalLM":
    ("vllm.model_executor.models.deepseek_mtp", "DeepSeekMTP"),
    "PanguUltraMoEForCausalLM":
    ("vllm.model_executor.models.openpangu_mtp", "OpenPanguMTP"),
    "DeepseekV32ForCausalLM":
    ("vllm.model_executor.models.deepseek_mtp", "DeepSeekMTP"),
    "Qwen3NextForCausalLM":
    ("vllm.model_executor.models.qwen3_next_mtp", "Qwen3NextMTP")
}


def _load_model(architecture):
    if architecture not in _MTP_MODELS:
        raise ValueError("Invalid architecture for mtp.")
    module_name, model_name = _MTP_MODELS[architecture]
    module = importlib.import_module(module_name)
    model = getattr(module, model_name)
    return model


class MtpProposer(Proposer):

    # TODO: Find out why ModelRunner does not this explicit typing?
    model: Union[nn.Module, ACLGraphWrapper]

    def __init__(
        self,
        vllm_config: VllmConfig,
        device,
        runner,
    ):
        self.name = SpecDcodeType.MTP
        self.vllm_config = vllm_config
        self.speculative_config = vllm_config.speculative_config
        assert self.speculative_config is not None
        self.draft_model_config = self.speculative_config.draft_model_config
        self.method = self.speculative_config.method

        self.runner = runner
        self.device = device
        self.dtype = vllm_config.model_config.dtype
        self.max_model_len = vllm_config.model_config.max_model_len
        self.block_size = vllm_config.cache_config.block_size
        self.num_speculative_tokens = self.speculative_config.num_speculative_tokens
        self.decode_threshold = 1 + self.num_speculative_tokens
        self.max_num_tokens = vllm_config.scheduler_config.max_num_batched_tokens
        self.token_arange_np = np.arange(self.max_num_tokens)
        # We need to get the hidden size from the draft model config because
        # the draft model's hidden size can be different from the target model's
        # hidden size (e.g., Llama 3.3 70B).
        self.hidden_size = self.draft_model_config.get_hidden_size()
        self.enable_shared_expert_dp = shared_expert_dp_enabled()

        self.pcp_size = self.runner.pcp_size
        self.dcp_size = self.runner.dcp_size
        self.pcp_rank = self.runner.pcp_rank
        self.dcp_rank = self.runner.dcp_rank

        self.attn_metadata_builder: Optional[AttentionMetadataBuilder] = None
        self.draft_indexer_metadata_builder: Optional[
            AttentionMetadataBuilder] = None
        self.attn_layer_names: list[str] = []
        self.indexer_layer_names: list[str] = []

        self.use_aclgraph = self.runner._use_aclgraph()

        # persistent buffers for aclgraph graph
        self.input_ids = torch.zeros(self.max_num_tokens,
                                     dtype=torch.int32,
                                     device=device)
        self.uses_mrope = self.vllm_config.model_config.uses_mrope
        if self.uses_mrope:
            # M-RoPE need (3, max_num_tokens)
            self.mrope_positions = torch.zeros((3, self.max_num_tokens),
                                               dtype=torch.int64,
                                               device=device)
        else:
            # RoPE need (max_num_tokens,)
            self.positions = torch.zeros(self.max_num_tokens,
                                         dtype=torch.int64,
                                         device=device)
        self.hidden_states = torch.zeros(
            (self.max_num_tokens, self.hidden_size),
            dtype=self.dtype,
            device=device)
        self.full_indices = range(
            self.runner.max_num_tokens * self.pcp_size * self.dcp_size +
            self.pcp_size * self.dcp_size * self.runner.max_num_reqs)

        # We need +1 here because the arange is used to set query_start_loc,
        # which has one more element than batch_size.
        max_batch_size = vllm_config.scheduler_config.max_num_seqs
        max_num_slots_for_arange = max(max_batch_size + 1, self.max_num_tokens)
        self.arange = torch.arange(max_num_slots_for_arange,
                                   device=device,
                                   dtype=torch.int32)
        self.arange_cpu = torch.arange(max_num_slots_for_arange,
                                       device="cpu",
                                       dtype=torch.int32)

        self.inputs_embeds = torch.zeros(
            (self.max_num_tokens, self.hidden_size),
            dtype=self.dtype,
            device=device)

        self.backup_next_token_ids = CpuGpuBuffer(
            max_batch_size,
            dtype=torch.int32,
            pin_memory=is_pin_memory_available(),
            device=device,
            with_numpy=True,
        )
        self.use_sparse = hasattr(vllm_config.model_config.hf_config,
                                  "index_topk")
        self.use_async_scheduling = self.vllm_config.scheduler_config.async_scheduling

    def load_model(self, model) -> None:
        loader = get_model_loader(self.vllm_config.load_config)

        target_attn_layer_names = set(
            get_layers_from_vllm_config(self.vllm_config,
                                        AttentionLayerBase).keys())
        target_indexer_layer_names = set(
            get_layers_from_vllm_config(self.vllm_config,
                                        DeepseekV32IndexerCache).keys())
        draft_model_config = \
            self.vllm_config.speculative_config.draft_model_config
        target_device = self.vllm_config.device_config.device

        with set_default_torch_dtype(
                draft_model_config.dtype), set_current_vllm_config(
                    self.vllm_config):
            self._init_mtp_model()
        draft_attn_layer_names = (get_layers_from_vllm_config(
            self.vllm_config, AttentionLayerBase).keys() -
                                  target_attn_layer_names)
        indexer_layers = get_layers_from_vllm_config(self.vllm_config,
                                                     DeepseekV32IndexerCache)
        draft_indexer_layer_names = indexer_layers.keys(
        ) - target_indexer_layer_names
        # NOTE: Currently we don't have specific attention backend and attention metadata
        # for deepseek v3.2 indexer, so we just exclude the indexer layers here.
        draft_attn_layer_names = draft_attn_layer_names - draft_indexer_layer_names

        assert len(draft_attn_layer_names) == 1
        self.attn_layer_name = list(draft_attn_layer_names)

        self.model.load_weights(
            loader.get_all_weights(
                self.vllm_config.speculative_config.draft_model_config,
                self.model))
        process_weights_after_loading(self.model, draft_model_config,
                                      target_device)

        if self.vllm_config.model_config.is_deepseek_mla:
            # check if mtp model use main model's embedding and LMhead
            main_model = model
            if get_pp_group().world_size == 1:
                # If pp>1, the weights of mtp and the main model's embedding are not on the same device.
                if torch.equal(self.model.model.embed_tokens.weight,
                               main_model.model.embed_tokens.weight):
                    self.model.model.embed_tokens = main_model.model.embed_tokens
            for _, layer_module in self.model.model.layers.items():
                if torch.equal(layer_module.shared_head.head.weight,
                               main_model.lm_head.weight):
                    layer_module.shared_head.head = main_model.lm_head

        if self.vllm_config.compilation_config.cudagraph_mode.has_full_cudagraphs(
        ):
            self.update_stream: torch.npu.Stream = torch.npu.Stream()
            self.model = ACLGraphWrapper(self.model,
                                         self.vllm_config,
                                         runtime_mode=CUDAGraphMode.FULL)

    @torch.inference_mode()
    def dummy_run(self,
                  num_tokens: int,
                  with_prefill: bool = False,
                  in_graph_capturing: bool = False,
                  num_reqs: int = 0,
                  num_tokens_across_dp=None,
                  aclgraph_runtime_mode: CUDAGraphMode = CUDAGraphMode.NONE,
                  batch_descriptor=None,
                  dummy_compute_logits=lambda hidden_states: None,
                  is_profile=False) -> None:

        (
            num_tokens,
            num_tokens_across_dp,
            with_prefill,
        ) = self.runner._sync_metadata_across_dp(num_tokens, with_prefill)
        if self.use_async_scheduling:
            # there is synchronization between mtp steps when enabling aclgraph,
            # disable aclgraph when use async scheduling to avoid the
            # synchronization overhead.
            # NOTE: we need to set aclgraph_runtime_mode to None in both dummy_run
            # and _propose.
            aclgraph_runtime_mode = CUDAGraphMode.NONE
        if aclgraph_runtime_mode == CUDAGraphMode.FULL:
            if len(self.runner.attn_groups) > 0:
                num_computed_tokens_cpu = (
                    self.runner.input_batch.
                    num_computed_tokens_cpu_tensor[:num_reqs])
                common_attn_metadata = AscendCommonAttentionMetadata(
                    query_start_loc=self.runner.query_start_loc.gpu[:num_reqs +
                                                                    1],
                    query_start_loc_cpu=self.runner.query_start_loc.
                    cpu[:num_reqs + 1],
                    seq_lens_cpu=self.runner.seq_lens.cpu,
                    seq_lens=self.runner.seq_lens.gpu[:num_reqs],
                    num_reqs=num_reqs,
                    num_actual_tokens=num_tokens,
                    num_input_tokens=num_tokens,
                    max_query_len=self.num_speculative_tokens + 1,
                    num_computed_tokens_cpu=num_computed_tokens_cpu,
                    actual_seq_lengths_q=self.runner.actual_seq_lengths_q,
                    block_table_tensor=self.runner.input_batch.block_table[0].
                    get_device_tensor(),
                    slot_mapping=self.runner.input_batch.block_table[0].
                    slot_mapping.gpu,
                    positions=self.runner.positions.gpu,
                    attn_mask=self.runner.attn_mask,
                    spec_attn_mask=self.runner.spec_attn_mask,
                    attn_state=self.runner.attn_state,
                    decode_token_per_req=self.runner.decode_token_per_req,
                )
                if self.pcp_size * self.dcp_size > 1:
                    # update long_seq related params and flatten block_table
                    common_attn_metadata.prefill_context_parallel_metadata = \
                        self.runner.long_seq_metadata
                    common_attn_metadata.block_table_tensor = \
                        self.runner.input_batch.block_table[0].get_device_tensor()[
                            :num_reqs * self.decode_threshold]

                builder = self.runner.attn_groups[0][0].get_metadata_builder()
                attn_metadata_mtp = builder.build_for_graph_capture(
                    common_attn_metadata, AscendAttentionState.SpecDecoding,
                    self.runner.get_model())
                attn_metadata = {}
                for layer_name in self.attn_layer_name:
                    attn_metadata[layer_name] = attn_metadata_mtp
            else:
                attn_metadata = None
        else:
            attn_metadata = None

        input_ids = self.input_ids[:num_tokens]
        positions = self.positions[:num_tokens]
        previous_hidden_states = self.hidden_states[:num_tokens]
        for i in range(self.num_speculative_tokens):
            if i > 0 and not in_graph_capturing and aclgraph_runtime_mode == CUDAGraphMode.FULL:
                aclgraph_runtime_mode = CUDAGraphMode.NONE
            with set_ascend_forward_context(
                    attn_metadata,
                    self.vllm_config,
                    num_tokens=num_tokens,
                    with_prefill=with_prefill,
                    num_tokens_across_dp=num_tokens_across_dp,
                    num_actual_tokens=0,
                    aclgraph_runtime_mode=aclgraph_runtime_mode,
                    batch_descriptor=batch_descriptor,
                    is_mtp_model=True,
                    in_profile_run=is_profile):
                if self.enable_shared_expert_dp:
                    positions = positions.unsqueeze(-1)
                    positions = torch.ops.vllm.maybe_pad_and_reduce(positions)
                    positions = positions.squeeze(-1)
                    previous_hidden_states = torch.ops.vllm.maybe_pad_and_reduce(
                        previous_hidden_states)
                self.model(input_ids=input_ids,
                           positions=positions,
                           hidden_states=previous_hidden_states)
                forward_context = get_forward_context()
                if forward_context.cudagraph_runtime_mode == CUDAGraphMode.FULL and \
                    not forward_context.capturing:
                    if self.vllm_config.model_config.use_mla and not self.use_sparse:
                        if self.pcp_size * self.dcp_size > 1:
                            update_mla_attn_dcp_pcp_params(
                                self.update_stream, forward_context,
                                num_tokens)
                        else:
                            update_mla_attn_params(
                                self.update_stream, forward_context,
                                num_tokens,
                                self.vllm_config.speculative_config)
                if self.enable_shared_expert_dp:
                    positions = torch.ops.vllm.maybe_all_gather_and_maybe_unpad(
                        positions, True)
                    previous_hidden_states = torch.ops.vllm.maybe_all_gather_and_maybe_unpad(
                        previous_hidden_states, True)
                dummy_compute_logits(previous_hidden_states)
            if with_prefill:
                break

    def generate_token_ids(self,
                           sampled_token_ids: torch.Tensor | list[list[int]],
                           sampling_metadata: SamplingMetadata = None,
                           scheduler_output: SchedulerOutput = None,
                           spec_decode_metadata: SpecDecodeMetadata = None,
                           positions: torch.Tensor = None,
                           num_scheduled_tokens: int = 0,
                           hidden_states: torch.Tensor = None,
                           aux_hidden_states: torch.Tensor = None):
        common_attn_metadata = self.runner.spec_decode_common_attn_metadata

        if self.speculative_config.disable_padded_drafter_batch:
            # When padded-batch is disabled, the sampled_token_ids should be
            # the cpu-side list[list[int]] of valid sampled tokens for each
            # request, with invalid requests having empty lists.
            assert isinstance(sampled_token_ids, list), \
                "sampled_token_ids should be a python list when" \
                "padded-batch is disabled."
            next_token_ids = self.prepare_next_token_ids_cpu(
                sampled_token_ids, self.runner.requests,
                self.runner.input_batch, scheduler_output.num_scheduled_tokens)
        else:
            # When using padded-batch, the sampled_token_ids should be
            # the gpu tensor of sampled tokens for each request, of shape
            # (num_reqs, num_spec_tokens + 1) with rejected tokens having
            # value -1.
            assert isinstance(sampled_token_ids, torch.Tensor), \
                "sampled_token_ids should be a torch.Tensor when" \
                "padded-batch is enabled."
            next_token_ids, valid_sampled_tokens_count = \
                self.prepare_next_token_ids_padded(
                    common_attn_metadata,
                    sampled_token_ids,
                    self.runner.requests,
                    self.runner.input_batch,
                    self.runner.discard_request_indices.gpu,
                    self.runner.num_discarded_requests
                )
            self._copy_valid_sampled_token_count(next_token_ids,
                                                 valid_sampled_tokens_count)

        req_scheduled_tokens = scheduler_output.num_scheduled_tokens
        if self.pcp_size * self.dcp_size > 1:
            long_seq_metadata = self.runner.long_seq_metadata
<<<<<<< HEAD
            input_ids_pcp_full = self.runner.pcp_manager.input_ids_pcp_full.gpu
            query_start_loc_pcp_full = self.runner.pcp_manager.query_start_loc_pcp_full.gpu
            query_start_loc_pcp_full_cpu = self.runner.pcp_manager.query_start_loc_pcp_full.cpu
=======
            input_ids_pcp_full = self.runner.input_ids_pcp_full.gpu
            query_start_loc_pcp_full = self.runner.query_start_loc_pcp_full.gpu
            query_start_loc_pcp_full_cpu = self.runner.query_start_loc_pcp_full.cpu
>>>>>>> 55beac9c
            num_reqs = self.runner.input_batch.num_reqs
            ori_query_lens = query_start_loc_pcp_full_cpu[1:num_reqs+1] - \
                query_start_loc_pcp_full_cpu[:num_reqs]
            num_prefill_reqs = (ori_query_lens
                                > self.decode_threshold).sum().item()
            num_decode_reqs = num_reqs - num_prefill_reqs
        else:
            long_seq_metadata = None
            num_prefill_reqs = 0
            num_decode_reqs = 0
        if spec_decode_metadata is None:
            # update pcp related params
            if self.pcp_size > 1:
                token_indices_to_sample = \
                    query_start_loc_pcp_full_cpu[1:num_reqs + 1] - 1
                target_token_ids = input_ids_pcp_full[:num_scheduled_tokens]
                target_positions = positions[:num_scheduled_tokens]
                target_hidden_states = hidden_states
            else:
                token_indices_to_sample = None
                # input_ids can be None for multimodal models.
                target_token_ids = self.runner.input_ids.gpu[:
                                                             num_scheduled_tokens]
                target_positions = positions[:num_scheduled_tokens]
                target_hidden_states = hidden_states[:num_scheduled_tokens]
        else:
            if self.pcp_size > 1:
                common_attn_metadata.query_start_loc_cpu[:num_reqs + 1] = \
                    query_start_loc_pcp_full_cpu[:num_reqs + 1]
                common_attn_metadata.query_start_loc[:num_reqs + 1] = \
                    query_start_loc_pcp_full[:num_reqs + 1]
            if self.speculative_config.disable_padded_drafter_batch:
                token_indices_to_sample = None
                common_attn_metadata, token_indices =\
                    self._prepare_inputs(
                        common_attn_metadata,
                        sampled_token_ids,
                        spec_decode_metadata.num_draft_tokens)
            else:
                common_attn_metadata, token_indices, \
                    token_indices_to_sample =\
                        self.prepare_inputs_padded(
                            common_attn_metadata,
                            spec_decode_metadata,
                            valid_sampled_tokens_count)
            if self.pcp_size > 1:
                target_token_ids = input_ids_pcp_full[token_indices]
                target_positions = positions
                target_hidden_states = hidden_states
            else:
                target_token_ids = self.runner.input_ids.gpu[token_indices]
                target_positions = positions[token_indices]
                target_hidden_states = hidden_states[token_indices]

        draft_token_ids = self._propose(
            target_token_ids=target_token_ids,
            target_positions=target_positions,
            target_hidden_states=target_hidden_states,
            next_token_ids=next_token_ids,
            last_token_indices=token_indices_to_sample,
            common_attn_metadata=common_attn_metadata,
            sampling_metadata=sampling_metadata,
            req_scheduled_tokens=req_scheduled_tokens,
            long_seq_metadata=long_seq_metadata,
            num_prefill_reqs=num_prefill_reqs,
            num_decode_reqs=num_decode_reqs,
            scheduler_output=scheduler_output,
            num_scheduled_tokens=num_scheduled_tokens,
        )

        return draft_token_ids

    def _copy_valid_sampled_token_count(
            self, next_token_ids: torch.Tensor,
            valid_sampled_tokens_count: torch.Tensor) -> None:
        if self.runner.valid_sampled_token_count_event is not None:
            default_stream = torch.npu.current_stream()
            # initialize a new stream to overlap the copy operation with
            # prepare_input of draft model.
            with torch.npu.stream(
                    self.runner.valid_sampled_token_count_copy_stream):
                self.runner.valid_sampled_token_count_copy_stream.wait_stream(
                    default_stream)  # type: ignore
                self.runner.valid_sampled_token_count_cpu[:
                                                          valid_sampled_tokens_count
                                                          .shape[0]].copy_(
                                                              valid_sampled_tokens_count,
                                                              non_blocking=True
                                                          )
                self.runner.valid_sampled_token_count_event.record()

            self.runner.input_batch.prev_sampled_token_ids = next_token_ids.unsqueeze(
                1)

    def _init_mtp_model(self):
        architecture = self.vllm_config.model_config.architecture
        target_device = self.vllm_config.device_config.device
        model = _load_model(architecture)
        self.model = model(vllm_config=self.vllm_config).to(target_device)

    def _prepare_inputs(
        self,
        common_attn_metadata: CommonAttentionMetadata,
        sampled_token_ids: list[list[int]],
        num_draft_tokens: list[int],
    ) -> tuple[CommonAttentionMetadata, torch.Tensor]:
        """
        This function is used to prepare the inputs for speculative decoding.
        It updates to the common_attn_metadata to account for the rejected
        tokens (and newly sampled tokens). It also returns the token indices
        of the tokens that should be fed to the speculator.
        """
        # E.g.
        #  common_attn_metadata.query_start_loc{_cpu}:
        #       [0, q1, q1 + q2, q1 + q2 + q3]
        #  common_attn_metadata.seq_lens{_cpu}: [s1, s2, s3]
        #  num_rejected_tokens: [n1, n2, n3]
        # This function computes the intermediate values:
        #  num_tokens_per_req: [q1 - n1, q2 - n2, q3 - n3]
        # And returns:
        #  common_attn_metadata.query_start_loc{_cpu}:
        #       [0, q1 - n1, q1 + q2 - n1 - n2, q1 + q2 + q3 - n1 - n2 - n3]
        #  common_attn_metadata.seq_lens{_cpu}:
        #       [s1 - n1 + 1, s2 - n2 + 1, s3 - n3 + 1]
        #  token_indices: [0, 1, ..., q1 - n1 - 1,
        #                 q1, q1 + 1, ..., q1 + q2 - n2 - 1,
        #                 q1 + q2, q1 + q2 + 1, ..., q1 + q2 + q3 - n3 - 1]

        num_actual_reqs = len(num_draft_tokens)
        num_rejected_tokens = [
            n + 1 - len(sampled_token_ids[i]) if n > 0 else 0
            for i, n in enumerate(num_draft_tokens)
        ]
        num_rejected_tokens = torch.tensor(num_rejected_tokens,
                                           dtype=torch.int32)

        device = common_attn_metadata.query_start_loc.device
        query_start_loc_cpu = common_attn_metadata.query_start_loc_cpu[:
                                                                       num_actual_reqs
                                                                       + 1]
        seq_lens_cpu = common_attn_metadata.seq_lens_cpu[:num_actual_reqs]
        new_seq_lens_cpu = seq_lens_cpu - num_rejected_tokens

        # [0, q1, q1 + q2, q1 + q2 + q3] -> [q1, q2, q3]
        new_query_len_per_req = query_start_loc_cpu[
            1:] - query_start_loc_cpu[:-1]
        # [q1, q2, q3] -> [q1 - n1, q2 - n2, q3 - n3]
        new_num_tokens_per_req = new_query_len_per_req - num_rejected_tokens
        new_num_tokens_per_req_np = new_num_tokens_per_req.numpy()

        # [q1 - n1, q2 - n2, q3 - n3] ->
        # [0, q1 - n1, q1 + q2 - n1 - n2, q1 + q2 + q3 - n1 - n2 - n3]
        new_query_start_loc_cpu = torch.zeros(
            query_start_loc_cpu.shape,
            dtype=torch.int32,
            pin_memory=is_pin_memory_available(),
        )
        new_query_start_loc_np = new_query_start_loc_cpu.numpy()
        np.cumsum(new_num_tokens_per_req_np, out=new_query_start_loc_np[1:])

        total_num_tokens = new_query_start_loc_np[-1]
        # Example assuming num_tokens_per_req_np = [2, 4, 3]
        # this implies that `new_query_start_locs` is:
        # [0, 2, 6, 9] ->
        # [0, 0, 2, 2, 2, 2, 6, 6, 6]
        #  _r1_  ____r2____  ___r3__
        new_query_start_locs_expanded = np.repeat(new_query_start_loc_np[:-1],
                                                  new_num_tokens_per_req_np)
        # [0, 1, 2, 3, 4, 5, 6, 7, 8] ->
        # [0, 1, 0, 1, 2, 3, 0, 1, 2]
        #  _r1_  ____r2____  ___r3__
        token_offests = (self.token_arange_np[:total_num_tokens] -
                         new_query_start_locs_expanded)

        # Expand starting positions to match token pattern
        # [0, q1, q1 + q2] ->
        # [0, 0, q1, q1, q1, q1, q1 + q2, q1 + q2, q1 + q2]
        #  _r1_  _____r2_______  ___________r3____________
        old_query_start_locs_expanded = np.repeat(
            query_start_loc_cpu[:-1].numpy(), new_num_tokens_per_req_np)
        # Final token indices are:
        # [0, 1,                                // req 1
        #  q1 + 0, q1 + 1, q1 + 2, q1 + 3,       // req 2
        #  q1 + q2 + 0, q1 + q2 + 1, q1 + q2 + 2] // req 3
        token_indices_np = token_offests + old_query_start_locs_expanded
        token_indices = torch.from_numpy(token_indices_np).to(
            device, non_blocking=True)

        common_attn_metadata.slot_mapping[:token_indices.shape[0]].copy_(
            common_attn_metadata.slot_mapping[token_indices])
        common_attn_metadata.slot_mapping[token_indices.shape[0]:].fill_(-1)

        # NOTE: Currently positions and seq_lens are not used in mla_v1 forward
        # so we do not need to fixed them. But if they are used in the future,
        # we should fixed them.
        spec_common_attn_metadata = AscendCommonAttentionMetadata(
            query_start_loc=new_query_start_loc_cpu.to(device,
                                                       non_blocking=True),
            query_start_loc_cpu=new_query_start_loc_cpu,
            seq_lens=new_seq_lens_cpu.to(device, non_blocking=True),
            seq_lens_cpu=new_seq_lens_cpu,
            num_computed_tokens_cpu=common_attn_metadata.
            num_computed_tokens_cpu,
            num_reqs=common_attn_metadata.num_reqs,
            num_actual_tokens=total_num_tokens,
            num_input_tokens=common_attn_metadata.num_input_tokens,
            max_query_len=new_query_len_per_req.max().item(),
            block_table_tensor=common_attn_metadata.block_table_tensor,
            slot_mapping=common_attn_metadata.slot_mapping,
            actual_seq_lengths_q=self.runner.actual_seq_lengths_q,
            positions=common_attn_metadata.positions[token_indices],
            attn_mask=self.runner.attn_mask,
            spec_attn_mask=self.runner.spec_attn_mask,
            attn_state=self.runner.attn_state,
            decode_token_per_req=self.runner.decode_token_per_req,
        )
        return spec_common_attn_metadata, token_indices

    def _propose(
        self,
        # [num_tokens]
        target_token_ids: torch.Tensor,
        # [num_tokens] or [3, num_tokens] when M-RoPE is enabled
        target_positions: torch.Tensor,
        # [num_tokens, hidden_size]
        target_hidden_states: torch.Tensor,
        # [batch_size]
        next_token_ids: torch.Tensor,
        last_token_indices: Optional[torch.Tensor],
        common_attn_metadata: CommonAttentionMetadata,
        sampling_metadata: SamplingMetadata,
        mm_embed_inputs: Optional[tuple[list[torch.Tensor],
                                        torch.Tensor]] = None,
        req_scheduled_tokens=None,
        long_seq_metadata=None,
        num_prefill_reqs=0,
        num_decode_reqs=0,
        scheduler_output: SchedulerOutput = None,
        num_scheduled_tokens: int = 0,
    ) -> torch.Tensor:
        num_tokens = target_token_ids.shape[0]
        batch_size = next_token_ids.shape[0]

        if last_token_indices is None:
            last_token_indices = common_attn_metadata.query_start_loc[1:] - 1

        if self.method == "eagle3":
            assert isinstance(self.model, Eagle3LlamaForCausalLM)
            target_hidden_states = self.model.combine_hidden_states(
                target_hidden_states)
            assert target_hidden_states.shape[-1] == self.hidden_size

        # Shift the input ids by one token.
        # E.g., [a1, b1, b2, c1, c2, c3] -> [b1, b2, c1, c2, c3, c3]
        self.input_ids[:num_tokens - 1] = target_token_ids[1:]
        # Replace the last token with the next token.
        # E.g., [b1, b2, c1, c2, c3, c3] -> [a2, b2, b3, c2, c3, c4]
        self.input_ids[last_token_indices] = next_token_ids

        # update pcp related params
        if self.pcp_size * self.dcp_size > 1:
            assert long_seq_metadata is not None
            common_attn_metadata.prefill_context_parallel_metadata = long_seq_metadata
            ori_last_token_indices = last_token_indices.clone()
            query_lens_d = self.runner.query_lens[:num_decode_reqs]
        if self.pcp_size > 1:
            # 1. preprocess decode/prefill input_ids & target_hidden_states
            # decode input_ids: keep unchanged
            # decode target_hidden_states: remove padding
            # prefill input_ids: add padding and pcp split
            # prefill target_hidden_states: pcp split
            num_tokens_d = query_lens_d.sum().item()
            num_tokens_d_padded = num_tokens_d * self.pcp_size
            input_ids_d = self.input_ids[:num_tokens_d]
            input_ids_p = self.input_ids[num_tokens_d:num_tokens]
            target_hidden_states_d_padded = \
                target_hidden_states[:num_tokens_d_padded]
            if num_tokens_d:
                # remove padding (from pcp all-gather) in decode part
                mask_start_loc = torch.cat([
                    torch.tensor([0], dtype=torch.int32),
                    torch.cumsum(query_lens_d * self.pcp_size, dim=0)[:-1]
                ])
                mask_len = query_lens_d
                mask = []
                for req_id in range(num_decode_reqs):
                    mask += list(
                        range(mask_start_loc[req_id],
                              mask_start_loc[req_id] + mask_len[req_id]))
                target_hidden_states_d = target_hidden_states_d_padded[mask]
            else:
                target_hidden_states_d = target_hidden_states_d_padded
            target_hidden_states_p = target_hidden_states[num_tokens_d_padded:]
            req_scheduled_tokens_p = {}
            for i, req_id in enumerate(self.runner.input_batch.req_ids):
                if i >= num_decode_reqs:
                    req_scheduled_tokens_p[req_id] = \
                        req_scheduled_tokens[req_id]
            (num_tokens_p, input_ids_p, target_hidden_states_p,
             max_query_len_p, seq_lens_p, cu_num_tokens_p) = \
                self._split_pcp_input(
                    req_scheduled_tokens_p, input_ids_p, target_hidden_states_p)
            num_tokens = num_tokens_d + num_tokens_p
            target_positions = target_positions[:num_tokens]
            self.input_ids[:num_tokens].copy_(
                torch.cat([input_ids_d, input_ids_p], dim=0))
            target_hidden_states = torch.cat(
                [target_hidden_states_d, target_hidden_states_p], dim=0)
            # 2. update sample_indices according to main model
            if num_decode_reqs:
                last_token_indices[:num_decode_reqs] = \
                    self.runner.logits_indices[last_token_indices[:num_decode_reqs]]
            if num_prefill_reqs:
                last_token_indices[-num_prefill_reqs:] = \
                    self.runner.logits_indices[-num_prefill_reqs:]
                # 3. update attn_metadata params that may be influenced by pcp
                common_attn_metadata.num_actual_tokens = num_tokens
                common_attn_metadata.max_query_len = max(
                    self.decode_threshold, max_query_len_p)
                common_attn_metadata.seq_lens[-num_prefill_reqs:] = seq_lens_p
                common_attn_metadata.seq_lens_cpu[
                    -num_prefill_reqs:] = seq_lens_p
                query_start_loc_p = cu_num_tokens_p[1:] + \
                    common_attn_metadata.query_start_loc[num_decode_reqs].item()
                common_attn_metadata.query_start_loc[-num_prefill_reqs:] = \
                    query_start_loc_p
                common_attn_metadata.query_start_loc_cpu[-num_prefill_reqs:] = \
                    query_start_loc_p

        assert self.runner is not None

        # Note(qcs): We may need to refactor these check logics.
        if self.runner.use_aclgraph and num_scheduled_tokens <= self.runner.cudagraph_batch_sizes[
                -1]:
            num_input_tokens = self.vllm_config.pad_for_cudagraph(
                num_scheduled_tokens)
        elif self.use_aclgraph and num_tokens <= self.runner.cudagraph_batch_sizes[
                -1]:
            # Acl graph mode, add padding to the batch size
            num_input_tokens = self.vllm_config.pad_for_cudagraph(num_tokens)
        else:
            # Eager mode, no padding needed
            num_input_tokens = num_tokens

        # copy inputs to buffer for cudagraph
        self.positions[:num_tokens] = target_positions
        self.hidden_states[:num_tokens] = target_hidden_states
        # eager/acl piecewise mode need to update num_tokens_across_dp
        (num_input_tokens, num_tokens_across_dp,
         with_prefill) = self.runner._sync_metadata_across_dp(
             num_input_tokens, self.runner.with_prefill)

        # Enable shared_expert_dp and MTP FULL graph may cause accuracy issues.
        if scheduler_output and not self.enable_shared_expert_dp:
            max_query_len = common_attn_metadata.max_query_len
            uniform_decode = (max_query_len in list(
                range(1, self.num_speculative_tokens +
                      2))) and (scheduler_output.total_num_scheduled_tokens
                                == self.runner.input_batch.num_reqs *
                                (self.num_speculative_tokens + 1))
        else:
            uniform_decode = False
        has_lora = len(self.runner.input_batch.lora_id_to_lora_request) > 0
        aclgraph_runtime_mode, batch_descriptor = \
            self.runner.cudagraph_dispatcher.dispatch(num_tokens=num_input_tokens, uniform_decode=uniform_decode, has_lora=has_lora)
        if self.use_async_scheduling:
            # there is synchronization between mtp steps when enabling aclgraph,
            # disable aclgraph when use async scheduling to avoid the
            # synchronization overhead.
            # NOTE: we need to set aclgraph_runtime_mode to None in both dummy_run
            # and _propose.
            aclgraph_runtime_mode = CUDAGraphMode.NONE

        if self.vllm_config.compilation_config.cudagraph_mode.has_full_cudagraphs(
        ) and aclgraph_runtime_mode == CUDAGraphMode.FULL:
            graph_pad_size = num_input_tokens
        else:
            graph_pad_size = -1

        # If use fullgraph and disable_padded_drafter_batch=True, We need to
        # update the graph_pad_size in common_attn_metadata, to tell the
        # builder padding some elements.
        common_attn_metadata.graph_pad_size = graph_pad_size
        builder = self.runner.attn_groups[0][0].get_metadata_builder()
        attn_metadata_mtp = builder.build(0, common_attn_metadata,
                                          self.runner.get_model())
        attn_metadata = {}
        for layer_name in self.attn_layer_name:
            attn_metadata[layer_name] = attn_metadata_mtp

        for step in range(self.num_speculative_tokens):
            with set_ascend_forward_context(
                    attn_metadata,
                    self.vllm_config,
                    num_tokens=num_input_tokens,
                    with_prefill=with_prefill,
                    num_tokens_across_dp=num_tokens_across_dp,
                    aclgraph_runtime_mode=aclgraph_runtime_mode,
                    batch_descriptor=batch_descriptor,
                    num_actual_tokens=num_tokens,
                    is_mtp_model=True):
                with ProfileExecuteDuration().capture_async('mtp_forward'):
                    model_kwargs = {}
                    model_kwargs["attn_metadata"] = attn_metadata
                    input_ids = self.input_ids[:num_input_tokens]
                    positions = self.positions[:num_input_tokens]
                    hidden_states = self.hidden_states[:num_input_tokens]

                    if self.enable_shared_expert_dp:
                        # positions [N] -> [N, 1] for padding
                        positions = positions.unsqueeze(-1)
                        positions = torch.ops.vllm.maybe_pad_and_reduce(
                            positions)
                        positions = positions.squeeze(-1)
                        hidden_states = torch.ops.vllm.maybe_pad_and_reduce(
                            hidden_states)

                    for layer_name in self.attn_layer_name:
                        decode_metadata = getattr(attn_metadata[layer_name],
                                                  "decode", None)
                        if self.use_async_scheduling and decode_metadata is not None:
                            actual_size = len(
                                decode_metadata.actual_seq_lengths_q)

                            decode_metadata.seq_lens_list = \
                                decode_metadata.seq_lens_list[:actual_size]
                            decode_metadata.block_table = \
                                decode_metadata.block_table[:actual_size]

                    hidden_states = self.model(input_ids=input_ids,
                                               positions=positions,
                                               hidden_states=hidden_states)
                    forward_context = get_forward_context()
                    if forward_context.cudagraph_runtime_mode == CUDAGraphMode.FULL:
                        if self.vllm_config.model_config.use_mla and not self.use_sparse:
                            if self.pcp_size * self.dcp_size > 1:
                                update_mla_attn_dcp_pcp_params(
                                    self.update_stream, forward_context,
                                    num_input_tokens)
                            else:
                                update_mla_attn_params(
                                    self.update_stream, forward_context,
                                    num_input_tokens,
                                    self.vllm_config.speculative_config)

                    if self.enable_shared_expert_dp:
                        hidden_states = torch.ops.vllm.maybe_all_gather_and_maybe_unpad(
                            hidden_states.contiguous(), True)
                        positions = torch.ops.vllm.maybe_all_gather_and_maybe_unpad(
                            positions.contiguous(), True)

            num_indices = last_token_indices.shape[0]
            if lmhead_tp_enable():
                max_num_reqs_across_dp = self.vllm_config.scheduler_config.max_num_seqs * self.runner.uniform_decode_query_len
                last_token_indices = nn.functional.pad(
                    last_token_indices,
                    (0, max_num_reqs_across_dp - num_indices))

            if self.pcp_size > 1 and step == 0:
                # remove graph padding before all_gather
                hidden_states = hidden_states[:num_tokens]
                hidden_states = get_pcp_group().all_gather(hidden_states, 0)
                hidden_states = torch.index_select(
                    hidden_states, 0, self.runner.pcp_manager.
                    pcp_allgather_restore_idx.gpu[:hidden_states.shape[0]])

            sample_hidden_states = hidden_states[last_token_indices]
            logits = self.model.compute_logits(sample_hidden_states)
            if lmhead_tp_enable() and num_indices < logits.shape[0]:
                logits = logits[:num_indices]
                last_token_indices = last_token_indices[:num_indices]
            draft_token_ids = logits.argmax(dim=-1)

            if self.num_speculative_tokens == 1:
                # [batch_size, 1]
                return draft_token_ids.view(-1, 1)

            if step == 0:
                draft_token_ids_list = [draft_token_ids]
            else:
                draft_token_ids_list.append(draft_token_ids)

            # prepare next mtp inputs
            # mtp>1: prefill skip or decode skip last loop
            if with_prefill:
                for _ in range(self.num_speculative_tokens - 1):
                    draft_token_ids_list.append(draft_token_ids)
            if step == self.num_speculative_tokens - 1 or with_prefill:
                break

            attn_metadata_i = attn_metadata[self.attn_layer_name[0]]

            if step == 0:
                positions = target_positions[last_token_indices]
                hidden_states = hidden_states[last_token_indices]
                slot_mapping = attn_metadata_i.slot_mapping[last_token_indices]
                attn_metadata_i.slot_mapping.fill_(-1)
                attn_metadata_i.query_start_loc = self.arange[:batch_size + 1]
                last_token_indices = self.arange[:batch_size]
                if getattr(attn_metadata_i, "num_decode_tokens", 0):
                    attn_metadata_i.num_decode_tokens = batch_size
                if self.pcp_size * self.dcp_size > 1:
                    positions = target_positions[ori_last_token_indices]
                    # For pcp/dcp, tokens are split across different cp ranks,
                    # so we can not simply update slot_mapping by += 1.
                    # Instead, we pre-allocate mtp slot_mapping in model_runner
                    # (_generate_pcp_mtp_input), and use updated slot_indices
                    # to get corresponding slot_mapping in each step.
                    num_reject_tokens = torch.tensor(
                        self.runner.cu_num_tokens_pcp_full,
                        dtype=torch.int32).to(
                            self.device) - ori_last_token_indices - 1
                    num_accept_tokens = \
                        query_lens_d.to(self.device) - num_reject_tokens
                    ori_seq_len = attn_metadata_i.seq_lens
                    mtp_slot_mapping = self.runner.mtp_slot_pad

                    # slot_mapping index base offset:
                    # scheduled tokens + pre-allocated mtp tokens + accepted tokens
                    slot_idx_base = (
                        torch.cat([
                            torch.tensor(
                                [0], dtype=torch.int32, device=self.device),
                            (torch.cumsum(query_lens_d, dim=0)[:-1] *
                             self.pcp_size).to(self.device)
                        ]) +
                        torch.arange(num_decode_reqs, device=self.device) *
                        (self.num_speculative_tokens - 1) * self.pcp_size +
                        (num_accept_tokens - 1) * self.pcp_size)
                    slot_indices_list = []
                    for req_id in range(num_decode_reqs):
                        slot_indices_list.append(
                            torch.arange(slot_idx_base[req_id],
                                         slot_idx_base[req_id] + self.pcp_size,
                                         device=self.device))
                    slot_indices = torch.cat(slot_indices_list, dim=0)

                    # fold block_table (restore it to original size before flattened)
                    block_indices = torch.cat([
                        torch.tensor([0], dtype=torch.int32),
                        torch.cumsum(query_lens_d, dim=0)[:-1]
                    ])
                    attn_metadata_i.decode.block_table[:batch_size] = \
                        attn_metadata_i.decode.block_table[block_indices]
                    attn_metadata_i.decode.block_table = \
                        attn_metadata_i.decode.block_table[:batch_size]

            input_ids = draft_token_ids_list[-1].int()
            positions += 1

            decode_metadata = getattr(attn_metadata_i, "decode", None)
            prefill_metadata = getattr(attn_metadata_i, "prefill", None)
            # When disable_padded_drafter_batch=False, it should not to be updating these params, maybe.
            if decode_metadata is not None and (self.speculative_config.disable_padded_drafter_batch or \
                    aclgraph_runtime_mode != CUDAGraphMode.FULL):
                decode_metadata.actual_seq_lengths_q = self.arange_cpu[
                    1:batch_size + 1].tolist()
                if aclgraph_runtime_mode == CUDAGraphMode.FULL:
                    decode_metadata.actual_seq_lengths_q = \
                        builder.pad_actual_seq_len_q_mtp_disable_pad(
                            graph_pad_size - batch_size,
                            batch_size,
                            decode_metadata.actual_seq_lengths_q)
                decode_metadata.cos = builder.cos_cache[
                    positions[:batch_size]].unsqueeze(1).unsqueeze(2)
                decode_metadata.sin = builder.sin_cache[
                    positions[:batch_size]].unsqueeze(1).unsqueeze(2)
            # NOTE(woosuk): We should handle the case where the draft model
            # generates tokens beyond the max model length. Since it is complex
            # to remove such requests from the batch, we keep them in the batch
            # but adjust the position ids and slot mappings to avoid the
            # out-of-range access during the model execution. The draft tokens
            # generated with this adjustment should be ignored.
            exceeds_max_model_len = positions[:
                                              batch_size] >= self.runner.model_config.max_model_len
            # Mask out the position ids that exceed the max model length.
            # Otherwise, we may get out-of-range error in RoPE.
            clamped_positions = torch.where(exceeds_max_model_len, 0,
                                            positions[:batch_size])
            # Increment the sequence lengths.
            # This is an out-of-place operation to avoid modifying the original tensor
            # when enable async_scheduling.
            attn_metadata_i.seq_lens = attn_metadata_i.seq_lens + 1
            # For the requests that exceed the max model length, we set the
            # sequence length to 1 to minimize their overheads in attention.
            exceeds_mask = attn_metadata_i.seq_lens[:batch_size] > \
                self.runner.model_config.max_model_len
            attn_metadata_i.seq_lens[:batch_size].masked_fill_(exceeds_mask, 1)
            # Mask out the slot mappings that exceed the max model length.
            # Otherwise, the KV cache will be inadvertently updated with the
            # padding tokens.
            slot_mapping += 1
            if self.pcp_size > 1:
                exceeds_max_model_len = exceeds_max_model_len.repeat_interleave(
                    slot_mapping.size(0) // exceeds_max_model_len.size(0))
            slot_mapping.masked_fill_(exceeds_max_model_len, PADDING_SLOT_ID)

            # copy inputs to buffer for cudagraph
            self.input_ids[:batch_size] = input_ids
            self.positions[:batch_size] = clamped_positions
            self.hidden_states[:hidden_states.shape[0]] = hidden_states
            if self.pcp_size * self.dcp_size > 1:
                # update local seq_len and batch_seq_mask
                num_computed_tokens_of_pcp_dcp = self.runner._get_cp_local_seq_lens(
                    ori_seq_len + step + 1,
                    self.pcp_size,
                    self.dcp_size,
                    self.runner.parallel_config.cp_kv_cache_interleave_size,
                )
                cp_seq_len = \
                    num_computed_tokens_of_pcp_dcp[:, self.pcp_rank, self.dcp_rank]
                batch_seq_mask = (cp_seq_len == 0)
                builder.batch_seq_mask_buf[:batch_seq_mask.shape[0]].copy_(
                    batch_seq_mask, non_blocking=True)
                batch_seq_mask = builder.batch_seq_mask_buf[:batch_seq_mask.
                                                            shape[0]]
                cp_seq_len = torch.where(cp_seq_len == 0, 1, cp_seq_len)
                attn_metadata_i.decode.cp_seq_len = cp_seq_len
                attn_metadata_i.decode.batch_seq_mask = batch_seq_mask
                # update slot_mapping
                slot_indices += self.pcp_size
                slot_mapping = mtp_slot_mapping[slot_indices]
                attn_metadata_i.slot_mapping[:batch_size *
                                             self.pcp_size] = slot_mapping
            else:
                attn_metadata_i.slot_mapping[:batch_size] = slot_mapping
            if self.speculative_config.disable_padded_drafter_batch:
                self.positions[batch_size:num_input_tokens] = 0
                self.input_ids[batch_size:num_input_tokens] = 0
                self.hidden_states[batch_size:num_input_tokens].fill_(0)

            if prefill_metadata is not None:
                prefill_metadata.seq_lens = attn_metadata_i.seq_lens
                prefill_metadata.seq_lens_list = prefill_metadata.seq_lens.tolist(
                )
                prefill_metadata.context_lens = attn_metadata_i.seq_lens
                prefill_metadata.input_positions = self.positions[:
                                                                  num_input_tokens]
                prefill_metadata.max_seq_lens += 1
                prefill_metadata.max_seq_lens = min(
                    prefill_metadata.max_seq_lens,
                    self.runner.model_config.max_model_len)
            if decode_metadata is not None:
                decode_metadata.seq_lens = attn_metadata_i.seq_lens
                decode_metadata.seq_lens_list = decode_metadata.seq_lens.tolist(
                )
                decode_seq_lens_list = decode_metadata.seq_lens_list
                if aclgraph_runtime_mode == CUDAGraphMode.FULL and \
                        self.speculative_config.disable_padded_drafter_batch:
                    decode_metadata.seq_lens_list = decode_seq_lens_list + [
                        0
                    ] * (graph_pad_size - len(decode_seq_lens_list))
                decode_metadata.input_positions = self.positions[:
                                                                 num_input_tokens]
                decode_metadata.max_seq_lens += 1
                decode_metadata.max_seq_lens = min(
                    decode_metadata.max_seq_lens,
                    self.runner.model_config.max_model_len)

        # mtp>1: [batch_size, k]
        draft_token_ids = torch.stack(draft_token_ids_list, dim=1)
        return draft_token_ids

    # TODO Using torch instead of triton may result in poor performance
    def _prepare_input_kernel(self, out_ptr: torch.Tensor,
                              cu_query_lens: torch.Tensor,
                              cu_num_tokens: torch.Tensor, block_size: int):
        device = cu_query_lens.device
        dtype = out_ptr.dtype

        offsets = torch.arange(block_size, device=device, dtype=dtype)
        start_pos = cu_num_tokens[:-1]
        end_pos = cu_num_tokens[1:]
        num_tokens = end_pos - start_pos

        global_indices = (start_pos.view(-1, 1) + offsets.view(1, -1))
        values = (cu_query_lens[:-1].view(-1, 1) + offsets.view(1, -1))

        mask = (offsets.view(1, -1) < num_tokens.view(-1, 1))

        global_indices_flat = global_indices[mask]
        values_flat = values[mask]
        out_ptr[global_indices_flat] = values_flat

    def prepare_next_token_ids_cpu(
        self,
        sampled_token_ids: list[list[int]],
        requests: dict[str, CachedRequestState],
        gpu_input_batch: InputBatch,
        num_scheduled_tokens: dict[str, int],
    ) -> torch.Tensor:
        """
        This function is used to prepare the inputs for speculative decoding.
        It calculates the next token ids for each request based on the sampled
        token ids from the CPU. If a request has no sampled token ids (e.g.,
        during the initial decoding steps), it falls back to using the request
        state to get the next token id.
        """
        req_ids = gpu_input_batch.req_ids
        next_token_ids: list[int] = []
        for i, token_ids in enumerate(sampled_token_ids):
            if token_ids:
                # Common case.
                next_token_id = token_ids[-1]
            else:
                # Partial prefill (rare case).
                # Get the next token id from the request state.
                req_id = req_ids[i]
                req_state = requests[req_id]
                seq_len = req_state.num_computed_tokens + num_scheduled_tokens[
                    req_id]
                next_token_id = req_state.get_token_id(seq_len)
            next_token_ids.append(next_token_id)
        next_token_ids = torch.tensor(next_token_ids,
                                      dtype=torch.int32,
                                      device=self.input_ids.device)
        return next_token_ids

    def prepare_next_token_ids_padded(
        self,
        common_attn_metadata: CommonAttentionMetadata,
        sampled_token_ids: torch.Tensor,
        requests: dict[str, CachedRequestState],
        gpu_input_batch: InputBatch,
        discard_request_indices: torch.Tensor,
        num_discarded_requests: int,
    ) -> tuple[torch.Tensor, torch.Tensor]:
        """
        This function is used to prepare the inputs for speculative decoding.
        It calculates the next token ids and the number of valid sampled tokens
        for each request, considering the "discarded" requests whose next token
        is not sampled and comes from `request.get_token_id()` instead.
        It also accounts for the rejected tokens in `sampled_token_ids`.
        This function must use device functions to operate on the inputs, and
        should not introduce any blocking CPU-GPU synchronization.
        """
        # TODO(Ben): Combine this into a custom fused kernel

        # Precompute get_token_id for when there is no valid next token
        num_reqs = gpu_input_batch.num_reqs
        self.backup_next_token_ids.np[:num_reqs] = np.array([
            requests[gpu_input_batch.req_ids[i]].get_token_id(
                common_attn_metadata.seq_lens_cpu[i].item())
            for i in range(num_reqs)
        ])
        self.backup_next_token_ids.copy_to_gpu(num_reqs)

        # Mask out the sampled tokens indices that should not be sampled.
        discard_sampled_tokens_req_indices = discard_request_indices[:
                                                                     num_discarded_requests]

        valid_sampled_token_ids_gpu = sampled_token_ids.clone()
        valid_sampled_token_ids_gpu.index_fill_(
            0, discard_sampled_tokens_req_indices, -1)

        # Generate a mask for all valid tokens within those requests
        valid_mask = (valid_sampled_token_ids_gpu != -1) & (
            valid_sampled_token_ids_gpu < gpu_input_batch.vocab_size)

        # Count the number of valid tokens in each request
        valid_sampled_tokens_count = valid_mask.sum(dim=1)

        # Get the rightmost valid index per row
        last_valid_indices = valid_sampled_tokens_count - 1
        last_valid_indices_safe = torch.clamp(last_valid_indices, min=0)

        # Get last valid token from each row
        # (assume undefined state where there is no valid token)
        selected_tokens = torch.gather(
            valid_sampled_token_ids_gpu, 1,
            last_valid_indices_safe.unsqueeze(1)).squeeze(1)

        # Use last token if valid, pre-computed backup if not
        batch_size = valid_sampled_token_ids_gpu.shape[0]
        next_token_ids = torch.where(
            last_valid_indices != -1,
            selected_tokens,
            self.backup_next_token_ids.gpu[:batch_size],
        )

        return next_token_ids, valid_sampled_tokens_count

    def prepare_inputs_padded(
        self,
        common_attn_metadata: CommonAttentionMetadata,
        spec_decode_metadata: SpecDecodeMetadata,
        valid_sampled_tokens_count: torch.Tensor,
    ) -> tuple[CommonAttentionMetadata, torch.Tensor, torch.Tensor]:
        """
        This function is used to prepare the inputs for speculative decoding
        It updates the common_attn_metadata for speculative decoding,
        but does not consider the rejected tokens. Instead, all tokens
        are included as inputs to the speculator, with the rejected tokens
        used as padding and filtered out later by `token_indices_to_sample`.
        No blocking CPU operations should be introduced in this function.
        """
        num_draft_tokens_gpu = torch.cat([
            spec_decode_metadata.cu_num_draft_tokens[0:1],
            spec_decode_metadata.cu_num_draft_tokens[1:] -
            spec_decode_metadata.cu_num_draft_tokens[:-1],
        ])

        num_rejected_tokens_gpu = torch.where(
            num_draft_tokens_gpu > 0,
            num_draft_tokens_gpu + 1 - valid_sampled_tokens_count,
            torch.zeros_like(num_draft_tokens_gpu),
        )

        query_start_loc_cpu = common_attn_metadata.query_start_loc_cpu

        new_query_len_per_req = query_start_loc_cpu[
            1:] - query_start_loc_cpu[:-1]

        total_num_tokens = query_start_loc_cpu[-1].item()
        token_indices = self.arange[:total_num_tokens]

        # NOTE: Currently positions and seq_lens are not used in mla_v1 forward
        # so we do not need to fixed them. But if they are used in the future,
        # we should fixed them.
        spec_common_attn_metadata = AscendCommonAttentionMetadata(
            query_start_loc=common_attn_metadata.query_start_loc,
            query_start_loc_cpu=query_start_loc_cpu,
            seq_lens_cpu=common_attn_metadata.seq_lens_cpu,
            num_reqs=common_attn_metadata.num_reqs,
            num_actual_tokens=total_num_tokens,
            num_input_tokens=common_attn_metadata.num_input_tokens,
            max_query_len=new_query_len_per_req.max().item(),
            actual_seq_lengths_q=self.runner.actual_seq_lengths_q,
            block_table_tensor=common_attn_metadata.block_table_tensor,
            slot_mapping=common_attn_metadata.slot_mapping,
            positions=common_attn_metadata.positions,
            attn_mask=self.runner.attn_mask,
            spec_attn_mask=self.runner.spec_attn_mask,
            attn_state=self.runner.attn_state,
            decode_token_per_req=self.runner.decode_token_per_req,
            num_computed_tokens_cpu=common_attn_metadata.
            num_computed_tokens_cpu,
            seq_lens=common_attn_metadata.seq_lens)

        query_start_loc = common_attn_metadata.query_start_loc[
            1:1 + num_rejected_tokens_gpu.shape[0]]
        token_indices_to_sample = query_start_loc - 1 - num_rejected_tokens_gpu

        return spec_common_attn_metadata, token_indices, token_indices_to_sample

    def _split_pcp_input(self, req_scheduled_tokens, input_ids,
                         target_hidden_states):
        """
        Split prefill input_ids and target_hidden_states in pcp group.
        1. input_ids padding: [t0, t1, t2, t3, t4, t5] -> [t0, t1, t2, t3, t4, t5, pad, pad]
        2. split input_ids: pcp0 [t0, t1, pad, pad], pcp1 [t2, t3, t4, t5]
        3. split target_hidden_states (already include pcp padding):
        [h0, h1, h2, h3, h4, h5, pad, pad] -> pcp0 [h0, h1, pad, pad], pcp1 [h2, h3, h4, h5]
        4. also update max_query_len, seq_lens, cu_num_tokens according to pcp split.
        """
        if len(req_scheduled_tokens) == 0:
            # no prefill inputs to split, return empty result
            return (
                0,
                torch.zeros([0], device='npu'),
                torch.zeros([0, target_hidden_states.size(1)], device='npu'),
                0,
                torch.zeros([0]),
                torch.tensor([0], dtype=torch.int32),
            )

        def _pcp_pad_and_split(num_tokens):
            num_pcp_padded_scheduled_tokens = cdiv(
                num_tokens, 2 * self.pcp_size) * 2 * self.pcp_size
            pcp_pad = num_pcp_padded_scheduled_tokens - num_tokens
            chunk_size = num_pcp_padded_scheduled_tokens // (2 * self.pcp_size)

            # split position_ids (and use split position_ids to split input_ids afterwards)
            req_position_cp: list[int] = []
            req_position_cp.extend(
                self.full_indices[self.pcp_rank *
                                  chunk_size:(self.pcp_rank + 1) * chunk_size])
            req_position_cp.extend(
                self.full_indices[num_pcp_padded_scheduled_tokens -
                                  (self.pcp_rank + 1) *
                                  chunk_size:num_pcp_padded_scheduled_tokens -
                                  self.pcp_rank * chunk_size])

            return req_position_cp, num_pcp_padded_scheduled_tokens, pcp_pad

        num_pcp_scheduled_tokens = []
        ori_start_index = 0
        pad_start_index = 0
        pcp_split_input_ids_list = []
        pcp_split_hidden_states_list = []
        for ori_num_tokens in req_scheduled_tokens.values():
            req_position_pcp, num_pcp_padded_scheduled_tokens, num_pcp_pad = \
                _pcp_pad_and_split(ori_num_tokens)
            actual_num_tokens = len(req_position_pcp)
            num_pcp_scheduled_tokens.append(actual_num_tokens)
            pad_input_ids = F.pad(
                input_ids[ori_start_index:ori_start_index + ori_num_tokens],
                (0, num_pcp_pad))
            ori_start_index += ori_num_tokens
            pcp_chunk_indices = [
                pad_start_index + pos for pos in req_position_pcp
            ]
            pcp_split_input_ids = pad_input_ids[req_position_pcp]
            pcp_split_hidden_states = target_hidden_states[pcp_chunk_indices]
            pcp_split_input_ids_list.append(pcp_split_input_ids)
            pcp_split_hidden_states_list.append(pcp_split_hidden_states)
            pad_start_index += num_pcp_padded_scheduled_tokens
        num_tokens = sum(num_pcp_scheduled_tokens)
        input_ids = torch.cat(pcp_split_input_ids_list)
        target_hidden_states = torch.cat(pcp_split_hidden_states_list, dim=0)
        max_query_len = max(num_pcp_scheduled_tokens)
        seq_lens = torch.tensor(num_pcp_scheduled_tokens, dtype=torch.int32)
        cu_num_tokens = torch.tensor(
            np.insert(np.cumsum(np.array(num_pcp_scheduled_tokens)), 0, 0))
        return num_tokens, input_ids, target_hidden_states, max_query_len, seq_lens, cu_num_tokens<|MERGE_RESOLUTION|>--- conflicted
+++ resolved
@@ -381,15 +381,9 @@
         req_scheduled_tokens = scheduler_output.num_scheduled_tokens
         if self.pcp_size * self.dcp_size > 1:
             long_seq_metadata = self.runner.long_seq_metadata
-<<<<<<< HEAD
-            input_ids_pcp_full = self.runner.pcp_manager.input_ids_pcp_full.gpu
-            query_start_loc_pcp_full = self.runner.pcp_manager.query_start_loc_pcp_full.gpu
-            query_start_loc_pcp_full_cpu = self.runner.pcp_manager.query_start_loc_pcp_full.cpu
-=======
             input_ids_pcp_full = self.runner.input_ids_pcp_full.gpu
             query_start_loc_pcp_full = self.runner.query_start_loc_pcp_full.gpu
             query_start_loc_pcp_full_cpu = self.runner.query_start_loc_pcp_full.cpu
->>>>>>> 55beac9c
             num_reqs = self.runner.input_batch.num_reqs
             ori_query_lens = query_start_loc_pcp_full_cpu[1:num_reqs+1] - \
                 query_start_loc_pcp_full_cpu[:num_reqs]
