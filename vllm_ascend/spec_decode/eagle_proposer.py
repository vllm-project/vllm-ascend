# SPDX-License-Identifier: Apache-2.0
import os
from typing import Optional

import numpy as np
import torch
import torch.nn as nn
from vllm.attention.layer import Attention
from vllm.config import (CompilationLevel, VllmConfig,
                         get_layers_from_vllm_config)
from vllm.distributed.parallel_state import get_pp_group
from vllm.logger import logger
from vllm.model_executor.model_loader import get_model
from vllm.model_executor.models import supports_multimodal
from vllm.model_executor.models.llama_eagle3 import Eagle3LlamaForCausalLM
from vllm.v1.core.sched.output import SchedulerOutput
from vllm.v1.sample.metadata import SamplingMetadata
from vllm.v1.spec_decode.metadata import SpecDecodeMetadata

from vllm_ascend.ascend_forward_context import set_ascend_forward_context
from vllm_ascend.attention.attention_mask import AttentionMaskBuilder
from vllm_ascend.attention.attention_v1 import AscendAttentionState
from vllm_ascend.attention.utils import AscendCommonAttentionMetadata
from vllm_ascend.spec_decode.interface import Proposer, SpecDcodeType

PADDING_SLOT_ID = -1


class EagleProposer(Proposer):

    def __init__(self,
                 vllm_config: VllmConfig,
                 device: torch.device,
                 runner=None):
        self.name = SpecDcodeType.EAGLE if vllm_config.speculative_config.method == "eagle" else SpecDcodeType.EAGLE3
        self.vllm_config = vllm_config
        self.device = device
        self.runner = runner

        self.block_size = vllm_config.cache_config.block_size
        # We need to get the hidden size from the draft model config because
        # the draft model's hidden size can be different from the target model's
        # hidden size (e.g., Llama 3.3 70B).
        self.hidden_size = vllm_config.speculative_config.draft_model_config.get_hidden_size(
        )

        self.use_cuda_graph = (self.vllm_config.compilation_config.level
                               == CompilationLevel.PIECEWISE and
                               not self.vllm_config.model_config.enforce_eager)
        self.cudagraph_batch_sizes = list(
            reversed(
                self.vllm_config.compilation_config.cudagraph_capture_sizes))

        # persistent buffers for cuda graph
        self.input_ids = torch.zeros(
            self.vllm_config.scheduler_config.max_num_batched_tokens,
            dtype=torch.int32,
            device=device)
        self.positions = torch.zeros(
            self.vllm_config.scheduler_config.max_num_batched_tokens,
            dtype=torch.int64,
            device=device)
        self.hidden_states = torch.zeros(
            (self.vllm_config.scheduler_config.max_num_batched_tokens,
             self.hidden_size),
            dtype=self.vllm_config.model_config.dtype,
            device=device)
        # We need +1 here because the arange is used to set query_start_loc,
        # which has one more element than batch_size.
        self.arange = torch.arange(vllm_config.scheduler_config.max_num_seqs +
                                   1,
                                   device=device,
                                   dtype=torch.int32)
        attn_mask_len = min(self.vllm_config.model_config.max_model_len,
                            int(os.getenv("PAGED_ATTENTION_MASK_LEN", 10000)))
        self.attn_mask_builder = AttentionMaskBuilder(
            attn_mask_len, self.vllm_config.model_config.dtype)

    def load_model(self, model: nn.Module) -> None:
        target_attn_layer_names = set(
            get_layers_from_vllm_config(self.vllm_config, Attention).keys())
        self.model = get_model(vllm_config=self.vllm_config,
                               model_config=self.vllm_config.
                               speculative_config.draft_model_config)
        draft_attn_layer_names = (
            get_layers_from_vllm_config(self.vllm_config, Attention).keys() -
            target_attn_layer_names)
        self.attn_layer_name = next(iter(draft_attn_layer_names))

        # share embed_tokens with the target model if needed
        if get_pp_group().world_size == 1:
            logger.info(
                "The EAGLE head shares the same vocab embedding" \
                " with the target model."
            )
            self.model.model.embed_tokens = model.model.embed_tokens
        else:
            logger.info(
                "Since PP > 1, the EAGLE head loaded its own vocab embedding" \
                " weights instead of sharing them with the target model."
            )

        # share lm_head with the target model if needed
        # some model definition do not define lm_head explicitly
        # and reuse embed_tokens for lm_head, e.g., CohereForCausalLM
        if self.name == SpecDcodeType.EAGLE and hasattr(model, "lm_head"):
            logger.info("Loading EAGLE LM head weights from the target model.")
            if supports_multimodal(model):
                self.model.lm_head = model.get_language_model().lm_head
            else:
                self.model.lm_head = model.lm_head

    @torch.inference_mode()
    def dummy_run(self,
                  num_tokens: int,
                  with_prefill: bool = False,
                  skip_attn: bool = False,
                  num_reqs: int = 0,
                  num_tokens_across_dp: Optional[torch.Tensor] = None):
<<<<<<< HEAD
        moe_comm_method = self.runner._select_moe_comm_method(num_tokens)
=======
        moe_comm_method = self.runner._select_moe_comm_method(
            num_tokens, with_prefill)
>>>>>>> 18ca7861
        with set_ascend_forward_context(None,
                                        self.vllm_config,
                                        moe_comm_method=moe_comm_method,
                                        num_tokens=num_tokens):
            self.model(
                input_ids=self.input_ids[:num_tokens],
                positions=self.positions[:num_tokens],
                hidden_states=self.hidden_states[:num_tokens],
            )

    def generate_token_ids(self,
                           valid_sampled_token_ids: list[list[int]],
                           sampling_metadata: SamplingMetadata = None,
                           scheduler_output: SchedulerOutput = None,
                           spec_decode_metadata: SpecDecodeMetadata = None,
                           positions: torch.Tensor = None,
                           num_scheduled_tokens: int = 0,
                           hidden_states: torch.Tensor = None,
                           attn_metadata=None,
                           aux_hidden_states: torch.Tensor = None):
        if self.name == SpecDcodeType.EAGLE:
            raise NotImplementedError("Eagle Is Not Supported Yet.")

        attn_metadata = self._get_eagle_atten_dict(scheduler_output)
        next_token_ids: list[int] = []
        for i, token_ids in enumerate(valid_sampled_token_ids):
            if token_ids:
                # Common case.
                next_token_id = token_ids[-1]
            else:
                # Partial prefill (rare case).
                # Get the next token id from the request state.
                req_id = self.runner.input_batch.req_ids[i]
                req_state = self.runner.requests[req_id]
                seq_len = (req_state.num_computed_tokens +
                           scheduler_output.num_scheduled_tokens[req_id])

                next_token_id = req_state.get_token_id(seq_len)
            next_token_ids.append(next_token_id)
        next_token_ids = torch.tensor(next_token_ids,
                                      dtype=torch.int32,
                                      device=self.device)
        eagle_attn_metadata = attn_metadata[self.attn_layer_name]
        if spec_decode_metadata is None:
            # input_ids can be None for multimodal models.
            target_token_ids = self.runner.input_ids[:num_scheduled_tokens]
            target_positions = positions[:num_scheduled_tokens]
            if self.name == SpecDcodeType.EAGLE3:
                target_hidden_states = torch.cat(
                    [h[:num_scheduled_tokens] for h in aux_hidden_states],
                    dim=-1)
            else:
                target_hidden_states = hidden_states[:num_scheduled_tokens]
            target_slot_mapping = eagle_attn_metadata.slot_mapping
            cu_num_tokens = eagle_attn_metadata.query_start_loc
        else:
            num_draft_tokens = spec_decode_metadata.num_draft_tokens
            num_rejected_tokens = [
                n + 1 - len(valid_sampled_token_ids[i]) if n > 0 else 0
                for i, n in enumerate(num_draft_tokens)
            ]
            num_rejected_tokens = torch.tensor(
                num_rejected_tokens,
                dtype=torch.int32,
                device=self.device,
            )
            num_tokens = num_scheduled_tokens - sum(num_rejected_tokens)
            cu_num_tokens, token_indices = self._prepare_inputs(
                eagle_attn_metadata.query_start_loc, num_rejected_tokens,
                num_tokens)
            target_token_ids = self.runner.input_ids[token_indices]
            target_positions = positions[token_indices]
            if self.name == SpecDcodeType.EAGLE3:
                target_hidden_states = torch.cat(
                    [h[token_indices] for h in aux_hidden_states], dim=-1)
            else:
                target_hidden_states = hidden_states[token_indices]
            target_slot_mapping = eagle_attn_metadata.slot_mapping[
                token_indices]

        draft_token_ids = self._propose(
            target_token_ids=target_token_ids,
            target_positions=target_positions,
            target_hidden_states=target_hidden_states,
            target_slot_mapping=target_slot_mapping,
            next_token_ids=next_token_ids,
            cu_num_tokens=cu_num_tokens,
            block_table=eagle_attn_metadata.block_tables,
            sampling_metadata=sampling_metadata,
        )
        spec_token_ids = draft_token_ids.tolist()
        return spec_token_ids

    def _get_eagle_atten_dict(
        self,
        scheduler_output: "SchedulerOutput",
    ):
        total_num_scheduled_tokens = scheduler_output.total_num_scheduled_tokens
        assert total_num_scheduled_tokens > 0
        num_reqs = self.runner.input_batch.num_reqs
        assert num_reqs > 0

        # OPTIMIZATION: Start copying the block table first.
        # This way, we can overlap the copy with the following CPU operations.
        self.runner.input_batch.block_table.commit_block_table(num_reqs)

        # Get the number of scheduled tokens for each request.
        req_ids = self.runner.input_batch.req_ids
        tokens = [scheduler_output.num_scheduled_tokens[i] for i in req_ids]
        num_scheduled_tokens = np.array(tokens, dtype=np.int32)
        max_num_scheduled_tokens = max(tokens)
        self.runner.query_lens = torch.from_numpy(num_scheduled_tokens)
        # Get request indices.
        # E.g., [2, 5, 3] -> [0, 0, 1, 1, 1, 1, 1, 2, 2, 2]
        req_indices = np.repeat(self.runner.arange_np[:num_reqs],
                                num_scheduled_tokens)

        # cu_num_tokens: [2, 5, 3] -> [2, 7, 10]
        # arange: [0, 1, 0, 1, 2, 3, 4, 0, 1, 2]
        cu_num_tokens, arange = self._get_cumsum_and_arange(
            num_scheduled_tokens)

        # Get positions.
        positions_np = self.runner.positions_np[:total_num_scheduled_tokens]
        np.add(self.runner.input_batch.num_computed_tokens_cpu[req_indices],
               arange,
               out=positions_np)

        # Calculate M-RoPE positions.
        # Only relevant for models using M-RoPE (e.g, Qwen2-VL)
        if self.runner.uses_mrope:
            self.runner._calc_mrope_positions(scheduler_output)

        # Get token indices.
        # E.g., [0, 1, 0, 1, 2, 3, 4, 0, 1, 2]
        # -> [0, 1, M, M + 1, M + 2, M + 3, M + 4, 2 * M, 2 * M + 1, 2 * M + 2]
        # where M is the max_model_len.
        token_indices = (
            positions_np +
            req_indices * self.runner.input_batch.token_ids_cpu.shape[1])

        # NOTE(woosuk): We use torch.index_select instead of np.take here
        # because torch.index_select is much faster than np.take for large
        # tensors.
        torch.index_select(
            self.runner.input_batch.token_ids_cpu_tensor.flatten(),
            0,
            torch.from_numpy(token_indices),
            out=self.runner.input_ids_cpu[:total_num_scheduled_tokens])

        # Prepare the attention metadata for each KV cache group and make layers
        # in the same group share the same metadata.
        # NOTE(Chen): there is exactly one KV cache group that contains all
        # attetnion layers in the model for now, so the current logic for
        # getting attn_metadata is not related to kv_cache_group information.
        # Will extend this part to support multiple KV cache groups later.
        for kv_cache_group_id, kv_cache_group_spec in enumerate(
                self.runner.kv_cache_config.kv_cache_groups):
            block_size = kv_cache_group_spec.kv_cache_spec.block_size
            block_table = self.runner.input_batch.block_table[
                kv_cache_group_id]
            # E.g., [0, 1, 0, 1, 2, 3, 4, 0, 1, 2]
            # -> [0, 0, K, K, K + 1, K + 1, K + 2, 2 * K, 2 * K, 2 * K + 1]
            # where K is the max_num_blocks_per_req and the block size is 2.
            # NOTE(woosuk): We can't simply use `token_indices // block_size`
            # here because M (max_model_len) is not necessarily divisible by
            # block_size.
            block_table_indices = (
                req_indices * block_table.max_num_blocks_per_req +
                positions_np // block_size)
            block_table_cpu = block_table.get_cpu_tensor()
            block_numbers = block_table_cpu.flatten(
            )[block_table_indices].numpy()
            block_offsets = positions_np % block_size
            np.add(
                block_numbers * block_size,
                block_offsets,
                out=block_table.slot_mapping_np[:total_num_scheduled_tokens])

        # Prepare the attention metadata.
        self.runner.query_start_loc_np[0] = 0
        self.runner.query_start_loc_np[1:num_reqs + 1] = cu_num_tokens

        self.runner.seq_lens_np[:num_reqs] = (
            self.runner.input_batch.num_computed_tokens_cpu[:num_reqs] +
            num_scheduled_tokens)

        # Copy the tensors to the NPU.
        self.runner.input_ids[:total_num_scheduled_tokens].copy_(
            self.runner.input_ids_cpu[:total_num_scheduled_tokens],
            non_blocking=True)
        if self.runner.uses_mrope:
            # Only relevant for models using M-RoPE (e.g, Qwen2-VL)
            self.runner.mrope_positions[:, :total_num_scheduled_tokens].copy_(
                self.runner.
                mrope_positions_cpu[:, :total_num_scheduled_tokens],
                non_blocking=True)
        else:
            # Common case (1D positions)
            self.runner.positions[:total_num_scheduled_tokens].copy_(
                self.runner.positions_cpu[:total_num_scheduled_tokens],
                non_blocking=True)

        self.runner.query_start_loc[:num_reqs + 1].copy_(
            self.runner.query_start_loc_cpu[:num_reqs + 1], non_blocking=True)
        self.runner.seq_lens[:num_reqs].copy_(
            self.runner.seq_lens_cpu[:num_reqs], non_blocking=True)

        # Fill unused with -1. Needed for reshape_and_cache
        self.runner.seq_lens[num_reqs:].fill_(0)
        self.runner.query_start_loc[num_reqs + 1:].fill_(-1)

        attn_metadata = {}
        # Prepare the attention metadata for each KV cache group and make layers
        # in the same group share the same metadata.
        for kv_cache_group_id, kv_cache_group_spec in enumerate(
                self.runner.kv_cache_config.kv_cache_groups):
            common_attn_metadata = AscendCommonAttentionMetadata(
                query_start_loc=self.runner.query_start_loc[:num_reqs + 1],
                query_start_loc_cpu=self.runner.query_start_loc_cpu[:num_reqs +
                                                                    1],
                seq_lens_cpu=self.runner.seq_lens_cpu,
                num_reqs=num_reqs,
                max_query_len=max_num_scheduled_tokens,
                num_actual_tokens=total_num_scheduled_tokens,
                actual_seq_lengths_q=self.runner.actual_seq_lengths_q,
                block_table_tensor=self.runner.input_batch.block_table[0].
                get_device_tensor(),
                slot_mapping_cpu=self.runner.slot_mapping_cpu,
                positions=self.runner.positions,
                attn_mask=self.runner.attn_mask,
                spec_attn_mask=self.runner.spec_attn_mask,
                attn_state=self.runner.attn_state,
                decode_token_per_req=self.runner.decode_token_per_req,
                num_computed_tokens_cpu=None,
                seq_lens=None)
            attn_metadata_i = self.runner.attn_metadata_builder.build(
                common_attn_metadata, self.runner.get_model())
            for layer_name in kv_cache_group_spec.layer_names:
                attn_metadata[layer_name] = attn_metadata_i

        return attn_metadata

    def _get_cumsum_and_arange(
        self,
        num_tokens: np.ndarray,
        cumsum_dtype: Optional[np.dtype] = None,
    ) -> tuple[np.ndarray, np.ndarray]:
        """Get the cumulative sum and batched arange of the given array.
        # E.g., [2, 5, 3] -> ([2, 7, 10], [0, 1, 0, 1, 2, 3, 4, 0, 1, 2])
        # Equivalent to but faster than:
        # np.concatenate([np.arange(n) for n in num_tokens])
        """
        # Step 1. [2, 5, 3] -> [2, 7, 10]
        cu_num_tokens = np.cumsum(num_tokens, dtype=cumsum_dtype)
        total_num_tokens = cu_num_tokens[-1]
        # Step 2. [2, 7, 10] -> [0, 0, 2, 2, 2, 2, 2, 7, 7, 7]
        cumsums_offsets = np.repeat(cu_num_tokens - num_tokens, num_tokens)
        # Step 3. [0, 1, 0, 1, 2, 3, 4, 0, 1, 2]
        arange = self.runner.arange_np[:total_num_tokens] - cumsums_offsets

        return cu_num_tokens, arange

    def _propose(
        self,
        # [num_tokens]
        target_token_ids: torch.Tensor,
        # [num_tokens]
        target_positions: torch.Tensor,
        # [num_tokens, hidden_size]
        target_hidden_states: torch.Tensor,
        # [num_tokens]
        target_slot_mapping: torch.Tensor,
        # [batch_size]
        next_token_ids: torch.Tensor,
        # [batch_size + 1] starting with 0
        cu_num_tokens: torch.Tensor,
        # [batch_size, max_num_blocks_per_req]
        block_table: torch.Tensor,
        sampling_metadata: SamplingMetadata,
    ) -> torch.Tensor:
        device = cu_num_tokens.device
        cu_num_tokens = cu_num_tokens.cpu()
        block_table = block_table.cpu()
        num_tokens = target_token_ids.shape[0]
        batch_size = next_token_ids.shape[0]
        last_token_indices = cu_num_tokens[1:] - 1
        target_positions = target_positions.cpu()
        if self.name == SpecDcodeType.EAGLE3:
            assert isinstance(self.model, Eagle3LlamaForCausalLM)
            target_hidden_states = self.model.combine_hidden_states(
                target_hidden_states)
            assert target_hidden_states.shape[-1] == self.hidden_size

        # Shift the input ids by one token.
        # E.g., [a1, b1, b2, c1, c2, c3] -> [b1, b2, c1, c2, c3, c3]
        self.input_ids[:num_tokens - 1] = target_token_ids[1:]
        # Replace the last token with the next token.
        # E.g., [b1, b2, c1, c2, c3, c3] -> [a2, b2, b3, c2, c3, c4]
        self.input_ids[last_token_indices] = next_token_ids[0]

        query_lens = cu_num_tokens[1:] - cu_num_tokens[:-1]
        max_query_len = query_lens.max().item()

        common_attn_metadata = AscendCommonAttentionMetadata(
            query_start_loc=self.runner.query_start_loc[:batch_size + 1],
            query_start_loc_cpu=self.runner.query_start_loc_cpu[:batch_size +
                                                                1],
            seq_lens_cpu=self.runner.seq_lens_cpu,
            max_query_len=max_query_len,
            num_reqs=batch_size,
            num_actual_tokens=num_tokens,
            actual_seq_lengths_q=self.runner.actual_seq_lengths_q,
            block_table_tensor=self.runner.input_batch.block_table[0].
            get_device_tensor(),
            slot_mapping_cpu=target_slot_mapping,
            positions=target_positions,
            attn_mask=self.runner.attn_mask,
            spec_attn_mask=self.runner.spec_attn_mask,
            attn_state=self.runner.attn_state,
            decode_token_per_req=self.runner.decode_token_per_req,
            num_computed_tokens_cpu=None,
            seq_lens=None)
        # FIXME(woosuk): The below two ops cause synchronization. Optimize.
        attn_metadata = self.runner.attn_metadata_builder.build(
            common_attn_metadata, self.runner.model)
        if self.use_cuda_graph and \
            num_tokens <= self.cudagraph_batch_sizes[-1]:
            num_input_tokens = self.vllm_config.pad_for_cudagraph(num_tokens)
        else:
            num_input_tokens = num_tokens

<<<<<<< HEAD
        moe_comm_method = self.runner._select_moe_comm_method(num_input_tokens)
=======
        with_prefill = attn_metadata.attn_state not in [
            AscendAttentionState.DecodeOnly, AscendAttentionState.SpecDecoding
        ]
        moe_comm_method = self.runner._select_moe_comm_method(
            num_input_tokens, with_prefill)
>>>>>>> 18ca7861

        # copy inputs to buffer for cudagraph
        self.positions[:num_tokens] = target_positions.to(device)
        self.hidden_states[:num_tokens] = target_hidden_states
        attn_metadata.block_tables = block_table.to(device)
        with set_ascend_forward_context(attn_metadata,
                                        self.vllm_config,
                                        moe_comm_method=moe_comm_method,
                                        num_tokens=num_input_tokens):
            last_hidden_states, hidden_states = self.model(
                input_ids=self.input_ids[:num_input_tokens],
                positions=self.positions[:num_input_tokens],
                hidden_states=self.hidden_states[:num_input_tokens],
            )
        sample_hidden_states = last_hidden_states[last_token_indices]
        logits = self.model.compute_logits(sample_hidden_states, None)
        draft_token_ids = logits.argmax(dim=-1)

        # Early exit if there is only one draft token to be generated.
        if self.vllm_config.speculative_config.num_speculative_tokens == 1:
            # [batch_size, 1]
            return draft_token_ids.view(-1, 1)

        # Generate the remaining draft tokens.
        draft_token_ids_tensor = torch.zeros(
            (self.vllm_config.speculative_config.num_speculative_tokens,
             *draft_token_ids.shape),
            dtype=draft_token_ids.dtype)
        draft_token_ids_tensor[0] = draft_token_ids

        positions_cpu = target_positions[last_token_indices].cpu().to(
            torch.int64)
        hidden_states = hidden_states[last_token_indices]
        if self.use_cuda_graph and \
            batch_size <= self.cudagraph_batch_sizes[-1]:
            input_batch_size = self.vllm_config.pad_for_cudagraph(batch_size)
        else:
            input_batch_size = batch_size

<<<<<<< HEAD
        moe_comm_method = self.runner._select_moe_comm_method(input_batch_size)
=======
        moe_comm_method = self.runner._select_moe_comm_method(
            input_batch_size, False)
>>>>>>> 18ca7861

        attn_metadata.num_actual_tokens = batch_size
        attn_metadata.max_query_len = 1
        attn_metadata.query_start_loc = self.arange[:batch_size + 1]

        if self.vllm_config.speculative_config.num_speculative_tokens > 2:
            raise ValueError("Speculative tokens > 2 are not supported yet.")

        attn_metadata.attn_state = AscendAttentionState.ChunkedPrefill
        for now_speculative in range(
                self.vllm_config.speculative_config.num_speculative_tokens -
                1):
            # Update the inputs.
            # cast to int32 is crucial when eagle model is compiled.
            # tensor.argmax() returns int64 by default.
            input_ids = draft_token_ids_tensor[now_speculative].to(device)
            positions_cpu += 1

            # NOTE(woosuk): We should handle the case where the draft model
            # generates tokens beyond the max model length. Since it is complex
            # to remove such requests from the batch, we keep them in the batch
            # but adjust the position ids and slot mappings to avoid the
            # out-of-range access during the model execution. The draft tokens
            # generated with this adjustment should be ignored.
            exceeds_max_model_len = positions_cpu >= self.vllm_config.model_config.max_model_len
            # Mask out the position ids that exceed the max model length.
            # Otherwise, we may get out-of-range error in RoPE.
            clamped_positions_cpu = torch.where(exceeds_max_model_len, 0,
                                                positions_cpu)
            clamped_positions = clamped_positions_cpu.to(device)

            # TODO: Increment the sequence lengths.

            attn_metadata.seq_lens += 1
            # TODO: Consider max model length.
            # attn_metadata.max_seq_len = min(attn_metadata.max_seq_len,
            #                                 self.max_model_len)
            # For the requests that exceed the max model length, we set the
            # TODO: sequence length to 1 to minimize their overheads in attention.

            # Compute the slot mapping.
            block_numbers = (clamped_positions_cpu // self.block_size)
            block_ids = block_table.gather(dim=1,
                                           index=block_numbers.view(-1, 1))
            block_ids = block_ids.view(-1)
            slot_mapping_cpu = (
                block_ids * self.vllm_config.cache_config.block_size +
                clamped_positions_cpu % self.block_size)

            # Mask out the slot mappings that exceed the max model length.
            # Otherwise, the KV cache will be inadvertently updated with the
            # padding tokens.
            slot_mapping_cpu.masked_fill_(exceeds_max_model_len,
                                          PADDING_SLOT_ID)
            # NOTE: ASCEND slot_mapping must on cpu
            attn_metadata.slot_mapping = slot_mapping_cpu.to(
                torch.int32).to(device)
            # copy inputs to buffer for cudagraph
            self.input_ids[:batch_size] = input_ids
            self.positions[:batch_size] = clamped_positions
            self.hidden_states[:batch_size] = hidden_states
            positions = positions_cpu.to(device)
            attn_mask = self.attn_mask_builder.get_splitfuse_attn_mask(
                attn_metadata.seq_lens, positions,
                self.vllm_config.model_config.dtype, self.device)

            attn_metadata.attn_mask = attn_mask
            attn_metadata.block_tables = block_table.to(device)
            # Run the model.
            with set_ascend_forward_context(attn_metadata,
                                            self.vllm_config,
                                            moe_comm_method=moe_comm_method,
                                            num_tokens=input_batch_size):

                last_hidden_states, hidden_states = self.model(
                    input_ids=self.input_ids[:input_batch_size],
                    positions=self.positions[:input_batch_size],
                    hidden_states=self.hidden_states[:input_batch_size],
                )
            hidden_states = hidden_states[:batch_size]
            logits = self.model.compute_logits(last_hidden_states[:batch_size],
                                               None)

            # TODO(wenlong): get more than one token for tree attention
            draft_token_ids = logits.argmax(dim=-1)
            draft_token_ids_tensor[now_speculative + 1] = draft_token_ids.cpu()

        # [batch_size, num_speculative_tokens]
        draft_token_ids = draft_token_ids_tensor.swapaxes(0, 1)
        return draft_token_ids

    def _prepare_inputs(
        self,
        # [batch_size + 1]
        cu_target_query_lens: torch.Tensor,
        # [batch_size]
        num_rejected_tokens: torch.Tensor,
        num_tokens: int,
    ) -> tuple[torch.Tensor, torch.Tensor]:
        # cu_target_query_lens: [0, a, a + b, a + b + c]
        # num_rejected_tokens: [n1, n2, n3]
        # num_tokens_per_req: [a - n1, b - n2, c - n3]
        # cu_num_tokens: [0, a - n1, a + b - n1 - n2, a + b + c - n1 - n2 - n3]
        # token_indices: [0, 1, ..., a - n1 - 1,
        #                 a, a + 1, ..., a + b - n2 - 1,
        #                 a + b, a + b + 1, ..., a + b + c - n3 - 1]

        # [0, a, a + b, a + b + c] -> [a, b, c]
        query_len_per_req = (cu_target_query_lens[1:] -
                             cu_target_query_lens[:-1])
        # [a, b, c] -> [a - n1, b - n2, c - n3]
        num_tokens_per_req = query_len_per_req - num_rejected_tokens

        # [a - n1, b - n2, c - n3] ->
        # [0, a - n1, a + b - n1 - n2, a + b + c - n1 - n2 - n3]
        cu_num_tokens = torch.zeros_like(cu_target_query_lens)
        torch.cumsum(num_tokens_per_req, dim=0, out=cu_num_tokens[1:])
        token_indices = torch.empty(
            num_tokens,
            dtype=torch.int32,
            device=cu_target_query_lens.device,
        )
        BLOCK_SIZE = 1024
        self._prepare_eagle_input_sequential(
            token_indices,
            cu_target_query_lens,
            cu_num_tokens,
            block_size=BLOCK_SIZE,
        )
        return cu_num_tokens, token_indices

    def _prepare_eagle_input_sequential(self, out_tensor: torch.Tensor,
                                        cu_query_lens: torch.Tensor,
                                        cu_num_tokens: torch.Tensor,
                                        block_size: int):
        num_programs = len(cu_num_tokens) - 1
        for pid in range(num_programs):
            start_pos = cu_num_tokens[pid].item()
            end_pos = cu_num_tokens[pid + 1].item()
            num_tokens = end_pos - start_pos
            index_start = cu_query_lens[pid].item()
            num_blocks = int(
                torch.ceil(torch.tensor(num_tokens / block_size)).item())

            for i in range(num_blocks):
                offset_tensor = torch.arange(0,
                                             block_size,
                                             dtype=torch.int32,
                                             device=out_tensor.device)
                global_start_offset = i * block_size
                target_indices = torch.tensor(
                    start_pos + global_start_offset,
                    dtype=torch.int32,
                    device=out_tensor.device) + offset_tensor
                values_to_store = torch.tensor(
                    index_start, dtype=torch.int32,
                    device=out_tensor.device) + offset_tensor
                mask = (target_indices >= start_pos) & \
                    (target_indices < end_pos) & \
                    (offset_tensor < num_tokens)
                out_tensor[target_indices[mask]] = values_to_store[mask]<|MERGE_RESOLUTION|>--- conflicted
+++ resolved
@@ -117,12 +117,8 @@
                   skip_attn: bool = False,
                   num_reqs: int = 0,
                   num_tokens_across_dp: Optional[torch.Tensor] = None):
-<<<<<<< HEAD
-        moe_comm_method = self.runner._select_moe_comm_method(num_tokens)
-=======
         moe_comm_method = self.runner._select_moe_comm_method(
             num_tokens, with_prefill)
->>>>>>> 18ca7861
         with set_ascend_forward_context(None,
                                         self.vllm_config,
                                         moe_comm_method=moe_comm_method,
@@ -455,15 +451,11 @@
         else:
             num_input_tokens = num_tokens
 
-<<<<<<< HEAD
-        moe_comm_method = self.runner._select_moe_comm_method(num_input_tokens)
-=======
         with_prefill = attn_metadata.attn_state not in [
             AscendAttentionState.DecodeOnly, AscendAttentionState.SpecDecoding
         ]
         moe_comm_method = self.runner._select_moe_comm_method(
             num_input_tokens, with_prefill)
->>>>>>> 18ca7861
 
         # copy inputs to buffer for cudagraph
         self.positions[:num_tokens] = target_positions.to(device)
@@ -503,12 +495,8 @@
         else:
             input_batch_size = batch_size
 
-<<<<<<< HEAD
-        moe_comm_method = self.runner._select_moe_comm_method(input_batch_size)
-=======
         moe_comm_method = self.runner._select_moe_comm_method(
             input_batch_size, False)
->>>>>>> 18ca7861
 
         attn_metadata.num_actual_tokens = batch_size
         attn_metadata.max_query_len = 1
