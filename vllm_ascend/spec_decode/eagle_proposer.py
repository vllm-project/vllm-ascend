--- conflicted
+++ resolved
@@ -144,12 +144,10 @@
                   aclgraph_runtime_mode: CUDAGraphMode = CUDAGraphMode.NONE,
                   batch_descriptor=None,
                   dummy_compute_logits=lambda hidden_states: None):
-<<<<<<< HEAD
         for now_speculative in range(
                 self.vllm_config.speculative_config.num_speculative_tokens):
             with set_ascend_forward_context(None,
                                             self.vllm_config,
-                                            in_profile_run=True,
                                             num_tokens=num_tokens):
                 self.model(
                     input_ids=self.input_ids[:num_tokens],
@@ -157,20 +155,6 @@
                     hidden_states=self.hidden_states[:num_tokens],
                 )
                 dummy_compute_logits(self.hidden_states)
-=======
-        # update global cos, sin
-        update_cos_sin(self.positions[:num_tokens])
-
-        with set_ascend_forward_context(None,
-                                        self.vllm_config,
-                                        num_tokens=num_tokens):
-            self.model(
-                input_ids=self.input_ids[:num_tokens],
-                positions=self.positions[:num_tokens],
-                hidden_states=self.hidden_states[:num_tokens],
-            )
-            dummy_compute_logits(self.hidden_states)
->>>>>>> eda3cabf
 
     def generate_token_ids(self,
                            sampled_token_ids: torch.Tensor | list[list[int]],
