#
# Copyright (c) 2025 Huawei Technologies Co., Ltd. All Rights Reserved.
# Copyright 2023 The vLLM team.
#
# Licensed under the Apache License, Version 2.0 (the "License");
# you may not use this file except in compliance with the License.
# You may obtain a copy of the License at
#
#     http://www.apache.org/licenses/LICENSE-2.0
#
# Unless required by applicable law or agreed to in writing, software
# distributed under the License is distributed on an "AS IS" BASIS,
# WITHOUT WARRANTIES OR CONDITIONS OF ANY KIND, either express or implied.
# See the License for the specific language governing permissions and
# limitations under the License.
# This file is a part of the vllm-ascend project.
# Adapted from vllm-project/vllm/vllm/worker/gpu_model_runner.py
#
from vllm_ascend.spec_decode.eagle_proposer import EagleProposer
from vllm_ascend.spec_decode.mtp_proposer import MtpProposer
from vllm_ascend.spec_decode.ngram_proposer import NgramProposer
from vllm_ascend.spec_decode.suffix_proposer import SuffixDecodingProposer
from vllm_ascend.torchair.torchair_mtp_proposer import TorchairMtpProposer


def get_spec_decode_method(method,
                           vllm_config,
                           device,
                           runner,
                           is_torchair_graph=False):
    if method == "ngram":
        return NgramProposer(vllm_config, device, runner)
    elif method in ("eagle", "eagle3"):
        return EagleProposer(vllm_config, device, runner)
<<<<<<< HEAD
    elif method in ('mtp', 'qwen3_next_mtp'):
=======
    elif method == "mtp":
>>>>>>> 0b65ac6c
        if is_torchair_graph:
            return TorchairMtpProposer(vllm_config, device, runner)
        return MtpProposer(vllm_config, device, runner)
    elif method == 'suffix':
        return SuffixDecodingProposer(vllm_config, device, runner)
    else:
        raise ValueError("Unknown speculative decoding method: "
                         f"{method}")<|MERGE_RESOLUTION|>--- conflicted
+++ resolved
@@ -32,11 +32,7 @@
         return NgramProposer(vllm_config, device, runner)
     elif method in ("eagle", "eagle3"):
         return EagleProposer(vllm_config, device, runner)
-<<<<<<< HEAD
-    elif method in ('mtp', 'qwen3_next_mtp'):
-=======
     elif method == "mtp":
->>>>>>> 0b65ac6c
         if is_torchair_graph:
             return TorchairMtpProposer(vllm_config, device, runner)
         return MtpProposer(vllm_config, device, runner)
