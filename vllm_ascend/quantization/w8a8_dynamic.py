#
# Copyright (c) 2025 Huawei Technologies Co., Ltd. All Rights Reserved.
# This file is a part of the vllm-ascend project.
#
# Licensed under the Apache License, Version 2.0 (the "License");
# you may not use this file except in compliance with the License.
# You may obtain a copy of the License at
#
#     http://www.apache.org/licenses/LICENSE-2.0
#
# Unless required by applicable law or agreed to in writing, software
# distributed under the License is distributed on an "AS IS" BASIS,
# WITHOUT WARRANTIES OR CONDITIONS OF ANY KIND, either express or implied.
# See the License for the specific language governing permissions and
# limitations under the License.
#

from typing import Any, Callable, Dict, Optional

import torch
import torch.distributed as dist
import torch_npu
import torchair as tng  # type: ignore
from vllm.distributed import GroupCoordinator, tensor_model_parallel_all_reduce

import vllm_ascend.envs as envs_ascend
from vllm_ascend.ascend_config import get_ascend_config
from vllm_ascend.distributed.parallel_state import get_ep_group
from vllm_ascend.ops.fused_moe import select_experts
from vllm_ascend.utils import dispose_tensor

VLLM_ENABLE_MC2: bool = envs_ascend.VLLM_ENABLE_MC2


def apply_mlp(hidden_states: torch.Tensor,
              w1: torch.Tensor,
              w1_scale: torch.Tensor,
              w2: torch.Tensor,
              w2_scale: torch.Tensor,
              group_list: torch.Tensor,
              dynamic_scale: torch.Tensor = None,
              group_list_type: int = 1,
              **kwargs) -> torch.Tensor:
    """
    apply MLP: gate_up_proj -> swiglu -> down_proj

    Args:
        hidden_states: input hidden states with shape (num_tokens, hidden_size).
        w1: expert weights1 with shape
            (num_experts, hidden_size, intermediate_size * 2)
        w1_scale: weights1 scale with shape (num_experts, intermediate_size * 2)
        w2: expert weights2 with shape
            (num_experts, intermediate_size, hidden_size)
        w2_scale: weights2 scale with shape (num_experts, hidden_size)
        group_list: number of tokens for each expert, follow cumsum mode, and
            with shape (num_experts).
        transpose_weight:
            w1: (num_experts, intermediate_size * 2, hidden_size) ->
                    (num_experts, hidden_size, intermediate_size * 2)
            w2: (num_experts, hidden_size, intermediate_size) ->
                    (num_experts, intermediate_size, hidden_size)

    Returns:
        hidden_states: output hidden states after MLP.
    """

    if dynamic_scale is None:
        unquantized_hidden_states = hidden_states
        hidden_states, pertoken_scale = torch_npu.npu_dynamic_quant(
            hidden_states)
        # Dispose the original unquantized hidden states
        # to save npu memory because they're no longer used.
        dispose_tensor(unquantized_hidden_states)
    else:
        pertoken_scale = dynamic_scale

    shared_experts = kwargs.get('shared_experts', None)
    if shared_experts:
        shared_gate_up = kwargs.get('shared_gate_up', None)
        shared_dynamic_scale = kwargs.get('shared_dynamic_scale', None)
        with tng.scope.npu_stream_switch('cv'):
            tng.scope.npu_wait_tensor(shared_gate_up, hidden_states)
            shared_x, shared_dynamic_scale = torch_npu.npu_dequant_swiglu_quant(
                x=shared_gate_up,
                weight_scale=shared_experts.gate_up_proj.weight_scale_fp32,
                activation_scale=shared_dynamic_scale,
                bias=None,
                quant_scale=None,
                quant_offset=None,
                group_index=None,
                activate_left=True,
                quant_mode=1)

    # gmm1: gate_up_proj
    hidden_states = torch_npu.npu_grouped_matmul(
        x=[hidden_states],
        weight=[w1],
        scale=[w1_scale],
        per_token_scale=[pertoken_scale],
        split_item=2,
        group_list_type=group_list_type,
        group_type=0,
        group_list=group_list,
        output_dtype=w2_scale.dtype)[0]

    # act_fn: swiglu
    hidden_states = torch_npu.npu_swiglu(hidden_states)
    hidden_states, swiglu_out_scale = torch_npu.npu_dynamic_quant(
        hidden_states)

    # gmm2: down_proj
    hidden_states = torch_npu.npu_grouped_matmul(
        x=[hidden_states],
        weight=[w2],
        scale=[w2_scale],
        per_token_scale=[swiglu_out_scale],
        split_item=2,
        group_list_type=group_list_type,
        group_type=0,
        group_list=group_list,
        output_dtype=w2_scale.dtype)[0]

    if shared_experts:
        with tng.scope.npu_stream_switch('cv'):
            tng.scope.npu_wait_tensor(shared_x, hidden_states)
            shared_output = torch_npu.npu_quant_matmul(
                shared_x,
                shared_experts.down_proj.weight,
                shared_experts.down_proj.weight_scale,
                pertoken_scale=shared_dynamic_scale,
                output_dtype=torch.bfloat16,
            )
            if shared_experts.down_proj.reduce_results and shared_experts.down_proj.tp_size > 1:
                shared_output = tensor_model_parallel_all_reduce(shared_output)
    if shared_experts:
        return hidden_states, shared_output
    return hidden_states


<<<<<<< HEAD
def fused_experts_with_mc2(
    hidden_states: torch.Tensor,
    w1: torch.Tensor,
    w2: torch.Tensor,
    w1_scale: torch.Tensor,
    w2_scale: torch.Tensor,
    topk_weights: torch.Tensor,
    topk_ids: torch.Tensor,
    top_k: int,
    expert_map: torch.Tensor = None,
    moe_all_to_all_group_name: str = "",
    log2phy: torch.Tensor = None,
    global_redundant_expert_num: int = 0,
) -> torch.Tensor:
    topk_ids = log2phy[topk_ids]
=======
def fused_experts_with_mc2(hidden_states: torch.Tensor,
                           w1: torch.Tensor,
                           w2: torch.Tensor,
                           w1_scale: torch.Tensor,
                           w2_scale: torch.Tensor,
                           topk_weights: torch.Tensor,
                           topk_ids: torch.Tensor,
                           top_k: int,
                           expert_map: torch.Tensor = None,
                           moe_all_to_all_group_name: str = "",
                           **kwargs) -> torch.Tensor:
>>>>>>> 0395ab30
    global_bs = 0
    moe_expert_num = len(expert_map) + global_redundant_expert_num
    # hidden_states = hidden_states.bfloat16()
    kwargs_mc2 = {
        "x": hidden_states,
        "expert_ids": topk_ids,
        "expert_shard_type": 0,
        "shared_expert_rank_num": 0,
        "moe_expert_num": moe_expert_num,
        "global_bs": global_bs,
    }

    rank = torch.distributed.get_rank()

    quant_mode = 2
    ep_group = get_ep_group().device_group
    local_rank = torch.distributed.get_rank(group=ep_group)
    all_to_all_group_size = torch.distributed.get_world_size(ep_group)

    world_szie = torch.distributed.get_world_size()
    tp_size = world_szie // all_to_all_group_size
    tp_rank = rank % tp_size

    stage1_kwargs = {
        "scales": None,
        "quant_mode": quant_mode,
        "group_ep": moe_all_to_all_group_name,
        "ep_world_size": all_to_all_group_size,
        "ep_rank_id": local_rank,
        # "group_tp": self.moe_rs_group_name,
        "group_tp": moe_all_to_all_group_name,
        "tp_world_size": tp_size,
        "tp_rank_id": tp_rank,
    }
    kwargs_mc2.update(stage1_kwargs)

    shared_experts = kwargs.get('shared_experts', None)
    if shared_experts:
        shared_hidden_states = kwargs.get('shared_hidden_states', None)
        with tng.scope.npu_stream_switch('cv'):
            tng.scope.npu_wait_tensor(shared_hidden_states, hidden_states)
            shared_x, shared_dynamic_scale = torch_npu.npu_dynamic_quant(
                shared_hidden_states)
            shared_gate_up = torch_npu.npu_quant_matmul(
                shared_x,
                shared_experts.gate_up_proj.weight,
                shared_experts.gate_up_proj.weight_scale,
                output_dtype=torch.int32,
            )
        kwargs.update({
            "shared_gate_up": shared_gate_up,
            "shared_dynamic_scale": shared_dynamic_scale,
        })

    output = torch_npu.npu_moe_distribute_dispatch(**kwargs_mc2)
    # comm_stream.wait_stream(torch.npu.current_stream())
    expand_x, dynamic_scale, expand_idx, expert_token_nums, ep_recv_counts = output[
        0:5]

    if quant_mode == 0:
        dynamic_scale = None

    # `expand_x` will be disposed in the `apply_mlp` function
    down_out_list = apply_mlp(expand_x,
                              w1,
                              w1_scale,
                              w2,
                              w2_scale,
                              expert_token_nums,
                              dynamic_scale=dynamic_scale,
                              **kwargs)

    multi_stream = isinstance(down_out_list, tuple)
    if multi_stream:
        down_out_list, shared_output = down_out_list

    # moeCombine
    kwargs_mc2 = {
        "expand_x": down_out_list,
        "expert_ids": topk_ids,
        "expand_idx": expand_idx,
        "expert_scales": topk_weights.to(torch.float32),
        "expert_shard_type": 0,
        "shared_expert_rank_num": 0,
        "moe_expert_num": moe_expert_num,
        "global_bs": 0,
    }
    tp_recv_counts = torch.empty(1,
                                 dtype=torch.int32,
                                 device=hidden_states.device)
    stage3_kwargs = {
        "ep_send_counts": ep_recv_counts,
        "group_ep": moe_all_to_all_group_name,
        "ep_world_size": all_to_all_group_size,
        "ep_rank_id": local_rank,
        "tp_send_counts": tp_recv_counts,
        # "group_tp": self.moe_rs_group_name,
        "group_tp": moe_all_to_all_group_name,
        "tp_world_size": tp_size,
        "tp_rank_id": tp_rank,
    }
    kwargs_mc2.update(stage3_kwargs)

    hidden_states = torch_npu.npu_moe_distribute_combine(**kwargs_mc2)

    if multi_stream:
        return hidden_states, shared_output
    return hidden_states


# currently expert parallelism implemented with all2all
# is under-optimized.
def fused_experts_with_all2all(
    hidden_states: torch.Tensor,
    w1: torch.Tensor,
    w1_scale: torch.Tensor,
    w2: torch.Tensor,
    w2_scale: torch.Tensor,
    topk_weights: torch.Tensor,
    topk_ids: torch.Tensor,
    top_k: int,
    expert_map: torch.Tensor = None,
    ep_group: GroupCoordinator = None,
    log2phy: torch.Tensor = None,
    global_redundant_expert_num: int = 0,
):
    topk_ids = log2phy[topk_ids]
    original_shape = hidden_states.shape
    if len(original_shape) == 3:
        hidden_states = hidden_states.view(-1, hidden_states.shape[-1])

    num_tokens, _ = hidden_states.shape
    num_experts = w1.shape[0]
    device = hidden_states.device

    if expert_map is not None:
        global_num_experts = len(expert_map) + global_redundant_expert_num
        local_num_experts = global_num_experts // ep_group.world_size
        row_idx_len = num_tokens * top_k
        row_idx = (torch.arange(0,
                                row_idx_len,
                                dtype=torch.int32,
                                device=device).view(top_k, -1).permute(
                                    1, 0).contiguous())
        hidden_states, expanded_row_idx, expanded_expert_idx = torch_npu.npu_moe_init_routing(
            hidden_states,
            row_idx=row_idx,
            expert_idx=topk_ids,
            active_num=num_tokens)

        global_expert_tokens = torch.bincount(expanded_expert_idx,
                                              minlength=global_num_experts)
        scatter_sizes = global_expert_tokens.view(ep_group.world_size,
                                                  -1).sum(-1)

        gather_sizes = torch.empty_like(scatter_sizes)
        dist.all_to_all_single(gather_sizes,
                               scatter_sizes,
                               group=ep_group.device_group)
        scatter_size_list = scatter_sizes.cpu().tolist()
        gather_size_list = gather_sizes.cpu().tolist()

        expanded_expert_idx = expanded_expert_idx % local_num_experts
        hidden_states = ep_group.all_to_all(hidden_states, 0, 0,
                                            scatter_size_list,
                                            gather_size_list)
        local_expert_idx = ep_group.all_to_all(expanded_expert_idx, 0, 0,
                                               scatter_size_list,
                                               gather_size_list)

        sorted_local_expert_idx, sorted_idx = torch.sort(local_expert_idx)

        expert_tokens = torch_npu.npu_moe_compute_expert_tokens(
            sorted_local_expert_idx, local_num_experts).to(torch.int64)

        hidden_states = hidden_states[sorted_idx]
        group_list_type = 0
    else:
        row_idx_len = num_tokens * top_k
        row_idx = torch.arange(0,
                               row_idx_len,
                               dtype=torch.int32,
                               device=topk_weights.device).view(
                                   top_k, -1).permute(1, 0).contiguous()
        hidden_states, expanded_row_idx, expanded_expert_idx = torch_npu.npu_moe_init_routing(
            hidden_states,
            row_idx=row_idx,
            expert_idx=topk_ids,
            active_num=num_tokens)

        expert_tokens = torch_npu.npu_moe_compute_expert_tokens(
            expanded_expert_idx, num_experts)
        expert_tokens = expert_tokens.to(torch.int64)
        group_list_type = 0

    # `hidden_states` will be disposed in the `apply_mlp` function
    hidden_states = apply_mlp(hidden_states,
                              w1,
                              w1_scale,#17
                              w2,
                              w2_scale,
                              expert_tokens,#16
                              group_list_type=group_list_type)

    if expert_map is not None:
        resorted_idx = torch.argsort(sorted_idx)
        hidden_states = hidden_states[resorted_idx]
        hidden_states = ep_group.all_to_all(hidden_states, 0, 0,
                                            gather_size_list,
                                            scatter_size_list)

        final_hidden_states = torch_npu.npu_moe_finalize_routing(
            hidden_states,
            skip1=None,
            skip2=None,
            bias=None,
            scales=topk_weights,
            expanded_src_to_dst_row=expanded_row_idx,
            export_for_source_row=topk_ids,
        )
    else:
        # TODO: Reorder device memory 2 times here, replace the current
        # implementation here when suitable operators become available.
        final_hidden_states = torch_npu.npu_moe_finalize_routing(
            hidden_states,
            skip1=None,
            skip2=None,
            bias=None,
            scales=topk_weights,
            expanded_src_to_dst_row=expanded_row_idx,
            export_for_source_row=topk_ids,
        )
    if len(original_shape) == 3:
        final_hidden_states = final_hidden_states.view(original_shape)
    return final_hidden_states


def fused_experts(hidden_states: torch.Tensor,
                  w1: torch.Tensor,
                  w1_scale: torch.Tensor,
                  w2: torch.Tensor,
                  w2_scale: torch.Tensor,
                  topk_weights: torch.Tensor,
                  topk_ids: torch.Tensor,
                  top_k: int,
                  expert_map: torch.Tensor = None):
    original_shape = hidden_states.shape
    if len(original_shape) == 3:
        hidden_states = hidden_states.view(-1, hidden_states.shape[-1])

    num_tokens, _ = hidden_states.shape
    num_experts = w1.shape[0]
    dtype = hidden_states.dtype
    device = hidden_states.device

    if expert_map is not None:
        # Generate token indices and flatten
        token_indices = (torch.arange(num_tokens,
                                      device=device,
                                      dtype=torch.int64).unsqueeze(1).expand(
                                          -1, top_k).reshape(-1))

        # Flatten token-to-expert mappings and map to local experts
        weights_flat = topk_weights.view(-1)
        experts_flat = topk_ids.view(-1)
        local_experts_flat = expert_map[experts_flat]

        # Filter valid token-expert pairs
        mask = local_experts_flat != -1
        filtered_weights = torch.where(
            mask, weights_flat, torch.zeros_like(weights_flat)).to(dtype)
        filtered_experts = torch.where(
            mask, local_experts_flat,
            torch.full_like(local_experts_flat,
                            num_experts)).to(topk_ids.dtype)

        # Sort by local expert IDs
        sort_indices = torch.argsort(filtered_experts)
        sorted_token_indices = token_indices[sort_indices]
        sorted_weights = filtered_weights[sort_indices]

        # Compute token counts with minlength of num_experts
        # This is equivalent to but faster than:
        # >>> token_counts = torch.bincount(filtered_experts, minlength=num_experts)[:-1]
        token_counts = torch.zeros(num_experts + 1,
                                   device=device,
                                   dtype=torch.int64)
        ones = torch.ones_like(filtered_experts, dtype=torch.int64)
        token_counts.scatter_add_(0, filtered_experts.to(torch.int64), ones)
        expert_tokens = token_counts[:num_experts]
        # Rearrange hidden_states
        hidden_states = hidden_states[sorted_token_indices]
        group_list_type = 1
    else:
        row_idx_len = num_tokens * top_k
        row_idx = torch.arange(0,
                               row_idx_len,
                               dtype=torch.int32,
                               device=topk_weights.device).view(
                                   top_k, -1).permute(1, 0).contiguous()
        hidden_states, expanded_row_idx, expanded_expert_idx = torch_npu.npu_moe_init_routing(
            hidden_states,
            row_idx=row_idx,
            expert_idx=topk_ids,
            active_num=num_tokens)

        expert_tokens = torch_npu.npu_moe_compute_expert_tokens(
            expanded_expert_idx, num_experts)
        expert_tokens = expert_tokens.to(torch.int64)
        group_list_type = 0

    # `hidden_states` will be disposed in the `apply_mlp` function
    hidden_states = apply_mlp(hidden_states,
                              w1,
                              w1_scale,
                              w2,
                              w2_scale,
                              expert_tokens,
                              group_list_type=group_list_type)

    if expert_map is not None:
        hidden_states.mul_(sorted_weights.unsqueeze(1))
        final_hidden_states = torch.zeros(*original_shape,
                                          device=device,
                                          dtype=dtype)

        num_valid_tokens = mask.sum()
        valid_token_mask = torch.arange(
            0, sorted_token_indices.shape[0],
            device=device).unsqueeze(1) < num_valid_tokens
        hidden_states = hidden_states.masked_fill_(~valid_token_mask,
                                                   0).to(dtype)
        final_hidden_states.index_add_(0, sorted_token_indices, hidden_states)
    else:
        # TODO: Reorder device memory 2 times here, replace the current
        # implementation here when suitable operators become available.
        final_hidden_states = torch_npu.npu_moe_finalize_routing(
            hidden_states,
            skip1=None,
            skip2=None,
            bias=None,
            scales=topk_weights,
            expanded_src_to_dst_row=expanded_row_idx,
            export_for_source_row=topk_ids,
        )

    if len(original_shape) == 3:
        final_hidden_states = final_hidden_states.view(original_shape)
    return final_hidden_states


class AscendW8A8DynamicLinearMethod:
    """Linear method for Ascend W8A8_DYNAMIC.
    """

    def __init__(self):
        self.transpose_weight = True

    @staticmethod
    def get_weight(input_size: int, output_size: int,
                   params_dtype: torch.dtype) -> Dict[str, Any]:
        params_dict = {
            "weight": torch.empty(output_size, input_size, dtype=torch.int8)
        }
        return params_dict

    @staticmethod
    def get_pertensor_param(params_dtype: torch.dtype) -> Dict[str, Any]:
        return {}

    @staticmethod
    def get_perchannel_param(
        output_size: int,
        params_dtype: torch.dtype,
    ) -> Dict[str, Any]:
        params_dict = {}
        params_dict["weight_scale"] = torch.empty(output_size,
                                                  1,
                                                  dtype=params_dtype)
        params_dict["weight_offset"] = torch.empty(output_size,
                                                   1,
                                                   dtype=params_dtype)
        return params_dict

    @staticmethod
    def apply(
        layer: torch.nn.Module,
        x: torch.Tensor,
        bias: Optional[torch.Tensor] = None,
        tp_rank: Optional[int] = 0,
    ) -> torch.Tensor:
        original_dtype = x.dtype
        # use ATB quantize
        quant_out, dynamic_scale = torch_npu.npu_dynamic_quant(x)
        return torch_npu.npu_quant_matmul(
            quant_out,
            layer.weight,
            layer.weight_scale,
            pertoken_scale=dynamic_scale,
            bias=bias,
            output_dtype=original_dtype,
        )

    def process_weights_after_loading(self, layer):
        if self.transpose_weight:
            layer.weight.data = layer.weight.data.transpose(0, 1).contiguous()
        # cast quantized weight tensors in NZ format (29) for higher inference speed
        layer.weight.data = torch_npu.npu_format_cast(layer.weight.data, 29)
        layer.weight_scale.data = layer.weight_scale.data.flatten()
        layer.weight_scale_fp32 = layer.weight_scale.data.to(torch.float32)
        layer.weight_offset.data = layer.weight_offset.data.flatten()


class AscendW8A8DynamicFusedMoEMethod:
    """FusedMoe method for Ascend W8A8_DYNAMIC.
    """

    def __init__(self):
        self.transpose_weight = True

        self.ep_group = get_ep_group()

        ascend_config = get_ascend_config()
        self.torchair_graph_enabled = ascend_config.torchair_graph_config.enabled

        try:
            device_group = self.ep_group.device_group
            # TODO: Try local_rank = ep_group.rank_in_group
            local_rank = torch.distributed.get_rank(group=device_group)
            backend = device_group._get_backend(torch.device("npu"))
            self.moe_all_to_all_group_name = backend.get_hccl_comm_name(
                local_rank)
        except AttributeError:
            self.moe_all_to_all_group_name = ""

    @staticmethod
    def get_weight(num_experts: int, intermediate_size_per_partition: int,
                   hidden_sizes: int,
                   params_dtype: torch.dtype) -> Dict[str, Any]:
        param_dict = {}
        param_dict["w13_weight"] = torch.empty(num_experts,
                                               2 *
                                               intermediate_size_per_partition,
                                               hidden_sizes,
                                               dtype=torch.int8)
        param_dict["w2_weight"] = torch.empty(num_experts,
                                              hidden_sizes,
                                              intermediate_size_per_partition,
                                              dtype=torch.int8)
        return param_dict

    @staticmethod
    def get_dynamic_quant_param(num_experts: int,
                                intermediate_size_per_partition: int,
                                hidden_sizes: int,
                                params_dtype: torch.dtype) -> Dict[str, Any]:
        param_dict = {}
        param_dict["w13_weight_scale"] = torch.empty(
            num_experts,
            2 * intermediate_size_per_partition,
            1,
            dtype=params_dtype)
        param_dict["w13_weight_offset"] = torch.empty(
            num_experts,
            2 * intermediate_size_per_partition,
            1,
            dtype=params_dtype)
        param_dict["w2_weight_scale"] = torch.empty(num_experts,
                                                    hidden_sizes,
                                                    1,
                                                    dtype=params_dtype)
        param_dict["w2_weight_offset"] = torch.empty(num_experts,
                                                     hidden_sizes,
                                                     1,
                                                     dtype=params_dtype)
        return param_dict

    def apply(
        self,
        layer: torch.nn.Module,
        x: torch.Tensor,
        router_logits: torch.Tensor,
        top_k: int,
        renormalize: bool,
        use_grouped_topk: bool = False,
        global_num_experts: int = -1,
        expert_map: Optional[torch.Tensor] = None,
        topk_group: Optional[int] = None,
        num_expert_group: Optional[int] = None,
        custom_routing_function: Optional[Callable] = None,
        scoring_func: str = "softmax",
        e_score_correction_bias: Optional[torch.Tensor] = None,
        is_prefill: bool = True,
        enable_force_load_balance: bool = True,
<<<<<<< HEAD
        dp_size: int = 1,
        log2phy: torch.Tensor = None,
        global_redundant_expert_num: int = 0,
=======
>>>>>>> 0395ab30
        **kwargs,
    ) -> torch.Tensor:
        assert router_logits.shape[
            1] == global_num_experts, "Number of global experts mismatch"

        # NOTE: now npu_moe_gating_top_k can only support `group_count=256` pattern
        if global_num_experts == 256:
            topk_weights, topk_ids, _ = torch_npu.npu_moe_gating_top_k(
                router_logits,
                k=top_k,  # topk当前写8
                bias=e_score_correction_bias,
                k_group=topk_group,  # fix: 4
                group_count=num_expert_group,  # fix 8
                group_select_mode=1,  # 0: group中的最大; 1: topk2.sum(fix)
                renorm=0,  # 0: softmax->topk(fix); 1: topk->softmax
                norm_type=1,  # 0: softmax; 1: sigmoid(fix)
                # out_flag=False, # todo new api; 第三个输出是否输出
                # y2_flag=False, # old api; 第三个输出是否输出
                routed_scaling_factor=1,
                eps=float(1e-20))
        else:
            topk_weights, topk_ids = select_experts(
                hidden_states=x,
                router_logits=router_logits,
                top_k=top_k,
                use_grouped_topk=use_grouped_topk,
                renormalize=renormalize,
                topk_group=topk_group,
                num_expert_group=num_expert_group,
                custom_routing_function=custom_routing_function,
                scoring_func=scoring_func,
                e_score_correction_bias=e_score_correction_bias,
            )

        # this is a naive implementation for experts load balance so as
        # to avoid accumulating too much tokens on a single rank.
        # currently it is only activated when doing profile runs.
        if enable_force_load_balance:
            topk_ids = torch.randint_like(topk_ids, 0, global_num_experts)

        topk_weights = topk_weights.to(x.dtype)

        if VLLM_ENABLE_MC2 and not is_prefill:
            return fused_experts_with_mc2(
                hidden_states=x,
                w1=layer.w13_weight,
                w2=layer.w2_weight,
                w1_scale=layer.w13_weight_scale,
                w2_scale=layer.w2_weight_scale,
                topk_weights=topk_weights,
                topk_ids=topk_ids,
                top_k=top_k,
                expert_map=expert_map,
                moe_all_to_all_group_name=self.moe_all_to_all_group_name,
<<<<<<< HEAD
                log2phy=log2phy,
                global_redundant_expert_num=global_redundant_expert_num,
            )
        elif dp_size == 1:
=======
                **kwargs)
        elif self.torchair_graph_enabled or self.ep_group.world_size == 1:
>>>>>>> 0395ab30
            return fused_experts(hidden_states=x,
                                 w1=layer.w13_weight,
                                 w1_scale=layer.w13_weight_scale,
                                 w2=layer.w2_weight,
                                 w2_scale=layer.w2_weight_scale,
                                 topk_weights=topk_weights,
                                 topk_ids=topk_ids,
                                 top_k=top_k,
                                 expert_map=expert_map)
        else:
            # The current implementation of deepseek moe splits hidden_states
            # according to tp_size before they are feed into fused_moe module.
            # Therefore, all2all is needed no matter how dp/tp is set so as to
            # dispatch/combine tokens.
            return fused_experts_with_all2all(hidden_states=x,
                                              w1=layer.w13_weight,
                                              w1_scale=layer.w13_weight_scale,
                                              w2=layer.w2_weight,
                                              w2_scale=layer.w2_weight_scale,
                                              topk_weights=topk_weights,
                                              topk_ids=topk_ids,
                                              top_k=top_k,
                                              expert_map=expert_map,
                                              ep_group=self.ep_group,
                                              log2phy=log2phy,
                                              global_redundant_expert_num=global_redundant_expert_num,
                                              )

    def process_weights_after_loading(self, layer):
        if self.transpose_weight:
            layer.w13_weight.data = layer.w13_weight.data.transpose(
                1, 2).contiguous()
            layer.w2_weight.data = layer.w2_weight.data.transpose(
                1, 2).contiguous()
        layer.w13_weight_scale.data = layer.w13_weight_scale.data.view(
            layer.w13_weight_scale.data.shape[0], -1)
        layer.w13_weight_offset.data = layer.w13_weight_offset.data.view(
            layer.w13_weight_offset.data.shape[0], -1)
        layer.w2_weight_scale.data = layer.w2_weight_scale.data.view(
            layer.w2_weight_scale.data.shape[0], -1)
        layer.w2_weight_offset.data = layer.w2_weight_offset.data.view(
            layer.w2_weight_offset.data.shape[0], -1)<|MERGE_RESOLUTION|>--- conflicted
+++ resolved
@@ -137,23 +137,6 @@
     return hidden_states
 
 
-<<<<<<< HEAD
-def fused_experts_with_mc2(
-    hidden_states: torch.Tensor,
-    w1: torch.Tensor,
-    w2: torch.Tensor,
-    w1_scale: torch.Tensor,
-    w2_scale: torch.Tensor,
-    topk_weights: torch.Tensor,
-    topk_ids: torch.Tensor,
-    top_k: int,
-    expert_map: torch.Tensor = None,
-    moe_all_to_all_group_name: str = "",
-    log2phy: torch.Tensor = None,
-    global_redundant_expert_num: int = 0,
-) -> torch.Tensor:
-    topk_ids = log2phy[topk_ids]
-=======
 def fused_experts_with_mc2(hidden_states: torch.Tensor,
                            w1: torch.Tensor,
                            w2: torch.Tensor,
@@ -164,8 +147,11 @@
                            top_k: int,
                            expert_map: torch.Tensor = None,
                            moe_all_to_all_group_name: str = "",
+                           log2phy: torch.Tensor = None,
+                           global_redundant_expert_num: int = 0,
                            **kwargs) -> torch.Tensor:
->>>>>>> 0395ab30
+
+    topk_ids = log2phy[topk_ids]
     global_bs = 0
     moe_expert_num = len(expert_map) + global_redundant_expert_num
     # hidden_states = hidden_states.bfloat16()
@@ -660,12 +646,8 @@
         e_score_correction_bias: Optional[torch.Tensor] = None,
         is_prefill: bool = True,
         enable_force_load_balance: bool = True,
-<<<<<<< HEAD
-        dp_size: int = 1,
         log2phy: torch.Tensor = None,
         global_redundant_expert_num: int = 0,
-=======
->>>>>>> 0395ab30
         **kwargs,
     ) -> torch.Tensor:
         assert router_logits.shape[
@@ -720,15 +702,10 @@
                 top_k=top_k,
                 expert_map=expert_map,
                 moe_all_to_all_group_name=self.moe_all_to_all_group_name,
-<<<<<<< HEAD
                 log2phy=log2phy,
                 global_redundant_expert_num=global_redundant_expert_num,
-            )
-        elif dp_size == 1:
-=======
                 **kwargs)
         elif self.torchair_graph_enabled or self.ep_group.world_size == 1:
->>>>>>> 0395ab30
             return fused_experts(hidden_states=x,
                                  w1=layer.w13_weight,
                                  w1_scale=layer.w13_weight_scale,
