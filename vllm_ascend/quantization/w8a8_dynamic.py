--- conflicted
+++ resolved
@@ -32,12 +32,9 @@
                                dispose_tensor, get_ascend_soc_version,
                                npu_stream_switch, npu_wait_tensor)
 
-<<<<<<< HEAD
 ENABLE_FUSED_EXPERTS_WITH_ALL_TO_ALL_V2: bool = True
-=======
 CHUNK_SIZE: int = ascend_envs.VLLM_ASCEND_FUSED_MOE_MC2_CHUNK_SIZE
 
->>>>>>> 63944db3
 
 def apply_mlp_decode(hidden_states_wrapper: List[torch.Tensor],
                      w1: torch.Tensor,
@@ -379,7 +376,6 @@
         return hidden_states, shared_output
 
 
-<<<<<<< HEAD
 def fused_experts_with_all2all_v2(x, topk_ids, topk_weight, w1, w2, w1_scale, w2_scale):
     _, h = x.shape
     hidden_states = x.view(-1, h)
@@ -444,7 +440,6 @@
         drop_pad_mode=2
     )
     return final_hidden_states
-=======
 def fused_prefill_experts_with_mc2(
     hidden_states: torch.Tensor,
     w1: torch.Tensor,
@@ -530,7 +525,6 @@
         return hidden_states_outputs
     else:
         return hidden_states_outputs, shared_outputs
->>>>>>> 63944db3
 
 
 # currently expert parallelism implemented with all2all
