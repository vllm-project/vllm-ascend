#
# Copyright (c) 2025 Huawei Technologies Co., Ltd. All Rights Reserved.
# This file is a part of the vllm-ascend project.
#
# Licensed under the Apache License, Version 2.0 (the "License");
# you may not use this file except in compliance with the License.
# You may obtain a copy of the License at
#
#     http://www.apache.org/licenses/LICENSE-2.0
#
# Unless required by applicable law or agreed to in writing, software
# distributed under the License is distributed on an "AS IS" BASIS,
# WITHOUT WARRANTIES OR CONDITIONS OF ANY KIND, either express or implied.
# See the License for the specific language governing permissions and
# limitations under the License.
#

from typing import Any, Callable, Dict, Optional

import torch
import torch.distributed as dist
import torch_npu
<<<<<<< HEAD
import torchair as tng  # type: ignore
from vllm.distributed import GroupCoordinator, tensor_model_parallel_all_reduce
=======
from vllm.config import get_current_vllm_config
from vllm.distributed import GroupCoordinator
>>>>>>> afc4c0cd

import vllm_ascend.envs as envs_ascend
from vllm_ascend.distributed.parallel_state import get_ep_group
from vllm_ascend.ops.fused_moe import select_experts
from vllm_ascend.utils import dispose_tensor

VLLM_ENABLE_MC2: bool = envs_ascend.VLLM_ENABLE_MC2


def apply_mlp(hidden_states: torch.Tensor,
              w1: torch.Tensor,
              w1_scale: torch.Tensor,
              w2: torch.Tensor,
              w2_scale: torch.Tensor,
              group_list: torch.Tensor,
              dynamic_scale: torch.Tensor = None,
              group_list_type: int = 1,
              **kwargs) -> torch.Tensor:
    """
    apply MLP: gate_up_proj -> swiglu -> down_proj

    Args:
        hidden_states: input hidden states with shape (num_tokens, hidden_size).
        w1: expert weights1 with shape
            (num_experts, hidden_size, intermediate_size * 2)
        w1_scale: weights1 scale with shape (num_experts, intermediate_size * 2)
        w2: expert weights2 with shape
            (num_experts, intermediate_size, hidden_size)
        w2_scale: weights2 scale with shape (num_experts, hidden_size)
        group_list: number of tokens for each expert, follow cumsum mode, and
            with shape (num_experts).
        transpose_weight:
            w1: (num_experts, intermediate_size * 2, hidden_size) ->
                    (num_experts, hidden_size, intermediate_size * 2)
            w2: (num_experts, hidden_size, intermediate_size) ->
                    (num_experts, intermediate_size, hidden_size)

    Returns:
        hidden_states: output hidden states after MLP.
    """

    if dynamic_scale is None:
        unquantized_hidden_states = hidden_states
        hidden_states, pertoken_scale = torch_npu.npu_dynamic_quant(
            hidden_states)
        # Dispose the original unquantized hidden states
        # to save npu memory because they're no longer used.
        dispose_tensor(unquantized_hidden_states)
    else:
        pertoken_scale = dynamic_scale

    shared_experts = kwargs.get('shared_experts', None)
    if shared_experts:
        shared_gate_up = kwargs.get('shared_gate_up', None)
        shared_dynamic_scale = kwargs.get('shared_dynamic_scale', None)
        with tng.scope.npu_stream_switch('cv'):
            tng.scope.npu_wait_tensor(shared_gate_up, hidden_states)
            shared_x, shared_dynamic_scale = torch_npu.npu_dequant_swiglu_quant(
                x=shared_gate_up,
                weight_scale=shared_experts.gate_up_proj.weight_scale_fp32,
                activation_scale=shared_dynamic_scale,
                bias=None,
                quant_scale=None,
                quant_offset=None,
                group_index=None,
                activate_left=True,
                quant_mode=1)

    # gmm1: gate_up_proj
    hidden_states = torch_npu.npu_grouped_matmul(
        x=[hidden_states],
        weight=[w1],
        scale=[w1_scale],
        per_token_scale=[pertoken_scale],
        split_item=2,
        group_list_type=group_list_type,
        group_type=0,
        group_list=group_list,
        output_dtype=w2_scale.dtype)[0]

    # act_fn: swiglu
    hidden_states = torch_npu.npu_swiglu(hidden_states)
    hidden_states, swiglu_out_scale = torch_npu.npu_dynamic_quant(
        hidden_states)

    # gmm2: down_proj
    hidden_states = torch_npu.npu_grouped_matmul(
        x=[hidden_states],
        weight=[w2],
        scale=[w2_scale],
        per_token_scale=[swiglu_out_scale],
        split_item=2,
        group_list_type=group_list_type,
        group_type=0,
        group_list=group_list,
        output_dtype=w2_scale.dtype)[0]

    if shared_experts:
        with tng.scope.npu_stream_switch('cv'):
            tng.scope.npu_wait_tensor(shared_x, hidden_states)
            shared_output = torch_npu.npu_quant_matmul(
                shared_x,
                shared_experts.down_proj.weight,
                shared_experts.down_proj.weight_scale,
                pertoken_scale=shared_dynamic_scale,
                output_dtype=torch.bfloat16,
            )
            if shared_experts.down_proj.reduce_results and shared_experts.down_proj.tp_size > 1:
                shared_output = tensor_model_parallel_all_reduce(shared_output)
    if shared_experts:
        return hidden_states, shared_output
    return hidden_states


def fused_experts_with_mc2(hidden_states: torch.Tensor,
                           w1: torch.Tensor,
                           w2: torch.Tensor,
                           w1_scale: torch.Tensor,
                           w2_scale: torch.Tensor,
                           topk_weights: torch.Tensor,
                           topk_ids: torch.Tensor,
                           top_k: int,
                           expert_map: torch.Tensor = None,
                           moe_all_to_all_group_name: str = "",
                           **kwargs) -> torch.Tensor:
    global_bs = 0
    moe_expert_num = len(expert_map)
    # hidden_states = hidden_states.bfloat16()
    kwargs_mc2 = {
        "x": hidden_states,
        "expert_ids": topk_ids,
        "expert_shard_type": 0,
        "shared_expert_rank_num": 0,
        "moe_expert_num": moe_expert_num,
        "global_bs": global_bs,
    }

    rank = torch.distributed.get_rank()

    quant_mode = 2
    ep_group = get_ep_group().device_group
    local_rank = torch.distributed.get_rank(group=ep_group)
    all_to_all_group_size = torch.distributed.get_world_size(ep_group)

    world_szie = torch.distributed.get_world_size()
    tp_size = world_szie // all_to_all_group_size
    tp_rank = rank % tp_size

    stage1_kwargs = {
        "scales": None,
        "quant_mode": quant_mode,
        "group_ep": moe_all_to_all_group_name,
        "ep_world_size": all_to_all_group_size,
        "ep_rank_id": local_rank,
        # "group_tp": self.moe_rs_group_name,
        "group_tp": moe_all_to_all_group_name,
        "tp_world_size": tp_size,
        "tp_rank_id": tp_rank,
    }
    kwargs_mc2.update(stage1_kwargs)

    output = torch_npu.npu_moe_distribute_dispatch(**kwargs_mc2)
    # comm_stream.wait_stream(torch.npu.current_stream())
    expand_x, dynamic_scale, expand_idx, expert_token_nums, ep_recv_counts = output[
        0:5]

    if quant_mode == 0:
        dynamic_scale = None

    # `expand_x` will be disposed in the `apply_mlp` function
    down_out_list = apply_mlp(expand_x,
                              w1,
                              w1_scale,
                              w2,
                              w2_scale,
                              expert_token_nums,
                              dynamic_scale=dynamic_scale,
                              **kwargs)

    multi_stream = isinstance(down_out_list, tuple)
    if multi_stream:
        down_out_list, shared_output = down_out_list

    # moeCombine
    kwargs_mc2 = {
        "expand_x": down_out_list,
        "expert_ids": topk_ids,
        "expand_idx": expand_idx,
        "expert_scales": topk_weights.to(torch.float32),
        "expert_shard_type": 0,
        "shared_expert_rank_num": 0,
        "moe_expert_num": moe_expert_num,
        "global_bs": 0,
    }
    tp_recv_counts = torch.empty(1,
                                 dtype=torch.int32,
                                 device=hidden_states.device)
    stage3_kwargs = {
        "ep_send_counts": ep_recv_counts,
        "group_ep": moe_all_to_all_group_name,
        "ep_world_size": all_to_all_group_size,
        "ep_rank_id": local_rank,
        "tp_send_counts": tp_recv_counts,
        # "group_tp": self.moe_rs_group_name,
        "group_tp": moe_all_to_all_group_name,
        "tp_world_size": tp_size,
        "tp_rank_id": tp_rank,
    }
    kwargs_mc2.update(stage3_kwargs)

    hidden_states = torch_npu.npu_moe_distribute_combine(**kwargs_mc2)

    if multi_stream:
        return hidden_states, shared_output
    return hidden_states


# currently expert parallelism implemented with all2all
# is under-optimized.
def fused_experts_with_all2all(
    hidden_states: torch.Tensor,
    w1: torch.Tensor,
    w1_scale: torch.Tensor,
    w2: torch.Tensor,
    w2_scale: torch.Tensor,
    topk_weights: torch.Tensor,
    topk_ids: torch.Tensor,
    top_k: int,
    expert_map: torch.Tensor = None,
    ep_group: GroupCoordinator = None,
):
    original_shape = hidden_states.shape
    if len(original_shape) == 3:
        hidden_states = hidden_states.view(-1, hidden_states.shape[-1])

    num_tokens, _ = hidden_states.shape
    num_experts = w1.shape[0]
    device = hidden_states.device

    if expert_map is not None:
        global_num_experts = len(expert_map)
        local_num_experts = global_num_experts // ep_group.world_size
        row_idx_len = num_tokens * top_k
        row_idx = (torch.arange(0,
                                row_idx_len,
                                dtype=torch.int32,
                                device=device).view(top_k, -1).permute(
                                    1, 0).contiguous())
        hidden_states, expanded_row_idx, expanded_expert_idx = torch_npu.npu_moe_init_routing(
            hidden_states,
            row_idx=row_idx,
            expert_idx=topk_ids,
            active_num=num_tokens)

        global_expert_tokens = torch.bincount(expanded_expert_idx,
                                              minlength=global_num_experts)
        scatter_sizes = global_expert_tokens.view(ep_group.world_size,
                                                  -1).sum(-1)

        gather_sizes = torch.empty_like(scatter_sizes)
        dist.all_to_all_single(gather_sizes,
                               scatter_sizes,
                               group=ep_group.device_group)
        scatter_size_list = scatter_sizes.cpu().tolist()
        gather_size_list = gather_sizes.cpu().tolist()

        expanded_expert_idx = expanded_expert_idx % local_num_experts
        hidden_states = ep_group.all_to_all(hidden_states, 0, 0,
                                            scatter_size_list,
                                            gather_size_list)
        local_expert_idx = ep_group.all_to_all(expanded_expert_idx, 0, 0,
                                               scatter_size_list,
                                               gather_size_list)

        sorted_local_expert_idx, sorted_idx = torch.sort(local_expert_idx)

        expert_tokens = torch_npu.npu_moe_compute_expert_tokens(
            sorted_local_expert_idx, local_num_experts).to(torch.int64)

        hidden_states = hidden_states[sorted_idx]
        group_list_type = 0
    else:
        row_idx_len = num_tokens * top_k
        row_idx = torch.arange(0,
                               row_idx_len,
                               dtype=torch.int32,
                               device=topk_weights.device).view(
                                   top_k, -1).permute(1, 0).contiguous()
        hidden_states, expanded_row_idx, expanded_expert_idx = torch_npu.npu_moe_init_routing(
            hidden_states,
            row_idx=row_idx,
            expert_idx=topk_ids,
            active_num=num_tokens)

        expert_tokens = torch_npu.npu_moe_compute_expert_tokens(
            expanded_expert_idx, num_experts)
        expert_tokens = expert_tokens.to(torch.int64)
        group_list_type = 0

    # `hidden_states` will be disposed in the `apply_mlp` function
    hidden_states = apply_mlp(hidden_states,
                              w1,
                              w1_scale,
                              w2,
                              w2_scale,
                              expert_tokens,
                              group_list_type=group_list_type)

    if expert_map is not None:
        resorted_idx = torch.argsort(sorted_idx)
        hidden_states = hidden_states[resorted_idx]
        hidden_states = ep_group.all_to_all(hidden_states, 0, 0,
                                            gather_size_list,
                                            scatter_size_list)

        final_hidden_states = torch_npu.npu_moe_finalize_routing(
            hidden_states,
            skip1=None,
            skip2=None,
            bias=None,
            scales=topk_weights,
            expanded_src_to_dst_row=expanded_row_idx,
            export_for_source_row=topk_ids,
        )
    else:
        # TODO: Reorder device memory 2 times here, replace the current
        # implementation here when suitable operators become available.
        final_hidden_states = torch_npu.npu_moe_finalize_routing(
            hidden_states,
            skip1=None,
            skip2=None,
            bias=None,
            scales=topk_weights,
            expanded_src_to_dst_row=expanded_row_idx,
            export_for_source_row=topk_ids,
        )
    if len(original_shape) == 3:
        final_hidden_states = final_hidden_states.view(original_shape)
    return final_hidden_states


def fused_experts(hidden_states: torch.Tensor,
                  w1: torch.Tensor,
                  w1_scale: torch.Tensor,
                  w2: torch.Tensor,
                  w2_scale: torch.Tensor,
                  topk_weights: torch.Tensor,
                  topk_ids: torch.Tensor,
                  top_k: int,
                  expert_map: torch.Tensor = None):
    original_shape = hidden_states.shape
    if len(original_shape) == 3:
        hidden_states = hidden_states.view(-1, hidden_states.shape[-1])

    num_tokens, _ = hidden_states.shape
    num_experts = w1.shape[0]
    dtype = hidden_states.dtype
    device = hidden_states.device

    if expert_map is not None:
        # Generate token indices and flatten
        token_indices = (torch.arange(num_tokens,
                                      device=device,
                                      dtype=torch.int64).unsqueeze(1).expand(
                                          -1, top_k).reshape(-1))

        # Flatten token-to-expert mappings and map to local experts
        weights_flat = topk_weights.view(-1)
        experts_flat = topk_ids.view(-1)
        local_experts_flat = expert_map[experts_flat]

        # Filter valid token-expert pairs
        mask = local_experts_flat != -1
        filtered_weights = torch.where(
            mask, weights_flat, torch.zeros_like(weights_flat)).to(dtype)
        filtered_experts = torch.where(
            mask, local_experts_flat,
            torch.full_like(local_experts_flat,
                            num_experts)).to(topk_ids.dtype)

        # Sort by local expert IDs
        sort_indices = torch.argsort(filtered_experts)
        sorted_token_indices = token_indices[sort_indices]
        sorted_weights = filtered_weights[sort_indices]

        # Compute token counts with minlength of num_experts
        # This is equivalent to but faster than:
        # >>> token_counts = torch.bincount(filtered_experts, minlength=num_experts)[:-1]
        token_counts = torch.zeros(num_experts + 1,
                                   device=device,
                                   dtype=torch.int64)
        ones = torch.ones_like(filtered_experts, dtype=torch.int64)
        token_counts.scatter_add_(0, filtered_experts.to(torch.int64), ones)
        expert_tokens = token_counts[:num_experts]
        # Rearrange hidden_states
        hidden_states = hidden_states[sorted_token_indices]
        group_list_type = 1
    else:
        row_idx_len = num_tokens * top_k
        row_idx = torch.arange(0,
                               row_idx_len,
                               dtype=torch.int32,
                               device=topk_weights.device).view(
                                   top_k, -1).permute(1, 0).contiguous()
        hidden_states, expanded_row_idx, expanded_expert_idx = torch_npu.npu_moe_init_routing(
            hidden_states,
            row_idx=row_idx,
            expert_idx=topk_ids,
            active_num=num_tokens)

        expert_tokens = torch_npu.npu_moe_compute_expert_tokens(
            expanded_expert_idx, num_experts)
        expert_tokens = expert_tokens.to(torch.int64)
        group_list_type = 0

    # `hidden_states` will be disposed in the `apply_mlp` function
    hidden_states = apply_mlp(hidden_states,
                              w1,
                              w1_scale,
                              w2,
                              w2_scale,
                              expert_tokens,
                              group_list_type=group_list_type)

    if expert_map is not None:
        hidden_states.mul_(sorted_weights.unsqueeze(1))
        final_hidden_states = torch.zeros(*original_shape,
                                          device=device,
                                          dtype=dtype)

        num_valid_tokens = mask.sum()
        valid_token_mask = torch.arange(
            0, sorted_token_indices.shape[0],
            device=device).unsqueeze(1) < num_valid_tokens
        hidden_states = hidden_states.masked_fill_(~valid_token_mask,
                                                   0).to(dtype)
        final_hidden_states.index_add_(0, sorted_token_indices, hidden_states)
    else:
        # TODO: Reorder device memory 2 times here, replace the current
        # implementation here when suitable operators become available.
        final_hidden_states = torch_npu.npu_moe_finalize_routing(
            hidden_states,
            skip1=None,
            skip2=None,
            bias=None,
            scales=topk_weights,
            expanded_src_to_dst_row=expanded_row_idx,
            export_for_source_row=topk_ids,
        )

    if len(original_shape) == 3:
        final_hidden_states = final_hidden_states.view(original_shape)
    return final_hidden_states


class AscendW8A8DynamicLinearMethod:
    """Linear method for Ascend W8A8_DYNAMIC.
    """

    def __init__(self):
        self.transpose_weight = True

    @staticmethod
    def get_weight(input_size: int, output_size: int,
                   params_dtype: torch.dtype) -> Dict[str, Any]:
        params_dict = {
            "weight": torch.empty(output_size, input_size, dtype=torch.int8)
        }
        return params_dict

    @staticmethod
    def get_pertensor_param(params_dtype: torch.dtype) -> Dict[str, Any]:
        return {}

    @staticmethod
    def get_perchannel_param(
        output_size: int,
        params_dtype: torch.dtype,
    ) -> Dict[str, Any]:
        params_dict = {}
        params_dict["weight_scale"] = torch.empty(output_size,
                                                  1,
                                                  dtype=params_dtype)
        params_dict["weight_offset"] = torch.empty(output_size,
                                                   1,
                                                   dtype=params_dtype)
        return params_dict

    @staticmethod
    def apply(
        layer: torch.nn.Module,
        x: torch.Tensor,
        bias: Optional[torch.Tensor] = None,
        tp_rank: Optional[int] = 0,
    ) -> torch.Tensor:
        original_dtype = x.dtype
        # use ATB quantize
        quant_out, dynamic_scale = torch_npu.npu_dynamic_quant(x)
        return torch_npu.npu_quant_matmul(
            quant_out,
            layer.weight,
            layer.weight_scale,
            pertoken_scale=dynamic_scale,
            bias=bias,
            output_dtype=original_dtype,
        )

    def process_weights_after_loading(self, layer):
        if self.transpose_weight:
            layer.weight.data = layer.weight.data.transpose(0, 1).contiguous()
        # cast quantized weight tensors in NZ format (29) for higher inference speed
        layer.weight.data = torch_npu.npu_format_cast(layer.weight.data, 29)
        layer.weight_scale.data = layer.weight_scale.data.flatten()
        layer.weight_scale_fp32 = layer.weight_scale.data.to(torch.float32)
        layer.weight_offset.data = layer.weight_offset.data.flatten()


class AscendW8A8DynamicFusedMoEMethod:
    """FusedMoe method for Ascend W8A8_DYNAMIC.
    """

    def __init__(self):
        self.transpose_weight = True

        self.ep_group = get_ep_group()

        self.enable_graph_mode = False
        additional_config = get_current_vllm_config().additional_config
        if additional_config:
            self.enable_graph_mode = additional_config.get(
                "enable_graph_mode", False)

        try:
            device_group = self.ep_group.device_group
            # TODO: Try local_rank = ep_group.rank_in_group
            local_rank = torch.distributed.get_rank(group=device_group)
            backend = device_group._get_backend(torch.device("npu"))
            self.moe_all_to_all_group_name = backend.get_hccl_comm_name(
                local_rank)
        except AttributeError:
            self.moe_all_to_all_group_name = ""

    @staticmethod
    def get_weight(num_experts: int, intermediate_size_per_partition: int,
                   hidden_sizes: int,
                   params_dtype: torch.dtype) -> Dict[str, Any]:
        param_dict = {}
        param_dict["w13_weight"] = torch.empty(num_experts,
                                               2 *
                                               intermediate_size_per_partition,
                                               hidden_sizes,
                                               dtype=torch.int8)
        param_dict["w2_weight"] = torch.empty(num_experts,
                                              hidden_sizes,
                                              intermediate_size_per_partition,
                                              dtype=torch.int8)
        return param_dict

    @staticmethod
    def get_dynamic_quant_param(num_experts: int,
                                intermediate_size_per_partition: int,
                                hidden_sizes: int,
                                params_dtype: torch.dtype) -> Dict[str, Any]:
        param_dict = {}
        param_dict["w13_weight_scale"] = torch.empty(
            num_experts,
            2 * intermediate_size_per_partition,
            1,
            dtype=params_dtype)
        param_dict["w13_weight_offset"] = torch.empty(
            num_experts,
            2 * intermediate_size_per_partition,
            1,
            dtype=params_dtype)
        param_dict["w2_weight_scale"] = torch.empty(num_experts,
                                                    hidden_sizes,
                                                    1,
                                                    dtype=params_dtype)
        param_dict["w2_weight_offset"] = torch.empty(num_experts,
                                                     hidden_sizes,
                                                     1,
                                                     dtype=params_dtype)
        return param_dict

    def apply(
        self,
        layer: torch.nn.Module,
        x: torch.Tensor,
        router_logits: torch.Tensor,
        top_k: int,
        renormalize: bool,
        use_grouped_topk: bool = False,
        global_num_experts: int = -1,
        expert_map: Optional[torch.Tensor] = None,
        topk_group: Optional[int] = None,
        num_expert_group: Optional[int] = None,
        custom_routing_function: Optional[Callable] = None,
        scoring_func: str = "softmax",
        e_score_correction_bias: Optional[torch.Tensor] = None,
        is_prefill: bool = True,
        enable_force_load_balance: bool = True,
        **kwargs,
    ) -> torch.Tensor:
        assert router_logits.shape[
            1] == global_num_experts, "Number of global experts mismatch"

        # NOTE: now npu_moe_gating_top_k can only support `group_count=256` pattern
        if global_num_experts == 256:
            topk_weights, topk_ids, _ = torch_npu.npu_moe_gating_top_k(
                router_logits,
                k=top_k,  # topk当前写8
                bias=e_score_correction_bias,
                k_group=topk_group,  # fix: 4
                group_count=num_expert_group,  # fix 8
                group_select_mode=1,  # 0: group中的最大; 1: topk2.sum(fix)
                renorm=0,  # 0: softmax->topk(fix); 1: topk->softmax
                norm_type=1,  # 0: softmax; 1: sigmoid(fix)
                # out_flag=False, # todo new api; 第三个输出是否输出
                # y2_flag=False, # old api; 第三个输出是否输出
                routed_scaling_factor=1,
                eps=float(1e-20))
        else:
            topk_weights, topk_ids = select_experts(
                hidden_states=x,
                router_logits=router_logits,
                top_k=top_k,
                use_grouped_topk=use_grouped_topk,
                renormalize=renormalize,
                topk_group=topk_group,
                num_expert_group=num_expert_group,
                custom_routing_function=custom_routing_function,
                scoring_func=scoring_func,
                e_score_correction_bias=e_score_correction_bias,
            )

        # this is a naive implementation for experts load balance so as
        # to avoid accumulating too much tokens on a single rank.
        # currently it is only activated when doing profile runs.
        if enable_force_load_balance:
            topk_ids = torch.randint_like(topk_ids, 0, global_num_experts)

        topk_weights = topk_weights.to(x.dtype)

        if VLLM_ENABLE_MC2 and not is_prefill:
            return fused_experts_with_mc2(
                hidden_states=x,
                w1=layer.w13_weight,
                w2=layer.w2_weight,
                w1_scale=layer.w13_weight_scale,
                w2_scale=layer.w2_weight_scale,
                topk_weights=topk_weights,
                topk_ids=topk_ids,
                top_k=top_k,
                expert_map=expert_map,
<<<<<<< HEAD
                moe_all_to_all_group_name=self.moe_all_to_all_group_name,
                **kwargs)
        elif self.ep_group.world_size == 1:
=======
                moe_all_to_all_group_name=self.moe_all_to_all_group_name)
        elif self.enable_graph_mode or self.ep_group.world_size == 1:
>>>>>>> afc4c0cd
            return fused_experts(hidden_states=x,
                                 w1=layer.w13_weight,
                                 w1_scale=layer.w13_weight_scale,
                                 w2=layer.w2_weight,
                                 w2_scale=layer.w2_weight_scale,
                                 topk_weights=topk_weights,
                                 topk_ids=topk_ids,
                                 top_k=top_k,
                                 expert_map=expert_map)
        else:
            # The current implementation of deepseek moe splits hidden_states
            # according to tp_size before they are feed into fused_moe module.
            # Therefore, all2all is needed no matter how dp/tp is set so as to
            # dispatch/combine tokens.
            return fused_experts_with_all2all(hidden_states=x,
                                              w1=layer.w13_weight,
                                              w1_scale=layer.w13_weight_scale,
                                              w2=layer.w2_weight,
                                              w2_scale=layer.w2_weight_scale,
                                              topk_weights=topk_weights,
                                              topk_ids=topk_ids,
                                              top_k=top_k,
                                              expert_map=expert_map,
                                              ep_group=self.ep_group)

    def process_weights_after_loading(self, layer):
        if self.transpose_weight:
            layer.w13_weight.data = layer.w13_weight.data.transpose(
                1, 2).contiguous()
            layer.w2_weight.data = layer.w2_weight.data.transpose(
                1, 2).contiguous()
        layer.w13_weight_scale.data = layer.w13_weight_scale.data.view(
            layer.w13_weight_scale.data.shape[0], -1)
        layer.w13_weight_offset.data = layer.w13_weight_offset.data.view(
            layer.w13_weight_offset.data.shape[0], -1)
        layer.w2_weight_scale.data = layer.w2_weight_scale.data.view(
            layer.w2_weight_scale.data.shape[0], -1)
        layer.w2_weight_offset.data = layer.w2_weight_offset.data.view(
            layer.w2_weight_offset.data.shape[0], -1)<|MERGE_RESOLUTION|>--- conflicted
+++ resolved
@@ -20,13 +20,9 @@
 import torch
 import torch.distributed as dist
 import torch_npu
-<<<<<<< HEAD
 import torchair as tng  # type: ignore
+from vllm.config import get_current_vllm_config
 from vllm.distributed import GroupCoordinator, tensor_model_parallel_all_reduce
-=======
-from vllm.config import get_current_vllm_config
-from vllm.distributed import GroupCoordinator
->>>>>>> afc4c0cd
 
 import vllm_ascend.envs as envs_ascend
 from vllm_ascend.distributed.parallel_state import get_ep_group
@@ -681,14 +677,9 @@
                 topk_ids=topk_ids,
                 top_k=top_k,
                 expert_map=expert_map,
-<<<<<<< HEAD
                 moe_all_to_all_group_name=self.moe_all_to_all_group_name,
                 **kwargs)
-        elif self.ep_group.world_size == 1:
-=======
-                moe_all_to_all_group_name=self.moe_all_to_all_group_name)
         elif self.enable_graph_mode or self.ep_group.world_size == 1:
->>>>>>> afc4c0cd
             return fused_experts(hidden_states=x,
                                  w1=layer.w13_weight,
                                  w1_scale=layer.w13_weight_scale,
