--- conflicted
+++ resolved
@@ -235,17 +235,10 @@
         return moe_comm_method.fused_experts(
             hidden_states=x,
             pertoken_scale=pertoken_scale,
-<<<<<<< HEAD
-            w1=layer.w13_weight,
-            w1_scale=layer.w13_weight_scale.to(torch.float32),
-            w2=layer.w2_weight,
-            w2_scale=layer.w2_weight_scale,
-=======
             w1=w1,
             w1_scale=w1_scale,
             w2=w2,
             w2_scale=w2_scale,
->>>>>>> 178ca160
             topk_weights=topk_weights,
             topk_ids=topk_ids,
             use_int8_w8a8=True,
