--- conflicted
+++ resolved
@@ -202,7 +202,6 @@
         assert router_logits.shape[
             1] == global_num_experts - global_redundant_expert_num - n_shared_experts, "Number of global experts mismatch (excluding redundancy)"
 
-<<<<<<< HEAD
         topk_weights, topk_ids = select_experts(
             hidden_states=x,
             router_logits=router_logits,
@@ -218,28 +217,6 @@
             num_logical_experts=router_logits.shape[1],
             global_num_experts=global_num_experts)
 
-=======
-        if self.multistream_overlap_gate:
-            fc3_context = get_flash_common3_context()
-            assert fc3_context is not None
-            topk_weights = fc3_context.topk_weights
-            topk_ids = fc3_context.topk_ids
-        else:
-            topk_weights, topk_ids = select_experts(
-                hidden_states=x,
-                router_logits=router_logits,
-                top_k=top_k,
-                use_grouped_topk=use_grouped_topk,
-                renormalize=renormalize,
-                topk_group=topk_group,
-                num_expert_group=num_expert_group,
-                custom_routing_function=custom_routing_function,
-                scoring_func=scoring_func,
-                e_score_correction_bias=e_score_correction_bias,
-                global_num_experts=global_num_experts)
-        assert topk_ids is not None
-        assert topk_weights is not None
->>>>>>> 0f571c34
         # this is a naive implementation for experts load balance so as
         # to avoid accumulating too much tokens on a single rank.
         # currently it is only activated when doing profile runs.
