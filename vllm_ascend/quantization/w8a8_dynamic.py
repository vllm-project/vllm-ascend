--- conflicted
+++ resolved
@@ -33,7 +33,6 @@
                                npu_stream_switch, npu_wait_tensor,
                                super_kernel)
 
-ENABLE_FUSED_EXPERTS_WITH_ALL_TO_ALL_V2: bool = True
 CHUNK_SIZE: int = ascend_envs.VLLM_ASCEND_FUSED_MOE_MC2_CHUNK_SIZE
 
 
@@ -111,43 +110,6 @@
     return hidden_states
 
 
-<<<<<<< HEAD
-def gmm_expert(x, expert_tokens, w1, w2, w1_scale, w2_scale, dynamic_scale=None, avg_tokens_per_expert=None):
-    hidden_size = x.size(-1)
-    h = x
-    pertoken_scale = dynamic_scale
-
-    if pertoken_scale.dim() > 1:
-        pertoken_scale = pertoken_scale.reshape(-1)
-        h = h.view(-1, hidden_size)
-    # gmm1: gate_up
-    mm1_mm3 = torch_npu.npu_grouped_matmul([h], [w1],
-                                            group_list=expert_tokens, split_item=3,
-                                            output_dtype=torch.int32, group_type=0,
-                                            group_list_type=1, tuning_config=avg_tokens_per_expert)[0]
-    # dequant_swiglu_quant
-    # op[DequantSwigluQuant], weight_scale dtype only support float32, please check
-    w1_scale = w1_scale.to(torch.float32)
-
-    intermediate_h, pertoken_scale = torch_npu.npu_dequant_swiglu_quant(
-        x=mm1_mm3, weight_scale=w1_scale,
-        activation_scale=pertoken_scale.squeeze(0), bias=None, quant_scale=None, quant_offset=None,
-        group_index=expert_tokens, activate_left=True, quant_mode=1)
-
-    if pertoken_scale.dim() > 1:
-        inter_size = intermediate_h.size(-1)
-        pertoken_scale = pertoken_scale.reshape(-1)
-        intermediate_h = intermediate_h.view(-1, inter_size)
-    # gmm2: down
-    out_dtype = torch.bfloat16
-    w2_scale = w2_scale.to(torch.bfloat16)
-    out_hidden = torch_npu.npu_grouped_matmul([intermediate_h], [w2], bias=None,
-                                            scale=[w2_scale], per_token_scale=[pertoken_scale],
-                                            group_list=expert_tokens, split_item=3,
-                                            output_dtype=out_dtype, group_type=0,
-                                            group_list_type=1, tuning_config=avg_tokens_per_expert)[0]
-    return out_hidden
-=======
 def gmm_expert(hidden_states: torch.Tensor,
                expert_tokens: List[int],
                w1: torch.Tensor,
@@ -213,7 +175,6 @@
         tuning_config=avg_tokens_per_expert)[0]
 
     return output
->>>>>>> 07ea61a8
 
 
 def apply_mlp(hidden_states: torch.Tensor,
@@ -473,78 +434,6 @@
         return hidden_states, shared_output, expert_token_nums, group_list_type
 
 
-def fused_experts_with_all2all_v2(x, topk_ids, topk_weight, w1, w2, w1_scale, w2_scale, ep_group, log2phy=None, global_redundant_expert_num=0):
-    if log2phy is not None:
-        topk_ids = log2phy[topk_ids]
-    global_num_experts = global_redundant_expert_num + 256
-    
-    _, h = x.shape
-    hidden_states = x.view(-1, h)
-    topk_weight = topk_weight.to(x.dtype)
-    expanded_x, expanded_row_idx, tokens_per_expert, _, pertoken_scale = torch_npu.npu_moe_init_routing_quantv2(
-        hidden_states,
-        expert_idx=topk_ids.to(torch.int32),
-        active_num=0,
-        expert_capacity=0,
-        expert_num=global_num_experts,
-        drop_pad_mode=0,
-        expert_tokens_count_or_cumsum_flag=2,
-        expert_tokens_before_capacity_flag=False,
-        quant_mode=1,
-    )
-    
-    ep_size = ep_group.world_size
-
-    tokens_per_expert_group = tokens_per_expert.new_empty(tokens_per_expert.shape[0])
-    dist.all_to_all_single(tokens_per_expert_group, tokens_per_expert)  # (total_experts,) --> (total_ranks * n_routed_experts_per_rank)
- 
-    # combine tensors, do reduceSum and D2H toghter
-    combine_tokens = torch.stack([tokens_per_expert_group, tokens_per_expert], dim=0)
-    # view: EP, E//EP
-    # sum: EP, the number of tokens each rank receives from other cards
-    # ep_size = get_expert_parallel_world_size()
-    
-    combine_tokens = combine_tokens.view(2, ep_size, -1).sum(2)
-    combine_tokens_cpu = combine_tokens.to(torch.device("cpu"), non_blocking=True).numpy()
-    all_tokens = tokens_per_expert_group.sum()
-    # alltoall output, unfolded into one dimension, the size is the sum of the number of tokens routed from other cards to the current rank.
-    gathered_tokens = expanded_x.new_empty(
-        all_tokens.item(), expanded_x.shape[1]
-    )
-    gathered_pertoken_scale = pertoken_scale.new_empty(gathered_tokens.shape[0])
-
-    # alltoall input splits, the total number of tokens routed from the current rank to other ranks
-    input_splits = combine_tokens_cpu[1]
-    # alltoall output splits, the number of tokens each rank receives from other cards
-    output_splits = combine_tokens_cpu[0]
-
-    dist.all_to_all_single(gathered_tokens, expanded_x, output_splits, input_splits)
-    dist.all_to_all_single(gathered_pertoken_scale, pertoken_scale, output_splits, input_splits)
-    # reroute
-    # Tokens merged by experts, scales merged by experts, indices for FinalizeRouting, number of tokens processed by each expert
-    hidden_states_sorted_by_experts, gathered_pertoken_scale, gathered_idxs_unsort, tokens_per_local_expert = torch_npu.npu_moe_re_routing(
-        gathered_tokens,
-        tokens_per_expert_group.view(ep_size, -1),
-        per_token_scales=gathered_pertoken_scale
-    )
-    hidden_states_ordered_by_experts = gmm_expert(hidden_states_sorted_by_experts, tokens_per_local_expert.to(torch.int64), w1, w2, w1_scale, w2_scale, gathered_pertoken_scale)
-
-    new_x = torch.index_select(hidden_states_ordered_by_experts, 0, gathered_idxs_unsort.to(torch.float32).argsort().to(torch.int32))
-    gathered_tokens = new_x.new_empty(*expanded_x.shape)
- 
-    dist.all_to_all_single(gathered_tokens, new_x, input_splits, output_splits)
-
-    final_hidden_states = torch_npu.npu_moe_finalize_routing(
-        gathered_tokens,
-        skip1=None,
-        skip2=None,
-        bias=None,
-        scales=topk_weight.to(gathered_tokens.dtype),
-        expanded_src_to_dst_row=expanded_row_idx,
-        export_for_source_row=None,
-        drop_pad_mode=2
-    )
-    return final_hidden_states
 def fused_prefill_experts_with_mc2(
     hidden_states: torch.Tensor,
     w1: torch.Tensor,
@@ -788,96 +677,79 @@
     if log2phy is not None:
         topk_ids = log2phy[topk_ids]
 
-    num_tokens, _ = hidden_states.shape
     topk_weight = topk_weight.to(hidden_states.dtype)
     global_num_experts = len(expert_map) + global_redundant_expert_num
     local_num_experts = global_num_experts // ep_group.world_size
 
-    # Step 1: Routing initialization
-    row_idx = (torch.arange(0,
-                            num_tokens * top_k,
-                            dtype=torch.int32,
-                            device=hidden_states.device).view(
-                                top_k, -1).permute(1, 0).contiguous())
-
-    routed_tokens, expanded_row_idx, expert_indices = torch_npu.npu_moe_init_routing(
+    expanded_x, expanded_row_idx, tokens_per_expert, _, pertoken_scale = torch_npu.npu_moe_init_routing_quantv2(
         hidden_states,
-        row_idx=row_idx,
-        expert_idx=topk_ids,
-        active_num=num_tokens)
-
-    expanded_row_idx = (expanded_row_idx.view(top_k, -1).permute(
-        1, 0).contiguous().view(-1))
-
-    tokens_per_expert = torch.bincount(expert_indices,
-                                       minlength=global_num_experts).to(
-                                           torch.int32)
-
-    # Step 2: Quantize
-    quantized_tokens, token_scales = torch_npu.npu_dynamic_quant(routed_tokens)
-
-    # Step 3: All-to-All communication of token counts
-    tokens_per_expert_recv = torch.empty_like(tokens_per_expert)
-    dist.all_to_all_single(tokens_per_expert_recv, tokens_per_expert)
-
-    token_counts_combined = torch.stack(
-        [tokens_per_expert_recv, tokens_per_expert], dim=0)
-    token_counts_combined = token_counts_combined.view(2, ep_group.world_size,
-                                                       -1).sum(dim=2)
-
-    total_received_tokens = token_counts_combined[0].sum()
-    input_splits = token_counts_combined[1].cpu().tolist()
-    output_splits = token_counts_combined[0].cpu().tolist()
-
-    # Step 4: All-to-All token exchange
-    gathered_tokens = quantized_tokens.new_empty(total_received_tokens.item(),
-                                                 quantized_tokens.shape[1])
-    gathered_scales = token_scales.new_empty(total_received_tokens.item())
-
-    dist.all_to_all_single(gathered_tokens, quantized_tokens, output_splits,
-                           input_splits)
-    dist.all_to_all_single(gathered_scales, token_scales, output_splits,
-                           input_splits)
-
-    # Step 5: Re-routing received tokens
-    routed_tokens_by_expert, gathered_scales, inverse_indices, tokens_per_local_expert = torch_npu.npu_moe_re_routing(
+        expert_idx=topk_ids.to(torch.int32),
+        active_num=0,
+        expert_capacity=0,
+        expert_num=global_num_experts,
+        drop_pad_mode=0,
+        expert_tokens_count_or_cumsum_flag=2,
+        expert_tokens_before_capacity_flag=False,
+        quant_mode=1,
+    )
+
+    ep_size = ep_group.world_size
+    tokens_per_expert_group = tokens_per_expert.new_empty(tokens_per_expert.shape[0])
+    dist.all_to_all_single(tokens_per_expert_group, tokens_per_expert)  # (total_experts,) --> (total_ranks * n_routed_experts_per_rank)
+
+    # combine tensors, do reduceSum and D2H toghter
+    combine_tokens = torch.stack([tokens_per_expert_group, tokens_per_expert], dim=0)
+    # view: EP, E//EP
+    # sum: EP, the number of tokens each rank receives from other cards
+    # ep_size = get_expert_parallel_world_size()
+    combine_tokens = combine_tokens.view(2, ep_size, -1).sum(2)
+    combine_tokens_cpu = combine_tokens.to(torch.device("cpu"), non_blocking=True).numpy()
+    all_tokens = tokens_per_expert_group.sum()
+    # alltoall output, unfolded into one dimension, the size is the sum of the number of tokens routed from other cards to the current rank.
+    gathered_tokens = expanded_x.new_empty(
+        all_tokens.item(), expanded_x.shape[1]
+    )
+    gathered_pertoken_scale = pertoken_scale.new_empty(gathered_tokens.shape[0])
+
+    # alltoall input splits, the total number of tokens routed from the current rank to other ranks
+    input_splits = combine_tokens_cpu[1]
+    # alltoall output splits, the number of tokens each rank receives from other cards
+    output_splits = combine_tokens_cpu[0]
+
+    dist.all_to_all_single(gathered_tokens, expanded_x, output_splits, input_splits)
+    dist.all_to_all_single(gathered_pertoken_scale, pertoken_scale, output_splits, input_splits)
+    # reroute
+    # Tokens merged by experts, scales merged by experts, indices for FinalizeRouting, number of tokens processed by each expert
+    hidden_states_sorted_by_experts, gathered_pertoken_scale, gathered_idxs_unsort, tokens_per_local_expert = torch_npu.npu_moe_re_routing(
         gathered_tokens,
-        tokens_per_expert_recv.view(ep_group.world_size, -1),
-        per_token_scales=gathered_scales)
-
-    expert_outputs = gmm_expert(routed_tokens_by_expert,
-                                expert_tokens=tokens_per_local_expert.to(
-                                    torch.int64),
-                                w1=w1,
-                                w2=w2,
-                                w1_scale=w1_scale,
-                                w2_scale=w2_scale,
-                                dynamic_scale=gathered_scales,
-                                local_num_experts=local_num_experts)
-
-    # Step 6: Reorder outputs back to original token order
-    reordered_outputs = torch.index_select(
-        expert_outputs,
-        dim=0,
-        index=inverse_indices.to(torch.float32).argsort().to(torch.int32))
-
-    # Step 7: Final All-to-All to return outputs to original ranks
-    final_gathered_tokens = reordered_outputs.new_empty(
-        *quantized_tokens.shape)
-    dist.all_to_all_single(final_gathered_tokens, reordered_outputs,
-                           input_splits, output_splits)
-
-    # Step 8: Final routing aggregation
+        tokens_per_expert_group.view(ep_size, -1),
+        per_token_scales=gathered_pertoken_scale
+    )
+    hidden_states_ordered_by_experts = gmm_expert(
+        hidden_states_sorted_by_experts,
+        expert_tokens=tokens_per_local_expert.to(torch.int64),
+        w1=w1,
+        w2=w2,
+        w1_scale=w1_scale,
+        w2_scale=w2_scale,
+        dynamic_scale=gathered_pertoken_scale,
+        local_num_experts=local_num_experts
+    )
+    new_x = torch.index_select(hidden_states_ordered_by_experts, 0, gathered_idxs_unsort.to(torch.float32).argsort().to(torch.int32))
+    gathered_tokens = new_x.new_empty(*expanded_x.shape)
+
+    dist.all_to_all_single(gathered_tokens, new_x, input_splits, output_splits)
+
     final_hidden_states = torch_npu.npu_moe_finalize_routing(
-        final_gathered_tokens,
+        gathered_tokens,
         skip1=None,
         skip2=None,
         bias=None,
-        scales=topk_weight.to(final_gathered_tokens.dtype),
+        scales=topk_weight.to(gathered_tokens.dtype),
         expanded_src_to_dst_row=expanded_row_idx,
         export_for_source_row=None,
-        drop_pad_mode=2)
-
+        drop_pad_mode=2
+    )
     return final_hidden_states
 
 
@@ -1271,32 +1143,20 @@
                                  topk_ids=topk_ids,
                                  top_k=top_k,
                                  expert_map=expert_map)
-<<<<<<< HEAD
-        elif ENABLE_FUSED_EXPERTS_WITH_ALL_TO_ALL_V2:
-            return fused_experts_with_all2all_v2(
-                x=x,
-=======
         elif self.enable_prefill_optimizations:
             return fused_experts_with_all2all_v2(
                 hidden_states=x,
                 top_k=top_k,
->>>>>>> 07ea61a8
                 topk_ids=topk_ids,
                 topk_weight=topk_weights,
                 w1=layer.w13_weight,
                 w2=layer.w2_weight,
                 w1_scale=layer.w13_weight_scale,
                 w2_scale=layer.w2_weight_scale,
-<<<<<<< HEAD
-                ep_group=self.ep_group,
-                log2phy=log2phy,
-                global_redundant_expert_num=global_redundant_expert_num
-=======
                 expert_map=expert_map,
                 ep_group=self.ep_group,
                 log2phy=log2phy,
                 global_redundant_expert_num=global_redundant_expert_num,
->>>>>>> 07ea61a8
             )
         else:
             # The current implementation of deepseek moe splits hidden_states
