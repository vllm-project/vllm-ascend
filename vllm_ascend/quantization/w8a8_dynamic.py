--- conflicted
+++ resolved
@@ -118,6 +118,7 @@
     global_redundant_expert_num: int = 0,
     shared_experts: Optional[Any] = None,
 ) -> Union[torch.Tensor, Tuple[torch.Tensor, torch.Tensor]]:
+    if log2phy is not None:
     if log2phy is not None:
         topk_ids = log2phy[topk_ids]
     global_bs = 0
@@ -676,14 +677,9 @@
                 moe_all_to_all_group_name=self.moe_all_to_all_group_name,
                 log2phy=log2phy,
                 global_redundant_expert_num=global_redundant_expert_num,
-<<<<<<< HEAD
                 shared_experts=shared_experts,
                 **kwargs), topk_ids
         elif self.torchair_graph_enabled or self.ep_group.world_size == 1:
-=======
-                shared_experts=shared_experts)
-        elif fused_moe_state == FusedMoEState.AllGather:
->>>>>>> b350edae
             return fused_experts(hidden_states=x,
                                  w1=layer.w13_weight,
                                  w1_scale=layer.w13_weight_scale,
