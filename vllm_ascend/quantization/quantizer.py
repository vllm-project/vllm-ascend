#
# Copyright (c) 2025 Huawei Technologies Co., Ltd. All Rights Reserved.
# This file is a part of the vllm-ascend project.
#
# Licensed under the Apache License, Version 2.0 (the "License");
# you may not use this file except in compliance with the License.
# You may obtain a copy of the License at
#
#     http://www.apache.org/licenses/LICENSE-2.0
#
# Unless required by applicable law or agreed to in writing, software
# distributed under the License is distributed on an "AS IS" BASIS,
# WITHOUT WARRANTIES OR CONDITIONS OF ANY KIND, either express or implied.
# See the License for the specific language governing permissions and
# limitations under the License.
#

import importlib
import sys
import types
from typing import Any, Dict, List, Optional

from vllm.logger import logger

<<<<<<< HEAD
from .func_wrapper import (wrapper_rmsnorm_forward_oot, wrapper_rmsnorm_init,
                           wrapper_vocab_parallel_embedding_init)
=======
from .func_wrapper import wrapper_rmsnorm_forward_oot, wrapper_rmsnorm_init
>>>>>>> 72eceff9
from .w4a8_dynamic import AscendW4A8DynamicLinearMethod
from .w8a8 import (AscendC8KVCacheMethod, AscendW8A8FusedMoEMethod,
                   AscendW8A8LinearMethod)
from .w8a8_dynamic import (AscendW8A8DynamicFusedMoEMethod,
                           AscendW8A8DynamicLinearMethod)

CUSTOMIZED_QUANTIZER_TYPE: List[str] = []


class AscendQuantizer:
    """An interface to different quantization implementations for ascend hardwares."""

    @classmethod
    def get_quantizer(cls,
                      quant_config: Dict[str, Any],
                      prefix: str,
                      packed_modules_mapping: Optional[Dict[str,
                                                            Any]] = dict()):
        # TODO: Need a param to choose quantization algorithms.
        quantization_algorithm = ''

        if quantization_algorithm in CUSTOMIZED_QUANTIZER_TYPE:
            return

        try:
            module = importlib.import_module("mindie_turbo")
            MindIETurboQuantizer = module.MindIETurboQuantizer
            return MindIETurboQuantizer.get_quantizer(quant_config, prefix,
                                                      packed_modules_mapping)
        except ImportError:
            return VLLMAscendQuantizer.get_quantizer(quant_config, prefix,
                                                     packed_modules_mapping)

    def build_linear_method(self):
        raise NotImplementedError

    def build_moe_method(self):
        raise NotImplementedError

    def build_attention_method(self):
        raise NotImplementedError


class VLLMAscendQuantizer:
    _instance: Optional[object] = None
    patched = False

    def __init__(self, quant_description):
        if VLLMAscendQuantizer.patched:
            return
        for name in quant_description.keys():
            if "norm.bias" in name:
                VLLMAscendQuantizer.apply_patch(
                    "vllm.model_executor.layers.layernorm.RMSNorm", "__init__",
                    [wrapper_rmsnorm_init])
                VLLMAscendQuantizer.apply_patch(
                    "vllm.model_executor.layers.layernorm.RMSNorm",
                    "forward_oot", [wrapper_rmsnorm_forward_oot])
                VLLMAscendQuantizer.apply_patch(
                    "vllm.model_executor.layers.vocab_parallel_embedding.VocabParallelEmbedding",
                    "__init__", [wrapper_vocab_parallel_embedding_init])
                break
        VLLMAscendQuantizer.patched = True
        logger.info("Using the vLLM Ascend Quantizer version now!")

    @staticmethod
    def apply_patch(target_module, target_function, wrappers):

        original_module, original_function = VLLMAscendQuantizer.parse_path(
            target_module, target_function, False)

        original_function_id = id(original_function)

        candidate = original_function
        for wrapper in wrappers:
            candidate = wrapper(candidate)
        if target_function is not None:
            setattr(original_module, target_function, candidate)

        for key, value in sys.modules.copy().items():
            if (target_function is not None
                    and hasattr(value, target_function)
                    and id(getattr(value,
                                   target_function)) == original_function_id):
                setattr(value, target_function, candidate)

    @staticmethod
    def parse_path(module_path, function_name, create_dummy):
        """
        Parse module path and resolve/create modules as needed.

        Args:
            module_path: Dot-separated module path
            function_name: Target function name (None for module only)
            create_dummy: Create dummy modules/functions when missing

        Returns:
            Tuple of (resolved module, target function/none)

        Raises:
            ModuleNotFoundError: If module path is invalid and create_dummy=False
            AttributeError: If function is missing and create_dummy=False
        """
        from importlib.machinery import ModuleSpec

        def create_dummy_module(full_path, parent=None):
            """Create and register a placeholder module"""
            dummy = types.ModuleType(full_path)
            dummy.__file__ = "vllm_ascend.dummy_module.py"
            dummy.__spec__ = ModuleSpec(full_path, None)
            sys.modules[full_path] = dummy
            if parent:
                setattr(parent, full_path.split(".")[-1], dummy)
            return dummy

        def create_placeholder_function(func_name):
            """Create dummy function that raises when called"""

            def placeholder(*args, **kwargs):
                raise NotImplementedError(
                    f"Function {func_name} is a placeholder")

            placeholder.__name__ = func_name
            return placeholder

        modules = module_path.split(".")
        current_module = None
        processed_path = []

        for idx, part in enumerate(modules):
            current_path = ".".join(modules[:idx + 1])
            parent_path = ".".join(modules[:idx]) if idx > 0 else None

            try:
                current_module = importlib.import_module(current_path)
            except ModuleNotFoundError:
                # Handle missing module
                parent = importlib.import_module(
                    parent_path) if parent_path else None
                if parent and hasattr(parent, part):
                    # Use existing attribute from parent
                    current_module = getattr(parent, part)
                    # Check for early function resolution
                    if function_name and hasattr(current_module,
                                                 function_name):
                        return current_module, getattr(current_module,
                                                       function_name)
                    if function_name and create_dummy:
                        ph_func = create_placeholder_function(function_name)
                        setattr(current_module, function_name, ph_func)
                        return current_module, ph_func
                    if function_name:
                        raise AttributeError(
                            f"Function {function_name} missing in {current_path}"
                        )
                else:
                    if not create_dummy:
                        raise
                    # Create and register dummy module
                    current_module = create_dummy_module(
                        current_path,
                        parent=importlib.import_module(parent_path)
                        if parent_path else None)

            processed_path.append(part)

        # Final function handling
        final_module = sys.modules[module_path]
        if function_name is not None:
            if not hasattr(final_module, function_name):
                if create_dummy:
                    ph_func = create_placeholder_function(function_name)
                    setattr(final_module, function_name, ph_func)
                else:
                    setattr(final_module, function_name, None)
            return final_module, getattr(final_module, function_name)

        return final_module, None

    @staticmethod
    def build_linear_method():
        raise NotImplementedError(
            "Linear method is not implemented for the current quant type.")

    @staticmethod
    def build_moe_method():
        raise NotImplementedError(
            "MoE method is not implemented for the current quant type.")

    @staticmethod
    def build_attention_method():
        raise NotImplementedError(
            "Attention method is not implemented for the current quant type.")

    @staticmethod
    def get_linear_quant_type(quant_description: Dict[str, Any], prefix: str,
                              packed_modules_mapping: Dict[str, Any]):
        proj_name = prefix.split(".")[-1]
        if proj_name in packed_modules_mapping:
            quant_type = None
            shard_prefixes = [
                prefix.replace(proj_name, shard_proj_name)
                for shard_proj_name in packed_modules_mapping[proj_name]
            ]
            for shard_prefix in shard_prefixes:
                shard_quant_type = quant_description[shard_prefix + '.weight']

                if quant_type is None:
                    quant_type = shard_quant_type
                elif shard_quant_type != quant_type:
                    raise ValueError(
                        f"Not all shards of {prefix} are quantized with same quant type."
                        f"Shard {proj_name} uses {shard_quant_type}, but another shard"
                        f"use {quant_type}. Please check quantization config.")
        else:
            quant_type = quant_description[prefix + '.weight']
        return quant_type

    @classmethod
    def get_quantizer(cls,
                      quant_description: Dict[str, Any],
                      prefix: str,
                      packed_modules_mapping: Optional[Dict[str, Any]] = None):
        if packed_modules_mapping is None:
            packed_modules_mapping = dict()
        # Attention
        if '.attn' in prefix and 'fa_quant_type' in quant_description.keys():
            quant_type = quant_description['fa_quant_type']
        # Use KVCache int8
        elif '.attn' in prefix and 'kv_quant_type' in quant_description.keys():
            quant_type = quant_description['kv_quant_type']
        # Linear
        else:
            quant_type = cls.get_linear_quant_type(quant_description, prefix,
                                                   packed_modules_mapping)
        if quant_type in SUPPORT_ASCEND_QUANTIZER_TYPE.keys():
            cls = SUPPORT_ASCEND_QUANTIZER_TYPE[quant_type]
            if not cls._instance:
                cls._instance = cls(quant_description)
            return cls._instance
        raise NotImplementedError("Currently, vLLM Ascend only supports following quant types:" \
                                  f"{list(SUPPORT_ASCEND_QUANTIZER_TYPE.keys())}")


class W4A8DYNAMICQuantizer(VLLMAscendQuantizer):

    @staticmethod
    def build_linear_method():
        return AscendW4A8DynamicLinearMethod()


class W8A8Quantizer(VLLMAscendQuantizer):

    @staticmethod
    def build_linear_method():
        return AscendW8A8LinearMethod()

    @staticmethod
    def build_moe_method():
        return AscendW8A8FusedMoEMethod()

    @staticmethod
    def build_attention_method():
        return AscendC8KVCacheMethod()


class W8A8DYNAMICQuantizer(VLLMAscendQuantizer):

    @staticmethod
    def build_linear_method():
        return AscendW8A8DynamicLinearMethod()

    @staticmethod
    def build_moe_method():
        return AscendW8A8DynamicFusedMoEMethod()


SUPPORT_ASCEND_QUANTIZER_TYPE = {
    "W4A8_DYNAMIC": W4A8DYNAMICQuantizer,
    "W8A8": W8A8Quantizer,
    "W8A8_DYNAMIC": W8A8DYNAMICQuantizer,
    "C8": W8A8Quantizer,
}<|MERGE_RESOLUTION|>--- conflicted
+++ resolved
@@ -22,12 +22,10 @@
 
 from vllm.logger import logger
 
-<<<<<<< HEAD
+
 from .func_wrapper import (wrapper_rmsnorm_forward_oot, wrapper_rmsnorm_init,
                            wrapper_vocab_parallel_embedding_init)
-=======
 from .func_wrapper import wrapper_rmsnorm_forward_oot, wrapper_rmsnorm_init
->>>>>>> 72eceff9
 from .w4a8_dynamic import AscendW4A8DynamicLinearMethod
 from .w8a8 import (AscendC8KVCacheMethod, AscendW8A8FusedMoEMethod,
                    AscendW8A8LinearMethod)
