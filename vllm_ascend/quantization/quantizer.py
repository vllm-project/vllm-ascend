#
# Copyright (c) 2025 Huawei Technologies Co., Ltd. All Rights Reserved.
# This file is a part of the vllm-ascend project.
#
# Licensed under the Apache License, Version 2.0 (the "License");
# you may not use this file except in compliance with the License.
# You may obtain a copy of the License at
#
#     http://www.apache.org/licenses/LICENSE-2.0
#
# Unless required by applicable law or agreed to in writing, software
# distributed under the License is distributed on an "AS IS" BASIS,
# WITHOUT WARRANTIES OR CONDITIONS OF ANY KIND, either express or implied.
# See the License for the specific language governing permissions and
# limitations under the License.
#

import importlib
import sys
import types
from typing import Any, Dict, List, Optional

from vllm.logger import logger

<<<<<<< HEAD
from .func_wrapper import wrapper_rmsnorm_forward_oot, wrapper_rmsnorm_init
from .w4a8_dynamic import (AscendW4A8DynamicFusedMoEMethod,
                           AscendW4A8DynamicLinearMethod)
=======
from .func_wrapper import (wrapper_rmsnorm_forward_oot, wrapper_rmsnorm_init,
                           wrapper_vocab_parallel_embedding_init)
from .w4a8_dynamic import AscendW4A8DynamicLinearMethod
>>>>>>> 126cdfc9
from .w8a8 import (AscendC8KVCacheMethod, AscendW8A8FusedMoEMethod,
                   AscendW8A8LinearMethod)
from .w8a8_dynamic import (AscendW8A8DynamicFusedMoEMethod,
                           AscendW8A8DynamicLinearMethod)

CUSTOMIZED_QUANTIZER_TYPE: List[str] = []


class AscendQuantizer:
    """An interface to different quantization implementations for ascend hardwares."""

    @classmethod
    def get_quantizer(cls,
                      quant_config: Dict[str, Any],
                      prefix: str,
                      packed_modules_mapping: Optional[Dict[str,
                                                            Any]] = dict()):
        # TODO: Need a param to choose quantization algorithms.
        quantization_algorithm = ''

        if quantization_algorithm in CUSTOMIZED_QUANTIZER_TYPE:
            return

        return VLLMAscendQuantizer.get_quantizer(quant_config, prefix,
                                                 packed_modules_mapping)

    def build_linear_method(self):
        raise NotImplementedError

    def build_moe_method(self):
        raise NotImplementedError

    def build_attention_method(self):
        raise NotImplementedError


class VLLMAscendQuantizer:
    _instance: Optional[object] = None
    patched = False

    def __init__(self, quant_description):
        if VLLMAscendQuantizer.patched:
            return
        for name in quant_description.keys():
            if "norm.bias" in name:
                VLLMAscendQuantizer.apply_patch(
                    "vllm.model_executor.layers.layernorm.RMSNorm", "__init__",
                    [wrapper_rmsnorm_init])
                VLLMAscendQuantizer.apply_patch(
                    "vllm.model_executor.layers.layernorm.RMSNorm",
                    "forward_oot", [wrapper_rmsnorm_forward_oot])
                VLLMAscendQuantizer.apply_patch(
                    "vllm.model_executor.layers.vocab_parallel_embedding.VocabParallelEmbedding",
                    "__init__", [wrapper_vocab_parallel_embedding_init])
                break
        VLLMAscendQuantizer.patched = True
        logger.info("Using the vLLM Ascend Quantizer version now!")

    @staticmethod
    def apply_patch(target_module, target_function, wrappers):

        original_module, original_function = VLLMAscendQuantizer.parse_path(
            target_module, target_function, False)

        original_function_id = id(original_function)

        candidate = original_function
        for wrapper in wrappers:
            candidate = wrapper(candidate)
        if target_function is not None:
            setattr(original_module, target_function, candidate)

        for key, value in sys.modules.copy().items():
            if (target_function is not None
                    and hasattr(value, target_function)
                    and id(getattr(value,
                                   target_function)) == original_function_id):
                setattr(value, target_function, candidate)

    @staticmethod
    def parse_path(module_path, function_name, create_dummy):
        """
        Parse module path and resolve/create modules as needed.

        Args:
            module_path: Dot-separated module path
            function_name: Target function name (None for module only)
            create_dummy: Create dummy modules/functions when missing

        Returns:
            Tuple of (resolved module, target function/none)

        Raises:
            ModuleNotFoundError: If module path is invalid and create_dummy=False
            AttributeError: If function is missing and create_dummy=False
        """
        from importlib.machinery import ModuleSpec

        def create_dummy_module(full_path, parent=None):
            """Create and register a placeholder module"""
            dummy = types.ModuleType(full_path)
            dummy.__file__ = "vllm_ascend.dummy_module.py"
            dummy.__spec__ = ModuleSpec(full_path, None)
            sys.modules[full_path] = dummy
            if parent:
                setattr(parent, full_path.split(".")[-1], dummy)
            return dummy

        def create_placeholder_function(func_name):
            """Create dummy function that raises when called"""

            def placeholder(*args, **kwargs):
                raise NotImplementedError(
                    f"Function {func_name} is a placeholder")

            placeholder.__name__ = func_name
            return placeholder

        modules = module_path.split(".")
        current_module = None
        processed_path = []

        for idx, part in enumerate(modules):
            current_path = ".".join(modules[:idx + 1])
            parent_path = ".".join(modules[:idx]) if idx > 0 else None

            try:
                current_module = importlib.import_module(current_path)
            except ModuleNotFoundError:
                # Handle missing module
                parent = importlib.import_module(
                    parent_path) if parent_path else None
                if parent and hasattr(parent, part):
                    # Use existing attribute from parent
                    current_module = getattr(parent, part)
                    # Check for early function resolution
                    if function_name and hasattr(current_module,
                                                 function_name):
                        return current_module, getattr(current_module,
                                                       function_name)
                    if function_name and create_dummy:
                        ph_func = create_placeholder_function(function_name)
                        setattr(current_module, function_name, ph_func)
                        return current_module, ph_func
                    if function_name:
                        raise AttributeError(
                            f"Function {function_name} missing in {current_path}"
                        )
                else:
                    if not create_dummy:
                        raise
                    # Create and register dummy module
                    current_module = create_dummy_module(
                        current_path,
                        parent=importlib.import_module(parent_path)
                        if parent_path else None)

            processed_path.append(part)

        # Final function handling
        final_module = sys.modules[module_path]
        if function_name is not None:
            if not hasattr(final_module, function_name):
                if create_dummy:
                    ph_func = create_placeholder_function(function_name)
                    setattr(final_module, function_name, ph_func)
                else:
                    setattr(final_module, function_name, None)
            return final_module, getattr(final_module, function_name)

        return final_module, None

    @staticmethod
    def build_linear_method():
        raise NotImplementedError(
            "Linear method is not implemented for the current quant type.")

    @staticmethod
    def build_moe_method():
        raise NotImplementedError(
            "MoE method is not implemented for the current quant type.")

    @staticmethod
    def build_attention_method():
        raise NotImplementedError(
            "Attention method is not implemented for the current quant type.")

    @staticmethod
    def get_linear_quant_type(quant_description: Dict[str, Any], prefix: str,
                              packed_modules_mapping: Dict[str, Any]):
        proj_name = prefix.split(".")[-1]
        if proj_name in packed_modules_mapping:
            quant_type = None
            shard_prefixes = [
                prefix.replace(proj_name, shard_proj_name)
                for shard_proj_name in packed_modules_mapping[proj_name]
            ]
            for shard_prefix in shard_prefixes:
                shard_quant_type = quant_description[shard_prefix + '.weight']

                if quant_type is None:
                    quant_type = shard_quant_type
                elif shard_quant_type != quant_type:
                    raise ValueError(
                        f"Not all shards of {prefix} are quantized with same quant type."
                        f"Shard {proj_name} uses {shard_quant_type}, but another shard"
                        f"use {quant_type}. Please check quantization config.")
        else:
            quant_type = quant_description[prefix + '.weight']
        return quant_type

    @classmethod
    def get_quantizer(cls,
                      quant_description: Dict[str, Any],
                      prefix: str,
                      packed_modules_mapping: Optional[Dict[str, Any]] = None):
        if packed_modules_mapping is None:
            packed_modules_mapping = dict()
        # Attention
        if '.attn' in prefix and 'fa_quant_type' in quant_description.keys():
            quant_type = quant_description['fa_quant_type']
        # Use KVCache int8
        elif '.attn' in prefix and 'kv_quant_type' in quant_description.keys():
            quant_type = quant_description['kv_quant_type']
        # Linear
        else:
            quant_type = cls.get_linear_quant_type(quant_description, prefix,
                                                   packed_modules_mapping)
        if quant_type in SUPPORT_ASCEND_QUANTIZER_TYPE.keys():
            cls = SUPPORT_ASCEND_QUANTIZER_TYPE[quant_type]
            if not cls._instance:
                cls._instance = cls(quant_description)
            return cls._instance
        raise NotImplementedError("Currently, vLLM Ascend only supports following quant types:" \
                                  f"{list(SUPPORT_ASCEND_QUANTIZER_TYPE.keys())}")


class W4A8DYNAMICQuantizer(VLLMAscendQuantizer):

    @staticmethod
    def build_linear_method():
        return AscendW4A8DynamicLinearMethod()

    @staticmethod
    def build_moe_method():
        return AscendW4A8DynamicFusedMoEMethod()


class W8A8Quantizer(VLLMAscendQuantizer):

    @staticmethod
    def build_linear_method():
        return AscendW8A8LinearMethod()

    @staticmethod
    def build_moe_method():
        return AscendW8A8FusedMoEMethod()

    @staticmethod
    def build_attention_method():
        return AscendC8KVCacheMethod()


class W8A8DYNAMICQuantizer(VLLMAscendQuantizer):

    @staticmethod
    def build_linear_method():
        return AscendW8A8DynamicLinearMethod()

    @staticmethod
    def build_moe_method():
        return AscendW8A8DynamicFusedMoEMethod()


SUPPORT_ASCEND_QUANTIZER_TYPE = {
    "W4A8_DYNAMIC": W4A8DYNAMICQuantizer,
    "W8A8": W8A8Quantizer,
    "W8A8_DYNAMIC": W8A8DYNAMICQuantizer,
    "C8": W8A8Quantizer,
}<|MERGE_RESOLUTION|>--- conflicted
+++ resolved
@@ -22,15 +22,10 @@
 
 from vllm.logger import logger
 
-<<<<<<< HEAD
-from .func_wrapper import wrapper_rmsnorm_forward_oot, wrapper_rmsnorm_init
+from .func_wrapper import (wrapper_rmsnorm_forward_oot, wrapper_rmsnorm_init,
+                           wrapper_vocab_parallel_embedding_init)
 from .w4a8_dynamic import (AscendW4A8DynamicFusedMoEMethod,
                            AscendW4A8DynamicLinearMethod)
-=======
-from .func_wrapper import (wrapper_rmsnorm_forward_oot, wrapper_rmsnorm_init,
-                           wrapper_vocab_parallel_embedding_init)
-from .w4a8_dynamic import AscendW4A8DynamicLinearMethod
->>>>>>> 126cdfc9
 from .w8a8 import (AscendC8KVCacheMethod, AscendW8A8FusedMoEMethod,
                    AscendW8A8LinearMethod)
 from .w8a8_dynamic import (AscendW8A8DynamicFusedMoEMethod,
