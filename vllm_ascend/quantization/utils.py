--- conflicted
+++ resolved
@@ -37,15 +37,9 @@
     "W8A8_MIX": {
         "linear": AscendW8A8PDMixLinearMethod,
         "moe": AscendW8A8PDMixFusedMoeMethod,
-<<<<<<< HEAD
-    },
-    "C8": {
-        "attention": AscendC8KVCacheMethod,
     },
     "W8A16": {
         "linear": AscendW8A16LinearMethod,
-=======
->>>>>>> ca6f631c
     }
 }
 
