#
# Copyright (c) 2025 Huawei Technologies Co., Ltd. All Rights Reserved.
#
# Licensed under the Apache License, Version 2.0 (the "License");
# you may not use this file except in compliance with the License.
# You may obtain a copy of the License at
#
#     http://www.apache.org/licenses/LICENSE-2.0
#
# Unless required by applicable law or agreed to in writing, software
# distributed under the License is distributed on an "AS IS" BASIS,
# WITHOUT WARRANTIES OR CONDITIONS OF ANY KIND, either express or implied.
# See the License for the specific language governing permissions and
# limitations under the License.
# This file is a part of the vllm-ascend project.
#

import gc
import os
from typing import TYPE_CHECKING, Optional, Tuple

import torch
import vllm.envs as envs_vllm
from vllm.logger import logger
from vllm.platforms import Platform, PlatformEnum

from vllm_ascend.ascend_config import (check_ascend_config, get_ascend_config,
                                       init_ascend_config)
from vllm_ascend.torchair.utils import (check_torchair_cache_exist,
                                        delete_torchair_cache_file)
from vllm_ascend.utils import (ASCEND_QUANTIZATION_METHOD, enable_sp, is_310p,
                               prefill_context_parallel_enable,
                               update_aclgraph_sizes, vllm_version_is)

if TYPE_CHECKING:
    from vllm.config import ModelConfig, VllmConfig
    from vllm.utils import FlexibleArgumentParser
else:
    ModelConfig = None
    VllmConfig = None
    FlexibleArgumentParser = None


class NPUPlatform(Platform):

    _enum = PlatformEnum.OOT
    device_name: str = "npu"
    device_type: str = "npu"
    simple_compile_backend: str = "eager"  # Disable torch.compile()
    ray_device_key: str = "NPU"
    device_control_env_var: str = "ASCEND_RT_VISIBLE_DEVICES"
    dispatch_key: str = "PrivateUse1"

    supported_quantization: list[str] = [ASCEND_QUANTIZATION_METHOD]

    def is_sleep_mode_available(self) -> bool:
        return True

    @classmethod
    def pre_register_and_update(cls,
                                parser: Optional[FlexibleArgumentParser] = None
                                ) -> None:
        # Adapt the global patch here.
        from vllm_ascend.utils import adapt_patch
        adapt_patch(is_global_patch=True)

        # For online serving, "ascend" quantization method is not a choice natively,
        # so we need to add "ascend" quantization method to quantization methods list
        # and the user can enable quantization using "vllm serve --quantization ascend".
        if parser is not None:
            quant_action = parser._option_string_actions.get('--quantization')
            if quant_action and hasattr(quant_action,
                                        'choices') and quant_action.choices:
                if ASCEND_QUANTIZATION_METHOD not in quant_action.choices:
                    quant_action.choices.append(ASCEND_QUANTIZATION_METHOD)

        from vllm_ascend.quantization.quant_config import \
            AscendQuantConfig  # noqa: F401

    @classmethod
    def get_device_capability(cls, device_id: int = 0):
        return None

    @classmethod
    def get_device_name(cls, device_id: int = 0) -> str:
        return torch.npu.get_device_name(device_id)

    @classmethod
    def inference_mode(cls):
        return torch.inference_mode()

    @classmethod
    def set_device(cls, device: torch.device):
        torch.npu.set_device(device)

    @classmethod
    def empty_cache(cls):
        torch.npu.empty_cache()

    @classmethod
    def synchronize(cls):
        torch.npu.synchronize()

    @classmethod
    def mem_get_info(cls) -> Tuple[int, int]:
        return torch.npu.mem_get_info()

    @classmethod
    def clear_npu_memory(cls):
        gc.collect()
        torch.npu.empty_cache()
        torch.npu.reset_peak_memory_stats()

    @classmethod
    def check_and_update_config(cls, vllm_config: VllmConfig) -> None:
        if not envs_vllm.VLLM_USE_V1:
            raise ValueError("vLLM Ascend does not support V0 engine.")
        # initialize ascend config from vllm additional_config
        ascend_config = init_ascend_config(vllm_config)

        if vllm_version_is("0.11.0"):
            from vllm.config import CompilationLevel
        else:
            from vllm.config import CompilationMode  # noqa: E402

        compilation_config = vllm_config.compilation_config
        model_config = vllm_config.model_config
        parallel_config = vllm_config.parallel_config
        cache_config = vllm_config.cache_config
        scheduler_config = vllm_config.scheduler_config
        ascend_scheduler_config = ascend_config.ascend_scheduler_config
        structured_outputs_config = vllm_config.structured_outputs_config

        if (model_config is not None and not model_config.use_mla
                and not scheduler_config.async_scheduling
                and model_config.runner_type != "pooling"
                and not prefill_context_parallel_enable()):
            logger.info(
                "Non-MLA LLMs forcibly disable the chunked prefill feature,"
                "as the performance of operators supporting this feature "
                "functionality is currently suboptimal.")
            if not model_config.is_multimodal_model and \
                structured_outputs_config.backend == "auto" and \
                not getattr(scheduler_config, "scheduler_delay_factor", 0) > 0 and \
                not scheduler_config.send_delta_data and \
                scheduler_config.policy == "fcfs":
                ascend_scheduler_config.enabled = True
                chunked_prefill_enabled_in_ascend_scheduler = getattr(
                    ascend_scheduler_config, "enable_chunked_prefill", False)
                if chunked_prefill_enabled_in_ascend_scheduler:
                    logger.warning(
                        "Chunked prefill feature is enabled in ascend_scheduler,"
                        "but note that the operator supporting this feature "
                        "would lead to performance degradation.")
                # In this situation, max_num_batched_tokens would have been rewritten.
                # So we must make sure max_num_batched_tokens is not smaller than max_model_len.
                if (scheduler_config.max_num_batched_tokens
                        < scheduler_config.max_model_len
                        and not chunked_prefill_enabled_in_ascend_scheduler):
                    scheduler_config.max_num_batched_tokens = scheduler_config.max_model_len

        kv_cache_dtype = vllm_config.additional_config.get(
            "kv_cache_dtype", None)
        if kv_cache_dtype is not None:
            vllm_config.cache_config.cache_dtype = kv_cache_dtype
        elif model_config and hasattr(model_config.hf_config, "index_topk"):
            vllm_config.cache_config.cache_dtype = str(
                model_config.dtype).replace("torch.", "")
        if model_config is None:
            logger.warning("Model config is missing. This may indicate "
                           "that we are running a test case")
            enforce_eager = False
        else:
            enforce_eager = getattr(model_config, "enforce_eager", False)

        check_ascend_config(vllm_config, enforce_eager)
        from vllm.config.compilation import CUDAGraphMode
        if enforce_eager:
            logger.info("Compilation disabled, using eager mode by default")
            if vllm_version_is("0.11.0"):
                compilation_config.level = CompilationLevel.NO_COMPILATION
            else:
                compilation_config.mode = CompilationMode.NONE

        compilation_config.cudagraph_num_of_warmups = 1

        if vllm_version_is("0.11.0"):
            if compilation_config.level not in [
                    CompilationLevel.NO_COMPILATION, CompilationLevel.PIECEWISE
            ]:
                logger.warning(
                    "NPU does not support %s compilation level. Setting CUDAGraphMode to NONE",
                    compilation_config.level)
                compilation_config.cudagraph_mode = CUDAGraphMode.NONE
        else:
            if compilation_config.mode not in [
                    CompilationMode.NONE, CompilationMode.VLLM_COMPILE
            ]:
                logger.warning(
                    "NPU does not support %s compilation mode. Setting CUDAGraphMode to NONE",
                    compilation_config.mode)
                compilation_config.cudagraph_mode = CUDAGraphMode.NONE

        # set CUDAGraphMode to None when torchair is enabled, no mather what compilation_config.level is.
        if ascend_config.torchair_graph_config.enabled:
            logger.info(
                "Torchair compilation enabled on NPU. Setting CUDAGraphMode to NONE"
            )
            compilation_config.cudagraph_mode = CUDAGraphMode.NONE
            # Note: We delete the torchair cache folder here to prevent runtime issues caused by dimension
            # mismatches or configuration inconsistencies when users reuse cached computation graphs. Though
            # this will increase graph compilation duration, it significantly enhances robustness and decreases
            # graph launching time during inference.
            if check_torchair_cache_exist(
            ) and not ascend_config.torchair_graph_config.use_cached_kv_cache_bytes:
                logger.warning(
                    "Torchair cache folder is deleted here to prevent runtime issues caused by dimension "
                    "mismatches or configuration inconsistencies when users reuse cached computation graphs. "
                    "In order to decrease torchair graph compilation time, users can enable both use_cached_graph "
                    "and use_cached_kv_cache_bytes in torchair_graph_config.")
                delete_torchair_cache_file()

        # set cudaprah sizes before extending `compilation_config.splitting_ops`
        vllm_config._set_cudagraph_sizes()
        # TODO delete graph size update here when compilation_config.pass_config.enable_sequence_parallelism
        # is supported by vllm-ascend.
        if vllm_config.parallel_config.tensor_parallel_size > 1 and not vllm_config.model_config.enforce_eager and \
                enable_sp(vllm_config):
            original_sizes = compilation_config.cudagraph_capture_sizes
            sp_aclgraph_sizes = \
                vllm_config.update_sizes_for_sequence_parallelism(original_sizes)
            assert sp_aclgraph_sizes, (
                f"cudagraph_capture_sizes {original_sizes} does not contain"
                f"values that are multiples of tp_size "
                f"{vllm_config.parallel_config.tensor_parallel_size}")
            if len(sp_aclgraph_sizes) != len(original_sizes):
                compilation_config.cudagraph_capture_sizes = sp_aclgraph_sizes
                vllm_config.compilation_config.init_with_cudagraph_sizes(
                    sp_aclgraph_sizes)

        # TODO: Full graph is fully supported later, and the default value will be set to full graph.
        if compilation_config.cudagraph_mode == CUDAGraphMode.FULL_AND_PIECEWISE:
            compilation_config.cudagraph_mode = CUDAGraphMode.PIECEWISE

<<<<<<< HEAD
        if compilation_config.cudagraph_mode == CUDAGraphMode.NONE:
            compilation_config.level = CompilationLevel.NO_COMPILATION
        elif compilation_config.cudagraph_mode == CUDAGraphMode.PIECEWISE:
            logger.info(
                "PIECEWISE compilation enabled on NPU. use_inductor not supported - "
                "using only ACL Graph mode")
            assert compilation_config.level == CompilationLevel.PIECEWISE, \
                "When enabling piecewise aclgraph, please make sure compilation_config.level == CompilationLevel.PIECEWISE and compilation_config.cudagraph_mode == CUDAGraphMode.PIECEWISE"
            compilation_config.set_splitting_ops_for_v1()
            compilation_config.use_inductor = False
            compilation_config.splitting_ops.extend(["vllm.mla_forward"])
            update_aclgraph_sizes(vllm_config)
        elif compilation_config.cudagraph_mode == CUDAGraphMode.FULL_DECODE_ONLY:
            logger.info(
                "FULL_DECODE_ONLY compilation enabled on NPU. use_inductor not supported - "
                "using only ACL Graph mode")
            compilation_config.use_inductor = False
            warning_message = """\033[91m
            **********************************************************************************
            * WARNING: You have enabled the *full graph* feature.
            * This is an early experimental stage and may involve various unknown issues.
            * A known problem is that capturing too many batch sizes can lead to OOM
            * (Out of Memory) errors or inference hangs. If you encounter such issues,
            * consider reducing `gpu_memory_utilization` or manually specifying a smaller
            * batch size for graph capture.
            * For more details, please refer to:
            * https://docs.vllm.ai/en/stable/configuration/conserving_memory.html#reduce-cuda-graphs
            **********************************************************************************\033[0m
            """
            logger.warning(warning_message)
=======
        if vllm_version_is("0.11.0"):
            if compilation_config.cudagraph_mode == CUDAGraphMode.NONE:
                compilation_config.level = CompilationLevel.NO_COMPILATION
            elif compilation_config.cudagraph_mode == CUDAGraphMode.PIECEWISE:
                logger.info(
                    "PIECEWISE compilation enabled on NPU. use_inductor not supported - "
                    "using only ACL Graph mode")
                assert compilation_config.level == CompilationLevel.PIECEWISE, \
                    "When enabling piecewise aclgraph, please make sure compilation_config.level == CompilationLevel.PIECEWISE and compilation_config.cudagraph_mode == CUDAGraphMode.PIECEWISE"
                compilation_config.set_splitting_ops_for_v1()
                compilation_config.use_inductor = False
                compilation_config.splitting_ops.extend([
                    "vllm.unified_ascend_attention_with_output",
                    "vllm.mla_forward"
                ])
                update_aclgraph_sizes(vllm_config)
            elif compilation_config.cudagraph_mode == CUDAGraphMode.FULL_DECODE_ONLY:
                logger.info(
                    "FULL_DECODE_ONLY compilation enabled on NPU. use_inductor not supported - "
                    "using only ACL Graph mode")
                compilation_config.use_inductor = False
                warning_message = """\033[91m
                **********************************************************************************
                * WARNING: You have enabled the *full graph* feature.
                * This is an early experimental stage and may involve various unknown issues.
                * A known problem is that capturing too many batch sizes can lead to OOM
                * (Out of Memory) errors or inference hangs. If you encounter such issues,
                * consider reducing `gpu_memory_utilization` or manually specifying a smaller
                * batch size for graph capture.
                * For more details, please refer to:
                * https://docs.vllm.ai/en/stable/configuration/conserving_memory.html#reduce-cuda-graphs
                **********************************************************************************\033[0m
                """
                logger.warning(warning_message)
            else:
                logger.info(
                    "%s cudagraph_mode is not support on NPU. falling back to NONE",
                    compilation_config.cudagraph_mode)
                compilation_config.cudagraph_mode = CUDAGraphMode.NONE
                compilation_config.level = CompilationLevel.NO_COMPILATION
>>>>>>> 0b1da247
        else:
            if compilation_config.cudagraph_mode == CUDAGraphMode.NONE:
                compilation_config.mode = CompilationMode.NONE
            elif compilation_config.cudagraph_mode == CUDAGraphMode.PIECEWISE:
                logger.info(
                    "PIECEWISE compilation enabled on NPU. use_inductor not supported - "
                    "using only ACL Graph mode")
                assert compilation_config.mode == CompilationMode.VLLM_COMPILE, \
                    "When enabling VLLM_COMPILE aclgraph, please make sure compilation_config.mode == CompilationMode.VLLM_COMPILE and compilation_config.cudagraph_mode == CUDAGraphMode.VLLM_COMPILE"
                compilation_config.set_splitting_ops_for_v1()
                compilation_config.use_inductor = False
                compilation_config.splitting_ops.extend([
                    "vllm::unified_ascend_attention_with_output",
                    "vllm::mla_forward"
                ])
                update_aclgraph_sizes(vllm_config)
            elif compilation_config.cudagraph_mode == CUDAGraphMode.FULL_DECODE_ONLY:
                logger.info(
                    "FULL_DECODE_ONLY compilation enabled on NPU. use_inductor not supported - "
                    "using only ACL Graph mode")
                compilation_config.use_inductor = False
                warning_message = """\033[91m
                **********************************************************************************
                * WARNING: You have enabled the *full graph* feature.
                * This is an early experimental stage and may involve various unknown issues.
                * A known problem is that capturing too many batch sizes can lead to OOM
                * (Out of Memory) errors or inference hangs. If you encounter such issues,
                * consider reducing `gpu_memory_utilization` or manually specifying a smaller
                * batch size for graph capture.
                * For more details, please refer to:
                * https://docs.vllm.ai/en/stable/configuration/conserving_memory.html#reduce-cuda-graphs
                **********************************************************************************\033[0m
                """
                logger.warning(warning_message)
            else:
                logger.info(
                    "%s cudagraph_mode is not support on NPU. falling back to NONE",
                    compilation_config.cudagraph_mode)
                compilation_config.cudagraph_mode = CUDAGraphMode.NONE
                compilation_config.mode = CompilationMode.NONE

        # TODO: Remove this check when ACL Graph supports ASCEND_LAUNCH_BLOCKING=1
        # Then, we will have to discuss the error handling strategy and user experience
        if compilation_config.cudagraph_mode != CUDAGraphMode.NONE and \
            os.environ.get("ASCEND_LAUNCH_BLOCKING", "0") == "1":
            raise ValueError(
                "ACL graph is incompatible with ASCEND_LAUNCH_BLOCKING=1. "
                "Please unset ASCEND_LAUNCH_BLOCKING or set it to 0. If you "
                "need ASCEND_LAUNCH_BLOCKING for debugging, consider other methods — "
                "for example, check the plog files (default: $HOME/ascend/log/debug) "
                "for more information about runtime errors.")

        if parallel_config and parallel_config.worker_cls == "auto":
            # TODO: this is a tricky way to disable `use_sequence_parallel_moe` in vllm.
            os.environ["VLLM_ALL2ALL_BACKEND"] = "flashinfer_all2allv"
            if ascend_config.torchair_graph_config.enabled or ascend_config.enable_shared_expert_dp:
                parallel_config.worker_cls = "vllm_ascend.torchair.torchair_worker.NPUTorchairWorker"
            else:
                parallel_config.worker_cls = "vllm_ascend.worker.worker_v1.NPUWorker"

        if cache_config:
            if cache_config.block_size is None:
                cache_config.block_size = 128

            if cache_config.enable_prefix_caching and cache_config.block_size != 128:
                logger.warning(
                    "If prefix caching is enabled, block size must be set to 128."
                )
                cache_config.block_size = 128

        # Activate custom ops for v1, except on 310P
        if not is_310p():
            compilation_config.custom_ops = ["all"]

        # If ascend_scheduler_config is enabled,
        # extents original scheduler_config to use AscendScheduler.
        if ascend_config.ascend_scheduler_config.enabled:
            from vllm_ascend.core.schedule_config import AscendSchedulerConfig
            ascend_scheduler_config = AscendSchedulerConfig.initialize_from_config(
                vllm_config.scheduler_config,
                ascend_config.ascend_scheduler_config)
            vllm_config.scheduler_config = ascend_scheduler_config
        elif ascend_config.recompute_scheduler_enable:
            from vllm_ascend.core.recompute_schedule_config import \
                RecomputeSchedulerConfig
            recompute_scheduler_config = RecomputeSchedulerConfig.initialize_from_config(
                vllm_config.scheduler_config)
            vllm_config.scheduler_config = recompute_scheduler_config

        # Extend original scheduler_config to use SchedulerDynamicBatch.
        if ascend_config.SLO_limits_for_dynamic_batch != -1:
            vllm_config.scheduler_config.scheduler_cls = (
                "vllm_ascend.core.scheduler_dynamic_batch.SchedulerDynamicBatch"
            )
            vllm_config.scheduler_config.chunked_prefill_enabled = True
            vllm_config.scheduler_config.SLO_limits_for_dynamic_batch = ascend_config.SLO_limits_for_dynamic_batch

        if vllm_config.kv_transfer_config is not None and \
            prefill_context_parallel_enable() and \
            cache_config.block_size != parallel_config.cp_kv_cache_interleave_size and \
            parallel_config.decode_context_parallel_size * parallel_config.prefill_context_parallel_size > 1:
            raise AssertionError(
                f"cp_kv_cache_interleave_size({parallel_config.cp_kv_cache_interleave_size}) "
                f"and block_size({cache_config.block_size}) "
                "needs to be equal if use cp or dcp > 1 in P/D disaggregate scenario."
            )

    @classmethod
    def get_attn_backend_cls(
        cls,
        selected_backend,
        head_size,
        dtype,
        kv_cache_dtype,
        block_size,
        use_v1,
        use_mla,
        has_sink=False,
        use_sparse=False,
    ):
        if not use_v1:
            raise ValueError("vLLM Ascend does not support V0 engine.")

        ascend_config = get_ascend_config()

        if use_mla and ascend_config.enable_shared_expert_dp:
            if use_mla and not use_sparse:
                return "vllm_ascend.torchair.torchair_mla.AscendMLATorchairBackend"
            if use_mla and use_sparse:
                return "vllm_ascend.torchair.torchair_sfa.AscendSFATorchairBackend"

        use_torchair = ascend_config.torchair_graph_config.enabled
        # choose attention backend based on use_mla and use_torchair
        backend_map = {
            (True, False, True):
            "vllm_ascend.torchair.torchair_mla.AscendMLATorchairBackend",
            (True, False, False):
            "vllm_ascend.attention.mla_v1.AscendMLABackend",
            (False, False, True):
            "vllm_ascend.torchair.torchair_attention.AscendAttentionTorchairBackend",
            (False, False, False):
            "vllm_ascend.attention.attention_v1.AscendAttentionBackend",
            (True, True, False):
            "vllm_ascend.attention.sfa_v1.AscendSFABackend",
            (True, True, True):
            "vllm_ascend.torchair.torchair_sfa.AscendSFATorchairBackend",
        }
        return backend_map[(use_mla, use_sparse, use_torchair)]

    @classmethod
    def get_punica_wrapper(cls) -> str:
        if vllm_version_is("0.11.0"):
            return "vllm_ascend.lora.punica_npu.PunicaWrapperNPU0110"
        else:
            return "vllm_ascend.lora.punica_npu.PunicaWrapperNPU"

    @classmethod
    def get_current_memory_usage(cls,
                                 device: Optional[torch.types.Device] = None
                                 ) -> float:
        torch.npu.reset_peak_memory_stats(device)
        return torch.npu.max_memory_allocated(device)

    @classmethod
    def get_device_communicator_cls(cls) -> str:
        return "vllm_ascend.distributed.communicator.NPUCommunicator"

    @classmethod
    def is_pin_memory_available(cls):
        return True

    @classmethod
    def opaque_attention_op(cls) -> bool:
        return True

    @classmethod
    def get_static_graph_wrapper_cls(cls) -> str:
        """
        Get piecewise backend class for piecewise graph.
        """
        return "vllm_ascend.compilation.acl_graph.ACLGraphWrapper"  # noqa

    @classmethod
    def support_hybrid_kv_cache(cls) -> bool:
        return True

    @classmethod
    def support_static_graph_mode(cls) -> bool:
        return True<|MERGE_RESOLUTION|>--- conflicted
+++ resolved
@@ -242,38 +242,6 @@
         if compilation_config.cudagraph_mode == CUDAGraphMode.FULL_AND_PIECEWISE:
             compilation_config.cudagraph_mode = CUDAGraphMode.PIECEWISE
 
-<<<<<<< HEAD
-        if compilation_config.cudagraph_mode == CUDAGraphMode.NONE:
-            compilation_config.level = CompilationLevel.NO_COMPILATION
-        elif compilation_config.cudagraph_mode == CUDAGraphMode.PIECEWISE:
-            logger.info(
-                "PIECEWISE compilation enabled on NPU. use_inductor not supported - "
-                "using only ACL Graph mode")
-            assert compilation_config.level == CompilationLevel.PIECEWISE, \
-                "When enabling piecewise aclgraph, please make sure compilation_config.level == CompilationLevel.PIECEWISE and compilation_config.cudagraph_mode == CUDAGraphMode.PIECEWISE"
-            compilation_config.set_splitting_ops_for_v1()
-            compilation_config.use_inductor = False
-            compilation_config.splitting_ops.extend(["vllm.mla_forward"])
-            update_aclgraph_sizes(vllm_config)
-        elif compilation_config.cudagraph_mode == CUDAGraphMode.FULL_DECODE_ONLY:
-            logger.info(
-                "FULL_DECODE_ONLY compilation enabled on NPU. use_inductor not supported - "
-                "using only ACL Graph mode")
-            compilation_config.use_inductor = False
-            warning_message = """\033[91m
-            **********************************************************************************
-            * WARNING: You have enabled the *full graph* feature.
-            * This is an early experimental stage and may involve various unknown issues.
-            * A known problem is that capturing too many batch sizes can lead to OOM
-            * (Out of Memory) errors or inference hangs. If you encounter such issues,
-            * consider reducing `gpu_memory_utilization` or manually specifying a smaller
-            * batch size for graph capture.
-            * For more details, please refer to:
-            * https://docs.vllm.ai/en/stable/configuration/conserving_memory.html#reduce-cuda-graphs
-            **********************************************************************************\033[0m
-            """
-            logger.warning(warning_message)
-=======
         if vllm_version_is("0.11.0"):
             if compilation_config.cudagraph_mode == CUDAGraphMode.NONE:
                 compilation_config.level = CompilationLevel.NO_COMPILATION
@@ -314,7 +282,6 @@
                     compilation_config.cudagraph_mode)
                 compilation_config.cudagraph_mode = CUDAGraphMode.NONE
                 compilation_config.level = CompilationLevel.NO_COMPILATION
->>>>>>> 0b1da247
         else:
             if compilation_config.cudagraph_mode == CUDAGraphMode.NONE:
                 compilation_config.mode = CompilationMode.NONE
@@ -326,10 +293,7 @@
                     "When enabling VLLM_COMPILE aclgraph, please make sure compilation_config.mode == CompilationMode.VLLM_COMPILE and compilation_config.cudagraph_mode == CUDAGraphMode.VLLM_COMPILE"
                 compilation_config.set_splitting_ops_for_v1()
                 compilation_config.use_inductor = False
-                compilation_config.splitting_ops.extend([
-                    "vllm::unified_ascend_attention_with_output",
-                    "vllm::mla_forward"
-                ])
+                compilation_config.splitting_ops.extend(["vllm::mla_forward"])
                 update_aclgraph_sizes(vllm_config)
             elif compilation_config.cudagraph_mode == CUDAGraphMode.FULL_DECODE_ONLY:
                 logger.info(
