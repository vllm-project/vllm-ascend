--- conflicted
+++ resolved
@@ -129,39 +129,6 @@
         model_config = vllm_config.model_config
         parallel_config = vllm_config.parallel_config
         cache_config = vllm_config.cache_config
-<<<<<<< HEAD
-=======
-        scheduler_config = vllm_config.scheduler_config
-        ascend_scheduler_config = ascend_config.ascend_scheduler_config
-        structured_outputs_config = vllm_config.structured_outputs_config
-
-        if (model_config is not None and not model_config.use_mla
-                and not scheduler_config.async_scheduling):
-            logger.info(
-                "Non-MLA LLMs forcibly disable the chunked prefill feature,"
-                "as the performance of operators supporting this feature "
-                "functionality is currently suboptimal.")
-            if not model_config.is_multimodal_model and \
-                structured_outputs_config.backend == "auto" and \
-                not getattr(scheduler_config, "scheduler_delay_factor", 0) > 0 and \
-                not scheduler_config.send_delta_data and \
-                scheduler_config.policy == "fcfs":
-                ascend_scheduler_config.enabled = True
-                chunked_prefill_enabled_in_ascend_scheduler = getattr(
-                    ascend_scheduler_config, "enable_chunked_prefill", False)
-                if chunked_prefill_enabled_in_ascend_scheduler:
-                    logger.warning(
-                        "Chunked prefill feature is enabled in ascend_scheduler,"
-                        "but note that the operator supporting this feature "
-                        "would lead to performance degradation.")
-                # In this situation, max_num_batched_tokens would have been rewritten.
-                # So we must make sure max_num_batched_tokens is not smaller than max_model_len.
-                if (scheduler_config.max_num_batched_tokens
-                        < scheduler_config.max_model_len
-                        and not chunked_prefill_enabled_in_ascend_scheduler):
-                    scheduler_config.max_num_batched_tokens = scheduler_config.max_model_len
-
->>>>>>> 601a37ae
         kv_cache_dtype = vllm_config.additional_config.get(
             "kv_cache_dtype", None)
         if kv_cache_dtype is not None:
