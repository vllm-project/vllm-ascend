--- conflicted
+++ resolved
@@ -30,14 +30,9 @@
                                        init_ascend_config)
 from vllm_ascend.torchair.utils import (check_torchair_cache_exist,
                                         delete_torchair_cache_file)
-<<<<<<< HEAD
-from vllm_ascend.utils import (ASCEND_QUANTIZATION_METHOD,
+from vllm_ascend.utils import (ASCEND_QUANTIZATION_METHOD, 
                                COMPRESSED_TENSORS_METHOD, enable_sp, is_310p,
-                               prefill_context_parallel_enable,
-=======
-from vllm_ascend.utils import (ASCEND_QUANTIZATION_METHOD, enable_sp, is_310p,
                                is_vl_model, prefill_context_parallel_enable,
->>>>>>> 3955bf29
                                update_aclgraph_sizes,
                                update_cudagraph_capture_sizes,
                                update_default_aclgraph_sizes, vllm_version_is)
