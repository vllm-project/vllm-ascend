--- conflicted
+++ resolved
@@ -261,13 +261,9 @@
             compilation_config.level = CompilationLevel.NO_COMPILATION
 
         if parallel_config and parallel_config.worker_cls == "auto":
-<<<<<<< HEAD
-            if ascend_config.torchair_graph_config.enabled:
-=======
             # TODO: this is a tricky way to disable `use_sequence_parallel_moe` in vllm.
             os.environ["VLLM_ALL2ALL_BACKEND"] = "flashinfer_all2allv"
-            if ascend_config.torchair_graph_config.enabled or ascend_config.enable_shared_expert_dp:
->>>>>>> f8c93d8d
+            if ascend_config.torchair_graph_config.enabled:
                 parallel_config.worker_cls = "vllm_ascend.torchair.torchair_worker.NPUTorchairWorker"
             else:
                 parallel_config.worker_cls = "vllm_ascend.worker.worker_v1.NPUWorker"
@@ -311,15 +307,10 @@
 
         ascend_config = get_ascend_config()
 
-<<<<<<< HEAD
-=======
         if use_mla and ascend_config.enable_shared_expert_dp:
-            if use_mla and not use_sfa:
-                return "vllm_ascend.torchair.torchair_mla.AscendMLATorchairBackend"
             if use_mla and use_sfa:
                 return "vllm_ascend.torchair.torchair_sfa.AscendSFATorchairBackend"
 
->>>>>>> f8c93d8d
         use_torchair = ascend_config.torchair_graph_config.enabled
         # choose attention backend based on use_mla and use_torchair
         backend_map = {
