#
# Copyright (c) 2025 Huawei Technologies Co., Ltd. All Rights Reserved.
#
# Licensed under the Apache License, Version 2.0 (the "License");
# you may not use this file except in compliance with the License.
# You may obtain a copy of the License at
#
#     http://www.apache.org/licenses/LICENSE-2.0
#
# Unless required by applicable law or agreed to in writing, software
# distributed under the License is distributed on an "AS IS" BASIS,
# WITHOUT WARRANTIES OR CONDITIONS OF ANY KIND, either express or implied.
# See the License for the specific language governing permissions and
# limitations under the License.
# This file is a part of the vllm-ascend project.
#

from typing import Optional, Tuple, Union, cast

import torch
from vllm.forward_context import get_forward_context
<<<<<<< HEAD
from vllm.model_executor.layers.layernorm import RMSNorm, GemmaRMSNorm
=======
from vllm.model_executor.layers.layernorm import GemmaRMSNorm, RMSNorm
>>>>>>> a43e2f61


def _addrmsnorm_forward_oot(
    self,
    x: torch.Tensor,
    residual: torch.Tensor,
    layer: Optional[torch.nn.Module] = None,
) -> Union[torch.Tensor, Tuple[torch.Tensor, torch.Tensor]]:
    import torch_npu

    from vllm_ascend.utils import is_310p

    if layer is not None and not is_310p():
        x, _, residual = torch_npu.npu_add_rms_norm_quant(
            x,
            residual,
            self.weight,
            layer.aclnn_input_scale,
            layer.aclnn_input_offset,
            epsilon=self.variance_epsilon)
    else:
        if is_310p():
            orig_dtype = residual.dtype
            x = x + residual.to(x.dtype)
            residual = x.to(orig_dtype)
            x, _ = torch_npu.npu_rms_norm(x, self.weight,
                                          self.variance_epsilon)
        else:
            x, _, residual = torch_npu.npu_add_rms_norm(
                x, residual, self.weight, self.variance_epsilon)
    torch.ops.vllm.maybe_wait_prefetch_done(x)
    return x, residual


class AscendRMSNorm(RMSNorm):

    def forward_oot(
        self,
        x: torch.Tensor,
        residual: Optional[torch.Tensor] = None,
    ) -> Union[torch.Tensor, Tuple[torch.Tensor, torch.Tensor]]:
        import torch_npu

        if residual is not None:
            residual = torch.ops.vllm.maybe_chunk_residual(x, residual)
            assert x.size(0) == residual.size(0)
            x, residual = _addrmsnorm_forward_oot(
                self, x, residual, self.next_need_quant_fusion_linear)
            return x, residual
        x, residual = torch_npu.npu_rms_norm(x, self.weight,
                                             self.variance_epsilon)
        return x

    @property
    def next_need_quant_fusion_linear(self):
        try:
            forward_context = get_forward_context()
            if not forward_context.addrmsnorm_quant_fusion_enabled or \
                forward_context.layer_idx == forward_context.num_hidden_layers:
                return None
        except AssertionError:
            return None

        next_linear = None
        model_instance = forward_context.model_instance
        layer_idx = forward_context.layer_idx
        fusion_linear = forward_context.fusion_linear
        next_linear = None
        if fusion_linear == "qkv_dense":
            next_linear = model_instance.model.layers[
                layer_idx].self_attn.qkv_proj
            forward_context.fusion_linear = "gate_up_dense"
        elif fusion_linear == "gate_up_dense":
            next_linear = model_instance.model.layers[
                layer_idx].mlp.gate_up_proj
            forward_context.fusion_linear = "qkv_dense"
            # if prefetch_mlp_weight enabled, following accumulation operation
            # does not need to be repeated
            if not forward_context.prefetch_mlp_enabled:
                forward_context.layer_idx += 1
        from vllm_ascend.quantization.w8a8 import AscendW8A8LinearMethod
        if next_linear is not None and \
            not isinstance(next_linear.quant_method.quant_method, AscendW8A8LinearMethod):
            next_linear = None
        return next_linear


class AscendQuantRMSNorm(AscendRMSNorm):

    def __init__(
        self,
        hidden_size: int,
        eps: float = 1e-6,
        var_hidden_size: Optional[int] = None,
        has_weight: bool = True,
        dtype: Optional[torch.dtype] = None,
    ) -> None:
        super().__init__(hidden_size, eps, var_hidden_size, has_weight, dtype)
        self.bias = torch.nn.Parameter(torch.zeros(hidden_size),
                                       requires_grad=False)

    def forward_oot(
        self,
        x: torch.Tensor,
        residual: Optional[torch.Tensor] = None,
    ) -> Union[torch.Tensor, Tuple[torch.Tensor, torch.Tensor]]:
        if residual is not None:
            x, residual = super().forward_oot(x, residual)
            return x.add_(self.bias), residual
        return cast(torch.Tensor, super().forward_oot(x)).add_(self.bias)


class AscendGemmaRMSNorm(GemmaRMSNorm):
<<<<<<< HEAD
    """RMS normalization for Gemma.

    Two differences from the above RMSNorm:
        1. x * (1 + w) instead of x * w.
        2. (x * w).to(orig_dtype) instead of x.to(orig_dtype) * w.
    """

    @staticmethod
    def forward_static(
            weight: torch.Tensor,
            variance_epsilon: float,
            x: torch.Tensor,
            residual: Optional[torch.Tensor],
    ) -> Union[torch.Tensor, tuple[torch.Tensor, torch.Tensor]]:
        """PyTorch-native implementation equivalent to forward()."""
        orig_dtype = x.dtype
        if residual is not None:
            residual = torch.ops.vllm.maybe_chunk_residual(x, residual)
            if orig_dtype == torch.float16:
                x = x + residual.float()
            else:
                x = x + residual
            residual = x

        x = x.float()
        variance = x.pow(2).mean(dim=-1, keepdim=True)
        x = x * torch.rsqrt(variance + variance_epsilon)
        # Llama does x.to(float16) * w whilst Gemma is (x * w).to(float16)
        # See https://github.com/huggingface/transformers/pull/29402
        x = x * (1.0 + weight.float())
        x = x.to(orig_dtype)
        return x if residual is None else (x, residual)

    @staticmethod
    def forward_oot(
        self,
        variance_epsilon: float,
        x: torch.Tensor,
        residual: Optional[torch.Tensor] = None,
    ) -> Union[torch.Tensor, tuple[torch.Tensor, torch.Tensor]]:
        """PyTorch-native implementation equivalent to forward()."""
        return self.forward_static(self.weight.data, self.variance_epsilon, x,
                                   residual)
=======

    def forward_oot(
        self,
        x: torch.Tensor,
        residual: Optional[torch.Tensor] = None,
    ) -> Union[torch.Tensor, Tuple[torch.Tensor, torch.Tensor]]:
        import torch_npu

        from vllm_ascend.utils import is_310p
        if residual is not None:
            if is_310p():
                orig_dtype = residual.dtype
                x = x + residual.to(x.dtype)
                residual = x.to(orig_dtype)
                x, _ = torch_npu.npu_rms_norm(x, 1.0 + self.weight,
                                              self.variance_epsilon)
            else:
                x, _, residual = torch_npu.npu_add_rms_norm(
                    x, residual, 1.0 + self.weight, self.variance_epsilon)
            return x, residual

        x, _ = torch_npu.npu_rms_norm(x, 1.0 + self.weight,
                                      self.variance_epsilon)
        return x
>>>>>>> a43e2f61
<|MERGE_RESOLUTION|>--- conflicted
+++ resolved
@@ -19,11 +19,7 @@
 
 import torch
 from vllm.forward_context import get_forward_context
-<<<<<<< HEAD
-from vllm.model_executor.layers.layernorm import RMSNorm, GemmaRMSNorm
-=======
 from vllm.model_executor.layers.layernorm import GemmaRMSNorm, RMSNorm
->>>>>>> a43e2f61
 
 
 def _addrmsnorm_forward_oot(
@@ -137,51 +133,6 @@
 
 
 class AscendGemmaRMSNorm(GemmaRMSNorm):
-<<<<<<< HEAD
-    """RMS normalization for Gemma.
-
-    Two differences from the above RMSNorm:
-        1. x * (1 + w) instead of x * w.
-        2. (x * w).to(orig_dtype) instead of x.to(orig_dtype) * w.
-    """
-
-    @staticmethod
-    def forward_static(
-            weight: torch.Tensor,
-            variance_epsilon: float,
-            x: torch.Tensor,
-            residual: Optional[torch.Tensor],
-    ) -> Union[torch.Tensor, tuple[torch.Tensor, torch.Tensor]]:
-        """PyTorch-native implementation equivalent to forward()."""
-        orig_dtype = x.dtype
-        if residual is not None:
-            residual = torch.ops.vllm.maybe_chunk_residual(x, residual)
-            if orig_dtype == torch.float16:
-                x = x + residual.float()
-            else:
-                x = x + residual
-            residual = x
-
-        x = x.float()
-        variance = x.pow(2).mean(dim=-1, keepdim=True)
-        x = x * torch.rsqrt(variance + variance_epsilon)
-        # Llama does x.to(float16) * w whilst Gemma is (x * w).to(float16)
-        # See https://github.com/huggingface/transformers/pull/29402
-        x = x * (1.0 + weight.float())
-        x = x.to(orig_dtype)
-        return x if residual is None else (x, residual)
-
-    @staticmethod
-    def forward_oot(
-        self,
-        variance_epsilon: float,
-        x: torch.Tensor,
-        residual: Optional[torch.Tensor] = None,
-    ) -> Union[torch.Tensor, tuple[torch.Tensor, torch.Tensor]]:
-        """PyTorch-native implementation equivalent to forward()."""
-        return self.forward_static(self.weight.data, self.variance_epsilon, x,
-                                   residual)
-=======
 
     def forward_oot(
         self,
@@ -192,6 +143,7 @@
 
         from vllm_ascend.utils import is_310p
         if residual is not None:
+            residual = torch.ops.vllm.maybe_chunk_residual(x, residual)
             if is_310p():
                 orig_dtype = residual.dtype
                 x = x + residual.to(x.dtype)
@@ -205,5 +157,4 @@
 
         x, _ = torch_npu.npu_rms_norm(x, 1.0 + self.weight,
                                       self.variance_epsilon)
-        return x
->>>>>>> a43e2f61
+        return x