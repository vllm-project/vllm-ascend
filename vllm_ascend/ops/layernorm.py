#
# Copyright (c) 2025 Huawei Technologies Co., Ltd. All Rights Reserved.
#
# Licensed under the Apache License, Version 2.0 (the "License");
# you may not use this file except in compliance with the License.
# You may obtain a copy of the License at
#
#     http://www.apache.org/licenses/LICENSE-2.0
#
# Unless required by applicable law or agreed to in writing, software
# distributed under the License is distributed on an "AS IS" BASIS,
# WITHOUT WARRANTIES OR CONDITIONS OF ANY KIND, either express or implied.
# See the License for the specific language governing permissions and
# limitations under the License.
# This file is a part of the vllm-ascend project.
#

from typing import Optional, Tuple, Union

import torch
from vllm.config import get_current_vllm_config
from vllm.forward_context import get_forward_context
from vllm.model_executor.layers.layernorm import GemmaRMSNorm, RMSNorm


def _addrmsnorm_forward_oot(
    self,
    x: torch.Tensor,
    residual: torch.Tensor,
    layer: Optional[torch.nn.Module] = None,
    bias: Optional[torch.nn.Parameter] = None,
) -> Union[torch.Tensor, Tuple[torch.Tensor, torch.Tensor]]:
    import torch_npu

    from vllm_ascend.utils import is_310p

    if layer is not None and not is_310p():
        x, _, residual = torch_npu.npu_add_rms_norm_quant(
            x,
            residual,
            self.weight,
            layer.aclnn_input_scale,
            layer.aclnn_input_offset,
            beta=bias,
            epsilon=self.variance_epsilon)
    else:
        if is_310p():
            orig_dtype = residual.dtype
            x = x + residual.to(x.dtype)
            residual = x.to(orig_dtype)
            x, _ = torch_npu.npu_rms_norm(x, self.weight,
                                          self.variance_epsilon)
        else:
            x, _, residual = torch_npu.npu_add_rms_norm(
                x, residual, self.weight, self.variance_epsilon)
        if bias is not None:
            x.add_(bias)
    torch.ops.vllm.maybe_wait_prefetch_done(x)
    return x, residual


class AscendRMSNorm(RMSNorm):

    def __init__(
        self,
        hidden_size: int,
        eps: float = 1e-6,
        var_hidden_size: Optional[int] = None,
        has_weight: bool = True,
        dtype: Optional[torch.dtype] = None,
    ) -> None:
        super().__init__(hidden_size, eps, var_hidden_size, has_weight, dtype)
        vllm_config = get_current_vllm_config()
        self.bias = None
        # quantization with anti_method m4 will generate none-zero norm bias
        if vllm_config is not None and vllm_config.quant_config is not None and \
                any("norm.bias" in name for name in vllm_config.quant_config.quant_description.keys()):
            self.bias = torch.nn.Parameter(torch.zeros(hidden_size),
                                           requires_grad=False)

    def forward_oot(
        self,
        x: torch.Tensor,
        residual: Optional[torch.Tensor] = None,
    ) -> Union[torch.Tensor, Tuple[torch.Tensor, torch.Tensor]]:
        import torch_npu

        if residual is not None:
            residual = torch.ops.vllm.maybe_chunk_residual(x, residual)
            assert x.size(0) == residual.size(0)
            x, residual = _addrmsnorm_forward_oot(
                self, x, residual, self.next_need_quant_fusion_linear,
                self.bias)
            return x, residual
        x, residual = torch_npu.npu_rms_norm(x, self.weight,
                                             self.variance_epsilon)
        if self.bias is not None:
            x.add_(self.bias)
        return x

    @property
    def next_need_quant_fusion_linear(self):
        try:
            forward_context = get_forward_context()
            if not forward_context.addrmsnorm_quant_fusion_enabled or \
                forward_context.layer_idx == forward_context.num_hidden_layers:
                return None
        except AssertionError:
            return None

        next_linear = None
        model_instance = forward_context.model_instance
        layer_idx = forward_context.layer_idx
        fusion_linear = forward_context.fusion_linear
        next_linear = None
        if fusion_linear == "qkv_dense":
            next_linear = model_instance.model.layers[
                layer_idx].self_attn.qkv_proj
            forward_context.fusion_linear = "gate_up_dense"
        elif fusion_linear == "gate_up_dense":
            next_linear = model_instance.model.layers[
                layer_idx].mlp.gate_up_proj
            forward_context.fusion_linear = "qkv_dense"
            # if prefetch_mlp_weight enabled, following accumulation operation
            # does not need to be repeated
            if not forward_context.prefetch_mlp_enabled:
                forward_context.layer_idx += 1
        elif fusion_linear == "qkv_moe":
            next_linear = model_instance.model.layers[
                layer_idx].self_attn.qkv_proj
            forward_context.fusion_linear = "gate_moe"
        elif fusion_linear == "gate_moe":
            forward_context.fusion_linear = "qkv_moe"
            forward_context.layer_idx += 1
        from vllm_ascend.quantization.w8a8 import AscendW8A8LinearMethod
        if next_linear is not None and \
            not isinstance(next_linear.quant_method.quant_method, AscendW8A8LinearMethod):
            next_linear = None
<<<<<<< HEAD
        return next_linear
=======
        return next_linear


class AscendQuantRMSNorm(AscendRMSNorm):

    def __init__(
        self,
        hidden_size: int,
        eps: float = 1e-6,
        var_hidden_size: Optional[int] = None,
        has_weight: bool = True,
        dtype: Optional[torch.dtype] = None,
    ) -> None:
        super().__init__(hidden_size, eps, var_hidden_size, has_weight, dtype)
        self.bias = torch.nn.Parameter(torch.zeros(hidden_size),
                                       requires_grad=False)

    def forward_oot(
        self,
        x: torch.Tensor,
        residual: Optional[torch.Tensor] = None,
    ) -> Union[torch.Tensor, Tuple[torch.Tensor, torch.Tensor]]:
        if residual is not None:
            x, residual = super().forward_oot(x, residual)
            return x.add_(self.bias), residual
        return cast(torch.Tensor, super().forward_oot(x)).add_(self.bias)


class AscendGemmaRMSNorm(GemmaRMSNorm):

    def forward_oot(
        self,
        x: torch.Tensor,
        residual: Optional[torch.Tensor] = None,
    ) -> Union[torch.Tensor, Tuple[torch.Tensor, torch.Tensor]]:
        import torch_npu

        from vllm_ascend.utils import is_310p
        if residual is not None:
            if is_310p():
                orig_dtype = residual.dtype
                x = x + residual.to(x.dtype)
                residual = x.to(orig_dtype)
                x, _ = torch_npu.npu_rms_norm(x, 1.0 + self.weight,
                                              self.variance_epsilon)
            else:
                x, _, residual = torch_npu.npu_add_rms_norm(
                    x, residual, 1.0 + self.weight, self.variance_epsilon)
            return x, residual

        x, _ = torch_npu.npu_rms_norm(x, 1.0 + self.weight,
                                      self.variance_epsilon)
        return x
>>>>>>> ddf4d53c
<|MERGE_RESOLUTION|>--- conflicted
+++ resolved
@@ -136,35 +136,7 @@
         if next_linear is not None and \
             not isinstance(next_linear.quant_method.quant_method, AscendW8A8LinearMethod):
             next_linear = None
-<<<<<<< HEAD
         return next_linear
-=======
-        return next_linear
-
-
-class AscendQuantRMSNorm(AscendRMSNorm):
-
-    def __init__(
-        self,
-        hidden_size: int,
-        eps: float = 1e-6,
-        var_hidden_size: Optional[int] = None,
-        has_weight: bool = True,
-        dtype: Optional[torch.dtype] = None,
-    ) -> None:
-        super().__init__(hidden_size, eps, var_hidden_size, has_weight, dtype)
-        self.bias = torch.nn.Parameter(torch.zeros(hidden_size),
-                                       requires_grad=False)
-
-    def forward_oot(
-        self,
-        x: torch.Tensor,
-        residual: Optional[torch.Tensor] = None,
-    ) -> Union[torch.Tensor, Tuple[torch.Tensor, torch.Tensor]]:
-        if residual is not None:
-            x, residual = super().forward_oot(x, residual)
-            return x.add_(self.bias), residual
-        return cast(torch.Tensor, super().forward_oot(x)).add_(self.bias)
 
 
 class AscendGemmaRMSNorm(GemmaRMSNorm):
@@ -191,5 +163,4 @@
 
         x, _ = torch_npu.npu_rms_norm(x, 1.0 + self.weight,
                                       self.variance_epsilon)
-        return x
->>>>>>> ddf4d53c
+        return x