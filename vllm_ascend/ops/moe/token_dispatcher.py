--- conflicted
+++ resolved
@@ -121,20 +121,12 @@
         expert_map: torch.Tensor,
         global_redundant_expert_num: int = 0,
     ):
-        moe_expert_num = len(expert_map)
         if self.with_quant:
             quant_mode = 2
-<<<<<<< HEAD
-            # if (expert_map is not None):
-            #     moe_expert_num = len(expert_map) + global_redundant_expert_num
-            # else:
-            #     moe_expert_num = global_redundant_expert_num
-=======
             moe_expert_num = len(expert_map)
->>>>>>> 4750d45d
         else:
             quant_mode = 0
-            # moe_expert_num = len(expert_map)
+            moe_expert_num = len(expert_map)
         kwargs_mc2 = {
             "x": hidden_states,
             "expert_ids": topk_ids,
