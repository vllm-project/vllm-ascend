import torch
import torch.nn.functional as F
import torch_npu
from vllm.distributed import (get_tensor_model_parallel_rank,
                              get_tensor_model_parallel_world_size,
                              tensor_model_parallel_all_gather,
                              tensor_model_parallel_all_reduce,
                              tensor_model_parallel_reduce_scatter)
from vllm.forward_context import get_forward_context
from vllm.utils import direct_register_custom_op

import vllm_ascend.envs as envs_ascend
from vllm_ascend.ascend_forward_context import MoECommType


def _maybe_chunk_residual_impl(x: torch.Tensor,
                               residual: torch.Tensor) -> torch.Tensor:
    try:
        forward_context = get_forward_context()
    except AssertionError:
        return residual

    if x.size(0) != residual.size(0):
        sp_enabled = forward_context.sp_enabled
        assert sp_enabled is True, ("Currently, this situation only occurs "
                                    "when sp is enabled")
        pad_size = forward_context.pad_size
        if pad_size > 0:
            residual = F.pad(residual, (0, 0, 0, pad_size))
        tp_size = get_tensor_model_parallel_world_size()
        tp_rank = get_tensor_model_parallel_rank()
        residual = torch.chunk(residual, tp_size, dim=0)[tp_rank]

    return residual


def _maybe_all_gather_and_maybe_unpad_impl(x: torch.Tensor,
                                           label: bool) -> torch.Tensor:
    try:
        forward_context = get_forward_context()
    except AssertionError:
        return x

    sp_enabled = forward_context.sp_enabled
    if sp_enabled and label:
        x = tensor_model_parallel_all_gather(x, 0)
        pad_size = forward_context.pad_size
        if pad_size > 0:
            x = x[:-pad_size, :]
    return x


def _maybe_pad_and_reduce_impl(x: torch.Tensor) -> torch.Tensor:
    try:
        forward_context = get_forward_context()
    except AssertionError:
        return tensor_model_parallel_all_reduce(x)

    sp_enabled = forward_context.sp_enabled
    if sp_enabled:
        pad_size = forward_context.pad_size
        if pad_size > 0:
            x = F.pad(x, (0, 0, 0, pad_size))
        return tensor_model_parallel_reduce_scatter(x, 0)
    else:
        return tensor_model_parallel_all_reduce(x)


def _maybe_prefetch_mlp_gate_up_proj_impl(x_dependency: torch.Tensor,
                                          prefix: str) -> None:
    try:
        forward_context = get_forward_context()
    except AssertionError:
        return

    if not forward_context.prefetch_mlp_enabled:
        return
    model_instance = forward_context.model_instance
    prefetch_stream = forward_context.prefetch_stream
    layer_idx = int(prefix.split('.')[2])

    # start point of gate_up_proj weight prefetch
    if prefix.split('.')[-2] == "self_attn":
        forward_context.prefetch_mlp_gate_up_proj = True
    if forward_context.prefetch_mlp_gate_up_proj:
        prefetch_stream.wait_stream(torch.npu.current_stream())

        with torch.npu.stream(prefetch_stream):
            mlp_gate_up_prefetch_size = envs_ascend.VLLM_ASCEND_MLP_GATE_UP_PREFETCH_SIZE
            torch_npu.npu_prefetch(model_instance.model.layers[layer_idx].mlp.gate_up_proj.weight, \
                                x_dependency, mlp_gate_up_prefetch_size)
    return


def _maybe_prefetch_mlp_gate_up_proj_impl_fake(x_dependency: torch.Tensor,
                                               prefix: str) -> None:
    return


def _maybe_prefetch_mlp_down_proj_impl(x_dependency: torch.Tensor) -> None:
    try:
        forward_context = get_forward_context()
    except AssertionError:
        return

    if not forward_context.prefetch_mlp_enabled:
        return
    forward_context.prefetch_mlp_down_proj = True
    model_instance = forward_context.model_instance
    prefetch_stream = forward_context.prefetch_stream
    layer_idx = forward_context.layer_idx

    # start point of down_proj weight prefetch
    prefetch_stream.wait_stream(torch.npu.current_stream())

    with torch.npu.stream(prefetch_stream):
        mlp_down_prefetch_size = envs_ascend.VLLM_ASCEND_MLP_DOWN_PREFETCH_SIZE
        torch_npu.npu_prefetch(model_instance.model.layers[layer_idx].mlp.down_proj.weight, \
                            x_dependency, mlp_down_prefetch_size)
    forward_context.layer_idx += 1
    return


def _maybe_prefetch_mlp_down_proj_impl_fake(
        x_dependency: torch.Tensor) -> None:
    return


def _maybe_wait_prefetch_done_impl(x: torch.Tensor) -> None:
    try:
        forward_context = get_forward_context()
    except AssertionError:
        return

    if not forward_context.prefetch_mlp_enabled:
        return
    if forward_context.prefetch_mlp_gate_up_proj or \
        forward_context.prefetch_mlp_down_proj:
        prefetch_stream = forward_context.prefetch_stream
        # wait until prefetch done
        torch.npu.current_stream().wait_stream(prefetch_stream)
        forward_context.prefetch_mlp_gate_up_proj = False
        forward_context.prefetch_mlp_down_proj = False
    return


def _maybe_wait_prefetch_done_impl_fake(x: torch.Tensor) -> None:
    return


<<<<<<< HEAD
def _maybe_npu_prefetch_impl(inputs: torch.Tensor,
                             dependency: torch.Tensor,
                             max_size: int = 0,
                             offset: int = 0,
                             *,
                             enabled: bool = True) -> None:
    if not enabled:
        return
    input_size = inputs.element_size() * inputs.numel()
    if max_size < 0 or max_size > input_size:
        max_size = input_size
    torch_npu.npu_prefetch(inputs, dependency, max_size, offset)


def _maybe_npu_prefetch_impl_fake(inputs: torch.Tensor,
                                  dependency: torch.Tensor,
                                  max_size: int = 0,
                                  offset: int = 0,
                                  *,
                                  enabled: bool = True) -> None:
    return
=======
def _maybe_all_reduce_tensor_model_parallel_impl(
        final_hidden_states: torch.Tensor) -> torch.Tensor:
    forward_context = get_forward_context()
    moe_comm_type = forward_context.moe_comm_type
    if moe_comm_type in {MoECommType.ALLTOALL, MoECommType.MC2}:
        return final_hidden_states
    else:
        return tensor_model_parallel_all_reduce(final_hidden_states)
>>>>>>> cf445c41


direct_register_custom_op(op_name="maybe_chunk_residual",
                          op_func=_maybe_chunk_residual_impl,
                          fake_impl=lambda x, residual: residual,
                          mutates_args=[],
                          dispatch_key="PrivateUse1")

direct_register_custom_op(op_name="maybe_all_gather_and_maybe_unpad",
                          op_func=_maybe_all_gather_and_maybe_unpad_impl,
                          fake_impl=lambda x, label: x,
                          mutates_args=[],
                          dispatch_key="PrivateUse1")

direct_register_custom_op(op_name="maybe_pad_and_reduce",
                          op_func=_maybe_pad_and_reduce_impl,
                          fake_impl=lambda x: x,
                          mutates_args=[],
                          dispatch_key="PrivateUse1")

direct_register_custom_op(op_name="maybe_prefetch_mlp_gate_up_proj",
                          op_func=_maybe_prefetch_mlp_gate_up_proj_impl,
                          fake_impl=_maybe_prefetch_mlp_gate_up_proj_impl_fake,
                          mutates_args=[],
                          dispatch_key="PrivateUse1")

direct_register_custom_op(op_name="maybe_prefetch_mlp_down_proj",
                          op_func=_maybe_prefetch_mlp_down_proj_impl,
                          fake_impl=_maybe_prefetch_mlp_down_proj_impl_fake,
                          mutates_args=[],
                          dispatch_key="PrivateUse1")

direct_register_custom_op(op_name="maybe_wait_prefetch_done",
                          op_func=_maybe_wait_prefetch_done_impl,
                          fake_impl=_maybe_wait_prefetch_done_impl_fake,
                          mutates_args=[],
                          dispatch_key="PrivateUse1")

<<<<<<< HEAD
direct_register_custom_op(op_name="maybe_npu_prefetch",
                          op_func=_maybe_npu_prefetch_impl,
                          fake_impl=_maybe_npu_prefetch_impl_fake,
=======
direct_register_custom_op(op_name="maybe_all_reduce_tensor_model_parallel",
                          op_func=_maybe_all_reduce_tensor_model_parallel_impl,
                          fake_impl=lambda x: x,
>>>>>>> cf445c41
                          mutates_args=[],
                          dispatch_key="PrivateUse1")
<|MERGE_RESOLUTION|>--- conflicted
+++ resolved
@@ -1,231 +1,230 @@
-import torch
-import torch.nn.functional as F
-import torch_npu
-from vllm.distributed import (get_tensor_model_parallel_rank,
-                              get_tensor_model_parallel_world_size,
-                              tensor_model_parallel_all_gather,
-                              tensor_model_parallel_all_reduce,
-                              tensor_model_parallel_reduce_scatter)
-from vllm.forward_context import get_forward_context
-from vllm.utils import direct_register_custom_op
-
-import vllm_ascend.envs as envs_ascend
-from vllm_ascend.ascend_forward_context import MoECommType
-
-
-def _maybe_chunk_residual_impl(x: torch.Tensor,
-                               residual: torch.Tensor) -> torch.Tensor:
-    try:
-        forward_context = get_forward_context()
-    except AssertionError:
-        return residual
-
-    if x.size(0) != residual.size(0):
-        sp_enabled = forward_context.sp_enabled
-        assert sp_enabled is True, ("Currently, this situation only occurs "
-                                    "when sp is enabled")
-        pad_size = forward_context.pad_size
-        if pad_size > 0:
-            residual = F.pad(residual, (0, 0, 0, pad_size))
-        tp_size = get_tensor_model_parallel_world_size()
-        tp_rank = get_tensor_model_parallel_rank()
-        residual = torch.chunk(residual, tp_size, dim=0)[tp_rank]
-
-    return residual
-
-
-def _maybe_all_gather_and_maybe_unpad_impl(x: torch.Tensor,
-                                           label: bool) -> torch.Tensor:
-    try:
-        forward_context = get_forward_context()
-    except AssertionError:
-        return x
-
-    sp_enabled = forward_context.sp_enabled
-    if sp_enabled and label:
-        x = tensor_model_parallel_all_gather(x, 0)
-        pad_size = forward_context.pad_size
-        if pad_size > 0:
-            x = x[:-pad_size, :]
-    return x
-
-
-def _maybe_pad_and_reduce_impl(x: torch.Tensor) -> torch.Tensor:
-    try:
-        forward_context = get_forward_context()
-    except AssertionError:
-        return tensor_model_parallel_all_reduce(x)
-
-    sp_enabled = forward_context.sp_enabled
-    if sp_enabled:
-        pad_size = forward_context.pad_size
-        if pad_size > 0:
-            x = F.pad(x, (0, 0, 0, pad_size))
-        return tensor_model_parallel_reduce_scatter(x, 0)
-    else:
-        return tensor_model_parallel_all_reduce(x)
-
-
-def _maybe_prefetch_mlp_gate_up_proj_impl(x_dependency: torch.Tensor,
-                                          prefix: str) -> None:
-    try:
-        forward_context = get_forward_context()
-    except AssertionError:
-        return
-
-    if not forward_context.prefetch_mlp_enabled:
-        return
-    model_instance = forward_context.model_instance
-    prefetch_stream = forward_context.prefetch_stream
-    layer_idx = int(prefix.split('.')[2])
-
-    # start point of gate_up_proj weight prefetch
-    if prefix.split('.')[-2] == "self_attn":
-        forward_context.prefetch_mlp_gate_up_proj = True
-    if forward_context.prefetch_mlp_gate_up_proj:
-        prefetch_stream.wait_stream(torch.npu.current_stream())
-
-        with torch.npu.stream(prefetch_stream):
-            mlp_gate_up_prefetch_size = envs_ascend.VLLM_ASCEND_MLP_GATE_UP_PREFETCH_SIZE
-            torch_npu.npu_prefetch(model_instance.model.layers[layer_idx].mlp.gate_up_proj.weight, \
-                                x_dependency, mlp_gate_up_prefetch_size)
-    return
-
-
-def _maybe_prefetch_mlp_gate_up_proj_impl_fake(x_dependency: torch.Tensor,
-                                               prefix: str) -> None:
-    return
-
-
-def _maybe_prefetch_mlp_down_proj_impl(x_dependency: torch.Tensor) -> None:
-    try:
-        forward_context = get_forward_context()
-    except AssertionError:
-        return
-
-    if not forward_context.prefetch_mlp_enabled:
-        return
-    forward_context.prefetch_mlp_down_proj = True
-    model_instance = forward_context.model_instance
-    prefetch_stream = forward_context.prefetch_stream
-    layer_idx = forward_context.layer_idx
-
-    # start point of down_proj weight prefetch
-    prefetch_stream.wait_stream(torch.npu.current_stream())
-
-    with torch.npu.stream(prefetch_stream):
-        mlp_down_prefetch_size = envs_ascend.VLLM_ASCEND_MLP_DOWN_PREFETCH_SIZE
-        torch_npu.npu_prefetch(model_instance.model.layers[layer_idx].mlp.down_proj.weight, \
-                            x_dependency, mlp_down_prefetch_size)
-    forward_context.layer_idx += 1
-    return
-
-
-def _maybe_prefetch_mlp_down_proj_impl_fake(
-        x_dependency: torch.Tensor) -> None:
-    return
-
-
-def _maybe_wait_prefetch_done_impl(x: torch.Tensor) -> None:
-    try:
-        forward_context = get_forward_context()
-    except AssertionError:
-        return
-
-    if not forward_context.prefetch_mlp_enabled:
-        return
-    if forward_context.prefetch_mlp_gate_up_proj or \
-        forward_context.prefetch_mlp_down_proj:
-        prefetch_stream = forward_context.prefetch_stream
-        # wait until prefetch done
-        torch.npu.current_stream().wait_stream(prefetch_stream)
-        forward_context.prefetch_mlp_gate_up_proj = False
-        forward_context.prefetch_mlp_down_proj = False
-    return
-
-
-def _maybe_wait_prefetch_done_impl_fake(x: torch.Tensor) -> None:
-    return
-
-
-<<<<<<< HEAD
-def _maybe_npu_prefetch_impl(inputs: torch.Tensor,
-                             dependency: torch.Tensor,
-                             max_size: int = 0,
-                             offset: int = 0,
-                             *,
-                             enabled: bool = True) -> None:
-    if not enabled:
-        return
-    input_size = inputs.element_size() * inputs.numel()
-    if max_size < 0 or max_size > input_size:
-        max_size = input_size
-    torch_npu.npu_prefetch(inputs, dependency, max_size, offset)
-
-
-def _maybe_npu_prefetch_impl_fake(inputs: torch.Tensor,
-                                  dependency: torch.Tensor,
-                                  max_size: int = 0,
-                                  offset: int = 0,
-                                  *,
-                                  enabled: bool = True) -> None:
-    return
-=======
-def _maybe_all_reduce_tensor_model_parallel_impl(
-        final_hidden_states: torch.Tensor) -> torch.Tensor:
-    forward_context = get_forward_context()
-    moe_comm_type = forward_context.moe_comm_type
-    if moe_comm_type in {MoECommType.ALLTOALL, MoECommType.MC2}:
-        return final_hidden_states
-    else:
-        return tensor_model_parallel_all_reduce(final_hidden_states)
->>>>>>> cf445c41
-
-
-direct_register_custom_op(op_name="maybe_chunk_residual",
-                          op_func=_maybe_chunk_residual_impl,
-                          fake_impl=lambda x, residual: residual,
-                          mutates_args=[],
-                          dispatch_key="PrivateUse1")
-
-direct_register_custom_op(op_name="maybe_all_gather_and_maybe_unpad",
-                          op_func=_maybe_all_gather_and_maybe_unpad_impl,
-                          fake_impl=lambda x, label: x,
-                          mutates_args=[],
-                          dispatch_key="PrivateUse1")
-
-direct_register_custom_op(op_name="maybe_pad_and_reduce",
-                          op_func=_maybe_pad_and_reduce_impl,
-                          fake_impl=lambda x: x,
-                          mutates_args=[],
-                          dispatch_key="PrivateUse1")
-
-direct_register_custom_op(op_name="maybe_prefetch_mlp_gate_up_proj",
-                          op_func=_maybe_prefetch_mlp_gate_up_proj_impl,
-                          fake_impl=_maybe_prefetch_mlp_gate_up_proj_impl_fake,
-                          mutates_args=[],
-                          dispatch_key="PrivateUse1")
-
-direct_register_custom_op(op_name="maybe_prefetch_mlp_down_proj",
-                          op_func=_maybe_prefetch_mlp_down_proj_impl,
-                          fake_impl=_maybe_prefetch_mlp_down_proj_impl_fake,
-                          mutates_args=[],
-                          dispatch_key="PrivateUse1")
-
-direct_register_custom_op(op_name="maybe_wait_prefetch_done",
-                          op_func=_maybe_wait_prefetch_done_impl,
-                          fake_impl=_maybe_wait_prefetch_done_impl_fake,
-                          mutates_args=[],
-                          dispatch_key="PrivateUse1")
-
-<<<<<<< HEAD
-direct_register_custom_op(op_name="maybe_npu_prefetch",
-                          op_func=_maybe_npu_prefetch_impl,
-                          fake_impl=_maybe_npu_prefetch_impl_fake,
-=======
-direct_register_custom_op(op_name="maybe_all_reduce_tensor_model_parallel",
-                          op_func=_maybe_all_reduce_tensor_model_parallel_impl,
-                          fake_impl=lambda x: x,
->>>>>>> cf445c41
-                          mutates_args=[],
-                          dispatch_key="PrivateUse1")
+import torch
+import torch.nn.functional as F
+import torch_npu
+from vllm.distributed import (get_tensor_model_parallel_rank,
+                              get_tensor_model_parallel_world_size,
+                              tensor_model_parallel_all_gather,
+                              tensor_model_parallel_all_reduce,
+                              tensor_model_parallel_reduce_scatter)
+from vllm.forward_context import get_forward_context
+from vllm.utils import direct_register_custom_op
+
+import vllm_ascend.envs as envs_ascend
+from vllm_ascend.ascend_forward_context import MoECommType
+
+
+def _maybe_chunk_residual_impl(x: torch.Tensor,
+                               residual: torch.Tensor) -> torch.Tensor:
+    try:
+        forward_context = get_forward_context()
+    except AssertionError:
+        return residual
+
+    if x.size(0) != residual.size(0):
+        sp_enabled = forward_context.sp_enabled
+        assert sp_enabled is True, ("Currently, this situation only occurs "
+                                    "when sp is enabled")
+        pad_size = forward_context.pad_size
+        if pad_size > 0:
+            residual = F.pad(residual, (0, 0, 0, pad_size))
+        tp_size = get_tensor_model_parallel_world_size()
+        tp_rank = get_tensor_model_parallel_rank()
+        residual = torch.chunk(residual, tp_size, dim=0)[tp_rank]
+
+    return residual
+
+
+def _maybe_all_gather_and_maybe_unpad_impl(x: torch.Tensor,
+                                           label: bool) -> torch.Tensor:
+    try:
+        forward_context = get_forward_context()
+    except AssertionError:
+        return x
+
+    sp_enabled = forward_context.sp_enabled
+    if sp_enabled and label:
+        x = tensor_model_parallel_all_gather(x, 0)
+        pad_size = forward_context.pad_size
+        if pad_size > 0:
+            x = x[:-pad_size, :]
+    return x
+
+
+def _maybe_pad_and_reduce_impl(x: torch.Tensor) -> torch.Tensor:
+    try:
+        forward_context = get_forward_context()
+    except AssertionError:
+        return tensor_model_parallel_all_reduce(x)
+
+    sp_enabled = forward_context.sp_enabled
+    if sp_enabled:
+        pad_size = forward_context.pad_size
+        if pad_size > 0:
+            x = F.pad(x, (0, 0, 0, pad_size))
+        return tensor_model_parallel_reduce_scatter(x, 0)
+    else:
+        return tensor_model_parallel_all_reduce(x)
+
+
+def _maybe_prefetch_mlp_gate_up_proj_impl(x_dependency: torch.Tensor,
+                                          prefix: str) -> None:
+    try:
+        forward_context = get_forward_context()
+    except AssertionError:
+        return
+
+    if not forward_context.prefetch_mlp_enabled:
+        return
+    model_instance = forward_context.model_instance
+    prefetch_stream = forward_context.prefetch_stream
+    layer_idx = int(prefix.split('.')[2])
+
+    # start point of gate_up_proj weight prefetch
+    if prefix.split('.')[-2] == "self_attn":
+        forward_context.prefetch_mlp_gate_up_proj = True
+    if forward_context.prefetch_mlp_gate_up_proj:
+        prefetch_stream.wait_stream(torch.npu.current_stream())
+
+        with torch.npu.stream(prefetch_stream):
+            mlp_gate_up_prefetch_size = envs_ascend.VLLM_ASCEND_MLP_GATE_UP_PREFETCH_SIZE
+            torch_npu.npu_prefetch(model_instance.model.layers[layer_idx].mlp.gate_up_proj.weight, \
+                                x_dependency, mlp_gate_up_prefetch_size)
+    return
+
+
+def _maybe_prefetch_mlp_gate_up_proj_impl_fake(x_dependency: torch.Tensor,
+                                               prefix: str) -> None:
+    return
+
+
+def _maybe_prefetch_mlp_down_proj_impl(x_dependency: torch.Tensor) -> None:
+    try:
+        forward_context = get_forward_context()
+    except AssertionError:
+        return
+
+    if not forward_context.prefetch_mlp_enabled:
+        return
+    forward_context.prefetch_mlp_down_proj = True
+    model_instance = forward_context.model_instance
+    prefetch_stream = forward_context.prefetch_stream
+    layer_idx = forward_context.layer_idx
+
+    # start point of down_proj weight prefetch
+    prefetch_stream.wait_stream(torch.npu.current_stream())
+
+    with torch.npu.stream(prefetch_stream):
+        mlp_down_prefetch_size = envs_ascend.VLLM_ASCEND_MLP_DOWN_PREFETCH_SIZE
+        torch_npu.npu_prefetch(model_instance.model.layers[layer_idx].mlp.down_proj.weight, \
+                            x_dependency, mlp_down_prefetch_size)
+    forward_context.layer_idx += 1
+    return
+
+
+def _maybe_prefetch_mlp_down_proj_impl_fake(
+        x_dependency: torch.Tensor) -> None:
+    return
+
+
+def _maybe_wait_prefetch_done_impl(x: torch.Tensor) -> None:
+    try:
+        forward_context = get_forward_context()
+    except AssertionError:
+        return
+
+    if not forward_context.prefetch_mlp_enabled:
+        return
+    if forward_context.prefetch_mlp_gate_up_proj or \
+        forward_context.prefetch_mlp_down_proj:
+        prefetch_stream = forward_context.prefetch_stream
+        # wait until prefetch done
+        torch.npu.current_stream().wait_stream(prefetch_stream)
+        forward_context.prefetch_mlp_gate_up_proj = False
+        forward_context.prefetch_mlp_down_proj = False
+    return
+
+
+def _maybe_wait_prefetch_done_impl_fake(x: torch.Tensor) -> None:
+    return
+
+
+def _maybe_npu_prefetch_impl(inputs: torch.Tensor,
+                             dependency: torch.Tensor,
+                             max_size: int = 0,
+                             offset: int = 0,
+                             *,
+                             enabled: bool = True) -> None:
+    if not enabled:
+        return
+    input_size = inputs.element_size() * inputs.numel()
+    if max_size < 0 or max_size > input_size:
+        max_size = input_size
+    torch_npu.npu_prefetch(inputs, dependency, max_size, offset)
+
+
+def _maybe_npu_prefetch_impl_fake(inputs: torch.Tensor,
+                                  dependency: torch.Tensor,
+                                  max_size: int = 0,
+                                  offset: int = 0,
+                                  *,
+                                  enabled: bool = True) -> None:
+    return
+
+
+def _maybe_all_reduce_tensor_model_parallel_impl(
+        final_hidden_states: torch.Tensor) -> torch.Tensor:
+    forward_context = get_forward_context()
+    moe_comm_type = forward_context.moe_comm_type
+    if moe_comm_type in {MoECommType.ALLTOALL, MoECommType.MC2}:
+        return final_hidden_states
+    else:
+        return tensor_model_parallel_all_reduce(final_hidden_states)
+
+
+direct_register_custom_op(op_name="maybe_chunk_residual",
+                          op_func=_maybe_chunk_residual_impl,
+                          fake_impl=lambda x, residual: residual,
+                          mutates_args=[],
+                          dispatch_key="PrivateUse1")
+
+direct_register_custom_op(op_name="maybe_all_gather_and_maybe_unpad",
+                          op_func=_maybe_all_gather_and_maybe_unpad_impl,
+                          fake_impl=lambda x, label: x,
+                          mutates_args=[],
+                          dispatch_key="PrivateUse1")
+
+direct_register_custom_op(op_name="maybe_pad_and_reduce",
+                          op_func=_maybe_pad_and_reduce_impl,
+                          fake_impl=lambda x: x,
+                          mutates_args=[],
+                          dispatch_key="PrivateUse1")
+
+direct_register_custom_op(op_name="maybe_prefetch_mlp_gate_up_proj",
+                          op_func=_maybe_prefetch_mlp_gate_up_proj_impl,
+                          fake_impl=_maybe_prefetch_mlp_gate_up_proj_impl_fake,
+                          mutates_args=[],
+                          dispatch_key="PrivateUse1")
+
+direct_register_custom_op(op_name="maybe_prefetch_mlp_down_proj",
+                          op_func=_maybe_prefetch_mlp_down_proj_impl,
+                          fake_impl=_maybe_prefetch_mlp_down_proj_impl_fake,
+                          mutates_args=[],
+                          dispatch_key="PrivateUse1")
+
+direct_register_custom_op(op_name="maybe_wait_prefetch_done",
+                          op_func=_maybe_wait_prefetch_done_impl,
+                          fake_impl=_maybe_wait_prefetch_done_impl_fake,
+                          mutates_args=[],
+                          dispatch_key="PrivateUse1")
+
+direct_register_custom_op(op_name="maybe_npu_prefetch",
+                          op_func=_maybe_npu_prefetch_impl,
+                          fake_impl=_maybe_npu_prefetch_impl_fake,
+                          mutates_args=[],
+                          dispatch_key="PrivateUse1")
+
+direct_register_custom_op(op_name="maybe_all_reduce_tensor_model_parallel",
+                          op_func=_maybe_all_reduce_tensor_model_parallel_impl,
+                          fake_impl=lambda x: x,
+                          mutates_args=[],
+                          dispatch_key="PrivateUse1")