--- conflicted
+++ resolved
@@ -258,15 +258,11 @@
     def comm_group(self):
         return get_otp_group()
 
-<<<<<<< HEAD
     @property
     def dp_rank(self):
         return get_dp_group().rank_in_group
-
-    def apply(
-=======
-    def apply_impl(
->>>>>>> 601a37ae
+      
+    def apply_impl(
         self,
         input_: torch.Tensor,
     ) -> Union[torch.Tensor, tuple[torch.Tensor, Optional[Parameter]]]:
@@ -323,7 +319,6 @@
                                                   input_parallel,
                                                   bias=bias_)
 
-<<<<<<< HEAD
         # prepare all-reduce data
         output = torch.empty(local_batch_size,
                              output_parallel.size(1),
@@ -342,11 +337,6 @@
                             recv_chunks,
                             op=dist.ReduceOp.SUM,
                             group=self.comm_group.device_group)
-=======
-        # otp-specific: Combine partial results across devices
-        output = self.comm_group.reduce_scatter(output_parallel, dim=0)
-        output = output.view(input_.shape[0], self.layer.output_size)
->>>>>>> 601a37ae
 
         # Handle bias return based on configuration
         output_bias = self.bias if self.skip_bias_add else None
