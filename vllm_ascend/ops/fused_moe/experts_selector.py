#
# Copyright (c) 2025 Huawei Technologies Co., Ltd. All Rights Reserved.
# This file is a part of the vllm-ascend project.
#
# Licensed under the Apache License, Version 2.0 (the "License");
# you may not use this file except in compliance with the License.
# You may obtain a copy of the License at
#
#     http://www.apache.org/licenses/LICENSE-2.0
#
# Unless required by applicable law or agreed to in writing, software
# distributed under the License is distributed on an "AS IS" BASIS,
# WITHOUT WARRANTIES OR CONDITIONS OF ANY KIND, either express or implied.
# See the License for the specific language governing permissions and
# limitations under the License.
#
from typing import Callable, Optional

import torch
import torch_npu

from vllm_ascend.utils import get_weight_prefetch_method


def select_experts(hidden_states: torch.Tensor,
                   router_logits: torch.Tensor,
                   top_k: int,
                   use_grouped_topk: bool,
                   renormalize: bool,
                   topk_group: Optional[int] = None,
                   num_expert_group: Optional[int] = None,
                   custom_routing_function: Optional[Callable] = None,
                   scoring_func: str = "softmax",
                   routed_scaling_factor=1.0,
                   e_score_correction_bias: Optional[torch.Tensor] = None,
                   indices_type: Optional[torch.dtype] = None,
                   global_num_experts: int = -1):
    """
    Fused experts with select experts.

    Args:
        router_logits: router logits of shape (num_tokens, hidden_size).
        hidden_states: Hidden states of shape (num_tokens, hidden_size).
        top_k: number of top k experts.
        use_grouped_topk: Whether to group experts before selecting top-k.
        renormalize: Whether to renormalize the routing weights.
        topk_group: Number of expert groups to select from.
        num_expert_group: Number of experts in each group.
        custom_routing_function: Custom routing function.
        scoring_func: Scoring function to use.
        e_score_correction_bias: Correction bias to apply to expert scores.
        indices_type: dtype of indices
        global_num_experts: Global number of experts.

    Returns:
        topk_weights: router weights of shape (num_tokens, top_k).
        topk_ids: selected expert IDs of shape (num_tokens, top_k).
    """
    # prefetch w1_w3_proj.weight preprocess
    weight_prefetch_method = get_weight_prefetch_method()
    if weight_prefetch_method:
        weight_prefetch_method.maybe_prefetch_moe_weight_preprocess(
            hidden_states, "gate_up")
    is_support_npu_moe_gating_top_k = check_npu_moe_gating_top_k(
        hidden_states=hidden_states,
        top_k=top_k,
        topk_group=topk_group,
        num_expert_group=num_expert_group,
        scoring_func=scoring_func,
        custom_routing_function=custom_routing_function)

    if is_support_npu_moe_gating_top_k:
        topk_weights, topk_ids = _select_experts_with_fusion_ops(
            hidden_states=hidden_states,
            router_logits=router_logits,
            top_k=top_k,
            use_grouped_topk=use_grouped_topk,
            topk_group=topk_group,
            renormalize=renormalize,
            e_score_correction_bias=e_score_correction_bias,
            num_expert_group=num_expert_group,
            scoring_func=scoring_func,
            routed_scaling_factor=routed_scaling_factor,
            global_num_experts=global_num_experts)
    else:
        topk_weights, topk_ids = _native_select_experts(
            hidden_states=hidden_states,
            router_logits=router_logits,
            top_k=top_k,
            use_grouped_topk=use_grouped_topk,
            renormalize=renormalize,
            topk_group=topk_group,
            num_expert_group=num_expert_group,
            custom_routing_function=custom_routing_function,
            scoring_func=scoring_func,
            e_score_correction_bias=e_score_correction_bias,
            global_num_experts=global_num_experts,
        )
    return topk_weights, topk_ids


def check_npu_moe_gating_top_k(
        hidden_states: torch.Tensor,
        top_k: int,
        topk_group: Optional[int] = None,
        num_expert_group: Optional[int] = None,
        scoring_func: str = "softmax",
        custom_routing_function: Optional[Callable] = None):
    if custom_routing_function is not None:
        return False
    if scoring_func != "softmax" and scoring_func != "sigmoid":
        return False
    topk_group = topk_group if topk_group is not None else 1
    num_expert_group = num_expert_group if num_expert_group is not None else 1
    if not (num_expert_group > 0 and hidden_states.shape[-1] % num_expert_group
            == 0 and hidden_states.shape[-1] // num_expert_group > 2):
        return False
    if topk_group < 1 or topk_group > num_expert_group:
        return False
    if top_k < 1 or \
        top_k > (hidden_states.shape[-1] / (num_expert_group * topk_group)):
        return False
    if topk_group * hidden_states.shape[-1] / num_expert_group < top_k:
        return False
    return True


def _native_grouped_topk(
    topk_weights: torch.Tensor,
    num_expert_group: Optional[int],
    topk_group: Optional[int],
):
    topk_group = 0 if topk_group is None else topk_group
    num_expert_group = 0 if num_expert_group is None else num_expert_group

    num_token = topk_weights.shape[0]
    grouped_weights = topk_weights.view(num_token, num_expert_group,
                                        -1).max(dim=-1).values
    topk_group_indices = torch.topk(grouped_weights.to(torch.float32),
                                    k=topk_group,
                                    dim=-1,
                                    sorted=False)[1]
    topk_group_mask = torch.zeros_like(grouped_weights)
    topk_group_mask.scatter_(1, topk_group_indices, 1)
    topk_weight_mask = (topk_group_mask.unsqueeze(-1).expand(
        num_token, num_expert_group,
        topk_weights.shape[-1] // num_expert_group).reshape(num_token, -1))
    topk_weights = topk_weights.masked_fill(~topk_weight_mask.bool(), 0.0)

    return topk_weights


def _renormalize_topk_weights(
    topk_weights: torch.Tensor,
    renormalize: bool,
):
    if renormalize:
        topk_weights = topk_weights / topk_weights.sum(dim=-1, keepdim=True)
    return topk_weights


def _select_expert_use_group_topk(
        topk_weights: torch.Tensor, topk_group: Optional[int],
        renormalize: bool, top_k: int, num_expert_group: Optional[int],
        e_score_correction_bias: Optional[torch.Tensor]):
    assert topk_group is not None
    assert num_expert_group is not None

    if e_score_correction_bias is not None:
        # Store original scores before applying correction bias. We use biased
        # scores for expert selection but original scores for routing weights
        original_weights = topk_weights
        topk_weights = topk_weights + e_score_correction_bias.unsqueeze(0)

    # TODO: Change to npu_group_topk when the latest CANN and NNAL is available
    # >>> torch_npu._npu_group_topk(topk_weights, group_num=num_expert_group, k=topk_group)
    topk_weights = _native_grouped_topk(topk_weights, num_expert_group,
                                        topk_group)
    # TODO bfloat16 is not supported in torch.topk with ge graph.
    if e_score_correction_bias is not None:
        topk_ids = torch.topk(topk_weights.to(torch.float32),
                              k=top_k,
                              dim=-1,
                              sorted=False)[1]
        # Use original unbiased scores for the routing weights
        topk_weights = original_weights.gather(1, topk_ids)
    else:
        topk_weights, topk_ids = torch.topk(topk_weights.to(torch.float32),
                                            k=top_k,
                                            dim=-1,
                                            sorted=False)
    topk_ids = topk_ids.to(torch.int32)
    topk_weights = _renormalize_topk_weights(topk_weights, renormalize)
    return topk_weights, topk_ids


def _select_experts_with_fusion_ops(
        hidden_states: torch.Tensor,
        router_logits: torch.Tensor,
        top_k: int,
        use_grouped_topk: bool,
        renormalize: bool,
        e_score_correction_bias: Optional[torch.Tensor],
        topk_group: Optional[int],
        num_expert_group: Optional[int],
        scoring_func: str = "softmax",
        routed_scaling_factor=1.0,
        global_num_experts: int = -1):

<<<<<<< HEAD
    topk_weights, topk_ids = None, None
    # NOTE: now npu_moe_gating_top_k can only support 'group_count=256' pattern
    global_redundant_expert_num = get_ascend_config().init_redundancy_expert
    is_deepseek_v3_r1 = global_num_experts - global_redundant_expert_num == 256
    if is_deepseek_v3_r1:
        topk_weights, topk_ids, _ = torch_npu.npu_moe_gating_top_k(
            router_logits,
            k=top_k,  # topk currently 8
            bias=e_score_correction_bias,
            k_group=topk_group,  # fix: 4
            group_count=num_expert_group,  # fix 8
            group_select_mode=
            1,  # 0: the maximum in the group; 1: topk2.sum(fix)
            renorm=0,  # 0: softmax->topk(fix); 1: topk->softmax
            norm_type=1,  # 0: softmax; 1: sigmoid(fix)
            # out_flag=False, # todo new api; should the third output be output
            # y2_flag=False, # old api; should the third output be output
            routed_scaling_factor=1,
            eps=float(1e-20))
    if not use_grouped_topk and custom_routing_function is None and scoring_func == "softmax":
        if e_score_correction_bias is not None and \
                e_score_correction_bias.dtype != router_logits.dtype:
            e_score_correction_bias = e_score_correction_bias.to(
                router_logits.dtype)
        topk_weights, topk_ids, _ = torch_npu.npu_moe_gating_top_k(
            x=router_logits,
            k=top_k,
            bias=e_score_correction_bias,
            k_group=1,
            group_count=1,
            group_select_mode=0,
            renorm=0,  # 0: softmax->topk(fix); 1: topk->softmax
            norm_type=0,  # 0: softmax; 1: sigmoid(fix)
            routed_scaling_factor=routed_scaling_factor,
            eps=float(1e-20))
=======
    topk_group = topk_group if topk_group is not None else 1
    num_expert_group = num_expert_group if num_expert_group is not None else 1
    norm_type = 0 if scoring_func == "softmax" else 1
    if e_score_correction_bias is not None and \
        e_score_correction_bias.dtype != router_logits.dtype:
        e_score_correction_bias = e_score_correction_bias.to(
            router_logits.dtype)
    topk_weights, topk_ids, _ = torch_npu.npu_moe_gating_top_k(
        router_logits,
        k=top_k,
        bias=e_score_correction_bias,
        k_group=topk_group,
        group_count=num_expert_group,
        group_select_mode=1,  # 0: the maximum in the group; 1: topk2.sum(fix)
        renorm=0,  # 0: softmax->topk(fix); 1: topk->softmax
        norm_type=norm_type,  # 0: softmax; 1: sigmoid
        # out_flag=False, # todo new api; should the third output be output
        # y2_flag=False, # old api; should the third output be output
        routed_scaling_factor=1,
        eps=float(1e-20))
    if scoring_func == "softmax":
>>>>>>> 3d04ae8e
        topk_weights = _renormalize_topk_weights(topk_weights, renormalize)
        if topk_weights.dtype != hidden_states.dtype:
            topk_weights = topk_weights.to(hidden_states.dtype)

    return topk_weights, topk_ids


def _native_select_experts(
    hidden_states: torch.Tensor,
    router_logits: torch.Tensor,
    top_k: int,
    use_grouped_topk: bool,
    renormalize: bool,
    topk_group: Optional[int] = None,
    num_expert_group: Optional[int] = None,
    custom_routing_function: Optional[Callable] = None,
    scoring_func: str = "softmax",
    e_score_correction_bias: Optional[torch.Tensor] = None,
    global_num_experts: Optional[torch.Tensor] = None
) -> tuple[torch.Tensor, torch.Tensor]:
    """
    Select top-k experts based on router logits.

    Args:
        hidden_states: Hidden states of shape (num_tokens, hidden_size).
        router_logits: Router logits of shape (num_tokens, num_experts).
        top_k: Number of experts to select.
        use_grouped_topk: Whether to group experts before selecting top-k.
        renormalize: Whether to renormalize the routing weights.
        topk_group: Number of expert groups to select from.
        num_expert_group: Number of experts in each group.
        custom_routing_function: Custom routing function.
        scoring_func: Scoring function to use.
        e_score_correction_bias: Correction bias to apply to expert scores.

    Returns:
        topk_weights: Routing weights of shape (num_tokens, top_k).
        topk_ids: Selected expert IDs of shape (num_tokens, top_k).

    Raises:
        ValueError: If an unsupported scoring function is provided.
    """

    if scoring_func == "softmax":
        topk_weights = router_logits.softmax(dim=-1)
    elif scoring_func == "sigmoid":
        topk_weights = router_logits.sigmoid()
    else:
        raise ValueError(f"Unsupported scoring function: {scoring_func}")

    if use_grouped_topk:
        return _select_expert_use_group_topk(
            topk_weights=topk_weights,
            top_k=top_k,
            renormalize=renormalize,
            topk_group=topk_group,
            num_expert_group=num_expert_group,
            e_score_correction_bias=e_score_correction_bias)

    if custom_routing_function is not None:
        topk_weights, topk_ids = custom_routing_function(
            hidden_states=hidden_states,
            gating_output=router_logits,
            topk=top_k,
            renormalize=renormalize,
            global_num_experts=global_num_experts)
        # Required by npu_moe_init_routing
        topk_ids = topk_ids.to(torch.int32)
        return topk_weights, topk_ids

    topk_weights, topk_ids = topk_weights.topk(top_k, dim=-1)
    topk_weights = topk_weights.to(hidden_states.dtype)

    # Required by npu_moe_init_routing
    topk_ids = topk_ids.to(torch.int32)
    topk_weights = _renormalize_topk_weights(topk_weights, renormalize)

    return topk_weights, topk_ids


def zero_experts_compute(
    expert_indices: torch.Tensor,
    expert_scales: torch.Tensor,
    num_experts: int,
    zero_expert_type: str,
    hidden_states: torch.Tensor,
) -> tuple[torch.Tensor, torch.Tensor, torch.Tensor]:
    if zero_expert_type == "identity":
        zero_expert_mask = expert_indices < num_experts
        zero_expert_scales = expert_scales.clone()
        zero_expert_scales = torch.where(zero_expert_mask, 0.0,
                                         zero_expert_scales)

        hidden_states = hidden_states.unsqueeze(1)
        zero_expert_scales = zero_expert_scales.unsqueeze(2)
        result = hidden_states * zero_expert_scales
        result = result.sum(dim=1)

    normal_expert_mask = expert_indices >= num_experts
    expert_indices = torch.where(normal_expert_mask, 0, expert_indices)
    expert_scales = torch.where(normal_expert_mask, 0.0, expert_scales)

    return expert_indices, expert_scales, result
<|MERGE_RESOLUTION|>--- conflicted
+++ resolved
@@ -1,371 +1,331 @@
-#
-# Copyright (c) 2025 Huawei Technologies Co., Ltd. All Rights Reserved.
-# This file is a part of the vllm-ascend project.
-#
-# Licensed under the Apache License, Version 2.0 (the "License");
-# you may not use this file except in compliance with the License.
-# You may obtain a copy of the License at
-#
-#     http://www.apache.org/licenses/LICENSE-2.0
-#
-# Unless required by applicable law or agreed to in writing, software
-# distributed under the License is distributed on an "AS IS" BASIS,
-# WITHOUT WARRANTIES OR CONDITIONS OF ANY KIND, either express or implied.
-# See the License for the specific language governing permissions and
-# limitations under the License.
-#
-from typing import Callable, Optional
-
-import torch
-import torch_npu
-
-from vllm_ascend.utils import get_weight_prefetch_method
-
-
-def select_experts(hidden_states: torch.Tensor,
-                   router_logits: torch.Tensor,
-                   top_k: int,
-                   use_grouped_topk: bool,
-                   renormalize: bool,
-                   topk_group: Optional[int] = None,
-                   num_expert_group: Optional[int] = None,
-                   custom_routing_function: Optional[Callable] = None,
-                   scoring_func: str = "softmax",
-                   routed_scaling_factor=1.0,
-                   e_score_correction_bias: Optional[torch.Tensor] = None,
-                   indices_type: Optional[torch.dtype] = None,
-                   global_num_experts: int = -1):
-    """
-    Fused experts with select experts.
-
-    Args:
-        router_logits: router logits of shape (num_tokens, hidden_size).
-        hidden_states: Hidden states of shape (num_tokens, hidden_size).
-        top_k: number of top k experts.
-        use_grouped_topk: Whether to group experts before selecting top-k.
-        renormalize: Whether to renormalize the routing weights.
-        topk_group: Number of expert groups to select from.
-        num_expert_group: Number of experts in each group.
-        custom_routing_function: Custom routing function.
-        scoring_func: Scoring function to use.
-        e_score_correction_bias: Correction bias to apply to expert scores.
-        indices_type: dtype of indices
-        global_num_experts: Global number of experts.
-
-    Returns:
-        topk_weights: router weights of shape (num_tokens, top_k).
-        topk_ids: selected expert IDs of shape (num_tokens, top_k).
-    """
-    # prefetch w1_w3_proj.weight preprocess
-    weight_prefetch_method = get_weight_prefetch_method()
-    if weight_prefetch_method:
-        weight_prefetch_method.maybe_prefetch_moe_weight_preprocess(
-            hidden_states, "gate_up")
-    is_support_npu_moe_gating_top_k = check_npu_moe_gating_top_k(
-        hidden_states=hidden_states,
-        top_k=top_k,
-        topk_group=topk_group,
-        num_expert_group=num_expert_group,
-        scoring_func=scoring_func,
-        custom_routing_function=custom_routing_function)
-
-    if is_support_npu_moe_gating_top_k:
-        topk_weights, topk_ids = _select_experts_with_fusion_ops(
-            hidden_states=hidden_states,
-            router_logits=router_logits,
-            top_k=top_k,
-            use_grouped_topk=use_grouped_topk,
-            topk_group=topk_group,
-            renormalize=renormalize,
-            e_score_correction_bias=e_score_correction_bias,
-            num_expert_group=num_expert_group,
-            scoring_func=scoring_func,
-            routed_scaling_factor=routed_scaling_factor,
-            global_num_experts=global_num_experts)
-    else:
-        topk_weights, topk_ids = _native_select_experts(
-            hidden_states=hidden_states,
-            router_logits=router_logits,
-            top_k=top_k,
-            use_grouped_topk=use_grouped_topk,
-            renormalize=renormalize,
-            topk_group=topk_group,
-            num_expert_group=num_expert_group,
-            custom_routing_function=custom_routing_function,
-            scoring_func=scoring_func,
-            e_score_correction_bias=e_score_correction_bias,
-            global_num_experts=global_num_experts,
-        )
-    return topk_weights, topk_ids
-
-
-def check_npu_moe_gating_top_k(
-        hidden_states: torch.Tensor,
-        top_k: int,
-        topk_group: Optional[int] = None,
-        num_expert_group: Optional[int] = None,
-        scoring_func: str = "softmax",
-        custom_routing_function: Optional[Callable] = None):
-    if custom_routing_function is not None:
-        return False
-    if scoring_func != "softmax" and scoring_func != "sigmoid":
-        return False
-    topk_group = topk_group if topk_group is not None else 1
-    num_expert_group = num_expert_group if num_expert_group is not None else 1
-    if not (num_expert_group > 0 and hidden_states.shape[-1] % num_expert_group
-            == 0 and hidden_states.shape[-1] // num_expert_group > 2):
-        return False
-    if topk_group < 1 or topk_group > num_expert_group:
-        return False
-    if top_k < 1 or \
-        top_k > (hidden_states.shape[-1] / (num_expert_group * topk_group)):
-        return False
-    if topk_group * hidden_states.shape[-1] / num_expert_group < top_k:
-        return False
-    return True
-
-
-def _native_grouped_topk(
-    topk_weights: torch.Tensor,
-    num_expert_group: Optional[int],
-    topk_group: Optional[int],
-):
-    topk_group = 0 if topk_group is None else topk_group
-    num_expert_group = 0 if num_expert_group is None else num_expert_group
-
-    num_token = topk_weights.shape[0]
-    grouped_weights = topk_weights.view(num_token, num_expert_group,
-                                        -1).max(dim=-1).values
-    topk_group_indices = torch.topk(grouped_weights.to(torch.float32),
-                                    k=topk_group,
-                                    dim=-1,
-                                    sorted=False)[1]
-    topk_group_mask = torch.zeros_like(grouped_weights)
-    topk_group_mask.scatter_(1, topk_group_indices, 1)
-    topk_weight_mask = (topk_group_mask.unsqueeze(-1).expand(
-        num_token, num_expert_group,
-        topk_weights.shape[-1] // num_expert_group).reshape(num_token, -1))
-    topk_weights = topk_weights.masked_fill(~topk_weight_mask.bool(), 0.0)
-
-    return topk_weights
-
-
-def _renormalize_topk_weights(
-    topk_weights: torch.Tensor,
-    renormalize: bool,
-):
-    if renormalize:
-        topk_weights = topk_weights / topk_weights.sum(dim=-1, keepdim=True)
-    return topk_weights
-
-
-def _select_expert_use_group_topk(
-        topk_weights: torch.Tensor, topk_group: Optional[int],
-        renormalize: bool, top_k: int, num_expert_group: Optional[int],
-        e_score_correction_bias: Optional[torch.Tensor]):
-    assert topk_group is not None
-    assert num_expert_group is not None
-
-    if e_score_correction_bias is not None:
-        # Store original scores before applying correction bias. We use biased
-        # scores for expert selection but original scores for routing weights
-        original_weights = topk_weights
-        topk_weights = topk_weights + e_score_correction_bias.unsqueeze(0)
-
-    # TODO: Change to npu_group_topk when the latest CANN and NNAL is available
-    # >>> torch_npu._npu_group_topk(topk_weights, group_num=num_expert_group, k=topk_group)
-    topk_weights = _native_grouped_topk(topk_weights, num_expert_group,
-                                        topk_group)
-    # TODO bfloat16 is not supported in torch.topk with ge graph.
-    if e_score_correction_bias is not None:
-        topk_ids = torch.topk(topk_weights.to(torch.float32),
-                              k=top_k,
-                              dim=-1,
-                              sorted=False)[1]
-        # Use original unbiased scores for the routing weights
-        topk_weights = original_weights.gather(1, topk_ids)
-    else:
-        topk_weights, topk_ids = torch.topk(topk_weights.to(torch.float32),
-                                            k=top_k,
-                                            dim=-1,
-                                            sorted=False)
-    topk_ids = topk_ids.to(torch.int32)
-    topk_weights = _renormalize_topk_weights(topk_weights, renormalize)
-    return topk_weights, topk_ids
-
-
-def _select_experts_with_fusion_ops(
-        hidden_states: torch.Tensor,
-        router_logits: torch.Tensor,
-        top_k: int,
-        use_grouped_topk: bool,
-        renormalize: bool,
-        e_score_correction_bias: Optional[torch.Tensor],
-        topk_group: Optional[int],
-        num_expert_group: Optional[int],
-        scoring_func: str = "softmax",
-        routed_scaling_factor=1.0,
-        global_num_experts: int = -1):
-
-<<<<<<< HEAD
-    topk_weights, topk_ids = None, None
-    # NOTE: now npu_moe_gating_top_k can only support 'group_count=256' pattern
-    global_redundant_expert_num = get_ascend_config().init_redundancy_expert
-    is_deepseek_v3_r1 = global_num_experts - global_redundant_expert_num == 256
-    if is_deepseek_v3_r1:
-        topk_weights, topk_ids, _ = torch_npu.npu_moe_gating_top_k(
-            router_logits,
-            k=top_k,  # topk currently 8
-            bias=e_score_correction_bias,
-            k_group=topk_group,  # fix: 4
-            group_count=num_expert_group,  # fix 8
-            group_select_mode=
-            1,  # 0: the maximum in the group; 1: topk2.sum(fix)
-            renorm=0,  # 0: softmax->topk(fix); 1: topk->softmax
-            norm_type=1,  # 0: softmax; 1: sigmoid(fix)
-            # out_flag=False, # todo new api; should the third output be output
-            # y2_flag=False, # old api; should the third output be output
-            routed_scaling_factor=1,
-            eps=float(1e-20))
-    if not use_grouped_topk and custom_routing_function is None and scoring_func == "softmax":
-        if e_score_correction_bias is not None and \
-                e_score_correction_bias.dtype != router_logits.dtype:
-            e_score_correction_bias = e_score_correction_bias.to(
-                router_logits.dtype)
-        topk_weights, topk_ids, _ = torch_npu.npu_moe_gating_top_k(
-            x=router_logits,
-            k=top_k,
-            bias=e_score_correction_bias,
-            k_group=1,
-            group_count=1,
-            group_select_mode=0,
-            renorm=0,  # 0: softmax->topk(fix); 1: topk->softmax
-            norm_type=0,  # 0: softmax; 1: sigmoid(fix)
-            routed_scaling_factor=routed_scaling_factor,
-            eps=float(1e-20))
-=======
-    topk_group = topk_group if topk_group is not None else 1
-    num_expert_group = num_expert_group if num_expert_group is not None else 1
-    norm_type = 0 if scoring_func == "softmax" else 1
-    if e_score_correction_bias is not None and \
-        e_score_correction_bias.dtype != router_logits.dtype:
-        e_score_correction_bias = e_score_correction_bias.to(
-            router_logits.dtype)
-    topk_weights, topk_ids, _ = torch_npu.npu_moe_gating_top_k(
-        router_logits,
-        k=top_k,
-        bias=e_score_correction_bias,
-        k_group=topk_group,
-        group_count=num_expert_group,
-        group_select_mode=1,  # 0: the maximum in the group; 1: topk2.sum(fix)
-        renorm=0,  # 0: softmax->topk(fix); 1: topk->softmax
-        norm_type=norm_type,  # 0: softmax; 1: sigmoid
-        # out_flag=False, # todo new api; should the third output be output
-        # y2_flag=False, # old api; should the third output be output
-        routed_scaling_factor=1,
-        eps=float(1e-20))
-    if scoring_func == "softmax":
->>>>>>> 3d04ae8e
-        topk_weights = _renormalize_topk_weights(topk_weights, renormalize)
-        if topk_weights.dtype != hidden_states.dtype:
-            topk_weights = topk_weights.to(hidden_states.dtype)
-
-    return topk_weights, topk_ids
-
-
-def _native_select_experts(
-    hidden_states: torch.Tensor,
-    router_logits: torch.Tensor,
-    top_k: int,
-    use_grouped_topk: bool,
-    renormalize: bool,
-    topk_group: Optional[int] = None,
-    num_expert_group: Optional[int] = None,
-    custom_routing_function: Optional[Callable] = None,
-    scoring_func: str = "softmax",
-    e_score_correction_bias: Optional[torch.Tensor] = None,
-    global_num_experts: Optional[torch.Tensor] = None
-) -> tuple[torch.Tensor, torch.Tensor]:
-    """
-    Select top-k experts based on router logits.
-
-    Args:
-        hidden_states: Hidden states of shape (num_tokens, hidden_size).
-        router_logits: Router logits of shape (num_tokens, num_experts).
-        top_k: Number of experts to select.
-        use_grouped_topk: Whether to group experts before selecting top-k.
-        renormalize: Whether to renormalize the routing weights.
-        topk_group: Number of expert groups to select from.
-        num_expert_group: Number of experts in each group.
-        custom_routing_function: Custom routing function.
-        scoring_func: Scoring function to use.
-        e_score_correction_bias: Correction bias to apply to expert scores.
-
-    Returns:
-        topk_weights: Routing weights of shape (num_tokens, top_k).
-        topk_ids: Selected expert IDs of shape (num_tokens, top_k).
-
-    Raises:
-        ValueError: If an unsupported scoring function is provided.
-    """
-
-    if scoring_func == "softmax":
-        topk_weights = router_logits.softmax(dim=-1)
-    elif scoring_func == "sigmoid":
-        topk_weights = router_logits.sigmoid()
-    else:
-        raise ValueError(f"Unsupported scoring function: {scoring_func}")
-
-    if use_grouped_topk:
-        return _select_expert_use_group_topk(
-            topk_weights=topk_weights,
-            top_k=top_k,
-            renormalize=renormalize,
-            topk_group=topk_group,
-            num_expert_group=num_expert_group,
-            e_score_correction_bias=e_score_correction_bias)
-
-    if custom_routing_function is not None:
-        topk_weights, topk_ids = custom_routing_function(
-            hidden_states=hidden_states,
-            gating_output=router_logits,
-            topk=top_k,
-            renormalize=renormalize,
-            global_num_experts=global_num_experts)
-        # Required by npu_moe_init_routing
-        topk_ids = topk_ids.to(torch.int32)
-        return topk_weights, topk_ids
-
-    topk_weights, topk_ids = topk_weights.topk(top_k, dim=-1)
-    topk_weights = topk_weights.to(hidden_states.dtype)
-
-    # Required by npu_moe_init_routing
-    topk_ids = topk_ids.to(torch.int32)
-    topk_weights = _renormalize_topk_weights(topk_weights, renormalize)
-
-    return topk_weights, topk_ids
-
-
-def zero_experts_compute(
-    expert_indices: torch.Tensor,
-    expert_scales: torch.Tensor,
-    num_experts: int,
-    zero_expert_type: str,
-    hidden_states: torch.Tensor,
-) -> tuple[torch.Tensor, torch.Tensor, torch.Tensor]:
-    if zero_expert_type == "identity":
-        zero_expert_mask = expert_indices < num_experts
-        zero_expert_scales = expert_scales.clone()
-        zero_expert_scales = torch.where(zero_expert_mask, 0.0,
-                                         zero_expert_scales)
-
-        hidden_states = hidden_states.unsqueeze(1)
-        zero_expert_scales = zero_expert_scales.unsqueeze(2)
-        result = hidden_states * zero_expert_scales
-        result = result.sum(dim=1)
-
-    normal_expert_mask = expert_indices >= num_experts
-    expert_indices = torch.where(normal_expert_mask, 0, expert_indices)
-    expert_scales = torch.where(normal_expert_mask, 0.0, expert_scales)
-
-    return expert_indices, expert_scales, result
+#
+# Copyright (c) 2025 Huawei Technologies Co., Ltd. All Rights Reserved.
+# This file is a part of the vllm-ascend project.
+#
+# Licensed under the Apache License, Version 2.0 (the "License");
+# you may not use this file except in compliance with the License.
+# You may obtain a copy of the License at
+#
+#     http://www.apache.org/licenses/LICENSE-2.0
+#
+# Unless required by applicable law or agreed to in writing, software
+# distributed under the License is distributed on an "AS IS" BASIS,
+# WITHOUT WARRANTIES OR CONDITIONS OF ANY KIND, either express or implied.
+# See the License for the specific language governing permissions and
+# limitations under the License.
+#
+from typing import Callable, Optional
+
+import torch
+import torch_npu
+
+from vllm_ascend.utils import get_weight_prefetch_method
+
+
+def select_experts(hidden_states: torch.Tensor,
+                   router_logits: torch.Tensor,
+                   top_k: int,
+                   use_grouped_topk: bool,
+                   renormalize: bool,
+                   topk_group: Optional[int] = None,
+                   num_expert_group: Optional[int] = None,
+                   custom_routing_function: Optional[Callable] = None,
+                   scoring_func: str = "softmax",
+                   routed_scaling_factor=1.0,
+                   e_score_correction_bias: Optional[torch.Tensor] = None,
+                   indices_type: Optional[torch.dtype] = None,
+                   global_num_experts: int = -1):
+    """
+    Fused experts with select experts.
+
+    Args:
+        router_logits: router logits of shape (num_tokens, hidden_size).
+        hidden_states: Hidden states of shape (num_tokens, hidden_size).
+        top_k: number of top k experts.
+        use_grouped_topk: Whether to group experts before selecting top-k.
+        renormalize: Whether to renormalize the routing weights.
+        topk_group: Number of expert groups to select from.
+        num_expert_group: Number of experts in each group.
+        custom_routing_function: Custom routing function.
+        scoring_func: Scoring function to use.
+        e_score_correction_bias: Correction bias to apply to expert scores.
+        indices_type: dtype of indices
+        global_num_experts: Global number of experts.
+
+    Returns:
+        topk_weights: router weights of shape (num_tokens, top_k).
+        topk_ids: selected expert IDs of shape (num_tokens, top_k).
+    """
+    # prefetch w1_w3_proj.weight preprocess
+    weight_prefetch_method = get_weight_prefetch_method()
+    if weight_prefetch_method:
+        weight_prefetch_method.maybe_prefetch_moe_weight_preprocess(
+            hidden_states, "gate_up")
+    is_support_npu_moe_gating_top_k = check_npu_moe_gating_top_k(
+        hidden_states=hidden_states,
+        top_k=top_k,
+        topk_group=topk_group,
+        num_expert_group=num_expert_group,
+        scoring_func=scoring_func,
+        custom_routing_function=custom_routing_function)
+
+    if is_support_npu_moe_gating_top_k:
+        topk_weights, topk_ids = _select_experts_with_fusion_ops(
+            hidden_states=hidden_states,
+            router_logits=router_logits,
+            top_k=top_k,
+            use_grouped_topk=use_grouped_topk,
+            topk_group=topk_group,
+            renormalize=renormalize,
+            e_score_correction_bias=e_score_correction_bias,
+            num_expert_group=num_expert_group,
+            scoring_func=scoring_func,
+            routed_scaling_factor=routed_scaling_factor,
+            global_num_experts=global_num_experts)
+    else:
+        topk_weights, topk_ids = _native_select_experts(
+            hidden_states=hidden_states,
+            router_logits=router_logits,
+            top_k=top_k,
+            use_grouped_topk=use_grouped_topk,
+            renormalize=renormalize,
+            topk_group=topk_group,
+            num_expert_group=num_expert_group,
+            custom_routing_function=custom_routing_function,
+            scoring_func=scoring_func,
+            e_score_correction_bias=e_score_correction_bias,
+            global_num_experts=global_num_experts,
+        )
+    return topk_weights, topk_ids
+
+
+def check_npu_moe_gating_top_k(
+        hidden_states: torch.Tensor,
+        top_k: int,
+        topk_group: Optional[int] = None,
+        num_expert_group: Optional[int] = None,
+        scoring_func: str = "softmax",
+        custom_routing_function: Optional[Callable] = None):
+    if custom_routing_function is not None:
+        return False
+    if scoring_func != "softmax" and scoring_func != "sigmoid":
+        return False
+    topk_group = topk_group if topk_group is not None else 1
+    num_expert_group = num_expert_group if num_expert_group is not None else 1
+    if not (num_expert_group > 0 and hidden_states.shape[-1] % num_expert_group
+            == 0 and hidden_states.shape[-1] // num_expert_group > 2):
+        return False
+    if topk_group < 1 or topk_group > num_expert_group:
+        return False
+    if top_k < 1 or \
+        top_k > (hidden_states.shape[-1] / (num_expert_group * topk_group)):
+        return False
+    if topk_group * hidden_states.shape[-1] / num_expert_group < top_k:
+        return False
+    return True
+
+
+def _native_grouped_topk(
+    topk_weights: torch.Tensor,
+    num_expert_group: Optional[int],
+    topk_group: Optional[int],
+):
+    topk_group = 0 if topk_group is None else topk_group
+    num_expert_group = 0 if num_expert_group is None else num_expert_group
+
+    num_token = topk_weights.shape[0]
+    grouped_weights = topk_weights.view(num_token, num_expert_group,
+                                        -1).max(dim=-1).values
+    topk_group_indices = torch.topk(grouped_weights.to(torch.float32),
+                                    k=topk_group,
+                                    dim=-1,
+                                    sorted=False)[1]
+    topk_group_mask = torch.zeros_like(grouped_weights)
+    topk_group_mask.scatter_(1, topk_group_indices, 1)
+    topk_weight_mask = (topk_group_mask.unsqueeze(-1).expand(
+        num_token, num_expert_group,
+        topk_weights.shape[-1] // num_expert_group).reshape(num_token, -1))
+    topk_weights = topk_weights.masked_fill(~topk_weight_mask.bool(), 0.0)
+
+    return topk_weights
+
+
+def _renormalize_topk_weights(
+    topk_weights: torch.Tensor,
+    renormalize: bool,
+):
+    if renormalize:
+        topk_weights = topk_weights / topk_weights.sum(dim=-1, keepdim=True)
+    return topk_weights
+
+
+def _select_expert_use_group_topk(
+        topk_weights: torch.Tensor, topk_group: Optional[int],
+        renormalize: bool, top_k: int, num_expert_group: Optional[int],
+        e_score_correction_bias: Optional[torch.Tensor]):
+    assert topk_group is not None
+    assert num_expert_group is not None
+
+    if e_score_correction_bias is not None:
+        # Store original scores before applying correction bias. We use biased
+        # scores for expert selection but original scores for routing weights
+        original_weights = topk_weights
+        topk_weights = topk_weights + e_score_correction_bias.unsqueeze(0)
+
+    # TODO: Change to npu_group_topk when the latest CANN and NNAL is available
+    # >>> torch_npu._npu_group_topk(topk_weights, group_num=num_expert_group, k=topk_group)
+    topk_weights = _native_grouped_topk(topk_weights, num_expert_group,
+                                        topk_group)
+    # TODO bfloat16 is not supported in torch.topk with ge graph.
+    if e_score_correction_bias is not None:
+        topk_ids = torch.topk(topk_weights.to(torch.float32),
+                              k=top_k,
+                              dim=-1,
+                              sorted=False)[1]
+        # Use original unbiased scores for the routing weights
+        topk_weights = original_weights.gather(1, topk_ids)
+    else:
+        topk_weights, topk_ids = torch.topk(topk_weights.to(torch.float32),
+                                            k=top_k,
+                                            dim=-1,
+                                            sorted=False)
+    topk_ids = topk_ids.to(torch.int32)
+    topk_weights = _renormalize_topk_weights(topk_weights, renormalize)
+    return topk_weights, topk_ids
+
+
+def _select_experts_with_fusion_ops(
+        hidden_states: torch.Tensor,
+        router_logits: torch.Tensor,
+        top_k: int,
+        use_grouped_topk: bool,
+        renormalize: bool,
+        e_score_correction_bias: Optional[torch.Tensor],
+        topk_group: Optional[int],
+        num_expert_group: Optional[int],
+        scoring_func: str = "softmax",
+        routed_scaling_factor=1.0,
+        global_num_experts: int = -1):
+
+    topk_group = topk_group if topk_group is not None else 1
+    num_expert_group = num_expert_group if num_expert_group is not None else 1
+    norm_type = 0 if scoring_func == "softmax" else 1
+    if e_score_correction_bias is not None and \
+        e_score_correction_bias.dtype != router_logits.dtype:
+        e_score_correction_bias = e_score_correction_bias.to(
+            router_logits.dtype)
+    topk_weights, topk_ids, _ = torch_npu.npu_moe_gating_top_k(
+        router_logits,
+        k=top_k,
+        bias=e_score_correction_bias,
+        k_group=topk_group,
+        group_count=num_expert_group,
+        group_select_mode=1,  # 0: the maximum in the group; 1: topk2.sum(fix)
+        renorm=0,  # 0: softmax->topk(fix); 1: topk->softmax
+        norm_type=norm_type,  # 0: softmax; 1: sigmoid
+        # out_flag=False, # todo new api; should the third output be output
+        # y2_flag=False, # old api; should the third output be output
+        routed_scaling_factor=routed_scaling_factor,
+        eps=float(1e-20))
+    if scoring_func == "softmax":
+        topk_weights = _renormalize_topk_weights(topk_weights, renormalize)
+
+    return topk_weights, topk_ids
+
+
+def _native_select_experts(
+    hidden_states: torch.Tensor,
+    router_logits: torch.Tensor,
+    top_k: int,
+    use_grouped_topk: bool,
+    renormalize: bool,
+    topk_group: Optional[int] = None,
+    num_expert_group: Optional[int] = None,
+    custom_routing_function: Optional[Callable] = None,
+    scoring_func: str = "softmax",
+    e_score_correction_bias: Optional[torch.Tensor] = None,
+    global_num_experts: Optional[torch.Tensor] = None
+) -> tuple[torch.Tensor, torch.Tensor]:
+    """
+    Select top-k experts based on router logits.
+
+    Args:
+        hidden_states: Hidden states of shape (num_tokens, hidden_size).
+        router_logits: Router logits of shape (num_tokens, num_experts).
+        top_k: Number of experts to select.
+        use_grouped_topk: Whether to group experts before selecting top-k.
+        renormalize: Whether to renormalize the routing weights.
+        topk_group: Number of expert groups to select from.
+        num_expert_group: Number of experts in each group.
+        custom_routing_function: Custom routing function.
+        scoring_func: Scoring function to use.
+        e_score_correction_bias: Correction bias to apply to expert scores.
+
+    Returns:
+        topk_weights: Routing weights of shape (num_tokens, top_k).
+        topk_ids: Selected expert IDs of shape (num_tokens, top_k).
+
+    Raises:
+        ValueError: If an unsupported scoring function is provided.
+    """
+
+    if scoring_func == "softmax":
+        topk_weights = router_logits.softmax(dim=-1)
+    elif scoring_func == "sigmoid":
+        topk_weights = router_logits.sigmoid()
+    else:
+        raise ValueError(f"Unsupported scoring function: {scoring_func}")
+
+    if use_grouped_topk:
+        return _select_expert_use_group_topk(
+            topk_weights=topk_weights,
+            top_k=top_k,
+            renormalize=renormalize,
+            topk_group=topk_group,
+            num_expert_group=num_expert_group,
+            e_score_correction_bias=e_score_correction_bias)
+
+    if custom_routing_function is not None:
+        topk_weights, topk_ids = custom_routing_function(
+            hidden_states=hidden_states,
+            gating_output=router_logits,
+            topk=top_k,
+            renormalize=renormalize,
+            global_num_experts=global_num_experts)
+        # Required by npu_moe_init_routing
+        topk_ids = topk_ids.to(torch.int32)
+        return topk_weights, topk_ids
+
+    topk_weights, topk_ids = topk_weights.topk(top_k, dim=-1)
+    topk_weights = topk_weights.to(hidden_states.dtype)
+
+    # Required by npu_moe_init_routing
+    topk_ids = topk_ids.to(torch.int32)
+    topk_weights = _renormalize_topk_weights(topk_weights, renormalize)
+
+    return topk_weights, topk_ids
+
+
+def zero_experts_compute(
+    expert_indices: torch.Tensor,
+    expert_scales: torch.Tensor,
+    num_experts: int,
+    zero_expert_type: str,
+    hidden_states: torch.Tensor,
+) -> tuple[torch.Tensor, torch.Tensor, torch.Tensor]:
+    if zero_expert_type == "identity":
+        zero_expert_mask = expert_indices < num_experts
+        zero_expert_scales = expert_scales.clone()
+        zero_expert_scales = torch.where(zero_expert_mask, 0.0,
+                                         zero_expert_scales)
+
+        hidden_states = hidden_states.unsqueeze(1)
+        zero_expert_scales = zero_expert_scales.unsqueeze(2)
+        result = hidden_states * zero_expert_scales
+        result = result.sum(dim=1)
+
+    normal_expert_mask = expert_indices >= num_experts
+    expert_indices = torch.where(normal_expert_mask, 0, expert_indices)
+    expert_scales = torch.where(normal_expert_mask, 0.0, expert_scales)
+
+    return expert_indices, expert_scales, result