--- conflicted
+++ resolved
@@ -1,319 +1,314 @@
-# Copyright (c) 2025 Huawei Technologies Co., Ltd. All Rights Reserved.
-# Copyright 2023 The vLLM team.
-#
-# Licensed under the Apache License, Version 2.0 (the "License");
-# you may not use this file except in compliance with the License.
-# You may obtain a copy of the License at
-#
-#     http://www.apache.org/licenses/LICENSE-2.0
-#
-# Unless required by applicable law or agreed to in writing, software
-# distributed under the License is distributed on an "AS IS" BASIS,
-# WITHOUT WARRANTIES OR CONDITIONS OF ANY KIND, either express or implied.
-# See the License for the specific language governing permissions and
-# limitations under the License.
-# This file is a part of the vllm-ascend project.
-from __future__ import annotations
-
-from abc import ABC, abstractmethod
-from typing import Any, Dict, Optional
-
-import torch
-from vllm.config import get_current_vllm_config
-from vllm.forward_context import get_forward_context
-from vllm.model_executor.layers.fused_moe import FusedMoEConfig
-
-from vllm_ascend.ascend_forward_context import MoECommType
-from vllm_ascend.ops.fused_moe.moe_mlp import unified_apply_mlp
-from vllm_ascend.ops.fused_moe.prepare_finalize import (
-    PrepareAndFinalizeWithAll2All, PrepareAndFinalizeWithAllGather,
-    PrepareAndFinalizeWithMC2, QuantType)
-from vllm_ascend.ops.fused_moe.token_dispatcher import (
-    TokenDispatcherWithAll2AllV, TokenDispatcherWithAllGather,
-    TokenDispatcherWithMC2, TokenDispatcherWithMoge)
-
-_MoECommMethods: Dict[Optional[MoECommType], MoECommMethod] = {}
-
-
-def get_moe_comm_method(
-        moe_comm_type: Optional[MoECommType]) -> Optional[MoECommMethod]:
-    return _MoECommMethods.get(moe_comm_type, None)
-
-
-def setup_moe_comm_method(moe_config):
-    _MoECommMethods[MoECommType.ALLTOALL] = AlltoAllCommImpl(moe_config)
-    _MoECommMethods[MoECommType.ALLGATHER] = AllGatherCommImpl(moe_config)
-    _MoECommMethods[MoECommType.MC2] = MC2CommImpl(moe_config)
-    _MoECommMethods[MoECommType.FUSED_ALLTOALL] = FusedAlltoAllCommImpl(
-        moe_config)
-
-
-class MoECommMethod(ABC):
-    """Base class for MoE communication methods."""
-
-    def __init__(self, moe_config: FusedMoEConfig):
-        self.model_type = get_current_vllm_config(
-        ).model_config.hf_config.model_type
-        self.moe_config = moe_config
-
-        self.token_dispatcher = self._get_token_dispatcher()
-        self.prepare_finalize = self._get_prepare_finalize()
-
-    def prepare(
-        self,
-        hidden_states: torch.Tensor,
-        router_logits: torch.Tensor,
-        enable_shared_expert_dp: bool = False,
-        replace_allreduce: bool = False,
-        quant_type: QuantType = QuantType.NONE,
-    ) -> tuple[torch.Tensor, torch.Tensor, Optional[torch.Tensor],
-               Optional[torch.Tensor]]:
-        hidden_states, router_logits, mc2_mask, context_metadata = self.prepare_finalize.prepare(
-            hidden_states, router_logits, enable_shared_expert_dp,
-            replace_allreduce, quant_type)
-        return hidden_states, router_logits, mc2_mask, context_metadata
-
-    def finalize(self,
-                 hidden_states: torch.Tensor,
-                 reduce_results: bool,
-                 context_metadata: Optional[dict] = None) -> torch.Tensor:
-        hidden_states = self.prepare_finalize.finalize(hidden_states,
-                                                       reduce_results,
-                                                       context_metadata)
-        return hidden_states
-
-    def fused_experts(
-            self,
-            hidden_states: torch.Tensor,
-            w1: torch.Tensor | list[torch.Tensor],
-            w2: torch.Tensor | list[torch.Tensor],
-            topk_weights: torch.Tensor,
-            topk_ids: torch.Tensor,
-            activation: str = "silu",
-            apply_router_weight_on_input: bool = False,
-            use_int8_w8a8: bool = False,
-            use_int4_w4a8: bool = False,
-            use_int4_w4a16: bool = False,
-            global_num_experts: Optional[int] = None,
-            expert_map: Optional[torch.Tensor] = None,
-            w1_scale: Optional[list[torch.Tensor]] = None,
-            w2_scale: Optional[list[torch.Tensor]] = None,
-            w1_scale_bias: torch.Tensor = None,
-            w2_scale_bias: torch.Tensor = None,
-<<<<<<< HEAD
-            w1_offset: Optional[torch.Tensor] = None,
-            w2_offset: Optional[torch.Tensor] = None,
-            # For TorchAir graph
-            is_torchair: bool = False,
-=======
->>>>>>> 89733111
-            # For Cube/Vector parallel
-            shared_experts: Optional[Any] = None,
-            quantized_x_for_share: Optional[Any] = None,
-            dynamic_scale_for_share: Optional[Any] = None,
-            # For load balance
-            log2phy: torch.Tensor = None,
-            global_redundant_expert_num: int = 0,
-            need_trans: bool = False,
-            dynamic_eplb: bool = False,
-            mc2_mask: torch.Tensor = None,
-            pertoken_scale: Optional[torch.Tensor] = None):
-        # Check constraints
-        assert hidden_states.dtype in [
-            torch.float32, torch.float16, torch.bfloat16, torch.int8
-        ]
-
-        moe_comm_method = get_forward_context().moe_comm_method
-        assert moe_comm_method is not None, "Missing communication context"
-
-        results = self.token_dispatcher.token_dispatch(
-            hidden_states=hidden_states,
-            topk_weights=topk_weights,
-            topk_ids=topk_ids,
-            expert_map=expert_map,
-            log2phy=log2phy,
-            global_redundant_expert_num=global_redundant_expert_num,
-            shared_experts=shared_experts,
-            quantized_x_for_share=quantized_x_for_share,
-            dynamic_scale_for_share=dynamic_scale_for_share,
-            mc2_mask=mc2_mask,
-            apply_router_weight_on_input=apply_router_weight_on_input,
-            with_quant=use_int8_w8a8 or use_int4_w4a8,
-            dynamic_eplb=dynamic_eplb,
-            pertoken_scale=pertoken_scale)
-
-        permuted_hidden_states, expert_tokens, dynamic_scale, group_list_type, topk_scales, context_metadata = \
-            results["hidden_states"], results["group_list"], results.get("dynamic_scale"), results["group_list_type"], results.get("topk_scales"), results.get("context_metadata")
-
-        mlp_output = unified_apply_mlp(hidden_states=permuted_hidden_states,
-                                       w1=w1,
-                                       w1_scale=w1_scale,
-                                       w2=w2,
-                                       w2_scale=w2_scale,
-                                       group_list=expert_tokens,
-                                       dynamic_scale=dynamic_scale,
-                                       group_list_type=group_list_type,
-                                       w1_scale_bias=w1_scale_bias,
-                                       w2_scale_bias=w2_scale_bias,
-                                       w1_offset=w1_offset,
-                                       w2_offset=w2_offset,
-                                       topk_scales=topk_scales,
-                                       with_quant=use_int8_w8a8
-                                       or use_int4_w4a8 or use_int4_w4a16,
-                                       fusion=use_int8_w8a8,
-                                       need_trans=need_trans,
-                                       dynamic_eplb=dynamic_eplb)
-
-        final_hidden_states = self.token_dispatcher.token_combine(
-            hidden_states=mlp_output, context_metadata=context_metadata)
-
-        if dynamic_eplb:
-            return (final_hidden_states, group_list_type, expert_tokens)
-
-        return final_hidden_states
-
-    @abstractmethod
-    def _get_token_dispatcher(self):
-        raise NotImplementedError(
-            "_get_token_dispatcher function not implemented.")
-
-    @abstractmethod
-    def _get_prepare_finalize(self):
-        raise NotImplementedError(
-            "_get_prepare_finalize function not implemented.")
-
-
-class AllGatherCommImpl(MoECommMethod):
-    """This implementation is the same as NativeAllGatherCommImpl,
-    but uses NPU-specific ops for better performance.
-
-    This implementation should be compatible with all scenarios, and
-    thus it is the default implementation for MoE communication methods.
-    It uses `torch_npu.npu_moe_init_routing_v2` for pre-processing
-    and `torch_npu.npu_moe_token_unpermute` for post-processing
-    to handle the token-to-expert mapping and communication efficiently.
-
-    NOTE(Yizhou): TBH, it is really weird that we were supposed to use
-    `torch_npu.npu_moe_init_routing_v2` and `torch_npu.npu_moe_finalize_routing`
-    or `torch_npu.npu_moe_token_permute` and `torch_npu.npu_moe_token_unpermute`
-    for pre-processing and post-processing, respectively.
-    But `npu_moe_finalize_routing` will lead to accuracy issues so we have to
-    use `torch_npu.npu_moe_token_unpermute` instead.
-    This is a workaround and should be removed after the issue is fixed.
-    """
-
-    def _get_token_dispatcher(self):
-        if self.model_type == "PanguProMoE":
-            return TokenDispatcherWithMoge(
-                top_k=self.moe_config.experts_per_token,
-                num_experts=self.moe_config.num_experts,
-                num_local_experts=self.moe_config.num_local_experts)
-        else:
-            return TokenDispatcherWithAllGather(
-                top_k=self.moe_config.experts_per_token,
-                num_experts=self.moe_config.num_experts,
-                num_local_experts=self.moe_config.num_local_experts)
-
-    def _get_prepare_finalize(self):
-        return PrepareAndFinalizeWithAllGather(self.moe_config)
-
-
-class MC2CommImpl(MoECommMethod):
-    """This implementation is for the scenarios listed below:
-    1. `enable_expert_parallel=True`.
-    2. `npu_moe_distribute_dispatch` and `npu_moe_distribute_combine` are available.
-    3. `enable_expert_parallel=False` is not supported.
-    
-    This implementation uses the MC2 communication method, which is optimized for
-    Communication and Computation parallelism on Ascend devices.
-    """
-
-    def _get_token_dispatcher(self):
-        return TokenDispatcherWithMC2()
-
-    def _get_prepare_finalize(self):
-        return PrepareAndFinalizeWithMC2(self.moe_config)
-
-
-class AlltoAllCommImpl(MoECommMethod):
-    """This implementation is for the scenarios listed below:
-    1. `enable_expert_parallel=True`.
-    2. `npu_grouped_matmul` is available.
-
-    This implementation uses all-to-all communication to exchange tokens
-    between data parallel ranks before and after the MLP computation. It should
-    have better performance than AllGatherCommImpl when DP size > 1.
-    """
-
-    def _get_token_dispatcher(self):
-        return TokenDispatcherWithAll2AllV(
-            top_k=self.moe_config.experts_per_token,
-            num_experts=self.moe_config.num_experts,
-            num_local_experts=self.moe_config.num_local_experts)
-
-    def _get_prepare_finalize(self):
-        return PrepareAndFinalizeWithAll2All(self.moe_config)
-
-
-class FusedAlltoAllCommImpl(MoECommMethod):
-    """This implementation is for the scenarios listed below:
-    1. `enable_expert_parallel=True`.
-    2. `npu_grouped_matmul` is available.
-
-    This implementation uses all-to-all communication to exchange tokens
-    between data parallel ranks before and after the MLP computation. It should
-    have better performance than AllGatherCommImpl when DP size > 1.
-    """
-
-    def _get_token_dispatcher(self):
-        return TokenDispatcherWithAll2AllV(
-            top_k=self.moe_config.experts_per_token,
-            num_experts=self.moe_config.num_experts,
-            num_local_experts=self.moe_config.num_local_experts)
-
-    def _get_prepare_finalize(self):
-        return PrepareAndFinalizeWithAll2All(self.moe_config)
-
-    def fused_experts(
-            self,
-            hidden_states: torch.Tensor,
-            w1: torch.Tensor,
-            w2: torch.Tensor,
-            topk_weights: torch.Tensor,
-            topk_ids: torch.Tensor,
-            activation: str = "silu",
-            apply_router_weight_on_input: bool = False,
-            use_int8_w8a8: bool = False,
-            use_int4_w4a8: bool = False,
-            global_num_experts: Optional[int] = None,
-            expert_map: Optional[torch.Tensor] = None,
-            w1_scale: Optional[torch.Tensor] = None,
-            w2_scale: Optional[torch.Tensor] = None,
-            w1_scale_bias: torch.Tensor = None,
-            w2_scale_bias: torch.Tensor = None,
-            # For Cube/Vector parallel
-            shared_experts: Optional[Any] = None,
-            quantized_x_for_share: Optional[Any] = None,
-            dynamic_scale_for_share: Optional[Any] = None,
-            # For load balance
-            log2phy: torch.Tensor = None,
-            global_redundant_expert_num: int = 0,
-            need_trans: bool = False,
-            dynamic_eplb: bool = False,
-            mc2_mask: torch.Tensor = None,
-            pertoken_scale: Optional[torch.Tensor] = None):
-        out = torch.empty_like(hidden_states)
-
-        torch.ops._C_ascend.dispatch_ffn_combine(
-            x=hidden_states,
-            weight1=w1,
-            weight2=w2,
-            expert_idx=topk_ids,
-            scale1=w1_scale,
-            scale2=w2_scale,
-            probs=topk_weights.to(torch.float32),
-            group=self.token_dispatcher.moe_all_to_all_group_name,
-            max_output_size=65536,
-            out=out,
-        )
-        return out
+# Copyright (c) 2025 Huawei Technologies Co., Ltd. All Rights Reserved.
+# Copyright 2023 The vLLM team.
+#
+# Licensed under the Apache License, Version 2.0 (the "License");
+# you may not use this file except in compliance with the License.
+# You may obtain a copy of the License at
+#
+#     http://www.apache.org/licenses/LICENSE-2.0
+#
+# Unless required by applicable law or agreed to in writing, software
+# distributed under the License is distributed on an "AS IS" BASIS,
+# WITHOUT WARRANTIES OR CONDITIONS OF ANY KIND, either express or implied.
+# See the License for the specific language governing permissions and
+# limitations under the License.
+# This file is a part of the vllm-ascend project.
+from __future__ import annotations
+
+from abc import ABC, abstractmethod
+from typing import Any, Dict, Optional
+
+import torch
+from vllm.config import get_current_vllm_config
+from vllm.forward_context import get_forward_context
+from vllm.model_executor.layers.fused_moe import FusedMoEConfig
+
+from vllm_ascend.ascend_forward_context import MoECommType
+from vllm_ascend.ops.fused_moe.moe_mlp import unified_apply_mlp
+from vllm_ascend.ops.fused_moe.prepare_finalize import (
+    PrepareAndFinalizeWithAll2All, PrepareAndFinalizeWithAllGather,
+    PrepareAndFinalizeWithMC2, QuantType)
+from vllm_ascend.ops.fused_moe.token_dispatcher import (
+    TokenDispatcherWithAll2AllV, TokenDispatcherWithAllGather,
+    TokenDispatcherWithMC2, TokenDispatcherWithMoge)
+
+_MoECommMethods: Dict[Optional[MoECommType], MoECommMethod] = {}
+
+
+def get_moe_comm_method(
+        moe_comm_type: Optional[MoECommType]) -> Optional[MoECommMethod]:
+    return _MoECommMethods.get(moe_comm_type, None)
+
+
+def setup_moe_comm_method(moe_config):
+    _MoECommMethods[MoECommType.ALLTOALL] = AlltoAllCommImpl(moe_config)
+    _MoECommMethods[MoECommType.ALLGATHER] = AllGatherCommImpl(moe_config)
+    _MoECommMethods[MoECommType.MC2] = MC2CommImpl(moe_config)
+    _MoECommMethods[MoECommType.FUSED_ALLTOALL] = FusedAlltoAllCommImpl(
+        moe_config)
+
+
+class MoECommMethod(ABC):
+    """Base class for MoE communication methods."""
+
+    def __init__(self, moe_config: FusedMoEConfig):
+        self.model_type = get_current_vllm_config(
+        ).model_config.hf_config.model_type
+        self.moe_config = moe_config
+
+        self.token_dispatcher = self._get_token_dispatcher()
+        self.prepare_finalize = self._get_prepare_finalize()
+
+    def prepare(
+        self,
+        hidden_states: torch.Tensor,
+        router_logits: torch.Tensor,
+        enable_shared_expert_dp: bool = False,
+        replace_allreduce: bool = False,
+        quant_type: QuantType = QuantType.NONE,
+    ) -> tuple[torch.Tensor, torch.Tensor, Optional[torch.Tensor],
+               Optional[torch.Tensor]]:
+        hidden_states, router_logits, mc2_mask, context_metadata = self.prepare_finalize.prepare(
+            hidden_states, router_logits, enable_shared_expert_dp,
+            replace_allreduce, quant_type)
+        return hidden_states, router_logits, mc2_mask, context_metadata
+
+    def finalize(self,
+                 hidden_states: torch.Tensor,
+                 reduce_results: bool,
+                 context_metadata: Optional[dict] = None) -> torch.Tensor:
+        hidden_states = self.prepare_finalize.finalize(hidden_states,
+                                                       reduce_results,
+                                                       context_metadata)
+        return hidden_states
+
+    def fused_experts(
+            self,
+            hidden_states: torch.Tensor,
+            w1: torch.Tensor | list[torch.Tensor],
+            w2: torch.Tensor | list[torch.Tensor],
+            topk_weights: torch.Tensor,
+            topk_ids: torch.Tensor,
+            activation: str = "silu",
+            apply_router_weight_on_input: bool = False,
+            use_int8_w8a8: bool = False,
+            use_int4_w4a8: bool = False,
+            use_int4_w4a16: bool = False,
+            global_num_experts: Optional[int] = None,
+            expert_map: Optional[torch.Tensor] = None,
+            w1_scale: Optional[list[torch.Tensor]] = None,
+            w2_scale: Optional[list[torch.Tensor]] = None,
+            w1_scale_bias: torch.Tensor = None,
+            w2_scale_bias: torch.Tensor = None,
+            w1_offset: Optional[torch.Tensor] = None,
+            w2_offset: Optional[torch.Tensor] = None,
+            # For Cube/Vector parallel
+            shared_experts: Optional[Any] = None,
+            quantized_x_for_share: Optional[Any] = None,
+            dynamic_scale_for_share: Optional[Any] = None,
+            # For load balance
+            log2phy: torch.Tensor = None,
+            global_redundant_expert_num: int = 0,
+            need_trans: bool = False,
+            dynamic_eplb: bool = False,
+            mc2_mask: torch.Tensor = None,
+            pertoken_scale: Optional[torch.Tensor] = None):
+        # Check constraints
+        assert hidden_states.dtype in [
+            torch.float32, torch.float16, torch.bfloat16, torch.int8
+        ]
+
+        moe_comm_method = get_forward_context().moe_comm_method
+        assert moe_comm_method is not None, "Missing communication context"
+
+        results = self.token_dispatcher.token_dispatch(
+            hidden_states=hidden_states,
+            topk_weights=topk_weights,
+            topk_ids=topk_ids,
+            expert_map=expert_map,
+            log2phy=log2phy,
+            global_redundant_expert_num=global_redundant_expert_num,
+            shared_experts=shared_experts,
+            quantized_x_for_share=quantized_x_for_share,
+            dynamic_scale_for_share=dynamic_scale_for_share,
+            mc2_mask=mc2_mask,
+            apply_router_weight_on_input=apply_router_weight_on_input,
+            with_quant=use_int8_w8a8 or use_int4_w4a8,
+            dynamic_eplb=dynamic_eplb,
+            pertoken_scale=pertoken_scale)
+
+        permuted_hidden_states, expert_tokens, dynamic_scale, group_list_type, topk_scales, context_metadata = \
+            results["hidden_states"], results["group_list"], results.get("dynamic_scale"), results["group_list_type"], results.get("topk_scales"), results.get("context_metadata")
+
+        mlp_output = unified_apply_mlp(hidden_states=permuted_hidden_states,
+                                       w1=w1,
+                                       w1_scale=w1_scale,
+                                       w2=w2,
+                                       w2_scale=w2_scale,
+                                       group_list=expert_tokens,
+                                       dynamic_scale=dynamic_scale,
+                                       group_list_type=group_list_type,
+                                       w1_scale_bias=w1_scale_bias,
+                                       w2_scale_bias=w2_scale_bias,
+                                       w1_offset=w1_offset,
+                                       w2_offset=w2_offset,
+                                       topk_scales=topk_scales,
+                                       with_quant=use_int8_w8a8
+                                       or use_int4_w4a8 or use_int4_w4a16,
+                                       fusion=use_int8_w8a8,
+                                       need_trans=need_trans,
+                                       dynamic_eplb=dynamic_eplb)
+
+        final_hidden_states = self.token_dispatcher.token_combine(
+            hidden_states=mlp_output, context_metadata=context_metadata)
+
+        if dynamic_eplb:
+            return (final_hidden_states, group_list_type, expert_tokens)
+
+        return final_hidden_states
+
+    @abstractmethod
+    def _get_token_dispatcher(self):
+        raise NotImplementedError(
+            "_get_token_dispatcher function not implemented.")
+
+    @abstractmethod
+    def _get_prepare_finalize(self):
+        raise NotImplementedError(
+            "_get_prepare_finalize function not implemented.")
+
+
+class AllGatherCommImpl(MoECommMethod):
+    """This implementation is the same as NativeAllGatherCommImpl,
+    but uses NPU-specific ops for better performance.
+
+    This implementation should be compatible with all scenarios, and
+    thus it is the default implementation for MoE communication methods.
+    It uses `torch_npu.npu_moe_init_routing_v2` for pre-processing
+    and `torch_npu.npu_moe_token_unpermute` for post-processing
+    to handle the token-to-expert mapping and communication efficiently.
+
+    NOTE(Yizhou): TBH, it is really weird that we were supposed to use
+    `torch_npu.npu_moe_init_routing_v2` and `torch_npu.npu_moe_finalize_routing`
+    or `torch_npu.npu_moe_token_permute` and `torch_npu.npu_moe_token_unpermute`
+    for pre-processing and post-processing, respectively.
+    But `npu_moe_finalize_routing` will lead to accuracy issues so we have to
+    use `torch_npu.npu_moe_token_unpermute` instead.
+    This is a workaround and should be removed after the issue is fixed.
+    """
+
+    def _get_token_dispatcher(self):
+        if self.model_type == "PanguProMoE":
+            return TokenDispatcherWithMoge(
+                top_k=self.moe_config.experts_per_token,
+                num_experts=self.moe_config.num_experts,
+                num_local_experts=self.moe_config.num_local_experts)
+        else:
+            return TokenDispatcherWithAllGather(
+                top_k=self.moe_config.experts_per_token,
+                num_experts=self.moe_config.num_experts,
+                num_local_experts=self.moe_config.num_local_experts)
+
+    def _get_prepare_finalize(self):
+        return PrepareAndFinalizeWithAllGather(self.moe_config)
+
+
+class MC2CommImpl(MoECommMethod):
+    """This implementation is for the scenarios listed below:
+    1. `enable_expert_parallel=True`.
+    2. `npu_moe_distribute_dispatch` and `npu_moe_distribute_combine` are available.
+    3. `enable_expert_parallel=False` is not supported.
+    
+    This implementation uses the MC2 communication method, which is optimized for
+    Communication and Computation parallelism on Ascend devices.
+    """
+
+    def _get_token_dispatcher(self):
+        return TokenDispatcherWithMC2()
+
+    def _get_prepare_finalize(self):
+        return PrepareAndFinalizeWithMC2(self.moe_config)
+
+
+class AlltoAllCommImpl(MoECommMethod):
+    """This implementation is for the scenarios listed below:
+    1. `enable_expert_parallel=True`.
+    2. `npu_grouped_matmul` is available.
+
+    This implementation uses all-to-all communication to exchange tokens
+    between data parallel ranks before and after the MLP computation. It should
+    have better performance than AllGatherCommImpl when DP size > 1.
+    """
+
+    def _get_token_dispatcher(self):
+        return TokenDispatcherWithAll2AllV(
+            top_k=self.moe_config.experts_per_token,
+            num_experts=self.moe_config.num_experts,
+            num_local_experts=self.moe_config.num_local_experts)
+
+    def _get_prepare_finalize(self):
+        return PrepareAndFinalizeWithAll2All(self.moe_config)
+
+
+class FusedAlltoAllCommImpl(MoECommMethod):
+    """This implementation is for the scenarios listed below:
+    1. `enable_expert_parallel=True`.
+    2. `npu_grouped_matmul` is available.
+
+    This implementation uses all-to-all communication to exchange tokens
+    between data parallel ranks before and after the MLP computation. It should
+    have better performance than AllGatherCommImpl when DP size > 1.
+    """
+
+    def _get_token_dispatcher(self):
+        return TokenDispatcherWithAll2AllV(
+            top_k=self.moe_config.experts_per_token,
+            num_experts=self.moe_config.num_experts,
+            num_local_experts=self.moe_config.num_local_experts)
+
+    def _get_prepare_finalize(self):
+        return PrepareAndFinalizeWithAll2All(self.moe_config)
+
+    def fused_experts(
+            self,
+            hidden_states: torch.Tensor,
+            w1: torch.Tensor,
+            w2: torch.Tensor,
+            topk_weights: torch.Tensor,
+            topk_ids: torch.Tensor,
+            activation: str = "silu",
+            apply_router_weight_on_input: bool = False,
+            use_int8_w8a8: bool = False,
+            use_int4_w4a8: bool = False,
+            global_num_experts: Optional[int] = None,
+            expert_map: Optional[torch.Tensor] = None,
+            w1_scale: Optional[torch.Tensor] = None,
+            w2_scale: Optional[torch.Tensor] = None,
+            w1_scale_bias: torch.Tensor = None,
+            w2_scale_bias: torch.Tensor = None,
+            # For Cube/Vector parallel
+            shared_experts: Optional[Any] = None,
+            quantized_x_for_share: Optional[Any] = None,
+            dynamic_scale_for_share: Optional[Any] = None,
+            # For load balance
+            log2phy: torch.Tensor = None,
+            global_redundant_expert_num: int = 0,
+            need_trans: bool = False,
+            dynamic_eplb: bool = False,
+            mc2_mask: torch.Tensor = None,
+            pertoken_scale: Optional[torch.Tensor] = None):
+        out = torch.empty_like(hidden_states)
+
+        torch.ops._C_ascend.dispatch_ffn_combine(
+            x=hidden_states,
+            weight1=w1,
+            weight2=w2,
+            expert_idx=topk_ids,
+            scale1=w1_scale,
+            scale2=w2_scale,
+            probs=topk_weights.to(torch.float32),
+            group=self.token_dispatcher.moe_all_to_all_group_name,
+            max_output_size=65536,
+            out=out,
+        )
+        return out