# SPDX-License-Identifier: Apache-2.0
# Copyright (c) 2024; NVIDIA CORPORATION. All rights reserved.
# Copyright (c) 2025 Huawei Technologies Co., Ltd. All Rights Reserved.
# Copyright 2023 The vLLM team.
# Copyright 2023 DeepSeek-AI and the HuggingFace Inc. team. All rights reserved.
#
# This code is based on EleutherAI's GPT-NeoX library and the GPT-NeoX
# and OPT implementations in this library. It has been modified from its
# original forms to accommodate minor architectural differences compared
# to GPT-NeoX and OPT used by the Meta AI team that trained the model.
#
# Licensed under the Apache License, Version 2.0 (the "License");
# you may not use this file except in compliance with the License.
# You may obtain a copy of the License at
#
#     http://www.apache.org/licenses/LICENSE-2.0
#
# Unless required by applicable law or agreed to in writing, software
# distributed under the License is distributed on an "AS IS" BASIS,
# WITHOUT WARRANTIES OR CONDITIONS OF ANY KIND, either express or implied.
# See the License for the specific language governing permissions and
# limitations under the License.
from abc import ABC, abstractmethod
from typing import Any, Optional

import torch
import torch_npu
from vllm.config import get_current_vllm_config
from vllm.distributed.parallel_state import get_ep_group

from vllm_ascend.distributed.parallel_state import get_mc2_group
from vllm_ascend.ops.fused_moe.comm_utils import (
    async_all_to_all, gather_from_sequence_parallel_region)
from vllm_ascend.utils import AscendDeviceType, get_ascend_device_type


class MoETokenDispatcher(ABC):

    def __init__(self, **kwargs) -> None:
        """
        Initialize the MoE Token Dispatcher.
        """
        self.top_k = kwargs.get("top_k", 0)
        self.num_experts = kwargs.get("num_experts", 0)

    @property
    def ep_group(self):
        """Get expert model parallel group."""
        return get_ep_group().device_group

    @property
    def ep_rank(self):
        return get_ep_group().rank_in_group

    @property
    def ep_size(self):
        return get_ep_group().world_size

    @abstractmethod
    def token_dispatch(
        self,
        hidden_states: torch.Tensor,
        topk_weights: torch.Tensor,
        topk_ids: torch.Tensor,
        expert_map: Optional[torch.Tensor] = None,
        log2phy: Optional[torch.Tensor] = None,
        global_redundant_expert_num: int = 0,
        shared_experts: Optional[Any] = None,
        quantized_x_for_share: Optional[Any] = None,
        dynamic_scale_for_share: Optional[Any] = None,
        mc2_mask: Optional[torch.Tensor] = None,
        apply_router_weight_on_input: bool = False,
        with_quant: bool = False,
        dynamic_eplb: bool = False,
        pertoken_scale: Optional[torch.Tensor] = None,
    ):
        raise NotImplementedError("Dispatch function not implemented.")

    @abstractmethod
    def token_combine(self,
                      hidden_states: torch.Tensor,
                      context_metadata: dict,
                      bias: torch.Tensor = None):
        raise NotImplementedError("Combine function not implemented.")


class TokenDispatcherWithMC2(MoETokenDispatcher):

    def __init__(self, **kwargs):
        super().__init__(**kwargs)
        device_group = get_mc2_group().device_group
        # TODO: Try local_rank = ep_group.rank_in_group
        local_rank = torch.distributed.get_rank(group=device_group)
        backend = device_group._get_backend(torch.device("npu"))
        self.moe_all_to_all_group_name = backend.get_hccl_comm_name(local_rank)
        self.ep_rank_id = get_mc2_group().rank_in_group
        self.ep_world_size = get_mc2_group().world_size
        self.enable_dispatch_v2 = hasattr(torch_npu,
                                          "npu_moe_distribute_dispatch_v2")
        self.need_extra_args = (
            get_ascend_device_type() == AscendDeviceType.A3)

        self.with_quant = False

        # Here we need to calculate the global_bs = max_bs_per_rank * ep_world_size to execute
        # dispatch & combine operators with different input num_tokens per rank.
        vllm_config = get_current_vllm_config()
        scheduler_config = vllm_config.scheduler_config
        compilation_config = vllm_config.compilation_config
        speculative_config = vllm_config.speculative_config
        tp_size = vllm_config.parallel_config.tensor_parallel_size
        uniform_decode_query_len = 1 if not speculative_config else \
            1 + speculative_config.num_speculative_tokens
        decode_max_num_seqs = getattr(scheduler_config, 'decode_max_num_seqs',
                                      0)
        max_num_reqs = max(scheduler_config.max_num_seqs, decode_max_num_seqs)
        if compilation_config.cudagraph_capture_sizes:
            max_num_tokens = compilation_config.max_cudagraph_capture_size
        else:
            max_num_tokens = min(max_num_reqs * uniform_decode_query_len, 512)
        num_tokens_per_tp_rank = (max_num_tokens + tp_size - 1) // tp_size
        self.global_bs = num_tokens_per_tp_rank * self.ep_world_size
        self.fused_global_bs = max_num_tokens * self.ep_world_size

    def get_dispatch_mc2_kwargs(
        self,
        hidden_states: torch.Tensor,
        topk_weights: torch.Tensor,
        topk_ids: torch.Tensor,
        expert_map: torch.Tensor,
        mc2_mask: torch.Tensor,
        global_redundant_expert_num: int = 0,
    ):
<<<<<<< HEAD
        quant_mode = 2 if self.with_quant else 0
        self.moe_expert_num = len(expert_map) + global_redundant_expert_num
=======
        if self.with_quant:
            quant_mode = 2
            moe_expert_num = len(expert_map)
        else:
            quant_mode = 0
            moe_expert_num = len(expert_map)

>>>>>>> eab306b0
        kwargs_mc2 = {
            "x": hidden_states,
            "expert_ids": topk_ids,
            "expert_shard_type": 0,
            "shared_expert_rank_num": 0,
            "moe_expert_num": self.moe_expert_num,
            "global_bs": self.global_bs,
            "expert_token_nums_type": 0,
            "expert_scales": topk_weights.to(torch.float32),
        }

        if get_ascend_device_type() == AscendDeviceType.A2:
            kwargs_mc2["comm_alg"] = "hierarchy"

        stage1_kwargs = {
            "scales": None,
            "quant_mode": quant_mode,
            "group_ep": self.moe_all_to_all_group_name,
            "ep_world_size": self.ep_world_size,
            "ep_rank_id": self.ep_rank_id,
        }
        if self.need_extra_args:
            stage1_kwargs.update({
                "group_tp": self.moe_all_to_all_group_name,
                "tp_world_size": 1,
                "tp_rank_id": 0,
            })

        kwargs_mc2.update(stage1_kwargs)
        return kwargs_mc2

    def token_dispatch(self,
                       hidden_states: torch.Tensor,
                       topk_weights: torch.Tensor,
                       topk_ids: torch.Tensor,
                       expert_map: Optional[torch.Tensor] = None,
                       log2phy: Optional[torch.Tensor] = None,
                       global_redundant_expert_num: int = 0,
                       shared_experts: Optional[Any] = None,
                       quantized_x_for_share: Optional[Any] = None,
                       dynamic_scale_for_share: Optional[Any] = None,
                       mc2_mask: Optional[torch.Tensor] = None,
                       apply_router_weight_on_input: bool = False,
                       with_quant: bool = False,
                       dynamic_eplb: bool = False,
                       pertoken_scale: Optional[torch.Tensor] = None):
        self.with_quant = with_quant

        # Apply log2phy if needed
        if log2phy is not None:
            topk_ids = log2phy[topk_ids]

        kwargs_mc2 = self.get_dispatch_mc2_kwargs(hidden_states, topk_weights,
                                                  topk_ids, expert_map,
                                                  mc2_mask,
                                                  global_redundant_expert_num)
        output = torch_npu.npu_moe_distribute_dispatch_v2(
            **kwargs_mc2
        ) if self.enable_dispatch_v2 else torch_npu.npu_moe_distribute_dispatch(
            **kwargs_mc2)
        # comm_stream.wait_stream(torch.npu.current_stream())
        expand_x, dynamic_scale, assist_info_for_combine, expert_token_nums, \
            ep_recv_counts, tp_recv_counts, expand_scales = output[0:7]

        # Handle shared experts (store intermediate results in local vars, not self)
        shared_act = None
        swiglu_out_scale = None
        if with_quant:
            if shared_experts is not None:
                share_up_out, _ = shared_experts.gate_up_proj(
                    (quantized_x_for_share, dynamic_scale_for_share))
                shared_gate_up, shared_dequant_scale = share_up_out[
                    0], share_up_out[1]
                shared_act_out = shared_experts.act_fn(
                    (shared_gate_up, shared_dequant_scale))
                shared_act, swiglu_out_scale = shared_act_out[
                    0], shared_act_out[1]
        else:
            if shared_experts is not None:
                shared_gate_up, _ = shared_experts.gate_up_proj(hidden_states)
                shared_act = shared_experts.act_fn(shared_gate_up)

        context_metadata = {
            "topk_ids": topk_ids,
            "topk_weights": topk_weights,
            "expert_map": expert_map,
            "ep_recv_counts": ep_recv_counts,
            "tp_recv_counts": tp_recv_counts,
            "assist_info_for_combine": assist_info_for_combine,
            "shared_experts": shared_experts,
            "shared_act": shared_act,
            "swiglu_out_scale": swiglu_out_scale,
            "expand_scales": expand_scales
        }

        group_list_type = 0

        return {
            "group_list_type": group_list_type,
            "hidden_states": expand_x,
            "group_list": expert_token_nums,
            "dynamic_scale": dynamic_scale,
            "context_metadata": context_metadata
        }

    def get_combine_mc_kwargs(self, hidden_states: torch.Tensor,
                              context_metadata: dict):
        expert_map = context_metadata["expert_map"]
        topk_ids = context_metadata["topk_ids"]
        topk_weights = context_metadata["topk_weights"]
        ep_recv_counts = context_metadata["ep_recv_counts"]
        tp_recv_counts = context_metadata["tp_recv_counts"]
        assist_info_for_combine = context_metadata["assist_info_for_combine"]
        expand_scales = context_metadata["expand_scales"]

        assert expert_map is not None

        kwargs_mc2 = {
            "expand_x": hidden_states,
            "expert_ids": topk_ids,
            "expert_scales": topk_weights.to(torch.float32),
            "expert_shard_type": 0,
            "shared_expert_rank_num": 0,
            "moe_expert_num": self.moe_expert_num,
            "global_bs": self.global_bs,
            "expand_scales": expand_scales,
        }

        if get_ascend_device_type() == AscendDeviceType.A2:
            kwargs_mc2["comm_alg"] = "hierarchy"

        if self.with_quant:
            tp_recv_counts = torch.empty(1,
                                         dtype=torch.int32,
                                         device=hidden_states.device)

        stage3_kwargs = {
            "ep_send_counts": ep_recv_counts,
            "group_ep": self.moe_all_to_all_group_name,
            "ep_world_size": self.ep_world_size,
            "ep_rank_id": self.ep_rank_id,
        }

        if self.enable_dispatch_v2:
            stage3_kwargs["assist_info_for_combine"] = assist_info_for_combine
        else:
            stage3_kwargs["expand_idx"] = assist_info_for_combine

        if self.need_extra_args:
            stage3_kwargs.update({
                "tp_send_counts": tp_recv_counts,
                "group_tp": self.moe_all_to_all_group_name,
                "tp_world_size": 1,
                "tp_rank_id": 0,
            })

        kwargs_mc2.update(stage3_kwargs)
        return kwargs_mc2

    def token_combine(
        self,
        hidden_states: torch.Tensor,
        context_metadata: dict,
        bias: torch.Tensor = None,
    ):
        assert bias is None, "Bias is not supported in MoEAlltoAllvTokenDispatcher."

        kwargs_mc2 = self.get_combine_mc_kwargs(hidden_states,
                                                context_metadata)
        combined_output = torch_npu.npu_moe_distribute_combine_v2(**kwargs_mc2) \
            if self.enable_dispatch_v2 else torch_npu.npu_moe_distribute_combine(**kwargs_mc2)

        # Handle shared experts from metadata
        shared_experts = context_metadata["shared_experts"]
        if shared_experts is None:
            return combined_output

        shared_act = context_metadata["shared_act"]
        if self.with_quant:
            swiglu_out_scale = context_metadata["swiglu_out_scale"]
            shared_hidden_states, _ = shared_experts.down_proj(
                (shared_act, swiglu_out_scale))
        else:
            shared_hidden_states, _ = shared_experts.down_proj(shared_act)

        return combined_output, shared_hidden_states


class TokenDispatcherWithAllGather(MoETokenDispatcher):

    def __init__(self, **kwargs):
        super().__init__(**kwargs)
        self.apply_router_weight_on_input = False
        self.max_num_tokens = kwargs.get("max_num_tokens")
        self.num_experts_local = kwargs.get("num_local_experts", 0)
        self.original_shape = None
        self.with_quant = False

    def token_dispatch(self,
                       hidden_states: torch.Tensor,
                       topk_weights: torch.Tensor,
                       topk_ids: torch.Tensor,
                       expert_map: Optional[torch.Tensor] = None,
                       log2phy: Optional[torch.Tensor] = None,
                       global_redundant_expert_num: int = 0,
                       shared_experts: Optional[Any] = None,
                       quantized_x_for_share: Optional[Any] = None,
                       dynamic_scale_for_share: Optional[Any] = None,
                       mc2_mask: Optional[torch.Tensor] = None,
                       apply_router_weight_on_input: bool = False,
                       with_quant: bool = False,
                       dynamic_eplb: bool = False,
                       pertoken_scale: Optional[torch.Tensor] = None):
        self.with_quant = with_quant
        self.original_shape = hidden_states.shape

        num_tokens = hidden_states.shape[:-1].numel()
        self.apply_router_weight_on_input = apply_router_weight_on_input
        if self.apply_router_weight_on_input:
            assert (topk_weights.dim() == 2
                    ), "`topk_weights` should be in shape (num_tokens, topk)"
            _, topk = topk_weights.shape
            assert (
                topk == 1
            ), "Only support topk=1 when `apply_router_weight_on_input` is True"
            hidden_states = hidden_states * \
                topk_weights.to(hidden_states.dtype)
        if expert_map is not None:
            global_num_experts = len(expert_map) + global_redundant_expert_num
            mask = (expert_map[topk_ids] != -1)
            topk_weights = topk_weights * mask
            first_expert_idx = get_ep_group(
            ).rank_in_group * self.num_experts_local
            last_expert_idx = first_expert_idx + self.num_experts_local
        else:
            first_expert_idx = 0
            last_expert_idx = self.num_experts_local
            global_num_experts = self.num_experts_local

        sorted_hidden_states, expanded_row_idx, expert_tokens, pertoken_scale = (
            torch_npu.npu_moe_init_routing_v2(
                hidden_states,
                topk_ids,
                scale=pertoken_scale,
                active_num=num_tokens * self.top_k,
                expert_num=global_num_experts,
                expert_tokens_num_type=1,
                expert_tokens_num_flag=True,
                active_expert_range=[first_expert_idx, last_expert_idx],
                quant_mode=1
                if self.with_quant and pertoken_scale is None else -1,
            ))
        expert_tokens = expert_tokens.to(torch.int64)
        group_list_type = 1  # `count` mode
        context_metadata = {
            "topk_weights": topk_weights,
            "expanded_row_idx": expanded_row_idx
        }
        return {
            "group_list_type": group_list_type,
            "hidden_states": sorted_hidden_states,
            "group_list": expert_tokens,
            "dynamic_scale": pertoken_scale if self.with_quant else None,
            "context_metadata": context_metadata
        }

    def token_combine(self,
                      hidden_states: torch.Tensor,
                      context_metadata: dict,
                      bias: torch.Tensor = None):
        assert self.original_shape is not None
        final_hidden_states = torch_npu.npu_moe_token_unpermute(
            permuted_tokens=hidden_states,
            sorted_indices=torch.abs(context_metadata["expanded_row_idx"]),
            probs=context_metadata["topk_weights"])
        if len(self.original_shape) == 3:
            final_hidden_states = final_hidden_states.view(self.original_shape)

        # these values are no longer used, so they need to be set to None for memory release.
        return final_hidden_states


class TokenDispatcherWithAll2AllV(MoETokenDispatcher):
    """
    The implementation of the AlltoAll-based token dispatcher, which handles token
    dispatching on the sequence level instead of token level. The core of this implementation
    lies in each device dispatching on the entire sequence, with the hidden state being partitioned.
    """

    def __init__(self, **kwargs):
        super().__init__(**kwargs)
        self.with_quant = False
        self.num_local_experts = kwargs.get("num_local_experts", 0)

        self.hidden_shape = None
        self.hidden_shape_before_permute = None

        assert self.num_local_experts > 0, "Expected at least one expert"
        if self.num_local_experts > 1:
            self.expert_ids_per_ep_rank = torch.tensor(
                [i % self.num_local_experts for i in range(self.num_experts)],
                dtype=torch.int32,
                device=torch.npu.current_device(),
            )

        local_expert_indices_offset = (self.ep_rank * self.num_local_experts)

        self.local_expert_indices = [
            local_expert_indices_offset + i
            for i in range(self.num_local_experts)
        ]
        assert (len(self.local_expert_indices) == self.num_local_experts
                ), "Invalid local expert indices"
        for i in range(len(self.local_expert_indices) - 1):
            assert (self.local_expert_indices[i] ==
                    self.local_expert_indices[i + 1] -
                    1), "local_expert_indices must be continuous"

        # TODO: Try local_rank = ep_group.rank_in_group
        local_rank = torch.distributed.get_rank(group=self.ep_group)
        backend = self.ep_group._get_backend(torch.device("npu"))
        self.moe_all_to_all_group_name = backend.get_hccl_comm_name(local_rank)

    def token_dispatch(self,
                       hidden_states: torch.Tensor,
                       topk_weights: torch.Tensor,
                       topk_ids: torch.Tensor,
                       expert_map: Optional[torch.Tensor] = None,
                       log2phy: Optional[torch.Tensor] = None,
                       global_redundant_expert_num: int = 0,
                       shared_experts: Optional[Any] = None,
                       quantized_x_for_share: Optional[Any] = None,
                       dynamic_scale_for_share: Optional[Any] = None,
                       mc2_mask: Optional[torch.Tensor] = None,
                       apply_router_weight_on_input: bool = False,
                       with_quant: bool = False,
                       dynamic_eplb: bool = False,
                       pertoken_scale: Optional[torch.Tensor] = None):
        self.with_quant = with_quant
        self.hidden_shape = hidden_states.shape

        if log2phy is not None:
            topk_ids = log2phy[topk_ids]

        (
            permutated_local_input_tokens,
            reversed_local_input_permutation_mapping,
            tokens_per_expert,
            input_splits,
            output_splits,
            num_global_tokens_per_local_expert,
            global_input_tokens_local_experts_indices,
        ) = self._dispatch_preprocess(hidden_states, topk_ids)

        dynamic_scale_after_all2all = None
        if self.with_quant:
            permutated_local_input_tokens, dynamic_scale = torch_npu.npu_dynamic_quant(
                permutated_local_input_tokens)
            _, dynamic_scale_after_all2all, permute2_ep_all_to_all_handle = async_all_to_all(
                dynamic_scale, output_splits, input_splits, self.ep_group)
            permute2_ep_all_to_all_handle.wait()
            dynamic_scale.untyped_storage().resize_(0)

        _, global_input_tokens, permute1_ep_all_to_all_handle = async_all_to_all(
            permutated_local_input_tokens, output_splits, input_splits,
            self.ep_group)
        permute1_ep_all_to_all_handle.wait()
        permutated_local_input_tokens.untyped_storage().resize_(0)

        # Postprocess
        global_input_tokens, dynamic_scale_final, reversed_global_input_permutation_mapping = self._dispatch_postprocess(
            global_input_tokens, dynamic_scale_after_all2all,
            global_input_tokens_local_experts_indices)

        context_metadata = {
            "input_splits":
            input_splits,
            "output_splits":
            output_splits,
            "topk_weights":
            topk_weights,
            "reversed_local_input_permutation_mapping":
            reversed_local_input_permutation_mapping,
            "reversed_global_input_permutation_mapping":
            reversed_global_input_permutation_mapping
        }

        return {
            "hidden_states": global_input_tokens,
            "group_list": tokens_per_expert,
            "group_list_type": 1,
            "dynamic_scale": dynamic_scale_final,
            "context_metadata": context_metadata,
        }

    def token_combine(
        self,
        hidden_states: torch.Tensor,
        context_metadata: dict,
        bias: torch.Tensor = None,
    ):
        assert bias is None, "Bias is not supported in MoEAlltoAllvTokenDispatcher."

        # 1. Preprocess using metadata
        hidden_states = self._combine_preprocess(hidden_states,
                                                 context_metadata)

        # 2. AllToAll
        _, permutated_local_input_tokens, handle = async_all_to_all(
            hidden_states,
            context_metadata["input_splits"],
            context_metadata["output_splits"],
            self.ep_group,
        )
        handle.wait()
        hidden_states.untyped_storage().resize_(0)

        # 3. Postprocess using metadata
        output = self._combine_postprocess(permutated_local_input_tokens,
                                           context_metadata)

        return output

    def _dispatch_preprocess(self, hidden_states, topk_ids):
        assert self.hidden_shape is not None
        hidden_states = hidden_states.view(-1, hidden_states.size(-1))
        (
            tokens_per_expert,
            input_splits,
            output_splits,
            num_global_tokens_per_local_expert,
            global_input_tokens_local_experts_indices,
        ) = self._preprocess(topk_ids)

        self.hidden_shape_before_permute = hidden_states.shape

        permutated_local_input_tokens, reversed_local_input_permutation_mapping = torch_npu.npu_moe_token_permute(
            tokens=hidden_states,
            indices=topk_ids,
            num_out_tokens=self.num_out_tokens,
        )

        return (
            permutated_local_input_tokens,
            reversed_local_input_permutation_mapping,
            tokens_per_expert,
            input_splits,
            output_splits,
            num_global_tokens_per_local_expert,
            global_input_tokens_local_experts_indices,
        )

    def _preprocess(self, topk_ids: torch.Tensor):
        num_local_tokens_per_expert = torch.histc(topk_ids,
                                                  bins=self.num_experts,
                                                  min=0,
                                                  max=self.num_experts)

        ep_size = self.ep_size
        self.num_out_tokens = topk_ids.numel()

        input_splits = (num_local_tokens_per_expert.reshape(
            ep_size,
            self.num_local_experts).sum(axis=1).to(torch.device("cpu"),
                                                   non_blocking=True).numpy())

        num_global_tokens_per_expert = gather_from_sequence_parallel_region(
            num_local_tokens_per_expert,
            group=self.ep_group).reshape(ep_size, self.num_experts)
        num_global_tokens_per_local_expert = num_global_tokens_per_expert[:, self.local_expert_indices[
            0]:self.local_expert_indices[-1] + 1]
        if num_global_tokens_per_local_expert is None:
            raise ValueError(
                "num_global_tokens_per_local_expert must be set before sum.")

        output_splits = (num_global_tokens_per_local_expert.sum(axis=-1).to(
            torch.device("cpu"), non_blocking=True).numpy())
        num_tokens_per_local_expert = num_global_tokens_per_local_expert.sum(
            axis=0)

        global_input_tokens_local_experts_indices = None
        if self.num_local_experts > 1:
            if num_global_tokens_per_local_expert is None:
                raise ValueError(
                    "num_global_tokens_per_local_expert must be set before operations."
                )
            global_input_tokens_local_experts_indices = torch.repeat_interleave(
                self.expert_ids_per_ep_rank,
                num_global_tokens_per_local_expert.ravel())
        else:
            torch.npu.synchronize()

        return (
            num_tokens_per_local_expert,
            input_splits,
            output_splits,
            num_global_tokens_per_local_expert,
            global_input_tokens_local_experts_indices,
        )

    def _dispatch_postprocess(self, global_input_tokens,
                              dynamic_scale_after_all2all,
                              global_input_tokens_local_experts_indices):
        # Early return if no local experts or no tokens
        if self.num_local_experts <= 1:
            return global_input_tokens, dynamic_scale_after_all2all, None

        # Handle quantized case
        if self.with_quant:
            assert global_input_tokens_local_experts_indices is not None, \
                "global_input_tokens_local_experts_indices must be provided"
            dynamic_scale_after_all2all, _ = torch_npu.npu_moe_token_permute(
                dynamic_scale_after_all2all.unsqueeze(-1),
                global_input_tokens_local_experts_indices)
            dynamic_scale_after_all2all = dynamic_scale_after_all2all.squeeze(
                -1)

        # Non-quantized case
        global_input_tokens, reversed_global_input_permutation_mapping = torch_npu.npu_moe_token_permute(
            global_input_tokens, global_input_tokens_local_experts_indices)
        return global_input_tokens, dynamic_scale_after_all2all, reversed_global_input_permutation_mapping

    def _combine_preprocess(self, hidden_states: torch.Tensor,
                            context_metadata: dict) -> torch.Tensor:
        # Unpermutation 2: expert output to AlltoAll input
        if hidden_states.shape[0] > 0 and self.num_local_experts > 1:
            rev_global = context_metadata[
                "reversed_global_input_permutation_mapping"]
            hidden_states = torch_npu.npu_moe_token_unpermute(
                hidden_states, rev_global)
        return hidden_states

    def _combine_postprocess(self, permutated_local_input_tokens: torch.Tensor,
                             context_metadata: dict) -> torch.Tensor:
        # Unpermutation 1: AlltoAll output to output
        output = torch_npu.npu_moe_token_unpermute(
            permuted_tokens=permutated_local_input_tokens,
            sorted_indices=context_metadata[
                "reversed_local_input_permutation_mapping"].to(torch.int32),
            probs=context_metadata["topk_weights"],
            restore_shape=self.hidden_shape_before_permute,
        )
        output = output.view(self.hidden_shape)
        return output<|MERGE_RESOLUTION|>--- conflicted
+++ resolved
@@ -131,18 +131,8 @@
         mc2_mask: torch.Tensor,
         global_redundant_expert_num: int = 0,
     ):
-<<<<<<< HEAD
         quant_mode = 2 if self.with_quant else 0
         self.moe_expert_num = len(expert_map) + global_redundant_expert_num
-=======
-        if self.with_quant:
-            quant_mode = 2
-            moe_expert_num = len(expert_map)
-        else:
-            quant_mode = 0
-            moe_expert_num = len(expert_map)
-
->>>>>>> eab306b0
         kwargs_mc2 = {
             "x": hidden_states,
             "expert_ids": topk_ids,
