--- conflicted
+++ resolved
@@ -466,14 +466,8 @@
         self._shared_experts = shared_experts
         self.use_overlapped = use_overlapped
         self.shared_expert_stream = None
-<<<<<<< HEAD
         self.ascend_config = get_ascend_config()
         self.multistream_overlap_shared_expert = self.ascend_config.multistream_overlap_shared_expert
-=======
-        ascend_config = get_ascend_config()
-        self.multistream_overlap_shared_expert = ascend_config.multistream_overlap_shared_expert
-        self.multistream_overlap_gate = ascend_config.multistream_overlap_gate
->>>>>>> 0f571c34
         if enable_sp():
             logger.info_once(
                 "Sequence parallelism is enabled, shared experts are replicated for best performance."
@@ -518,7 +512,6 @@
 
     def forward_impl(self, hidden_states: torch.Tensor,
                      router_logits: torch.Tensor):
-<<<<<<< HEAD
         # Make sure the shared experts stream begins after hidden_states are ready.
         if self.multistream_overlap_shared_expert:
             shared_experts_calculation_stream().wait_stream(  # type: ignore
@@ -532,29 +525,12 @@
                 shared_out = None
             else:
                 shared_out = self._shared_experts(hidden_states)
-=======
-        shared_out = None
-        if not self.multistream_overlap_gate:
-            # Make sure the shared experts stream begins after hidden_states are ready.
-            if self.multistream_overlap_shared_expert:
-                shared_experts_calculation_stream(
-                ).wait_stream(  # type: ignore
-                    torch.npu.current_stream())
-            with npu_stream_switch(
-                    shared_experts_calculation_stream(),
-                    enabled=self.multistream_overlap_shared_expert):
-                # Use a separate stream to run shared experts.
-                shared_out = self._shared_experts(hidden_states)
-        else:
-            set_flash_common3_context(shared_experts=self._shared_experts)
->>>>>>> 0f571c34
 
         fused_output = AscendFusedMoE.forward_impl(
             self,
             hidden_states=hidden_states,
             router_logits=router_logits,
         )
-<<<<<<< HEAD
         # Make sure the default stream waits for the shared experts stream to finish.
         if self.multistream_overlap_shared_expert:
             torch.npu.current_stream().wait_stream(
@@ -568,25 +544,4 @@
         if shared_out is None:
             return fused_output
         else:
-            return shared_out, fused_output
-=======
-
-        if not self.multistream_overlap_gate:
-            # Make sure the default stream waits for the shared experts stream to finish.
-            if self.multistream_overlap_shared_expert:
-                torch.npu.current_stream().wait_stream(
-                    shared_experts_calculation_stream())
-
-            # NOTE: This is exactly the opposite of `maybe_all_reduce_tensor_model_parallel`
-            forward_context = get_forward_context()
-            moe_comm_type = forward_context.moe_comm_type
-            if moe_comm_type in {MoECommType.ALLTOALL, MoECommType.MC2, MoECommType.FUSED_ALLTOALL} \
-                    and not shared_expert_dp_enabled():
-                shared_out = tensor_model_parallel_all_reduce(shared_out)
-        else:
-            fc3_context = get_flash_common3_context()
-            assert fc3_context is not None
-            shared_out = fc3_context.shared_out
-
-        return shared_out, fused_output
->>>>>>> 0f571c34
+            return shared_out, fused_output