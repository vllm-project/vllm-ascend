--- conflicted
+++ resolved
@@ -44,27 +44,11 @@
     AscendW4A8DynamicFusedMoEMethod
 from vllm_ascend.quantization.w8a8_dynamic import \
     AscendW8A8DynamicFusedMoEMethod
-<<<<<<< HEAD
-from vllm_ascend.utils import (ACL_FORMAT_FRACTAL_NZ, enable_sp, is_310p,
-                               is_enable_nz, moe_load_async_stream,
-                               npu_stream_switch, shared_expert_dp_enabled,
-                               shared_experts_calculation_stream,
-                               vllm_version_is)
-
-if vllm_version_is("0.11.0"):
-    from vllm.config import CompilationLevel
-
-    from vllm.model_executor.layers.shared_fused_moe import SharedFusedMoE  # type: ignore # isort:skip
-else:
-    from vllm.config import CompilationMode
-    from vllm.model_executor.layers.fused_moe.shared_fused_moe import \
-        SharedFusedMoE
-=======
 from vllm_ascend.utils import (ACL_FORMAT_FRACTAL_NZ, AscendDeviceType,
                                enable_sp, get_ascend_device_type, is_enable_nz,
-                               npu_stream_switch, shared_expert_dp_enabled,
+                               moe_load_async_stream, npu_stream_switch,
+                               shared_expert_dp_enabled,
                                shared_experts_calculation_stream)
->>>>>>> 178ca160
 
 
 class AscendUnquantizedFusedMoEMethod(UnquantizedFusedMoEMethod):
