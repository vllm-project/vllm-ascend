# Copyright (c) 2025 Huawei Technologies Co., Ltd. All Rights Reserved.
# This file is a part of the vllm-ascend project.
#
# Licensed under the Apache License, Version 2.0 (the "License");
# you may not use this file except in compliance with the License.
# You may obtain a copy of the License at
#
#     http://www.apache.org/licenses/LICENSE-2.0
#
# Unless required by applicable law or agreed to in writing, software
# distributed under the License is distributed on an "AS IS" BASIS,
# WITHOUT WARRANTIES OR CONDITIONS OF ANY KIND, either express or implied.
# See the License for the specific language governing permissions and
# limitations under the License.
"""
To customize linear communication groups or forward of classes in this file,
extend new linear operations in linear_op.py.
The classes in this file should not be modified, including AscendQKVParallelLinear,
AscendMergedColumnParallelLinear, AscendMergedColumnParallelLinear,
AscendRowParallelLinear and AscendColumnParallelLinear.
"""

from typing import Optional, Union

import numpy as np
import torch
import torch.nn as nn
from torch.nn.parameter import Parameter
<<<<<<< HEAD
from vllm.distributed import divide, split_tensor_along_last_dim
from vllm.distributed.parallel_state import get_dp_group, get_tp_group
from vllm.forward_context import get_forward_context
from vllm.lora.utils import LinearBase
=======
from vllm.distributed import divide
>>>>>>> 79a910ef
from vllm.model_executor.layers.linear import (  # noqa
    WEIGHT_LOADER_V2_SUPPORTED, ColumnParallelLinear, LinearBase,
    MergedColumnParallelLinear, QKVParallelLinear, QuantizeMethodBase,
    RowParallelLinear, UnquantizedLinearMethod)
from vllm.model_executor.layers.quantization.base_config import \
    QuantizationConfig
from vllm.model_executor.utils import set_weight_attrs

from vllm_ascend.ops.linear_op import (get_column_parallel_op,
                                       get_row_parallel_op)


# TODO(realliujiaxu): Remove this class after linear of vllm supports custom comm group
class AscendLinearBase(LinearBase):

    def __init__(
        self,
        input_size: int,
        output_size: int,
        skip_bias_add: bool = False,
        params_dtype: Optional[torch.dtype] = None,
        quant_config: Optional[QuantizationConfig] = None,
        prefix: str = "",
        *,
        return_bias: bool = True,
        disable_tp: bool = False,
    ):
        nn.Module.__init__(self)

        # Keep input parameters
        self.input_size = input_size
        self.output_size = output_size
        self.skip_bias_add = skip_bias_add
        if params_dtype is None:
            params_dtype = torch.get_default_dtype()
        self.params_dtype = params_dtype
        self.quant_config = quant_config
        self.prefix = prefix
        if quant_config is None:
            self.quant_method: Optional[
                QuantizeMethodBase] = UnquantizedLinearMethod()
        else:
            self.quant_method = quant_config.get_quant_method(self,
                                                              prefix=prefix)
        self.return_bias = return_bias
        self.disable_tp = disable_tp


class AscendQKVParallelLinear(QKVParallelLinear):
    """Linear layers for the attention's QKV transformation.

    Linear layers for the linear transformation of the query, key, and value
    vectors in the attention layer. The weight matrix is concatenated along
    the output dimension. The layer is parallelized along the head dimension.
    When the number of key/value heads is smaller than the number of query
    heads (e.g., multi-query/grouped-query attention), the key/value head may
    be replicated while the query heads are partitioned.
    """

    def __init__(
        self,
        hidden_size: int,
        head_size: int,
        total_num_heads: int,
        total_num_kv_heads: Optional[int] = None,
        bias: bool = True,
        skip_bias_add: bool = False,
        params_dtype: Optional[torch.dtype] = None,
        quant_config: Optional[QuantizationConfig] = None,
        prefix: str = "",
        *,
        return_bias: bool = True,
        disable_tp: bool = False,
    ):
        self.custom_op, _, tp_size = get_column_parallel_op(
            disable_tp, prefix, self)
        # TODO(realliujiaxu): Replace the initialization code below with super().__init__ after linear of vllm supports custom comm group
        self.hidden_size = hidden_size
        self.head_size = head_size
        self.total_num_heads = total_num_heads
        if total_num_kv_heads is None:
            total_num_kv_heads = total_num_heads
        self.total_num_kv_heads = total_num_kv_heads
        # Divide the weight matrix along the last dimension.
        self.num_heads = divide(self.total_num_heads, tp_size)
        if tp_size >= self.total_num_kv_heads:
            self.num_kv_heads = 1
            self.num_kv_head_replicas = divide(tp_size,
                                               self.total_num_kv_heads)
        else:
            self.num_kv_heads = divide(self.total_num_kv_heads, tp_size)
            self.num_kv_head_replicas = 1
        input_size = self.hidden_size
        output_size = (self.num_heads +
                       2 * self.num_kv_heads) * tp_size * self.head_size
        self.output_sizes = [
            self.num_heads * self.head_size * tp_size,  # q_proj
            self.num_kv_heads * self.head_size * tp_size,  # k_proj
            self.num_kv_heads * self.head_size * tp_size,  # v_proj
        ]
        AscendColumnParallelLinear.__init__(self,
                                            input_size=input_size,
                                            output_size=output_size,
                                            bias=bias,
                                            gather_output=False,
                                            skip_bias_add=skip_bias_add,
                                            params_dtype=params_dtype,
                                            quant_config=quant_config,
                                            prefix=prefix,
                                            return_bias=return_bias,
                                            disable_tp=disable_tp)

    def forward(
        self,
        input_,
    ) -> Union[torch.Tensor, tuple[torch.Tensor, Optional[Parameter]]]:
        if self.custom_op is not None:
            return self.custom_op.apply(input_)

        return super().forward(input_)


class AscendMergedColumnParallelLinear(MergedColumnParallelLinear):
    """Packed linear layers with column parallelism.

    Similar to ColumnParallelLinear, but the weight matrix is concatenated
    along the output dimension. When the weight matrix is loaded, the
    different partitions are sharded separately.

    Use the MLP tensor parallelism group in the MLP module,
    and the original TP group in other modules.
    """

    def __init__(
        self,
        input_size: int,
        output_sizes: list[int],
        bias: bool = True,
        gather_output: bool = False,
        skip_bias_add: bool = False,
        params_dtype: Optional[torch.dtype] = None,
        quant_config: Optional[QuantizationConfig] = None,
        prefix: str = "",
        *,
        return_bias: bool = True,
        disable_tp: bool = False,
    ):
        self.custom_op, self.tp_rank, self.tp_size = get_column_parallel_op(
            disable_tp, prefix, self)
        # TODO(realliujiaxu): Replace the initialization code below with super().__init__ after linear of vllm supports custom comm group
        self.output_sizes = output_sizes
        assert all(output_size % self.tp_size == 0
                   for output_size in output_sizes)
        AscendColumnParallelLinear.__init__(self,
                                            input_size=input_size,
                                            output_size=sum(output_sizes),
                                            bias=bias,
                                            gather_output=gather_output,
                                            skip_bias_add=skip_bias_add,
                                            params_dtype=params_dtype,
                                            quant_config=quant_config,
                                            prefix=prefix,
                                            return_bias=return_bias,
                                            disable_tp=disable_tp)

    def forward(
        self,
        input_,
    ) -> Union[torch.Tensor, tuple[torch.Tensor, Optional[Parameter]]]:
        if self.custom_op is not None:
            return self.custom_op.apply(input_)

        return super().forward(input_)


class AscendRowParallelLinear(RowParallelLinear):
    """Linear layer with row parallelism.
    Use the MLP tensor parallelism group in the MLP module,
    and the original TP group in other modules.
    """

    def __init__(
        self,
        input_size: int,
        output_size: int,
        bias: bool = True,
        input_is_parallel: bool = True,
        skip_bias_add: bool = False,
        params_dtype: Optional[torch.dtype] = None,
        reduce_results: bool = True,
        quant_config: Optional[QuantizationConfig] = None,
        prefix: str = "",
        *,
        return_bias: bool = True,
        disable_tp: bool = False,
    ):
<<<<<<< HEAD
        if prefix.find("down_proj") != -1 and mlp_tp_enable():
            comm_group = get_mlp_tp_group()
            self.forward_type = "mlp_tp"
        elif prefix.find("o_proj") != -1 and oproj_tp_enable():
            comm_group = get_otp_group()
            self.forward_type = "oproj_tp"
        elif matmul_allreduce_enable():
            comm_group = get_tp_group()
            self.forward_type = "matmul_allreduce"
            self.hcomm_info = self.get_hcomm_info(comm_group.device_group)
        elif dense_optim_enable():
            comm_group = get_tp_group()
            self.forward_type = "dense_optim"
        else:
            comm_group = get_tp_group()
            self.forward_type = "normal"
        self.comm_group = comm_group

        # TODO: check for disable_tp
        self.tp_size = self.comm_group.world_size
        self.tp_rank = self.comm_group.rank_in_group
        if self.forward_type == "oproj_tp":
            self.dp_rank = get_dp_group().rank_in_group

=======
        self.custom_op, self.tp_rank, self.tp_size = get_row_parallel_op(
            disable_tp, prefix, self)
        # TODO(realliujiaxu): Replace the initialization code below with super().__init__ after linear of vllm supports custom comm group
>>>>>>> 79a910ef
        # Divide the weight matrix along the first dimension.
        self.input_size_per_partition = divide(input_size, self.tp_size)
        self.output_size_per_partition = output_size
        self.output_partition_sizes = [output_size]

        AscendLinearBase.__init__(self,
                                  input_size,
                                  output_size,
                                  skip_bias_add,
                                  params_dtype,
                                  quant_config,
                                  prefix,
                                  return_bias=return_bias,
                                  disable_tp=disable_tp)

        self.input_is_parallel = input_is_parallel
        self.reduce_results = reduce_results

        assert self.quant_method is not None
        self.quant_method.create_weights(
            layer=self,
            input_size_per_partition=self.input_size_per_partition,
            output_partition_sizes=self.output_partition_sizes,
            input_size=self.input_size,
            output_size=self.output_size,
            params_dtype=self.params_dtype,
            weight_loader=(
                self.weight_loader_v2 if self.quant_method.__class__.__name__
                in WEIGHT_LOADER_V2_SUPPORTED else self.weight_loader))
        if not reduce_results and (bias and not skip_bias_add):
            raise ValueError("When not reduce the results, adding bias to the "
                             "results can lead to incorrect results")

        if bias:
            self.bias = Parameter(
                torch.empty(self.output_size, dtype=params_dtype))
            set_weight_attrs(self.bias, {
                "output_dim": 0,
                "weight_loader": self.weight_loader,
            })
        else:
            self.register_parameter("bias", None)

        if self.custom_op is not None:
            self.custom_op.update_attrs()

    def forward(
        self,
        input_,
        is_prefill: bool = True,
    ) -> Union[torch.Tensor, tuple[torch.Tensor, Optional[Parameter]]]:
<<<<<<< HEAD
        # Choose different forward function according to the type of TP group
        if self.forward_type == "oproj_tp":
            return self._forward_oproj_tp(input_)
        elif self.forward_type == "mlp_tp":
            return self._forward_mlp_tp(input_)
        elif self.forward_type == "matmul_allreduce":
            return self._forward_matmul_allreduce(input_)
        elif self.forward_type == "dense_optim":
            return self._forward_dense_optim(input_)
        else:
            return super().forward(input_)

    # enable custom MLP tensor parallel
    def _forward_mlp_tp(self, input_: torch.Tensor) -> torch.Tensor:

        if self.input_is_parallel:
            input_parallel = input_
        else:
            splitted_input = split_tensor_along_last_dim(
                input_, num_partitions=self.tp_size)
            input_parallel = splitted_input[self.tp_rank].contiguous()

        assert self.quant_method is not None
        bias_ = None if (self.tp_rank > 0 or self.skip_bias_add) else self.bias
        output_parallel = self.quant_method.apply(self,
                                                  input_parallel,
                                                  bias=bias_)
        output = self.comm_group.reduce_scatter(output_parallel, 0)

        output_bias = self.bias if self.skip_bias_add else None
        if not self.return_bias:
            return output
        return output, output_bias

    # enable custom Oproj tensor parallel
    def _forward_oproj_tp(
        self,
        input_: torch.Tensor,
    ) -> Union[torch.Tensor, tuple[torch.Tensor, Optional[Parameter]]]:

        if self.input_is_parallel:
            input_parallel = input_
        else:
            splitted_input = split_tensor_along_last_dim(
                input_, num_partitions=self.tp_size)
            input_parallel = splitted_input[self.tp_rank].contiguous()

        forward_context = get_forward_context()

        # Prepare tensors for all-to-all communication
        local_batch_size = input_parallel.size(0)
        chunk_size = self.input_size_per_partition

        cu_tokens_across_dp_cpu = forward_context.dp_metadata.cu_tokens_across_dp_cpu
        prefix_array = cu_tokens_across_dp_cpu.cpu().numpy()
        global_batch_size = np.concatenate(
            ([prefix_array[0]], np.diff(prefix_array)))
        tp_group_id = self.dp_rank // self.tp_size
        tp_group_batchsize = global_batch_size[tp_group_id *
                                               self.tp_size:tp_group_id *
                                               self.tp_size + self.tp_size]
        total_batch_size = sum(tp_group_batchsize)

        # Reshape for all-to-all communication
        send_buf = (input_parallel.reshape(-1,
                                           self.tp_size, chunk_size).transpose(
                                               0, 1).contiguous().view(-1))
        # Create receive buffer
        recv_buf = torch.zeros(total_batch_size * chunk_size,
                               dtype=input_parallel.dtype,
                               device=input_parallel.device)

        # Create split array
        recv_splits = [size * chunk_size for size in tp_group_batchsize]
        send_splits = [local_batch_size * chunk_size] * self.tp_size

        # Perform all-to-all communication
        dist.all_to_all_single(recv_buf,
                               send_buf,
                               recv_splits,
                               send_splits,
                               group=self.comm_group.device_group)

        input_parallel = recv_buf.view(total_batch_size, chunk_size)

        # Only fuse bias add for rank 0 to avoid duplicate bias addition in TP>1
        bias_ = None if (self.tp_rank > 0 or self.skip_bias_add) else self.bias
        assert self.quant_method is not None
        output_parallel = self.quant_method.apply(self,
                                                  input_parallel,
                                                  bias=bias_)

        # prepare all-reduce data
        output = torch.empty(local_batch_size,
                             output_parallel.size(1),
                             dtype=output_parallel.dtype,
                             device=output_parallel.device)

        recv_chunks = []
        start_idx = 0
        for size in tp_group_batchsize:
            chunk = output_parallel[start_idx:start_idx + size, :]
            recv_chunks.append(chunk.contiguous())
            start_idx += size

        # Reduce-scatter the results across devices
        dist.reduce_scatter(output,
                            recv_chunks,
                            op=dist.ReduceOp.SUM,
                            group=self.comm_group.device_group)

        # Handle bias return based on configuration
        output_bias = self.bias if self.skip_bias_add else None
        if not self.return_bias:
            return output
        return output, output_bias

    def _forward_matmul_allreduce(
        self, input_: torch.Tensor
    ) -> Union[torch.Tensor, tuple[torch.Tensor, Optional[Parameter]]]:
        if self.input_is_parallel:
            input_parallel = input_
        else:
            splitted_input = split_tensor_along_last_dim(
                input_, num_partitions=self.tp_size)
            input_parallel = splitted_input[self.tp_rank].contiguous()
        """Calculate the output tensor of forward by considering
        fusing communication and computation."""
        bias_ = None if (self.tp_rank > 0 or self.skip_bias_add) else self.bias
        if self.reduce_results and self.tp_size > 1:
            output = torch_npu.npu_mm_all_reduce_base(input_parallel,
                                                      self.weight_t,
                                                      self.hcomm_info,
                                                      bias=bias_)
        else:
            output = self.quant_method.apply(self, input_parallel, bias=bias_)

        output_bias = self.bias if self.skip_bias_add else None
        if not self.return_bias:
            return output
        return output, output_bias

    def _forward_dense_optim(
        self, input_: torch.Tensor
    ) -> Union[torch.Tensor, tuple[torch.Tensor, Optional[Parameter]]]:
        """Linear layer with column parallelism.
=======
        if self.custom_op is not None:
            return self.custom_op.apply(input_)
>>>>>>> 79a910ef

        return super().forward(input_)


class AscendColumnParallelLinear(ColumnParallelLinear):
    """Linear layer with column parallelism.

    Use the MLP tensor parallelism group in the MLP module,
    and the original TP group in other modules.
    """

    def __init__(
        self,
        input_size: int,
        output_size: int,
        bias: bool = True,
        gather_output: bool = False,
        skip_bias_add: bool = False,
        params_dtype: Optional[torch.dtype] = None,
        quant_config: Optional[QuantizationConfig] = None,
        output_sizes: Optional[list[int]] = None,
        prefix: str = "",
        *,
        return_bias: bool = True,
        disable_tp: bool = False,
    ):
        self.custom_op, self.tp_rank, self.tp_size = get_column_parallel_op(
            disable_tp, prefix, self)
        # TODO(realliujiaxu): Replace the initialization code below with super().__init__ after linear of vllm supports custom comm group
        self.input_size_per_partition = input_size
        self.output_size_per_partition = divide(output_size, self.tp_size)
        self.output_partition_sizes = [self.output_size_per_partition]
        # If QKV or MergedColumn, use output size of each partition.
        if hasattr(self, "output_sizes"):
            self.output_partition_sizes = [
                divide(output_size, self.tp_size)
                for output_size in self.output_sizes
            ]

        AscendLinearBase.__init__(self,
                                  input_size,
                                  output_size,
                                  skip_bias_add,
                                  params_dtype,
                                  quant_config,
                                  prefix,
                                  return_bias=return_bias,
                                  disable_tp=disable_tp)

        self.gather_output = gather_output

        if output_sizes is None:
            output_sizes = [output_size]

        assert self.quant_method is not None
        self.quant_method.create_weights(
            layer=self,
            input_size_per_partition=self.input_size_per_partition,
            output_partition_sizes=self.output_partition_sizes,
            input_size=self.input_size,
            output_size=self.output_size,
            params_dtype=self.params_dtype,
            weight_loader=(
                self.weight_loader_v2 if self.quant_method.__class__.__name__
                in WEIGHT_LOADER_V2_SUPPORTED else self.weight_loader))
        if bias:
            self.bias = Parameter(
                torch.empty(self.output_size_per_partition,
                            dtype=params_dtype))
            set_weight_attrs(self.bias, {
                "output_dim": 0,
                "weight_loader": self.weight_loader,
            })
        else:
            self.register_parameter("bias", None)

        if self.custom_op is not None:
            self.custom_op.update_attrs()

    def forward(
        self,
        input_,
    ) -> Union[torch.Tensor, tuple[torch.Tensor, Optional[Parameter]]]:
        if self.custom_op is not None:
            return self.custom_op.apply(input_)

        return super().forward(input_)<|MERGE_RESOLUTION|>--- conflicted
+++ resolved
@@ -26,14 +26,8 @@
 import torch
 import torch.nn as nn
 from torch.nn.parameter import Parameter
-<<<<<<< HEAD
-from vllm.distributed import divide, split_tensor_along_last_dim
-from vllm.distributed.parallel_state import get_dp_group, get_tp_group
-from vllm.forward_context import get_forward_context
+from vllm.distributed import divide
 from vllm.lora.utils import LinearBase
-=======
-from vllm.distributed import divide
->>>>>>> 79a910ef
 from vllm.model_executor.layers.linear import (  # noqa
     WEIGHT_LOADER_V2_SUPPORTED, ColumnParallelLinear, LinearBase,
     MergedColumnParallelLinear, QKVParallelLinear, QuantizeMethodBase,
@@ -230,36 +224,9 @@
         return_bias: bool = True,
         disable_tp: bool = False,
     ):
-<<<<<<< HEAD
-        if prefix.find("down_proj") != -1 and mlp_tp_enable():
-            comm_group = get_mlp_tp_group()
-            self.forward_type = "mlp_tp"
-        elif prefix.find("o_proj") != -1 and oproj_tp_enable():
-            comm_group = get_otp_group()
-            self.forward_type = "oproj_tp"
-        elif matmul_allreduce_enable():
-            comm_group = get_tp_group()
-            self.forward_type = "matmul_allreduce"
-            self.hcomm_info = self.get_hcomm_info(comm_group.device_group)
-        elif dense_optim_enable():
-            comm_group = get_tp_group()
-            self.forward_type = "dense_optim"
-        else:
-            comm_group = get_tp_group()
-            self.forward_type = "normal"
-        self.comm_group = comm_group
-
-        # TODO: check for disable_tp
-        self.tp_size = self.comm_group.world_size
-        self.tp_rank = self.comm_group.rank_in_group
-        if self.forward_type == "oproj_tp":
-            self.dp_rank = get_dp_group().rank_in_group
-
-=======
         self.custom_op, self.tp_rank, self.tp_size = get_row_parallel_op(
             disable_tp, prefix, self)
         # TODO(realliujiaxu): Replace the initialization code below with super().__init__ after linear of vllm supports custom comm group
->>>>>>> 79a910ef
         # Divide the weight matrix along the first dimension.
         self.input_size_per_partition = divide(input_size, self.tp_size)
         self.output_size_per_partition = output_size
@@ -311,157 +278,8 @@
         input_,
         is_prefill: bool = True,
     ) -> Union[torch.Tensor, tuple[torch.Tensor, Optional[Parameter]]]:
-<<<<<<< HEAD
-        # Choose different forward function according to the type of TP group
-        if self.forward_type == "oproj_tp":
-            return self._forward_oproj_tp(input_)
-        elif self.forward_type == "mlp_tp":
-            return self._forward_mlp_tp(input_)
-        elif self.forward_type == "matmul_allreduce":
-            return self._forward_matmul_allreduce(input_)
-        elif self.forward_type == "dense_optim":
-            return self._forward_dense_optim(input_)
-        else:
-            return super().forward(input_)
-
-    # enable custom MLP tensor parallel
-    def _forward_mlp_tp(self, input_: torch.Tensor) -> torch.Tensor:
-
-        if self.input_is_parallel:
-            input_parallel = input_
-        else:
-            splitted_input = split_tensor_along_last_dim(
-                input_, num_partitions=self.tp_size)
-            input_parallel = splitted_input[self.tp_rank].contiguous()
-
-        assert self.quant_method is not None
-        bias_ = None if (self.tp_rank > 0 or self.skip_bias_add) else self.bias
-        output_parallel = self.quant_method.apply(self,
-                                                  input_parallel,
-                                                  bias=bias_)
-        output = self.comm_group.reduce_scatter(output_parallel, 0)
-
-        output_bias = self.bias if self.skip_bias_add else None
-        if not self.return_bias:
-            return output
-        return output, output_bias
-
-    # enable custom Oproj tensor parallel
-    def _forward_oproj_tp(
-        self,
-        input_: torch.Tensor,
-    ) -> Union[torch.Tensor, tuple[torch.Tensor, Optional[Parameter]]]:
-
-        if self.input_is_parallel:
-            input_parallel = input_
-        else:
-            splitted_input = split_tensor_along_last_dim(
-                input_, num_partitions=self.tp_size)
-            input_parallel = splitted_input[self.tp_rank].contiguous()
-
-        forward_context = get_forward_context()
-
-        # Prepare tensors for all-to-all communication
-        local_batch_size = input_parallel.size(0)
-        chunk_size = self.input_size_per_partition
-
-        cu_tokens_across_dp_cpu = forward_context.dp_metadata.cu_tokens_across_dp_cpu
-        prefix_array = cu_tokens_across_dp_cpu.cpu().numpy()
-        global_batch_size = np.concatenate(
-            ([prefix_array[0]], np.diff(prefix_array)))
-        tp_group_id = self.dp_rank // self.tp_size
-        tp_group_batchsize = global_batch_size[tp_group_id *
-                                               self.tp_size:tp_group_id *
-                                               self.tp_size + self.tp_size]
-        total_batch_size = sum(tp_group_batchsize)
-
-        # Reshape for all-to-all communication
-        send_buf = (input_parallel.reshape(-1,
-                                           self.tp_size, chunk_size).transpose(
-                                               0, 1).contiguous().view(-1))
-        # Create receive buffer
-        recv_buf = torch.zeros(total_batch_size * chunk_size,
-                               dtype=input_parallel.dtype,
-                               device=input_parallel.device)
-
-        # Create split array
-        recv_splits = [size * chunk_size for size in tp_group_batchsize]
-        send_splits = [local_batch_size * chunk_size] * self.tp_size
-
-        # Perform all-to-all communication
-        dist.all_to_all_single(recv_buf,
-                               send_buf,
-                               recv_splits,
-                               send_splits,
-                               group=self.comm_group.device_group)
-
-        input_parallel = recv_buf.view(total_batch_size, chunk_size)
-
-        # Only fuse bias add for rank 0 to avoid duplicate bias addition in TP>1
-        bias_ = None if (self.tp_rank > 0 or self.skip_bias_add) else self.bias
-        assert self.quant_method is not None
-        output_parallel = self.quant_method.apply(self,
-                                                  input_parallel,
-                                                  bias=bias_)
-
-        # prepare all-reduce data
-        output = torch.empty(local_batch_size,
-                             output_parallel.size(1),
-                             dtype=output_parallel.dtype,
-                             device=output_parallel.device)
-
-        recv_chunks = []
-        start_idx = 0
-        for size in tp_group_batchsize:
-            chunk = output_parallel[start_idx:start_idx + size, :]
-            recv_chunks.append(chunk.contiguous())
-            start_idx += size
-
-        # Reduce-scatter the results across devices
-        dist.reduce_scatter(output,
-                            recv_chunks,
-                            op=dist.ReduceOp.SUM,
-                            group=self.comm_group.device_group)
-
-        # Handle bias return based on configuration
-        output_bias = self.bias if self.skip_bias_add else None
-        if not self.return_bias:
-            return output
-        return output, output_bias
-
-    def _forward_matmul_allreduce(
-        self, input_: torch.Tensor
-    ) -> Union[torch.Tensor, tuple[torch.Tensor, Optional[Parameter]]]:
-        if self.input_is_parallel:
-            input_parallel = input_
-        else:
-            splitted_input = split_tensor_along_last_dim(
-                input_, num_partitions=self.tp_size)
-            input_parallel = splitted_input[self.tp_rank].contiguous()
-        """Calculate the output tensor of forward by considering
-        fusing communication and computation."""
-        bias_ = None if (self.tp_rank > 0 or self.skip_bias_add) else self.bias
-        if self.reduce_results and self.tp_size > 1:
-            output = torch_npu.npu_mm_all_reduce_base(input_parallel,
-                                                      self.weight_t,
-                                                      self.hcomm_info,
-                                                      bias=bias_)
-        else:
-            output = self.quant_method.apply(self, input_parallel, bias=bias_)
-
-        output_bias = self.bias if self.skip_bias_add else None
-        if not self.return_bias:
-            return output
-        return output, output_bias
-
-    def _forward_dense_optim(
-        self, input_: torch.Tensor
-    ) -> Union[torch.Tensor, tuple[torch.Tensor, Optional[Parameter]]]:
-        """Linear layer with column parallelism.
-=======
         if self.custom_op is not None:
             return self.custom_op.apply(input_)
->>>>>>> 79a910ef
 
         return super().forward(input_)
 
