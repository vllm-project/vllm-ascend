"""
Copyright (c) 2025 Huawei Technologies Co., Ltd. All Rights Reserved.
This file is a part of the vllm-ascend project.

Licensed under the Apache License, Version 2.0 (the "License");
you may not use this file except in compliance with the License.
You may obtain a copy of the License at

    http://www.apache.org/licenses/LICENSE-2.0

Unless required by applicable law or agreed to in writing, software
distributed under the License is distributed on an "AS IS" BASIS,
WITHOUT WARRANTIES OR CONDITIONS OF ANY KIND, either express or implied.
See the License for the specific language governing permissions and
limitations under the License.
"""

from typing import Optional, Union, Tuple, Callable

import torch
<<<<<<< HEAD
import torch_npu
from torch import nn
from torch.nn.parameter import Parameter
from vllm.distributed import (divide, get_tensor_model_parallel_rank,
                              get_tensor_model_parallel_world_size,
                              split_tensor_along_last_dim,
                              tensor_model_parallel_all_gather,
                              tensor_model_parallel_all_reduce,
                              tensor_model_parallel_reduce_scatter,
                              get_tp_group)
from vllm.model_executor.layers.linear import (WEIGHT_LOADER_V2_SUPPORTED,
                                               ColumnParallelLinear,
                                               LinearBase,
                                               MergedColumnParallelLinear,
                                               RowParallelLinear)
=======
import torch.distributed as dist
import torch.nn as nn
import torch_npu
from torch.distributed import ProcessGroup
from torch.nn.parameter import Parameter
from vllm.distributed import divide, split_tensor_along_last_dim
from vllm.distributed.parallel_state import get_tp_group
from vllm.lora.utils import LinearBase
from vllm.model_executor.layers.linear import (  # noqa
    WEIGHT_LOADER_V2_SUPPORTED, ColumnParallelLinear,
    MergedColumnParallelLinear, QKVParallelLinear, QuantizeMethodBase,
    RowParallelLinear, UnquantizedLinearMethod)
>>>>>>> 6d8bc38c
from vllm.model_executor.layers.quantization.base_config import \
    QuantizationConfig
from vllm.model_executor.utils import set_weight_attrs
from vllm.forward_context import get_forward_context

<<<<<<< HEAD
from vllm_ascend.distributed.parallel_state import (
    get_mlp_tensor_model_parallel_rank,
    get_mlp_tensor_model_parallel_world_size, 
    get_mlp_tp_group,
    is_sp_enabled)
from vllm_ascend.quantization.quant_config import AscendLinearMethod
from vllm_ascend.quantization.w8a8_dynamic import AscendW8A8DynamicLinearMethod
from vllm_ascend.ascend_config import get_ascend_config
=======
from vllm_ascend.distributed.parallel_state import (get_mlp_tp_group,
                                                    get_otp_group)
from vllm_ascend.utils import (ACL_FORMAT_FRACTAL_NZ, dense_optim_enable,
                               matmul_allreduce_enable, mlp_tp_enable,
                               oproj_tp_enable)
>>>>>>> 6d8bc38c

_HCOMM_INFO = None


class AscendUnquantizedLinearMethod(UnquantizedLinearMethod):
    """Linear method without quantization."""

    def process_weights_after_loading(self, layer: torch.nn.Module) -> None:
        super().process_weights_after_loading(layer)
        if torch.version.cann.startswith("8.3"):
            layer.weight.data = layer.weight.data.transpose(0, 1).contiguous()
            layer.weight.data = torch_npu.npu_format_cast(
                layer.weight.data, ACL_FORMAT_FRACTAL_NZ)

    def apply(self,
              layer: torch.nn.Module,
              x: torch.Tensor,
              bias: Optional[torch.Tensor] = None) -> torch.Tensor:
        if torch.version.cann.startswith("8.3"):
            if bias is None:
                return torch.matmul(x, layer.weight)
            else:
                return torch.matmul(x, layer.weight) + bias
        else:
            return torch.nn.functional.linear(x, layer.weight, bias)


class AscendColumnParallelLinear(ColumnParallelLinear):
    """Linear layer with column parallelism.

    Use the MLP tensor parallelism group in the MLP module,
    and the original TP group in other modules.
    """

    def __init__(
        self,
        input_size: int,
        output_size: int,
        bias: bool = True,
        gather_output: bool = False,
        skip_bias_add: bool = False,
        params_dtype: Optional[torch.dtype] = None,
        quant_config: Optional[QuantizationConfig] = None,
        output_sizes: Optional[list[int]] = None,
        prefix: str = "",
        *,
        return_bias: bool = True,
        disable_tp: bool = False,
    ):
<<<<<<< HEAD
        # Divide the weight matrix along the last dimension.
        self.enable_sp = is_sp_enabled()
        if prefix.find("gate_up_proj") != -1 and not self.enable_sp:
            self.tp_size = get_mlp_tensor_model_parallel_world_size()
            self.tp_rank = get_mlp_tensor_model_parallel_rank()
            self.enable_mlp_optimze = True
=======
        self.comm_group = None
        if prefix.find("gate_up_proj") != -1 and mlp_tp_enable():
            self.comm_group = get_mlp_tp_group()
>>>>>>> 6d8bc38c
        else:
            self.comm_group = get_tp_group()

        self.tp_size = self.comm_group.world_size
        self.tp_rank = self.comm_group.rank_in_group

        self.input_size_per_partition = input_size
        self.output_size_per_partition = divide(output_size, self.tp_size)
        self.output_partition_sizes = [self.output_size_per_partition]
        # If QKV or MergedColumn, use output size of each partition.
        if hasattr(self, "output_sizes"):
            self.output_partition_sizes = [
                divide(output_size, self.tp_size)
                for output_size in self.output_sizes
            ]
        AscendLinearBase.__init__(self,
                                  input_size,
                                  output_size,
                                  skip_bias_add,
                                  params_dtype,
                                  quant_config,
                                  prefix,
                                  return_bias=return_bias,
                                  disable_tp=disable_tp)

        self.gather_output = gather_output

        if output_sizes is None:
            output_sizes = [output_size]

        assert self.quant_method is not None
        self.quant_method.create_weights(
            layer=self,
            input_size_per_partition=self.input_size_per_partition,
            output_partition_sizes=self.output_partition_sizes,
            input_size=self.input_size,
            output_size=self.output_size,
            params_dtype=self.params_dtype,
            weight_loader=(
                self.weight_loader_v2 if self.quant_method.__class__.__name__
                in WEIGHT_LOADER_V2_SUPPORTED else self.weight_loader))
        if bias:
            self.bias = Parameter(
                torch.empty(self.output_size_per_partition,
                            dtype=params_dtype))
            set_weight_attrs(self.bias, {
                "output_dim": 0,
                "weight_loader": self.weight_loader,
            })
        else:
            self.register_parameter("bias", None)


class AscendRowParallelLinear(RowParallelLinear):
    """Linear layer with row parallelism.
    Use the MLP tensor parallelism group in the MLP module,
    and the original TP group in other modules.
    """

    def __init__(
        self,
        input_size: int,
        output_size: int,
        bias: bool = True,
        input_is_parallel: bool = True,
        skip_bias_add: bool = False,
        params_dtype: Optional[torch.dtype] = None,
        reduce_results: bool = True,
        quant_config: Optional[QuantizationConfig] = None,
        prefix: str = "",
        *,
        return_bias: bool = True,
        disable_tp: bool = False,
    ):
<<<<<<< HEAD
        self.enable_sp = is_sp_enabled()
        if prefix.find("down_proj") != -1 and not self.enable_sp:
            self.tp_size = get_mlp_tensor_model_parallel_world_size()
            self.tp_rank = get_mlp_tensor_model_parallel_rank()
            self.enable_mlp_optimze = True
=======
        if prefix.find("down_proj") != -1 and mlp_tp_enable():
            comm_group = get_mlp_tp_group()
            self.forward_type = "mlp_tp"
        elif prefix.find("o_proj") != -1 and oproj_tp_enable():
            comm_group = get_otp_group()
            self.forward_type = "oproj_tp"
        elif matmul_allreduce_enable():
            comm_group = get_tp_group()
            self.forward_type = "matmul_allreduce"
            self.hcomm_info = self.get_hcomm_info(comm_group.device_group)
        elif dense_optim_enable():
            comm_group = get_tp_group()
            self.forward_type = "dense_optim"
>>>>>>> 6d8bc38c
        else:
            comm_group = get_tp_group()
            self.forward_type = "normal"
        self.comm_group = comm_group

        # TODO: check for disable_tp
        self.tp_size = self.comm_group.world_size
        self.tp_rank = self.comm_group.rank_in_group

        # Divide the weight matrix along the first dimension.
        self.input_size_per_partition = divide(input_size, self.tp_size)
        self.output_size_per_partition = output_size
        self.output_partition_sizes = [output_size]

        AscendLinearBase.__init__(self,
                                  input_size,
                                  output_size,
                                  skip_bias_add,
                                  params_dtype,
                                  quant_config,
                                  prefix,
                                  return_bias=return_bias,
                                  disable_tp=disable_tp)

        self.input_is_parallel = input_is_parallel
        self.reduce_results = reduce_results

        assert self.quant_method is not None
        self.quant_method.create_weights(
            layer=self,
            input_size_per_partition=self.input_size_per_partition,
            output_partition_sizes=self.output_partition_sizes,
            input_size=self.input_size,
            output_size=self.output_size,
            params_dtype=self.params_dtype,
            weight_loader=(
                self.weight_loader_v2 if self.quant_method.__class__.__name__
                in WEIGHT_LOADER_V2_SUPPORTED else self.weight_loader))
        if not reduce_results and (bias and not skip_bias_add):
            raise ValueError("When not reduce the results, adding bias to the "
                             "results can lead to incorrect results")

        if bias:
            self.bias = Parameter(
                torch.empty(self.output_size, dtype=params_dtype))
            set_weight_attrs(self.bias, {
                "output_dim": 0,
                "weight_loader": self.weight_loader,
            })
        else:
            self.register_parameter("bias", None)

        if matmul_allreduce_enable():
            self.weight_t = self.weight.t()

    @staticmethod
    def get_hcomm_info(group: ProcessGroup) -> str:
        """Get the HCCL communication information for the given group."""
        global _HCOMM_INFO
        if _HCOMM_INFO is not None:
            return _HCOMM_INFO

        rank = torch.distributed.get_rank(group)
        if torch.__version__ > "2.0":
            global_rank = torch.distributed.get_global_rank(group, rank)
            _HCOMM_INFO = group._get_backend(
                torch.device("npu")).get_hccl_comm_name(global_rank)
        else:
            _HCOMM_INFO = group.get_hccl_comm_name(rank)
        return _HCOMM_INFO

    def forward(
        self,
        input_,
        is_prefill: bool = True,
    ) -> Union[torch.Tensor, tuple[torch.Tensor, Optional[Parameter]]]:
<<<<<<< HEAD
        forward_context = get_forward_context()
        self.enable_sp = forward_context.enable_sp
        attn_metadata = forward_context.attn_metadata
        is_prefill = attn_metadata.num_prefills if attn_metadata else False
        if self.enable_mlp_optimze and not self.enable_sp:
            tp_rank = get_mlp_tensor_model_parallel_rank()
            if self.input_is_parallel:
                input_parallel = input_
            else:
                tp_rank = get_mlp_tensor_model_parallel_rank()
                splitted_input = split_tensor_along_last_dim(
                    input_, num_partitions=self.tp_size)
                input_parallel = splitted_input[tp_rank].contiguous()
            # Matrix multiply.
            assert self.quant_method is not None
            # Only fuse bias add into GEMM for rank 0 (this ensures that
            # bias will not get added more than once in TP>1 case)
            bias_ = None if (self.tp_rank > 0
                             or self.skip_bias_add) else self.bias
            output_parallel = self.quant_method.apply(self,
                                                      input_parallel,
=======
        # Choose different forward function according to the type of TP group
        if self.forward_type == "oproj_tp":
            return self._forward_oproj_tp(input_)
        elif self.forward_type == "mlp_tp":
            return self._forward_mlp_tp(input_)
        elif self.forward_type == "matmul_allreduce":
            return self._forward_matmul_allreduce(input_)
        elif self.forward_type == "dense_optim":
            return self._forward_dense_optim(input_)
        else:
            return super().forward(input_)

    # enable custom MLP tensor parallel
    def _forward_mlp_tp(self, input_: torch.Tensor) -> torch.Tensor:

        if self.input_is_parallel:
            input_parallel = input_
        else:
            splitted_input = split_tensor_along_last_dim(
                input_, num_partitions=self.tp_size)
            input_parallel = splitted_input[self.tp_rank].contiguous()

        assert self.quant_method is not None
        bias_ = None if (self.tp_rank > 0 or self.skip_bias_add) else self.bias
        output_parallel = self.quant_method.apply(self,
                                                  input_parallel,
                                                  bias=bias_)
        output = self.comm_group.reduce_scatter(output_parallel, 0)

        output_bias = self.bias if self.skip_bias_add else None
        if not self.return_bias:
            return output
        return output, output_bias

    # enable custom Oproj tensor parallel
    def _forward_oproj_tp(
        self,
        input_: torch.Tensor,
    ) -> Union[torch.Tensor, tuple[torch.Tensor, Optional[Parameter]]]:

        if self.input_is_parallel:
            input_parallel = input_
        else:
            splitted_input = split_tensor_along_last_dim(
                input_, num_partitions=self.tp_size)
            input_parallel = splitted_input[self.tp_rank].contiguous()

        # Prepare tensors for all-to-all communication
        local_batch_size = input_parallel.size(0)
        chunk_size = self.input_size_per_partition
        total_batch_size = local_batch_size * self.tp_size

        # Reshape tensor for efficient cross-device transfer:
        # [batch, dim] -> [tp_size, batch, chunk] -> flattened
        send_buf = (input_parallel.reshape(-1,
                                           self.tp_size, chunk_size).transpose(
                                               0, 1).contiguous().view(-1))

        # Create receive buffer
        recv_buf = torch.empty(total_batch_size * chunk_size,
                               dtype=input_parallel.dtype,
                               device=input_parallel.device)

        # Perform all-to-all communication
        dist.all_to_all_single(recv_buf,
                               send_buf,
                               group=self.comm_group.device_group)
        input_parallel = recv_buf.view(total_batch_size, chunk_size)

        # Only fuse bias add for rank 0 to avoid duplicate bias addition in TP>1
        bias_ = None if (self.tp_rank > 0 or self.skip_bias_add) else self.bias
        assert self.quant_method is not None
        output_parallel = self.quant_method.apply(self,
                                                  input_parallel,
                                                  bias=bias_)

        # otp-specific: Combine partial results across devices
        output = self.comm_group.reduce_scatter(output_parallel, dim=0)

        # Handle bias return based on configuration
        output_bias = self.bias if self.skip_bias_add else None
        if not self.return_bias:
            return output
        return output, output_bias

    def _forward_matmul_allreduce(
        self, input_: torch.Tensor
    ) -> Union[torch.Tensor, tuple[torch.Tensor, Optional[Parameter]]]:
        if self.input_is_parallel:
            input_parallel = input_
        else:
            splitted_input = split_tensor_along_last_dim(
                input_, num_partitions=self.tp_size)
            input_parallel = splitted_input[self.tp_rank].contiguous()
        """Calculate the output tensor of forward by considering
        fusing communication and computation."""
        bias_ = None if (self.tp_rank > 0 or self.skip_bias_add) else self.bias
        if self.reduce_results and self.tp_size > 1:
            output = torch_npu.npu_mm_all_reduce_base(input_parallel,
                                                      self.weight_t,
                                                      self.hcomm_info,
>>>>>>> 6d8bc38c
                                                      bias=bias_)
        else:
            output = self.quant_method.apply(self, input_parallel, bias=bias_)

        output_bias = self.bias if self.skip_bias_add else None
        if not self.return_bias:
            return output
        return output, output_bias

    def _forward_dense_optim(
        self, input_: torch.Tensor
    ) -> Union[torch.Tensor, tuple[torch.Tensor, Optional[Parameter]]]:
        """Linear layer with column parallelism.

        Implemented multiple optimization projects for dense models, such as FlashComm and
        communication-computation fusion.
        """

        if self.input_is_parallel:
            input_parallel = input_
        else:
            splitted_input = split_tensor_along_last_dim(
                input_, num_partitions=self.tp_size)
            input_parallel = splitted_input[self.tp_rank].contiguous()

        assert self.quant_method is not None
        bias_ = None if (self.tp_rank > 0 or self.skip_bias_add) else self.bias

        if self.tp_size == 1 or not self.reduce_results:
            output = self.quant_method.apply(self, input_parallel, bias=bias_)
        else:
            output_parallel = self.quant_method.apply(self,
                                                      input_parallel,
                                                      bias=bias_)
<<<<<<< HEAD
            if self.reduce_results and self.enable_sp and is_prefill:
                sp_size = get_tensor_model_parallel_world_size()
                original_len = input_.shape[0]
                reminder = original_len % sp_size
                if reminder != 0:
                    padding_len = sp_size - reminder
                    output_parallel = nn.functional.pad(output_parallel, (0, 0, 0, padding_len), mode='constant', value=0)
                output = tensor_model_parallel_reduce_scatter(output_parallel.movedim(0, -1)).movedim(-1, 0)
            elif self.reduce_results and self.tp_size > 1:
                output = tensor_model_parallel_all_reduce(output_parallel)
            else:
                output = output_parallel
=======
            output = torch.ops.vllm.maybe_pad_and_reduce(output_parallel)
            torch.ops.vllm.maybe_prefetch_mlp_gate_up_proj(output, self.prefix)

>>>>>>> 6d8bc38c
        output_bias = self.bias if self.skip_bias_add else None

        if not self.return_bias:
            return output
        return output, output_bias


class AscendMergedColumnParallelLinear(MergedColumnParallelLinear):
    """Packed linear layers with column parallelism.

    Similar to ColumnParallelLinear, but the weight matrix is concatenated
    along the output dimension. When the weight matrix is loaded, the
    different partitions are sharded separately.

    Use the MLP tensor parallelism group in the MLP module,
    and the original TP group in other modules.
    """

    def __init__(
        self,
        input_size: int,
        output_sizes: list[int],
        bias: bool = True,
        gather_output: bool = False,
        skip_bias_add: bool = False,
        params_dtype: Optional[torch.dtype] = None,
        quant_config: Optional[QuantizationConfig] = None,
        prefix: str = "",
        *,
        return_bias: bool = True,
        disable_tp: bool = False,
    ):
<<<<<<< HEAD
        self.output_sizes = output_sizes
        self.enable_sp = is_sp_enabled()
        if prefix.find("gate_up_proj") != -1 and not self.enable_sp:
            self.tp_size = get_mlp_tensor_model_parallel_world_size()
            self.tp_rank = get_mlp_tensor_model_parallel_rank()
            self.enable_mlp_optimze = True
=======
        if prefix.find("gate_up_proj") != -1 and mlp_tp_enable():
            comm_group = get_mlp_tp_group()
            self.forward_type = "mlp_tp"
        elif dense_optim_enable():
            comm_group = get_tp_group()
            self.forward_type = "dense_optim"
>>>>>>> 6d8bc38c
        else:
            comm_group = get_tp_group()
            self.forward_type = "normal_tp"
        self.comm_group = comm_group
        # TODO: check for disable_tp
        self.tp_rank = comm_group.rank_in_group
        self.tp_size = comm_group.world_size

        self.output_sizes = output_sizes
        assert all(output_size % self.tp_size == 0
                   for output_size in output_sizes)
        AscendColumnParallelLinear.__init__(self,
                                            input_size=input_size,
                                            output_size=sum(output_sizes),
                                            bias=bias,
                                            gather_output=gather_output,
                                            skip_bias_add=skip_bias_add,
                                            params_dtype=params_dtype,
                                            quant_config=quant_config,
                                            prefix=prefix,
                                            return_bias=return_bias,
                                            disable_tp=disable_tp)

    def forward(
        self,
        input_,
    ) -> Union[torch.Tensor, tuple[torch.Tensor, Optional[Parameter]]]:
<<<<<<< HEAD
        forward_context = get_forward_context()
        self.enable_sp = forward_context.enable_sp
        attn_metadata = forward_context.attn_metadata
        is_prefill = attn_metadata.num_prefills if attn_metadata else False
        if self.enable_sp and is_prefill:
            input_ = get_tp_group().all_gather(input_, 0)
            input_ = input_[:attn_metadata.num_input_tokens]
=======
        if self.forward_type == "mlp_tp":
            return self._forward_mlp_tp(input_)
        elif self.forward_type == "dense_optim":
            return self._forward_dense_optim(input_)
        else:
            return super().forward(input_)

    def _forward_mlp_tp(
        self,
        input_: torch.Tensor,
    ) -> Union[torch.Tensor, tuple[torch.Tensor, Optional[Parameter]]]:
>>>>>>> 6d8bc38c
        bias = self.bias if not self.skip_bias_add else None
        # Matrix multiply.
        assert self.quant_method is not None
        input_parallel = get_mlp_tp_group().all_gather(input_, 0)
        output = self.quant_method.apply(self, input_parallel, bias)

        output_bias = self.bias if self.skip_bias_add else None
        if not self.return_bias:
            return output
        return output, output_bias

    def _forward_dense_optim(
        self, input_: torch.Tensor
    ) -> Union[torch.Tensor, tuple[torch.Tensor, Optional[Parameter]]]:
        """Linear layer with column parallelism.

        Implemented multiple optimization projects for dense models, such as FlashComm and
        communication-computation fusion.
        """

        bias = self.bias if not self.skip_bias_add else None

        # Matrix multiply.
        assert self.quant_method is not None

        input_ = torch.ops.vllm.maybe_all_gather_and_maybe_unpad(input_, True)
        output_parallel = self.quant_method.apply(self, input_, bias)

        if self.gather_output:
            # All-gather across the partitions.
            output = self.comm_group.all_gather(output_parallel)
        else:
            output = output_parallel
        output_bias = self.bias if self.skip_bias_add else None
        if not self.return_bias:
            return output
        return output, output_bias


class AscendQKVParallelLinear(QKVParallelLinear):
    """Linear layers for the attention's QKV transformation.

    Linear layers for the linear transformation of the query, key, and value
    vectors in the attention layer. The weight matrix is concatenated along
    the output dimension. The layer is parallelized along the head dimension.
    When the number of key/value heads is smaller than the number of query
    heads (e.g., multi-query/grouped-query attention), the key/value head may
    be replicated while the query heads are partitioned.
    """

    def __init__(
        self,
        hidden_size: int,
        head_size: int,
        total_num_heads: int,
        total_num_kv_heads: Optional[int] = None,
        bias: bool = True,
        skip_bias_add: bool = False,
        params_dtype: Optional[torch.dtype] = None,
        quant_config: Optional[QuantizationConfig] = None,
        prefix: str = "",
        *,
        return_bias: bool = True,
        disable_tp: bool = False,
    ):
        if dense_optim_enable():
            self.forward_type = "dense_optim"
        else:
            self.forward_type = "normal_tp"
        self.comm_group = get_tp_group()
        self.hidden_size = hidden_size
        self.head_size = head_size
        self.total_num_heads = total_num_heads
        if total_num_kv_heads is None:
            total_num_kv_heads = total_num_heads
        self.total_num_kv_heads = total_num_kv_heads
        # Divide the weight matrix along the last dimension.
        # TODO: check for disable_tp
        tp_size = self.comm_group.world_size
        self.num_heads = divide(self.total_num_heads, tp_size)
        if tp_size >= self.total_num_kv_heads:
            self.num_kv_heads = 1
            self.num_kv_head_replicas = divide(tp_size,
                                               self.total_num_kv_heads)
        else:
            self.num_kv_heads = divide(self.total_num_kv_heads, tp_size)
            self.num_kv_head_replicas = 1
        input_size = self.hidden_size
        output_size = (self.num_heads +
                       2 * self.num_kv_heads) * tp_size * self.head_size
        self.output_sizes = [
            self.num_heads * self.head_size * tp_size,  # q_proj
            self.num_kv_heads * self.head_size * tp_size,  # k_proj
            self.num_kv_heads * self.head_size * tp_size,  # v_proj 
        ]
        AscendColumnParallelLinear.__init__(self,
                                            input_size=input_size,
                                            output_size=output_size,
                                            bias=bias,
                                            gather_output=False,
                                            skip_bias_add=skip_bias_add,
                                            params_dtype=params_dtype,
                                            quant_config=quant_config,
                                            prefix=prefix,
                                            return_bias=return_bias,
                                            disable_tp=disable_tp)

    def forward(
        self,
        input_,
    ) -> Union[torch.Tensor, tuple[torch.Tensor, Optional[Parameter]]]:
        if self.forward_type == "dense_optim":
            return self._forward_dense_optim(input_)
        else:
            return super().forward(input_)

    def _forward_dense_optim(
        self, input_: torch.Tensor
    ) -> Union[torch.Tensor, tuple[torch.Tensor, Optional[Parameter]]]:
        """Linear layer with column parallelism.

        Implemented multiple optimization projects for dense models, such as FlashComm and
        communication-computation fusion.
        """

        bias = self.bias if not self.skip_bias_add else None

        # Matrix multiply.
        assert self.quant_method is not None

        layer_num = self.prefix.split('.')[2]

        input_ = torch.ops.vllm.maybe_all_gather_and_maybe_unpad(
            input_, layer_num != '0')
        output_parallel = self.quant_method.apply(self, input_, bias)

        if self.gather_output:
            # All-gather across the partitions.
            output = self.comm_group.all_gather(output_parallel)
        else:
            output = output_parallel
        output_bias = self.bias if self.skip_bias_add else None
        if not self.return_bias:
            return output
        return output, output_bias


class AscendLinearBase(LinearBase):

    def __init__(
        self,
        input_size: int,
        output_size: int,
        skip_bias_add: bool = False,
        params_dtype: Optional[torch.dtype] = None,
        quant_config: Optional[QuantizationConfig] = None,
        prefix: str = "",
        *,
        return_bias: bool = True,
        disable_tp: bool = False,
    ):
        nn.Module.__init__(self)

        # Keep input parameters
        self.input_size = input_size
        self.output_size = output_size
        self.skip_bias_add = skip_bias_add
        if params_dtype is None:
            params_dtype = torch.get_default_dtype()
        self.params_dtype = params_dtype
        self.quant_config = quant_config
        self.prefix = prefix
        if quant_config is None:
            self.quant_method: Optional[
                QuantizeMethodBase] = AscendUnquantizedLinearMethod()
        else:
            self.quant_method = quant_config.get_quant_method(self,
                                                              prefix=prefix)
        self.return_bias = return_bias
        self.disable_tp = disable_tp<|MERGE_RESOLUTION|>--- conflicted
+++ resolved
@@ -18,9 +18,10 @@
 from typing import Optional, Union, Tuple, Callable
 
 import torch
-<<<<<<< HEAD
+import torch.distributed as dist
+import torch.nn as nn
 import torch_npu
-from torch import nn
+from torch.distributed import ProcessGroup
 from torch.nn.parameter import Parameter
 from vllm.distributed import (divide, get_tensor_model_parallel_rank,
                               get_tensor_model_parallel_world_size,
@@ -29,47 +30,29 @@
                               tensor_model_parallel_all_reduce,
                               tensor_model_parallel_reduce_scatter,
                               get_tp_group)
-from vllm.model_executor.layers.linear import (WEIGHT_LOADER_V2_SUPPORTED,
-                                               ColumnParallelLinear,
-                                               LinearBase,
-                                               MergedColumnParallelLinear,
-                                               RowParallelLinear)
-=======
-import torch.distributed as dist
-import torch.nn as nn
-import torch_npu
-from torch.distributed import ProcessGroup
-from torch.nn.parameter import Parameter
-from vllm.distributed import divide, split_tensor_along_last_dim
 from vllm.distributed.parallel_state import get_tp_group
 from vllm.lora.utils import LinearBase
 from vllm.model_executor.layers.linear import (  # noqa
     WEIGHT_LOADER_V2_SUPPORTED, ColumnParallelLinear,
     MergedColumnParallelLinear, QKVParallelLinear, QuantizeMethodBase,
-    RowParallelLinear, UnquantizedLinearMethod)
->>>>>>> 6d8bc38c
+    RowParallelLinear, UnquantizedLinearMethod, LinearBase)
 from vllm.model_executor.layers.quantization.base_config import \
     QuantizationConfig
 from vllm.model_executor.utils import set_weight_attrs
 from vllm.forward_context import get_forward_context
 
-<<<<<<< HEAD
-from vllm_ascend.distributed.parallel_state import (
-    get_mlp_tensor_model_parallel_rank,
-    get_mlp_tensor_model_parallel_world_size, 
-    get_mlp_tp_group,
-    is_sp_enabled)
+from vllm_ascend.distributed.parallel_state import (get_mlp_tp_group,
+                                                    get_otp_group,
+                                                    get_mlp_tensor_model_parallel_rank,
+                                                    get_mlp_tensor_model_parallel_world_size,
+                                                    get_mlp_tp_group,
+                                                    is_sp_enabled)
+from vllm_ascend.utils import (ACL_FORMAT_FRACTAL_NZ, dense_optim_enable,
+                               matmul_allreduce_enable, mlp_tp_enable,
+                               oproj_tp_enable)
 from vllm_ascend.quantization.quant_config import AscendLinearMethod
 from vllm_ascend.quantization.w8a8_dynamic import AscendW8A8DynamicLinearMethod
 from vllm_ascend.ascend_config import get_ascend_config
-=======
-from vllm_ascend.distributed.parallel_state import (get_mlp_tp_group,
-                                                    get_otp_group)
-from vllm_ascend.utils import (ACL_FORMAT_FRACTAL_NZ, dense_optim_enable,
-                               matmul_allreduce_enable, mlp_tp_enable,
-                               oproj_tp_enable)
->>>>>>> 6d8bc38c
-
 _HCOMM_INFO = None
 
 
@@ -118,18 +101,10 @@
         return_bias: bool = True,
         disable_tp: bool = False,
     ):
-<<<<<<< HEAD
-        # Divide the weight matrix along the last dimension.
+        self.comm_group = None
         self.enable_sp = is_sp_enabled()
-        if prefix.find("gate_up_proj") != -1 and not self.enable_sp:
-            self.tp_size = get_mlp_tensor_model_parallel_world_size()
-            self.tp_rank = get_mlp_tensor_model_parallel_rank()
-            self.enable_mlp_optimze = True
-=======
-        self.comm_group = None
-        if prefix.find("gate_up_proj") != -1 and mlp_tp_enable():
+        if prefix.find("gate_up_proj") != -1 and mlp_tp_enable() and not self.enable_sp:
             self.comm_group = get_mlp_tp_group()
->>>>>>> 6d8bc38c
         else:
             self.comm_group = get_tp_group()
 
@@ -204,14 +179,7 @@
         return_bias: bool = True,
         disable_tp: bool = False,
     ):
-<<<<<<< HEAD
-        self.enable_sp = is_sp_enabled()
-        if prefix.find("down_proj") != -1 and not self.enable_sp:
-            self.tp_size = get_mlp_tensor_model_parallel_world_size()
-            self.tp_rank = get_mlp_tensor_model_parallel_rank()
-            self.enable_mlp_optimze = True
-=======
-        if prefix.find("down_proj") != -1 and mlp_tp_enable():
+        if prefix.find("down_proj") != -1 and mlp_tp_enable() and not self.enable_sp:
             comm_group = get_mlp_tp_group()
             self.forward_type = "mlp_tp"
         elif prefix.find("o_proj") != -1 and oproj_tp_enable():
@@ -224,7 +192,6 @@
         elif dense_optim_enable():
             comm_group = get_tp_group()
             self.forward_type = "dense_optim"
->>>>>>> 6d8bc38c
         else:
             comm_group = get_tp_group()
             self.forward_type = "normal"
@@ -301,29 +268,6 @@
         input_,
         is_prefill: bool = True,
     ) -> Union[torch.Tensor, tuple[torch.Tensor, Optional[Parameter]]]:
-<<<<<<< HEAD
-        forward_context = get_forward_context()
-        self.enable_sp = forward_context.enable_sp
-        attn_metadata = forward_context.attn_metadata
-        is_prefill = attn_metadata.num_prefills if attn_metadata else False
-        if self.enable_mlp_optimze and not self.enable_sp:
-            tp_rank = get_mlp_tensor_model_parallel_rank()
-            if self.input_is_parallel:
-                input_parallel = input_
-            else:
-                tp_rank = get_mlp_tensor_model_parallel_rank()
-                splitted_input = split_tensor_along_last_dim(
-                    input_, num_partitions=self.tp_size)
-                input_parallel = splitted_input[tp_rank].contiguous()
-            # Matrix multiply.
-            assert self.quant_method is not None
-            # Only fuse bias add into GEMM for rank 0 (this ensures that
-            # bias will not get added more than once in TP>1 case)
-            bias_ = None if (self.tp_rank > 0
-                             or self.skip_bias_add) else self.bias
-            output_parallel = self.quant_method.apply(self,
-                                                      input_parallel,
-=======
         # Choose different forward function according to the type of TP group
         if self.forward_type == "oproj_tp":
             return self._forward_oproj_tp(input_)
@@ -333,8 +277,51 @@
             return self._forward_matmul_allreduce(input_)
         elif self.forward_type == "dense_optim":
             return self._forward_dense_optim(input_)
+        elif self.forward_type == "mlp_sp":
+            return self._forward_mlp_sp(input_)
         else:
             return super().forward(input_)
+
+    # enable sp tensor parallel
+    def _forward_mlp_tp(self, input_: torch.Tensor) -> torch.Tensor:
+        forward_context = get_forward_context()
+        self.enable_sp = forward_context.enable_sp
+        attn_metadata = forward_context.attn_metadata
+        is_prefill = attn_metadata.num_prefills if attn_metadata else False
+        if self.input_is_parallel:
+            input_parallel = input_
+        else:
+            tp_rank = get_tensor_model_parallel_rank()
+            splitted_input = split_tensor_along_last_dim(
+                input_, num_partitions=self.tp_size)
+            input_parallel = splitted_input[tp_rank].contiguous()
+
+        # Matrix multiply.
+        assert self.quant_method is not None
+        # Only fuse bias add into GEMM for rank 0 (this ensures that
+        # bias will not get added more than once in TP>1 case)
+        bias_ = None if (self.tp_rank > 0
+                         or self.skip_bias_add) else self.bias
+        output_parallel = self.quant_method.apply(self,
+                                                  input_parallel,
+                                                  bias=bias_)
+        if self.reduce_results and self.enable_sp and is_prefill:
+            sp_size = get_tensor_model_parallel_world_size()
+            original_len = input_.shape[0]
+            reminder = original_len % sp_size
+            if reminder != 0:
+                padding_len = sp_size - reminder
+                output_parallel = nn.functional.pad(output_parallel, (0, 0, 0, padding_len), mode='constant', value=0)
+            output = tensor_model_parallel_reduce_scatter(output_parallel.movedim(0, -1)).movedim(-1, 0)
+        elif self.reduce_results and self.tp_size > 1:
+            output = tensor_model_parallel_all_reduce(output_parallel)
+        else:
+            output = output_parallel
+        output_bias = self.bias if self.skip_bias_add else None
+
+        if not self.return_bias:
+            return output
+        return output, output_bias
 
     # enable custom MLP tensor parallel
     def _forward_mlp_tp(self, input_: torch.Tensor) -> torch.Tensor:
@@ -425,7 +412,6 @@
             output = torch_npu.npu_mm_all_reduce_base(input_parallel,
                                                       self.weight_t,
                                                       self.hcomm_info,
->>>>>>> 6d8bc38c
                                                       bias=bias_)
         else:
             output = self.quant_method.apply(self, input_parallel, bias=bias_)
@@ -460,24 +446,9 @@
             output_parallel = self.quant_method.apply(self,
                                                       input_parallel,
                                                       bias=bias_)
-<<<<<<< HEAD
-            if self.reduce_results and self.enable_sp and is_prefill:
-                sp_size = get_tensor_model_parallel_world_size()
-                original_len = input_.shape[0]
-                reminder = original_len % sp_size
-                if reminder != 0:
-                    padding_len = sp_size - reminder
-                    output_parallel = nn.functional.pad(output_parallel, (0, 0, 0, padding_len), mode='constant', value=0)
-                output = tensor_model_parallel_reduce_scatter(output_parallel.movedim(0, -1)).movedim(-1, 0)
-            elif self.reduce_results and self.tp_size > 1:
-                output = tensor_model_parallel_all_reduce(output_parallel)
-            else:
-                output = output_parallel
-=======
             output = torch.ops.vllm.maybe_pad_and_reduce(output_parallel)
             torch.ops.vllm.maybe_prefetch_mlp_gate_up_proj(output, self.prefix)
 
->>>>>>> 6d8bc38c
         output_bias = self.bias if self.skip_bias_add else None
 
         if not self.return_bias:
@@ -510,21 +481,13 @@
         return_bias: bool = True,
         disable_tp: bool = False,
     ):
-<<<<<<< HEAD
-        self.output_sizes = output_sizes
         self.enable_sp = is_sp_enabled()
-        if prefix.find("gate_up_proj") != -1 and not self.enable_sp:
-            self.tp_size = get_mlp_tensor_model_parallel_world_size()
-            self.tp_rank = get_mlp_tensor_model_parallel_rank()
-            self.enable_mlp_optimze = True
-=======
-        if prefix.find("gate_up_proj") != -1 and mlp_tp_enable():
+        if prefix.find("gate_up_proj") != -1 and mlp_tp_enable() and not self.enable_sp:
             comm_group = get_mlp_tp_group()
             self.forward_type = "mlp_tp"
         elif dense_optim_enable():
             comm_group = get_tp_group()
             self.forward_type = "dense_optim"
->>>>>>> 6d8bc38c
         else:
             comm_group = get_tp_group()
             self.forward_type = "normal_tp"
@@ -552,7 +515,19 @@
         self,
         input_,
     ) -> Union[torch.Tensor, tuple[torch.Tensor, Optional[Parameter]]]:
-<<<<<<< HEAD
+        if self.forward_type == "mlp_tp":
+            return self._forward_mlp_tp(input_)
+        elif self.forward_type == "dense_optim":
+            return self._forward_dense_optim(input_)
+        elif self.forward_type == "mlp_sp":
+            return self._forward_mlp_sp(input_)
+        else:
+            return super().forward(input_)
+
+    def _forward_mlp_sp(
+        self,
+        input_: torch.Tensor,
+    ) -> Union[torch.Tensor, tuple[torch.Tensor, Optional[Parameter]]]:
         forward_context = get_forward_context()
         self.enable_sp = forward_context.enable_sp
         attn_metadata = forward_context.attn_metadata
@@ -560,19 +535,27 @@
         if self.enable_sp and is_prefill:
             input_ = get_tp_group().all_gather(input_, 0)
             input_ = input_[:attn_metadata.num_input_tokens]
-=======
-        if self.forward_type == "mlp_tp":
-            return self._forward_mlp_tp(input_)
-        elif self.forward_type == "dense_optim":
-            return self._forward_dense_optim(input_)
-        else:
-            return super().forward(input_)
+        bias = self.bias if not self.skip_bias_add else None
+        # self.global_batch_size = vllm_config.scheduler_config.max_num_seqs
+        # Matrix multiply.
+        assert self.quant_method is not None
+        output_parallel = self.quant_method.apply(self, input_, bias)
+        if self.gather_output:
+            # All-gather across the partitions.
+            output = tensor_model_parallel_all_gather(output_parallel)
+        else:
+            output = output_parallel
+
+        output_bias = self.bias if self.skip_bias_add else None
+        if not self.return_bias:
+            return output
+        return output, output_bias
+
 
     def _forward_mlp_tp(
         self,
         input_: torch.Tensor,
     ) -> Union[torch.Tensor, tuple[torch.Tensor, Optional[Parameter]]]:
->>>>>>> 6d8bc38c
         bias = self.bias if not self.skip_bias_add else None
         # Matrix multiply.
         assert self.quant_method is not None
@@ -666,7 +649,7 @@
         self.output_sizes = [
             self.num_heads * self.head_size * tp_size,  # q_proj
             self.num_kv_heads * self.head_size * tp_size,  # k_proj
-            self.num_kv_heads * self.head_size * tp_size,  # v_proj 
+            self.num_kv_heads * self.head_size * tp_size,  # v_proj
         ]
         AscendColumnParallelLinear.__init__(self,
                                             input_size=input_size,
