--- conflicted
+++ resolved
@@ -76,11 +76,7 @@
             w2_data = self._maybe_pad_weight(layer.w2_weight.data)
             layer.w2_weight = torch.nn.Parameter(w2_data, requires_grad=False)
 
-<<<<<<< HEAD
         if not is_310p() and is_enable_nz(layer.w13_weight.data.dtype):
-=======
-        if not is_310p() and is_enable_nz(layer.w13_weight.data.type):
->>>>>>> 791020ec
             layer.w13_weight.data = torch_npu.npu_format_cast(
                 layer.w13_weight.data, ACL_FORMAT_FRACTAL_NZ)
             layer.w2_weight.data = torch_npu.npu_format_cast(
