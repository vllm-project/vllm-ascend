#
# Copyright (c) 2025 Huawei Technologies Co., Ltd. All Rights Reserved.
# This file is a part of the vllm-ascend project.
#
# Licensed under the Apache License, Version 2.0 (the "License");
# you may not use this file except in compliance with the License.
# You may obtain a copy of the License at
#
#     http://www.apache.org/licenses/LICENSE-2.0
#
# Unless required by applicable law or agreed to in writing, software
# distributed under the License is distributed on an "AS IS" BASIS,
# WITHOUT WARRANTIES OR CONDITIONS OF ANY KIND, either express or implied.
# See the License for the specific language governing permissions and
# limitations under the License.
#

from typing import Callable, Optional

import torch
from vllm.model_executor.layers.fused_moe.layer import \
    UnquantizedFusedMoEMethod

<<<<<<< HEAD
import vllm_ascend.envs as envs_ascend
from vllm_ascend.ops.fused_moe import (fused_experts, fused_experts_310p,
                                       select_experts,
                                       select_gating_top_k_softmax_experts)
=======
from vllm_ascend.ops.fused_moe import (fused_experts, fused_experts_moge,
                                       select_experts)
>>>>>>> c59d69d9
from vllm_ascend.utils import is_310p

SELECT_GATING_TOPK_SOTFMAX_EXPERTS: bool = envs_ascend.SELECT_GATING_TOPK_SOTFMAX_EXPERTS


def forward_oot(
    self,
    layer: torch.nn.Module,
    x: torch.Tensor,
    use_grouped_topk: bool,
    top_k: int,
    router_logits: torch.Tensor,
    renormalize: bool,
    topk_group: Optional[int] = None,
    num_expert_group: Optional[int] = None,
    custom_routing_function: Optional[Callable] = None,
    scoring_func: str = "softmax",
    e_score_correction_bias: Optional[torch.Tensor] = None,
    global_num_experts: Optional[int] = None,
    expert_map: Optional[torch.Tensor] = None,
    apply_router_weight_on_input: bool = False,
    activation: str = "silu",
) -> torch.Tensor:

    if SELECT_GATING_TOPK_SOTFMAX_EXPERTS:
        topk_weights, topk_ids = select_gating_top_k_softmax_experts(
            hidden_states=x,
            router_logits=router_logits,
            top_k=top_k,
            renormalize=renormalize)
    else:
        topk_weights, topk_ids = select_experts(
            global_num_experts=global_num_experts,
            hidden_states=x,
            router_logits=router_logits,
            top_k=top_k,
            use_grouped_topk=use_grouped_topk,
            renormalize=renormalize,
            topk_group=topk_group,
            num_expert_group=num_expert_group,
            custom_routing_function=custom_routing_function,
            scoring_func=scoring_func,
            e_score_correction_bias=e_score_correction_bias,
        )

    if topk_ids.shape[1] < top_k or is_310p():
        assert global_num_experts is not None
        return fused_experts_moge(
            hidden_states=x,
            w1=layer.w13_weight,
            w2=layer.w2_weight,
            topk_weights=topk_weights,
            topk_ids=topk_ids,
            top_k=top_k,
            global_num_experts=global_num_experts,
            expert_map=expert_map,
            apply_router_weight_on_input=apply_router_weight_on_input)

    return fused_experts(
        hidden_states=x,
        w1=layer.w13_weight,
        w2=layer.w2_weight,
        topk_weights=topk_weights,
        topk_ids=topk_ids,
        top_k=top_k,
        expert_map=expert_map,
        apply_router_weight_on_input=apply_router_weight_on_input)


UnquantizedFusedMoEMethod.forward_oot = forward_oot<|MERGE_RESOLUTION|>--- conflicted
+++ resolved
@@ -21,15 +21,10 @@
 from vllm.model_executor.layers.fused_moe.layer import \
     UnquantizedFusedMoEMethod
 
-<<<<<<< HEAD
 import vllm_ascend.envs as envs_ascend
 from vllm_ascend.ops.fused_moe import (fused_experts, fused_experts_310p,
                                        select_experts,
                                        select_gating_top_k_softmax_experts)
-=======
-from vllm_ascend.ops.fused_moe import (fused_experts, fused_experts_moge,
-                                       select_experts)
->>>>>>> c59d69d9
 from vllm_ascend.utils import is_310p
 
 SELECT_GATING_TOPK_SOTFMAX_EXPERTS: bool = envs_ascend.SELECT_GATING_TOPK_SOTFMAX_EXPERTS
