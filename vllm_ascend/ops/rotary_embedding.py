--- conflicted
+++ resolved
@@ -80,168 +80,7 @@
     return query.view(query_shape), key.view(key_shape)
 
 
-<<<<<<< HEAD
-def native_rope_deepseek_forward(self,
-                                 positions: torch.Tensor,
-                                 query: torch.Tensor,
-                                 key: torch.Tensor,
-                                 offsets: Optional[torch.Tensor] = None,
-                                 max_seq_len: Optional[int] = None):
-    if max_seq_len is not None and max_seq_len > self.max_seq_len:
-        _set_cos_sin_cache(self, max_seq_len, query.device, query.dtype)
-    if len(key.shape) == 2:
-        key = key[:, None, :]
-    # Note: we implement the non neox_style method with shuffle the last dim and neox style
-    # calculation method which is also more compute friendly to the ascend machine
-    # https://huggingface.co/deepseek-ai/DeepSeek-V3-0324/blob/main/modeling_deepseek.py
-    neox_style = True
-    if self.is_neox_style is False:
-        b, h_q, d = query.shape
-        query = query.view(b, h_q, d // 2, 2).transpose(3,
-                                                        2).reshape(b, h_q, d)
-        b, h_k, d = key.shape
-        key = key.view(b, h_k, d // 2, 2).transpose(3, 2).reshape(b, h_k, d)
-    q_pe, k_pe = rope_forward_oot(self, positions, query, key, offsets,
-                                  neox_style)
-    return q_pe, k_pe
-
-
-def rotate_half(x):
-    """Rotates half the hidden dims of the input."""
-    x1 = x[..., :x.shape[-1] // 2]
-    x2 = x[..., x.shape[-1] // 2:]
-    return torch.cat((-x2, x1), dim=-1)
-
-
-# Inverse dim formula to find dim based on number of rotations
-def yarn_find_correction_dim(num_rotations,
-                             dim,
-                             base=10000,
-                             max_position_embeddings=2048):
-    # Note: use torch instead of math to solve MTP compilation error.
-    return (dim * torch.log(
-        torch.tensor(max_position_embeddings) /
-        (num_rotations * 2 * torch.pi))) / (2 * torch.log(torch.tensor(base)))
-
-
-def yarn_get_mscale(scale: float = 1, mscale: float = 1) -> float:
-    if scale <= 1:
-        return 1.0
-    return 0.1 * mscale * math.log(scale) + 1.0
-
-
-# Find dim range bounds based on rotations
-def yarn_find_correction_range(low_rot,
-                               high_rot,
-                               dim,
-                               base=10000,
-                               max_position_embeddings=2048):
-    # Note: use torch instead of math to solve MTP compilation error.
-    low = torch.floor(
-        yarn_find_correction_dim(low_rot, dim, base, max_position_embeddings))
-    high = torch.ceil(
-        yarn_find_correction_dim(high_rot, dim, base, max_position_embeddings))
-    # Note: use torch instead of max/min to solve MTP compilation error.
-    return torch.clamp(low, min=0), torch.clamp(high, max=dim - 1)
-
-
-def yarn_linear_ramp_mask(min_value, max_value, dim):
-    # Note: The if conditional branch is not used here
-    # to solve MTP compilation error.
-    max_value += (min_value == max_value).float() * 0.001
-    linear_func = (torch.arange(dim, dtype=torch.float32) -
-                   min_value) / (max_value - min_value)
-    ramp_func = torch.clamp(linear_func, 0, 1)
-    return ramp_func
-
-
-# Copied from transformers.models.llama.modeling_llama.apply_rotary_pos_emb
-def apply_rotary_pos_emb(q, k, cos, sin, position_ids, unsqueeze_dim=1):
-    """Applies Rotary Position Embedding to the query and key tensors.
-    Args:
-        q (`torch.Tensor`): The query tensor.
-        k (`torch.Tensor`): The key tensor.
-        cos (`torch.Tensor`): The cosine part of the rotary embedding.
-        sin (`torch.Tensor`): The sine part of the rotary embedding.
-        position_ids (`torch.Tensor`):
-            The position indices of the tokens corresponding to the query and key tensors. For example, this can be
-            used to pass offsetted position ids when working with a KV-cache.
-        unsqueeze_dim (`int`, *optional*, defaults to 1):
-            The 'unsqueeze_dim' argument specifies the dimension along which to unsqueeze cos[position_ids] and
-            sin[position_ids] so that they can be properly broadcasted to the dimensions of q and k. For example, note
-            that cos[position_ids] and sin[position_ids] have the shape [batch_size, seq_len, head_dim]. Then, if q and
-            k have the shape [batch_size, heads, seq_len, head_dim], then setting unsqueeze_dim=1 makes
-            cos[position_ids] and sin[position_ids] broadcastable to the shapes of q and k. Similarly, if q and k have
-            the shape [batch_size, seq_len, heads, head_dim], then set unsqueeze_dim=2.
-    Returns:
-        `tuple(torch.Tensor)` comprising of the query and key tensors rotated using the Rotary Position Embedding.
-    """
-    cos = cos[position_ids]
-    sin = sin[position_ids]
-    cos = cos[:, None, None, :]
-    sin = sin[:, None, None, :]
-
-    if len(q.shape) == 3:
-        q = q[:, :, None, :]
-    if len(k.shape) == 2:
-        k = k[:, None, None, :]
-    elif len(k.shape) == 3:
-        k = k[:, :, None, :]
-
-    b, h_q, s, d = q.shape
-    q = q.view(b, h_q, s, d // 2, 2).transpose(4, 3).reshape(b, h_q, s, d)
-
-    b, h_k, s, d = k.shape
-    k = k.view(b, h_k, s, d // 2, 2).transpose(4, 3).reshape(b, h_k, s, d)
-
-    q_embed = (q * cos) + (rotate_half(q) * sin)
-    k_embed = (k * cos) + (rotate_half(k) * sin)
-
-    q_embed = q_embed.view(b, h_q, d)
-    k_embed = k_embed.view(b, h_k, d)
-
-    return q_embed, k_embed
-
-
-def _set_cos_sin_cache(self, max_seq_len, device, dtype):
-    dim = self.rotary_dim
-
-    freq_extra = 1.0 / (self.base**(
-        torch.arange(0, dim, 2, dtype=torch.float32, device=device) / dim))
-    freq_inter = 1.0 / (self.scaling_factor * self.base**(
-        torch.arange(0, dim, 2, dtype=torch.float32, device=device) / dim))
-
-    low, high = yarn_find_correction_range(
-        self.beta_fast,
-        self.beta_slow,
-        dim,
-        self.base,
-        self.max_position_embeddings,
-    )
-    inv_freq_mask = 1.0 - yarn_linear_ramp_mask(low, high, dim // 2).to(
-        device=device, dtype=torch.float32)
-    inv_freq = freq_inter * (1 - inv_freq_mask) + freq_extra * inv_freq_mask
-    self.register_buffer("inv_freq", inv_freq, persistent=False)
-
-    t = torch.arange(max_seq_len, device=device, dtype=torch.float32)
-
-    freqs = torch.outer(t, inv_freq)
-    cos_cached = torch.cat([freqs, freqs], dim=-1).cos() * self.mscale
-    sin_cached = torch.cat([freqs, freqs], dim=-1).sin() * self.mscale
-    cos_cached = cos_cached.to(dtype)
-    sin_cached = sin_cached.to(dtype)
-    cache = torch.cat([freqs.cos() * self.mscale,
-                       freqs.sin() * self.mscale],
-                      dim=-1).to(dtype)
-    self.register_buffer("cos_sin_cache", cache, persistent=False)
-    self.register_buffer("cos_cached", cos_cached, persistent=False)
-    self.register_buffer("sin_cached", sin_cached, persistent=False)
-
-
-def __set_cos_sin_cache(self, seq_len, device, dtype):
-=======
 def set_cos_sin_cache(self, seq_len, device, dtype):
->>>>>>> ad13964c
     inv_freq = 1.0 / (self.base**(torch.arange(
         0, self.rotary_dim, 2, device=device, dtype=torch.float32) *
                                   (1 / self.rotary_dim)))
@@ -288,56 +127,6 @@
                                 is_qwen_torchair)  # type: ignore
 
 
-<<<<<<< HEAD
-def deepseek_rope_init_func(
-    self,
-    head_size: int,
-    rotary_dim: int,
-    max_position_embeddings: int,
-    base: int,
-    is_neox_style: bool,
-    scaling_factor: float,
-    dtype: torch.dtype,
-    *,
-    extrapolation_factor: float = 1,
-    attn_factor: float = 1,
-    beta_fast: int = 32,
-    beta_slow: int = 1,
-    mscale: float = 1,
-    mscale_all_dim: float = 0,
-) -> None:
-    self.scaling_factor = scaling_factor
-    self.extrapolation_factor = extrapolation_factor
-    self.attn_factor = attn_factor
-    self.beta_fast = beta_fast
-    self.beta_slow = beta_slow
-    # Get n-d magnitude scaling corrected for interpolation.
-    self.mscale = float(
-        yarn_get_mscale(self.scaling_factor, float(mscale)) /
-        yarn_get_mscale(self.scaling_factor, float(mscale_all_dim)) *
-        attn_factor)
-    super(DeepseekScalingRotaryEmbedding,
-          self).__init__(head_size, rotary_dim, max_position_embeddings, base,
-                         is_neox_style, dtype)
-
-    # NOTE: For ascend friendly computing, reorder sin and cos cache
-    # 163840
-    self.max_seq_len = max_position_embeddings * scaling_factor
-    _set_cos_sin_cache(self,
-                       self.max_seq_len,
-                       dtype=dtype,
-                       device="npu")
-
-
-RotaryEmbedding.__init__ = qwen_rope_init_func
-RotaryEmbedding.forward_oot = rope_forward
-
-# Note: we adopt the native huggingface deepseek rope initialization code from
-# https://huggingface.co/deepseek-ai/DeepSeek-V3-0324/blob/main/modeling_deepseek.py for
-# its more ascend compute friendly
-DeepseekScalingRotaryEmbedding.__init__ = deepseek_rope_init_func
-DeepseekScalingRotaryEmbedding.forward = native_rope_deepseek_forward
-=======
 class AscendDeepseekScalingRotaryEmbedding(DeepseekScalingRotaryEmbedding):
 
     def __init__(
@@ -541,5 +330,4 @@
                                                         2).reshape(b, h_k, d)
         q_pe, k_pe = rope_forward_oot(self, positions, query, key, offsets,
                                       neox_style)
-        return q_pe, k_pe
->>>>>>> ad13964c
+        return q_pe, k_pe