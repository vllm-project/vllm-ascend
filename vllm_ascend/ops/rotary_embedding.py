--- conflicted
+++ resolved
@@ -73,11 +73,8 @@
             query = query.contiguous().view(1, query.shape[0], -1,
                                             self.head_size)
             key = key.contiguous().view(1, key.shape[0], -1, self.head_size)
-<<<<<<< HEAD
-=======
             # Although this function modifies in-place, please retain the function's return value.
             # Otherwise, the graph fusion operation may fail.
->>>>>>> da84eb2f
             query, key = torch_npu.npu_apply_rotary_pos_emb(
                 query, key, self.cos, self.sin)
         elif self.rotary_dim < self.head_size:
