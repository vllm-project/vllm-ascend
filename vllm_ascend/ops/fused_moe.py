# Copyright (c) 2025 Huawei Technologies Co., Ltd. All Rights Reserved.
# Copyright 2023 The vLLM team.
#
# Licensed under the Apache License, Version 2.0 (the "License");
# you may not use this file except in compliance with the License.
# You may obtain a copy of the License at
#
#     http://www.apache.org/licenses/LICENSE-2.0
#
# Unless required by applicable law or agreed to in writing, software
# distributed under the License is distributed on an "AS IS" BASIS,
# WITHOUT WARRANTIES OR CONDITIONS OF ANY KIND, either express or implied.
# See the License for the specific language governing permissions and
# limitations under the License.
# This file is a part of the vllm-ascend project.
# Adapted from vllm/tests/kernels/test_moe.py

from typing import Callable, List, Optional

import torch
import torch.distributed as dist
import torch_npu
from vllm.config import get_current_vllm_config
from vllm.distributed import (GroupCoordinator,
                              get_tensor_model_parallel_world_size,
                              tensor_model_parallel_all_reduce)
from vllm.distributed.parallel_state import get_dp_group
from vllm.model_executor.layers.fused_moe.layer import (
    FusedMoE, FusedMoEParallelConfig, MoEConfig, UnquantizedFusedMoEMethod,
    determine_expert_map)
from vllm.model_executor.layers.quantization.base_config import \
    QuantizationConfig

import vllm_ascend.envs as envs_ascend
from vllm_ascend.ascend_config import get_ascend_config
from vllm_ascend.distributed.parallel_state import get_ep_group, get_etp_group

VLLM_ENABLE_MC2: bool = envs_ascend.VLLM_ENABLE_MC2
USING_LCCL_COM: bool = envs_ascend.USING_LCCL_COM


def process_topk_ids(topk_ids: torch.Tensor, expert_num: int, ep_size: int,
                     max_row_per_ep_rank: int, num_tokens: int,
                     top_k: int) -> tuple[torch.Tensor, torch.Tensor]:
    original_total_elements = num_tokens * top_k
    device = topk_ids.device
    original_dtype = topk_ids.dtype

    if original_total_elements == 0:
        output_len = ep_size * max_row_per_ep_rank
        topk_ids_pad = torch.full((output_len, ),
                                  expert_num,
                                  dtype=original_dtype,
                                  device=device)
        unpad_indices = torch.full((original_total_elements, ),
                                   -1,
                                   dtype=torch.long,
                                   device=device)
        return topk_ids_pad, unpad_indices

    experts_per_ep_rank_val = expert_num // ep_size
    if experts_per_ep_rank_val == 0:
        raise ValueError(
            "expert_num // ep_size is 0, which leads to division by zero in ep_rank calculation. "
            "Ensure expert_num >= ep_size.")

    assigned_ep_rank = (topk_ids.float() /
                        experts_per_ep_rank_val).to(original_dtype)
    indices_arange = torch.arange(topk_ids.shape[0], device=device)

    is_new_segment = torch.cat((torch.tensor([True], device=device),
                                assigned_ep_rank[1:] != assigned_ep_rank[:-1]))
    temp_start_markers = torch.full_like(indices_arange,
                                         -1,
                                         dtype=indices_arange.dtype)
    temp_start_markers[is_new_segment] = indices_arange[is_new_segment]
    start_offset_for_each_token = torch.cummax(temp_start_markers, dim=0)[0]
    token_intra_ep_rank_idx = indices_arange - start_offset_for_each_token
    is_kept_mask = token_intra_ep_rank_idx < max_row_per_ep_rank
    cumsum_kept = torch.cumsum(is_kept_mask.float(), dim=0).to(torch.long)
    indices_in_rec_cond_list_for_all = cumsum_kept - 1
    unpad_indices = torch.where(
        is_kept_mask, indices_in_rec_cond_list_for_all,
        torch.tensor(-1, device=device, dtype=torch.long))
    output_len = ep_size * max_row_per_ep_rank
    topk_ids_pad = torch.full((output_len, ),
                              expert_num,
                              dtype=original_dtype,
                              device=device)
    if topk_ids.shape[0] > 0:
        all_destination_indices = assigned_ep_rank * max_row_per_ep_rank + token_intra_ep_rank_idx
        temp_pad_buffer = torch.full((output_len + 1, ),
                                     expert_num,
                                     dtype=original_dtype,
                                     device=device)
        output_len_tensor = torch.tensor(output_len,
                                         dtype=torch.long,
                                         device=device)
        scatter_indices = torch.where(is_kept_mask, all_destination_indices,
                                      output_len_tensor)
        temp_pad_buffer.scatter_(0, scatter_indices, topk_ids)
        topk_ids_pad = temp_pad_buffer[:output_len]
    return topk_ids_pad, unpad_indices

<<<<<<< HEAD

=======
  
>>>>>>> da9f0771
def fused_experts_with_mc2(hidden_states: torch.Tensor,
                           w1: torch.Tensor,
                           w2: torch.Tensor,
                           topk_weights: torch.Tensor,
                           topk_ids: torch.Tensor,
                           top_k: int,
                           expert_map: torch.Tensor = None,
                           moe_all_to_all_group_name: Optional[str] = None,
                           **kwargs) -> torch.Tensor:
    global_bs = 0
    moe_expert_num = len(expert_map)
    kwargs_mc2 = {
        "x": hidden_states,
        "expert_ids": topk_ids,
        "expert_shard_type": 0,
        "shared_expert_rank_num": 0,
        "moe_expert_num": moe_expert_num,
        "global_bs": global_bs,
    }

    rank = torch.distributed.get_rank()

    quant_mode = 0
    ep_group = get_ep_group().device_group
    local_rank = torch.distributed.get_rank(group=ep_group)
    all_to_all_group_size = torch.distributed.get_world_size(ep_group)

    tp_size = get_etp_group().world_size
    tp_rank = rank % tp_size

    stage1_kwargs = {
        "scales": None,
        "quant_mode": quant_mode,
        "group_ep": moe_all_to_all_group_name,
        "ep_world_size": all_to_all_group_size,
        "ep_rank_id": local_rank,
        # "group_tp": self.moe_rs_group_name,
        "group_tp": moe_all_to_all_group_name,
        "tp_world_size": tp_size,
        "tp_rank_id": tp_rank,
    }
    kwargs_mc2.update(stage1_kwargs)

    output = torch_npu.npu_moe_distribute_dispatch(**kwargs_mc2)
    # comm_stream.wait_stream(torch.npu.current_stream())
    expand_x, dynamic_scale, expand_idx, expert_token_nums, ep_recv_counts = output[
        0:5]

    w1 = w1.transpose(1, 2)
    expert_token_nums = torch.cumsum(expert_token_nums,
                                     dim=0,
                                     dtype=torch.int64)
    group_list = expert_token_nums.to(torch.int64)
    gate_up_out_list = torch_npu.npu_grouped_matmul(
        x=[expand_x],
        weight=[w1],
        split_item=2,
        group_list_type=0,
        group_type=0,
        group_list=group_list,
    )

    # TODO: Remove this in the future.
    gate_up_out = torch.cat(gate_up_out_list, dim=0)
    gate_up_out = torch_npu.npu_swiglu(gate_up_out)

    w2 = w2.transpose(1, 2)
    down_out_list = torch_npu.npu_grouped_matmul(
        x=[gate_up_out],
        weight=[w2],
        split_item=2,
        group_list_type=0,
        group_type=0,
        group_list=group_list,
    )

    down_out_list = torch.cat(down_out_list, dim=0)

    # moeCombine
    kwargs_mc2 = {
        "expand_x": down_out_list,
        "expert_ids": topk_ids,
        "expand_idx": expand_idx,
        "expert_scales": topk_weights.to(torch.float32),
        "expert_shard_type": 0,
        "shared_expert_rank_num": 0,
        "moe_expert_num": moe_expert_num,
        "global_bs": 0,
    }
    tp_recv_counts = output[5]
    stage3_kwargs = {
        "ep_send_counts": ep_recv_counts,
        "group_ep": moe_all_to_all_group_name,
        "ep_world_size": all_to_all_group_size,
        "ep_rank_id": local_rank,
        "tp_send_counts": tp_recv_counts,
        # "group_tp": self.moe_rs_group_name,
        "group_tp": moe_all_to_all_group_name,
        "tp_world_size": tp_size,
        "tp_rank_id": tp_rank,
    }
    kwargs_mc2.update(stage3_kwargs)

    hidden_states = torch_npu.npu_moe_distribute_combine(**kwargs_mc2)

    return hidden_states


def apply_mlp(hidden_states_wrapper: List[torch.Tensor],
              w1: torch.Tensor,
              w2: torch.Tensor,
              group_list: torch.Tensor,
              group_list_type: int = 1) -> torch.Tensor:
    """
    apply MLP: gate_up_proj -> swiglu -> down_proj

    Args:
        hidden_states_wrapper: wrapper of input hidden states with shape (num_tokens, hidden_size).
        w1: expert weights1 with shape
            (num_experts, hidden_size, intermediate_size * 2)
        w2: expert weights2 with shape
            (num_experts, intermediate_size, hidden_size)
        group_list: number of tokens for each expert, follow cumsum mode, and
            with shape (num_experts).
        transpose_weight:
            w1: (num_experts, intermediate_size * 2, hidden_size) ->
                    (num_experts, hidden_size, intermediate_size * 2)
            w2: (num_experts, hidden_size, intermediate_size) ->
                    (num_experts, intermediate_size, hidden_size)

    Returns:
        hidden_states: output hidden states after MLP.
    """

    assert len(hidden_states_wrapper) == 1
    hidden_states = hidden_states_wrapper.pop()

    w1 = w1.transpose(1, 2)
    hidden_states = torch_npu.npu_grouped_matmul(
        x=[hidden_states],
        weight=[w1],
        split_item=2,
        group_list_type=group_list_type,
        group_type=0,
        group_list=group_list,
    )

    hidden_states = torch.cat(hidden_states, dim=0)
    hidden_states = torch_npu.npu_swiglu(hidden_states)

    w2 = w2.transpose(1, 2)
    hidden_states = torch_npu.npu_grouped_matmul(
        x=[hidden_states],
        weight=[w2],
        split_item=2,
        group_list_type=group_list_type,
        group_type=0,
        group_list=group_list,
    )

    hidden_states = torch.cat(hidden_states, dim=0)
    return hidden_states


# currently expert parallelism implemented with all2all
# is under-optimized.
def fused_experts_with_all2all(
    hidden_states: torch.Tensor,
    w1: torch.Tensor,
    w2: torch.Tensor,
    topk_weights: torch.Tensor,
    topk_ids: torch.Tensor,
    top_k: int,
    max_model_len: int,
    global_batch_size: int,
    expert_map: torch.Tensor = None,
    ep_group: GroupCoordinator = None,
):
    original_shape = hidden_states.shape
    if len(original_shape) == 3:
        hidden_states = hidden_states.view(-1, hidden_states.shape[-1])

    num_tokens, _ = hidden_states.shape
    device = hidden_states.device

    global_num_experts = len(expert_map)
    local_num_experts = global_num_experts // ep_group.world_size
    row_idx_len = num_tokens * top_k
    row_idx = (torch.arange(0, row_idx_len, dtype=torch.int32,
                            device=device).view(top_k,
                                                -1).permute(1, 0).contiguous())
    hidden_states, expanded_row_idx, expanded_expert_idx = torch_npu.npu_moe_init_routing(
        hidden_states,
        row_idx=row_idx,
        expert_idx=topk_ids,
        active_num=num_tokens)

    max_row_per_ep_rank = (-(-global_batch_size // ep_group.world_size) *
                           max_model_len // ep_group.world_size +
                           1) * top_k * 2
    expert_idx_buffer_scatter, unpad_indices = process_topk_ids(
        expanded_expert_idx, global_num_experts, ep_group.world_size,
        max_row_per_ep_rank, num_tokens, top_k)
    hidden_states_pad_idx = torch.zeros(
        expert_idx_buffer_scatter.shape,
        dtype=expert_idx_buffer_scatter.dtype,
        device=expert_idx_buffer_scatter.device)
    non_pad_len = torch.sum(
        (expert_idx_buffer_scatter != global_num_experts).to(torch.int32))
    hidden_states_pad_idx[
        expert_idx_buffer_scatter != global_num_experts] = torch.arange(
            non_pad_len,
            dtype=expert_idx_buffer_scatter.dtype,
            device=hidden_states.device)

    hidden_states_buffer_scatter = hidden_states[hidden_states_pad_idx]
    expert_idx_buffer_gather = torch.empty_like(
        expert_idx_buffer_scatter,
        dtype=expert_idx_buffer_scatter.dtype,
        device=expert_idx_buffer_scatter.device)
    hidden_states_buffer_gather = torch.empty_like(
        hidden_states_buffer_scatter,
        dtype=hidden_states_buffer_scatter.dtype,
        device=hidden_states_buffer_scatter.device)
    dist.all_to_all_single(expert_idx_buffer_gather,
                           expert_idx_buffer_scatter,
                           group=ep_group.device_group)
    dist.all_to_all_single(hidden_states_buffer_gather,
                           hidden_states_buffer_scatter,
                           group=ep_group.device_group)
    mask = expert_idx_buffer_gather != global_num_experts
    local_expert_idx = expert_idx_buffer_gather[mask] - ep_group.rank * (
        global_num_experts // ep_group.world_size)
    hidden_states = hidden_states_buffer_gather[mask]
    idx_type = local_expert_idx.dtype
    sorted_local_expert_idx, sorted_idx = torch.sort(local_expert_idx.float())
    sorted_local_expert_idx = sorted_local_expert_idx.to(idx_type)

    expert_tokens = torch_npu.npu_moe_compute_expert_tokens(
        sorted_local_expert_idx, local_num_experts).to(torch.int64)
    hidden_states = hidden_states[sorted_idx]
    group_list_type = 0

    hidden_states_wrapper = [hidden_states]
    del hidden_states

    hidden_states = apply_mlp(hidden_states_wrapper,
                              w1,
                              w2,
                              expert_tokens,
                              group_list_type=group_list_type)

    resorted_idx = torch.argsort(sorted_idx.float()).to(sorted_idx.dtype)
    hidden_states = hidden_states[resorted_idx]
    hidden_states_scatter = torch.zeros(
        (mask.shape[0], hidden_states.shape[1]),
        dtype=hidden_states.dtype,
        device=hidden_states.device)
    hidden_states_scatter[mask] = hidden_states
    hidden_states_gatter = torch.empty_like(
        hidden_states_scatter,
        dtype=hidden_states_scatter.dtype,
        device=hidden_states_scatter.device)
    dist.all_to_all_single(hidden_states_gatter,
                           hidden_states_scatter,
                           group=ep_group.device_group)
    hidden_states_gatter = hidden_states_gatter[
        expert_idx_buffer_scatter != global_num_experts]
    if hidden_states_gatter.shape[0] != row_idx_len:
        hidden_states = torch.zeros((row_idx_len, hidden_states.shape[1]),
                                    dtype=hidden_states.dtype,
                                    device=hidden_states.device)
        hidden_states[unpad_indices != -1] = hidden_states_gatter
    else:
        # TODO: Reorder device memory 2 times here, replace the current
        hidden_states = hidden_states_gatter
    final_hidden_states = torch_npu.npu_moe_finalize_routing(
        hidden_states,
        skip1=None,
        skip2=None,
        bias=None,
        scales=topk_weights,
        expanded_src_to_dst_row=expanded_row_idx,
        export_for_source_row=topk_ids,
    )

    if len(original_shape) == 3:
        final_hidden_states = final_hidden_states.view(original_shape)
    return final_hidden_states


def fused_experts(
    hidden_states: torch.Tensor,
    w1: torch.Tensor,
    w2: torch.Tensor,
    topk_weights: torch.Tensor,
    topk_ids: torch.Tensor,
    top_k: int,
    expert_map: torch.Tensor = None,
    apply_router_weight_on_input: bool = False,
) -> torch.Tensor:
    """
    Fused experts with top-k routing.

    Args:
        hidden_states: Hidden states of shape (num_tokens, hidden_size).
        w1: Expert weights1 of shape (num_experts, intermediate_size * 2, hidden_size).
        w2: Expert weights2 of shape (num_experts, hidden_size, intermediate_size).
        topk_weights: Routing weights of shape (num_tokens, top_k).
        topk_ids: Selected expert IDs of shape (num_tokens, top_k).
        top_k: Number of experts to select.
        expert_map: Expert mapping of shape (num_experts,).

    Returns:
        hidden_states: Hidden states after routing.
    """
    """
    # Check constraints.
    assert hidden_states.shape[1] == w1.shape[2], "Hidden size mismatch"
    assert topk_weights.shape == topk_ids.shape, "topk shape mismatch"
    assert hidden_states.is_contiguous(), "Hidden_states must be contiguous"
    assert w1.is_contiguous(), "Expert weights1 must be contiguous"
    assert w2.is_contiguous(), "Expert weights2 must be contiguous"
    """
    # if torch.distributed.get_rank() == 0:
    #     print(w1.shape)
    #     print(hidden_states.shape)

    original_shape = hidden_states.shape
    # assert len(original_shape) == 2

    num_tokens = hidden_states.shape[:-1].numel()
    num_experts = w1.shape[0]
    dtype = hidden_states.dtype
    device = hidden_states.device
    # assert dtype in [torch.float32, torch.float16, torch.bfloat16
    #                  ], "Only float32, float16, and bfloat16 are supported"

    if apply_router_weight_on_input:
        assert (topk_weights.dim() == 2
                ), "`topk_weights` should be in shape (num_tokens, topk)"
        _, topk = topk_weights.shape
        assert (
            topk == 1
        ), "Only support topk=1 when `apply_router_weight_on_input` is True"
        hidden_states = hidden_states * topk_weights.to(hidden_states.dtype)

    if expert_map is not None:
        # Generate token indices and flatten
        token_indices = (torch.arange(num_tokens,
                                      device=device,
                                      dtype=torch.int64).unsqueeze(1).expand(
                                          -1, top_k).reshape(-1))

        # Flatten token-to-expert mappings and map to local experts
        weights_flat = topk_weights.view(-1)
        experts_flat = topk_ids.view(-1)
        local_experts_flat = expert_map[experts_flat]

        # Filter valid token-expert pairs
        mask = local_experts_flat != -1
        filtered_weights = torch.where(
            mask, weights_flat, torch.zeros_like(weights_flat)).to(dtype)
        filtered_experts = torch.where(
            mask, local_experts_flat,
            torch.full_like(local_experts_flat,
                            num_experts)).to(topk_ids.dtype)

        # Sort by local expert IDs
        sort_indices = torch.argsort(filtered_experts.view(torch.float32))
        sorted_token_indices = token_indices[sort_indices]
        sorted_weights = filtered_weights[sort_indices]

        # Compute token counts with minlength of num_experts
        # This is equivalent to but faster than:
        # >>> token_counts = torch.bincount(filtered_experts, minlength=num_experts)[:-1]
        token_counts = torch.zeros(num_experts + 1,
                                   device=device,
                                   dtype=torch.int64)
        ones = torch.ones_like(filtered_experts, dtype=torch.int64)
        token_counts.scatter_add_(0, filtered_experts.to(torch.int64), ones)
        token_counts = token_counts[:num_experts]
        expert_tokens = torch.cumsum(token_counts, dim=0, dtype=torch.int64)

        # Rearrange hidden_states
        sorted_hidden_states = hidden_states[sorted_token_indices]
    else:
        row_idx_len = num_tokens * top_k
        row_idx = (torch.arange(0,
                                row_idx_len,
                                dtype=torch.int32,
                                device=device).view(top_k, -1).permute(
                                    1, 0).contiguous())
        sorted_hidden_states, expanded_row_idx, expanded_expert_idx = torch_npu.npu_moe_init_routing(
            hidden_states,
            row_idx=row_idx,
            expert_idx=topk_ids,
            active_num=num_tokens)

        expert_tokens = torch_npu.npu_moe_compute_expert_tokens(
            expanded_expert_idx, num_experts)
        expert_tokens = expert_tokens.to(torch.int64)

    w1 = w1.transpose(1, 2)
    gate_up_out_list = torch_npu.npu_grouped_matmul(
        x=[sorted_hidden_states],
        weight=[w1],
        split_item=2,
        group_list_type=0,
        group_type=0,
        group_list=expert_tokens,
    )

    # TODO: Remove this in the future.
    gate_up_out = torch.cat(gate_up_out_list, dim=0)
    gate_up_out = torch_npu.npu_swiglu(gate_up_out)

    w2 = w2.transpose(1, 2)
    down_out_list = torch_npu.npu_grouped_matmul(
        x=[gate_up_out],
        weight=[w2],
        split_item=2,
        group_list_type=0,
        group_type=0,
        group_list=expert_tokens,
    )

    down_out_list = torch.cat(down_out_list, dim=0)

    if expert_map is not None:
        weighted_down_out = down_out_list * sorted_weights.unsqueeze(1)

        final_hidden_states = torch.zeros(*original_shape,
                                          device=hidden_states.device,
                                          dtype=dtype)

        # TODO: npu_grouped_matmul output random values at [num_valid_tokens:, ...]
        # This created multiple NaN and index_add_ will mix them up which harms accuracy
        # remove this mask and filter after it being fixed
        num_valid_tokens = mask.sum()
        valid_token_mask = torch.arange(
            0, sorted_token_indices.shape[0],
            device=device).unsqueeze(1) < num_valid_tokens
        valid_output = torch.where(
            valid_token_mask, weighted_down_out,
            torch.zeros_like(weighted_down_out)).to(dtype)
        final_hidden_states.index_add_(0, sorted_token_indices, valid_output)
    else:
        scales = torch.ones_like(
            topk_weights) if apply_router_weight_on_input else topk_weights
        # TODO: Reorder device memory 2 times here, replace the current
        # implementation here when suitable operators become available.
        final_hidden_states = torch_npu.npu_moe_finalize_routing(
            down_out_list,
            skip1=None,
            skip2=None,
            bias=None,
            scales=scales,
            expanded_src_to_dst_row=expanded_row_idx,
            export_for_source_row=topk_ids,
        )

    return final_hidden_states


def native_grouped_topk(
    topk_weights: torch.Tensor,
    num_expert_group: Optional[int],
    topk_group: Optional[int],
):
    topk_group = 0 if topk_group is None else topk_group
    num_expert_group = 0 if num_expert_group is None else num_expert_group

    num_token = topk_weights.shape[0]
    grouped_weights = topk_weights.view(num_token, num_expert_group,
                                        -1).max(dim=-1).values
    topk_group_indices = torch.topk(grouped_weights.to(torch.float32),
                                    k=topk_group,
                                    dim=-1,
                                    sorted=False)[1]
    topk_group_mask = torch.zeros_like(grouped_weights)
    topk_group_mask.scatter_(1, topk_group_indices, 1)
    topk_weight_mask = (topk_group_mask.unsqueeze(-1).expand(
        num_token, num_expert_group,
        topk_weights.shape[-1] // num_expert_group).reshape(num_token, -1))
    topk_weights = topk_weights.masked_fill(~topk_weight_mask.bool(), 0.0)

    return topk_weights


def select_experts(
    hidden_states: torch.Tensor,
    router_logits: torch.Tensor,
    top_k: int,
    use_grouped_topk: bool,
    renormalize: bool,
    topk_group: Optional[int] = None,
    num_expert_group: Optional[int] = None,
    custom_routing_function: Optional[Callable] = None,
    scoring_func: str = "softmax",
    e_score_correction_bias: Optional[torch.Tensor] = None,
) -> tuple[torch.Tensor, torch.Tensor]:
    """
    Select top-k experts based on router logits.

    Args:
        hidden_states: Hidden states of shape (num_tokens, hidden_size).
        router_logits: Router logits of shape (num_tokens, num_experts).
        top_k: Number of experts to select.
        use_grouped_topk: Whether to group experts before selecting top-k.
        renormalize: Whether to renormalize the routing weights.
        topk_group: Number of expert groups to select from.
        num_expert_group: Number of experts in each group.
        custom_routing_function: Custom routing function.
        scoring_func: Scoring function to use.
        e_score_correction_bias: Correction bias to apply to expert scores.

    Returns:
        topk_weights: Routing weights of shape (num_tokens, top_k).
        topk_ids: Selected expert IDs of shape (num_tokens, top_k).

    Raises:
        ValueError: If an unsupported scoring function is provided.
    """

    if scoring_func == "softmax":
        # NOTE: vLLM use dtype=torch.float here
        topk_weights = router_logits.softmax(dim=-1)
    elif scoring_func == "sigmoid":
        topk_weights = router_logits.sigmoid()
    else:
        raise ValueError(f"Unsupported scoring function: {scoring_func}")

    if use_grouped_topk:
        assert topk_group is not None
        assert num_expert_group is not None

        if e_score_correction_bias is not None:
            # Store original scores before applying correction bias. We use biased
            # scores for expert selection but original scores for routing weights
            original_weights = topk_weights
            topk_weights = topk_weights + e_score_correction_bias.unsqueeze(0)

        # TODO: Change to npu_group_topk when the latest CANN and NNAL is available
        # >>> torch_npu._npu_group_topk(topk_weights, group_num=num_expert_group, k=topk_group)
        topk_weights = native_grouped_topk(topk_weights, num_expert_group,
                                           topk_group)
        # TODO bfloat16 is not supported in torch.topk with ge graph.
        if e_score_correction_bias is not None:
            topk_ids = torch.topk(topk_weights.to(torch.float32),
                                  k=top_k,
                                  dim=-1,
                                  sorted=False)[1]
            # Use original unbiased scores for the routing weights
            topk_weights = original_weights.gather(1, topk_ids)
        else:
            topk_weights, topk_ids = torch.topk(topk_weights.to(torch.float32),
                                                k=top_k,
                                                dim=-1,
                                                sorted=False)
    elif custom_routing_function is None:
        topk_weights, topk_ids = topk_weights.topk(top_k, dim=-1)
        topk_weights = topk_weights.to(hidden_states.dtype)
    else:
        topk_weights, topk_ids = custom_routing_function(
            hidden_states=hidden_states,
            gating_output=router_logits,
            topk=top_k,
            renormalize=renormalize)
        # Required by npu_moe_init_routing
        topk_ids = topk_ids.to(torch.int32)
        return topk_weights, topk_ids

    # Required by npu_moe_init_routing
    topk_ids = topk_ids.to(torch.int32)

    if renormalize:
        topk_weights = topk_weights / topk_weights.sum(dim=-1, keepdim=True)

    return topk_weights, topk_ids


class AscendUnquantizedFusedMoEMethod(UnquantizedFusedMoEMethod):

    def __init__(self, moe: MoEConfig = None):

        super().__init__(moe=moe)
        vllm_config = get_current_vllm_config()

        ep_group = get_ep_group()
        self.ep_size = ep_group.world_size
        self.global_batch_size = vllm_config.scheduler_config.max_num_seqs
        self.local_batch_size = self.global_batch_size // self.ep_size
        self.max_model_len = vllm_config.model_config.max_model_len

        ascend_config = get_ascend_config()
        self.torchair_graph_enabled = ascend_config.torchair_graph_config.enabled

        try:
            device_group = ep_group.device_group
            # TODO: Try local_rank = ep_group.rank_in_group
            local_rank = torch.distributed.get_rank(group=device_group)
            backend = device_group._get_backend(torch.device("npu"))
            self.moe_all_to_all_group_name = backend.get_hccl_comm_name(
                local_rank)
        except AttributeError:
            self.moe_all_to_all_group_name = None

    def process_weights_after_loading(self, layer):
        super(UnquantizedFusedMoEMethod,
              self).process_weights_after_loading(layer)
        layer.w13_weight = torch.nn.Parameter(self._maybe_pad_weight(
            layer.w13_weight.data),
                                              requires_grad=False)
        layer.w2_weight = torch.nn.Parameter(self._maybe_pad_weight(
            layer.w2_weight.data),
                                             requires_grad=False)

    def apply(
        self,
        layer: torch.nn.Module,
        x: torch.Tensor,
        router_logits: torch.Tensor,
        top_k: int,
        renormalize: bool,
        use_grouped_topk: bool = False,
        global_num_experts: int = -1,
        expert_map: Optional[torch.Tensor] = None,
        topk_group: Optional[int] = None,
        num_expert_group: Optional[int] = None,
        custom_routing_function: Optional[Callable] = None,
        scoring_func: str = "softmax",
        e_score_correction_bias: Optional[torch.Tensor] = None,
        is_prefill: bool = False,
        enable_force_load_balance: bool = False,
        **kwargs,
    ) -> torch.Tensor:

        # NOTE: now npu_moe_gating_top_k can only support `group_count=256` pattern
        if global_num_experts == 256:
            topk_weights, topk_ids, _ = torch_npu.npu_moe_gating_top_k(
                router_logits,
                k=top_k,  # topk当前写8
                bias=e_score_correction_bias,
                k_group=topk_group,  # fix: 4
                group_count=num_expert_group,  # fix 8
                group_select_mode=1,  # 0: group中的最大; 1: topk2.sum(fix)
                renorm=0,  # 0: softmax->topk(fix); 1: topk->softmax
                norm_type=1,  # 0: softmax; 1: sigmoid(fix)
                # out_flag=False, # todo new api; 第三个输出是否输出
                # y2_flag=False, # old api; 第三个输出是否输出
                routed_scaling_factor=1,
                eps=float(1e-20))
        else:
            topk_weights, topk_ids = select_experts(
                hidden_states=x,
                router_logits=router_logits,
                top_k=top_k,
                use_grouped_topk=use_grouped_topk,
                renormalize=renormalize,
                topk_group=topk_group,
                num_expert_group=num_expert_group,
                custom_routing_function=custom_routing_function,
                scoring_func=scoring_func,
                e_score_correction_bias=e_score_correction_bias,
            )

        topk_weights = topk_weights.to(x.dtype)
        # this is a naive implementation for experts load balance so as
        # to avoid accumulating too much tokens on a single rank.
        # currently it is only activated when doing profile runs.
        if enable_force_load_balance:
            topk_ids = torch.randint_like(topk_ids, 0, global_num_experts)

        if VLLM_ENABLE_MC2 and not is_prefill:
            return fused_experts_with_mc2(
                hidden_states=x,
                w1=layer.w13_weight,
                w2=layer.w2_weight,
                topk_weights=topk_weights,
                topk_ids=topk_ids,
                top_k=top_k,
                expert_map=expert_map,
                moe_all_to_all_group_name=self.moe_all_to_all_group_name,
                **kwargs)
        elif self.torchair_graph_enabled or get_ep_group().world_size == 1:
            return fused_experts(hidden_states=x,
                                 w1=layer.w13_weight,
                                 w2=layer.w2_weight,
                                 topk_weights=topk_weights,
                                 topk_ids=topk_ids,
                                 top_k=top_k,
                                 expert_map=expert_map)
        else:
            return fused_experts_with_all2all(
                hidden_states=x,
                w1=layer.w13_weight,
                w2=layer.w2_weight,
                topk_weights=topk_weights,
                topk_ids=topk_ids,
                top_k=top_k,
                max_model_len=self.max_model_len,
                global_batch_size=self.global_batch_size,
                expert_map=expert_map,
                ep_group=get_ep_group())


class AscendFusedMoE(FusedMoE):

    def __init__(
        self,
        num_experts: int,  # Global number of experts
        top_k: int,
        hidden_size: int,
        intermediate_size: int,
        params_dtype: Optional[torch.dtype] = None,
        reduce_results: bool = False,
        renormalize: bool = True,
        use_grouped_topk: bool = False,
        num_expert_group: Optional[int] = None,
        topk_group: Optional[int] = None,
        quant_config: Optional[QuantizationConfig] = None,
        tp_size: Optional[int] = None,
        ep_size: Optional[int] = None,
        dp_size: Optional[int] = None,
        prefix: str = "",
        custom_routing_function: Optional[Callable] = None,
        scoring_func: str = "softmax",
        e_score_correction_bias: Optional[torch.Tensor] = None,
        activation: str = "silu",
        apply_router_weight_on_input: bool = False,
    ):
        # TODO: This could not initialize FusedMoE baseclass,
        # fixme and make __init__() of AscendFusedMoE more clear
        super(FusedMoE, self).__init__()

        if params_dtype is None:
            params_dtype = torch.get_default_dtype()

        vllm_config = get_current_vllm_config()

        self.moe_parallel_config: FusedMoEParallelConfig = (
            FusedMoEParallelConfig.make(
                tp_size_=(tp_size if tp_size is not None else
                          get_tensor_model_parallel_world_size()),
                dp_size_=(dp_size if dp_size is not None else
                          get_dp_group().world_size),
                vllm_parallel_config=vllm_config.parallel_config))

        self.moe_parallel_config.ep_size = get_ep_group().world_size
        self.moe_parallel_config.tp_size = get_etp_group().world_size

        self.top_k = top_k
        self.num_experts = num_experts
        self.global_num_experts = num_experts
        assert intermediate_size % self.tp_size == 0
        self.intermediate_size_per_partition = intermediate_size // self.tp_size
        self.reduce_results = reduce_results
        self.renormalize = renormalize
        self.use_grouped_topk = use_grouped_topk
        if self.use_grouped_topk:
            assert num_expert_group is not None and topk_group is not None
        self.num_expert_group = num_expert_group
        self.topk_group = topk_group
        self.custom_routing_function = custom_routing_function
        self.scoring_func = scoring_func
        self.e_score_correction_bias = e_score_correction_bias
        self.expert_map = None
        self.activation = activation

        # Create a tensor of size num_experts filled with -1
        self.local_num_experts, self.expert_map = determine_expert_map(
            self.ep_size,
            get_ep_group().rank_in_group, self.global_num_experts)

        self.moe_parallel_config.tp_rank = get_etp_group().rank_in_group
        self.moe_parallel_config.ep_rank = get_ep_group().rank_in_group

        ascend_config = get_ascend_config()
        self.torchair_graph_enabled = ascend_config.torchair_graph_config.enabled
        self.enable_multistream_shared_expert = \
            ascend_config.torchair_graph_config.enable_multistream_shared_expert

        if self.scoring_func != "softmax" and not self.use_grouped_topk:
            raise ValueError("Only softmax scoring function is supported for "
                             "non-grouped topk.")

        moe = MoEConfig(
            num_experts=self.global_num_experts,
            experts_per_token=top_k,
            hidden_dim=hidden_size,
            num_local_experts=self.local_num_experts,
            moe_parallel_config=self.moe_parallel_config,
            # TODO (bnell): this needs to be fixed for quantized types.
            in_dtype=params_dtype,
        )

        if quant_config is None:
            self.quant_method = AscendUnquantizedFusedMoEMethod(moe)
        else:
            self.quant_method = quant_config.get_quant_method(self, prefix)

        assert self.quant_method is not None

        local_num_experts = torch.sum(self.expert_map != -1) \
            if self.expert_map is not None else num_experts

        moe_quant_params = {
            "num_experts": local_num_experts,
            "hidden_size": hidden_size,
            "intermediate_size_per_partition":
            self.intermediate_size_per_partition,
            "params_dtype": params_dtype,
            "weight_loader": self.weight_loader,
        }
        # need full intermediate size pre-sharding for WNA16 act order
        if (self.quant_method.__class__.__name__
                in ("GPTQMarlinMoEMethod", "CompressedTensorsWNA16MoEMethod")):
            moe_quant_params["intermediate_size_full"] = intermediate_size

        self.ep_group = get_ep_group()
        self.quant_method.create_weights(layer=self, **moe_quant_params)

    def forward(self,
                hidden_states: torch.Tensor,
                router_logits: torch.Tensor,
                is_prefill: bool,
                enable_force_load_balance: bool = False,
                top_k=None,
                **kwargs):
        assert self.quant_method is not None

        if top_k:
            real_top_k = top_k
        else:
            real_top_k = self.top_k

        #                MC2   ag/rs  broadcast/all_reduce
        #  prefill_req     x      x            √
        #  decode_req     √      x            √
        #  graph_mode     √      √            x
        if self.dp_size > 1:
            if VLLM_ENABLE_MC2 and not is_prefill:
                ...
            elif self.torchair_graph_enabled:
                if USING_LCCL_COM:  # type: ignore
                    hidden_states = get_dp_group().all_gather(
                        hidden_states, 0, False)
                    router_logits = get_dp_group().all_gather(
                        router_logits, 0, False)
                elif self.torchair_graph_enabled and not is_prefill:
                    hidden_states = get_dp_group().all_gather(hidden_states, 0)
                    router_logits = get_dp_group().all_gather(router_logits, 0)
                else:
                    hidden_states, router_logits = get_ep_group().dispatch(
                        hidden_states, router_logits)

        # Matrix multiply.
        hidden_states = self.quant_method.apply(
            layer=self,
            x=hidden_states,
            router_logits=router_logits,
            top_k=real_top_k,
            renormalize=self.renormalize,
            use_grouped_topk=self.use_grouped_topk,
            global_num_experts=self.global_num_experts,
            expert_map=self.expert_map,
            topk_group=self.topk_group,
            num_expert_group=self.num_expert_group,
            custom_routing_function=self.custom_routing_function,
            scoring_func=self.scoring_func,
            e_score_correction_bias=self.e_score_correction_bias,
            is_prefill=is_prefill,
            enable_force_load_balance=enable_force_load_balance,
            **kwargs)

        if self.enable_multistream_shared_expert and not is_prefill:
            hidden_states, shared_output = hidden_states

        if self.dp_size > 1:
            if VLLM_ENABLE_MC2 and not is_prefill:
                ...
            elif self.torchair_graph_enabled:
                if USING_LCCL_COM:  # type: ignore
                    hidden_states = dist._functional_collectives.reduce_scatter_tensor(
                        hidden_states,
                        "sum",
                        scatter_dim=0,
                        group=get_dp_group().device_group)
                elif self.torchair_graph_enabled and not is_prefill:
                    hidden_states = dist._functional_collectives.reduce_scatter_tensor(
                        hidden_states,
                        "sum",
                        scatter_dim=0,
                        group=get_dp_group().device_group)
                else:
                    hidden_states = get_ep_group().combine(hidden_states)

        if self.reduce_results and (self.tp_size > 1 or self.ep_size > 1):
            hidden_states = tensor_model_parallel_all_reduce(hidden_states)

        if self.enable_multistream_shared_expert and not is_prefill:
            return hidden_states, shared_output
        return hidden_states<|MERGE_RESOLUTION|>--- conflicted
+++ resolved
@@ -37,6 +37,7 @@
 
 VLLM_ENABLE_MC2: bool = envs_ascend.VLLM_ENABLE_MC2
 USING_LCCL_COM: bool = envs_ascend.USING_LCCL_COM
+MOE_ALL2ALL_BUFFER: bool = envs_ascend.MOE_ALL2ALL_BUFFER
 
 
 def process_topk_ids(topk_ids: torch.Tensor, expert_num: int, ep_size: int,
@@ -102,11 +103,7 @@
         topk_ids_pad = temp_pad_buffer[:output_len]
     return topk_ids_pad, unpad_indices
 
-<<<<<<< HEAD
-
-=======
-  
->>>>>>> da9f0771
+
 def fused_experts_with_mc2(hidden_states: torch.Tensor,
                            w1: torch.Tensor,
                            w2: torch.Tensor,
@@ -271,9 +268,144 @@
     return hidden_states
 
 
+def fused_experts_with_all2all(
+    hidden_states: torch.Tensor,
+    w1: torch.Tensor,
+    w2: torch.Tensor,
+    topk_weights: torch.Tensor,
+    topk_ids: torch.Tensor,
+    top_k: int,
+    expert_map: torch.Tensor = None,
+    ep_group: GroupCoordinator = None,
+):
+    original_shape = hidden_states.shape
+    if len(original_shape) == 3:
+        hidden_states = hidden_states.view(-1, hidden_states.shape[-1])
+
+    num_tokens, _ = hidden_states.shape
+    num_experts = w1.shape[0]
+    device = hidden_states.device
+
+    if expert_map is not None:
+        global_num_experts = len(expert_map)
+        local_num_experts = global_num_experts // ep_group.world_size
+        row_idx_len = num_tokens * top_k
+        row_idx = (torch.arange(0,
+                                row_idx_len,
+                                dtype=torch.int32,
+                                device=device).view(top_k, -1).permute(
+                                    1, 0).contiguous())
+        hidden_states, expanded_row_idx, expanded_expert_idx = torch_npu.npu_moe_init_routing(
+            hidden_states,
+            row_idx=row_idx,
+            expert_idx=topk_ids,
+            active_num=num_tokens)
+
+        global_expert_tokens = torch.bincount(expanded_expert_idx,
+                                              minlength=global_num_experts)
+        scatter_sizes = global_expert_tokens.view(ep_group.world_size,
+                                                  -1).sum(-1)
+
+        gather_sizes = torch.empty_like(scatter_sizes)
+        dist.all_to_all_single(gather_sizes,
+                               scatter_sizes,
+                               group=ep_group.device_group)
+        scatter_size_list = scatter_sizes.cpu().tolist()
+        gather_size_list = gather_sizes.cpu().tolist()
+
+        expanded_expert_idx = expanded_expert_idx % local_num_experts
+        hidden_states = ep_group.all_to_all(hidden_states, 0, 0,
+                                            scatter_size_list,
+                                            gather_size_list)
+        local_expert_idx = ep_group.all_to_all(expanded_expert_idx, 0, 0,
+                                               scatter_size_list,
+                                               gather_size_list)
+
+        sorted_local_expert_idx, sorted_idx = torch.sort(local_expert_idx)
+
+        expert_tokens = torch_npu.npu_moe_compute_expert_tokens(
+            sorted_local_expert_idx, local_num_experts).to(torch.int64)
+
+        hidden_states = hidden_states[sorted_idx]
+    else:
+        row_idx_len = num_tokens * top_k
+        row_idx = torch.arange(0,
+                               row_idx_len,
+                               dtype=torch.int32,
+                               device=topk_weights.device).view(
+                                   top_k, -1).permute(1, 0).contiguous()
+        hidden_states, expanded_row_idx, expanded_expert_idx = torch_npu.npu_moe_init_routing(
+            hidden_states,
+            row_idx=row_idx,
+            expert_idx=topk_ids,
+            active_num=num_tokens)
+
+        expert_tokens = torch_npu.npu_moe_compute_expert_tokens(
+            expanded_expert_idx, num_experts)
+        expert_tokens = expert_tokens.to(torch.int64)
+
+    w1 = w1.transpose(1, 2)
+    gate_up_out_list = torch_npu.npu_grouped_matmul(
+        x=[hidden_states],
+        weight=[w1],
+        split_item=2,
+        group_list_type=0,
+        group_type=0,
+        group_list=expert_tokens,
+    )
+
+    # TODO: Remove this in the future.
+    hidden_states = torch.cat(gate_up_out_list, dim=0)
+    hidden_states = torch_npu.npu_swiglu(hidden_states)
+
+    w2 = w2.transpose(1, 2)
+    down_out_list = torch_npu.npu_grouped_matmul(
+        x=[hidden_states],
+        weight=[w2],
+        split_item=2,
+        group_list_type=0,
+        group_type=0,
+        group_list=expert_tokens,
+    )
+
+    hidden_states = torch.cat(down_out_list, dim=0)
+
+    if expert_map is not None:
+        resorted_idx = torch.argsort(sorted_idx)
+        hidden_states = hidden_states[resorted_idx]
+        hidden_states = ep_group.all_to_all(hidden_states, 0, 0,
+                                            gather_size_list,
+                                            scatter_size_list)
+
+        final_hidden_states = torch_npu.npu_moe_finalize_routing(
+            hidden_states,
+            skip1=None,
+            skip2=None,
+            bias=None,
+            scales=topk_weights,
+            expanded_src_to_dst_row=expanded_row_idx,
+            export_for_source_row=topk_ids,
+        )
+    else:
+        # TODO: Reorder device memory 2 times here, replace the current
+        # implementation here when suitable operators become available.
+        final_hidden_states = torch_npu.npu_moe_finalize_routing(
+            hidden_states,
+            skip1=None,
+            skip2=None,
+            bias=None,
+            scales=topk_weights,
+            expanded_src_to_dst_row=expanded_row_idx,
+            export_for_source_row=topk_ids,
+        )
+    if len(original_shape) == 3:
+        final_hidden_states = final_hidden_states.view(original_shape)
+    return final_hidden_states
+
+
 # currently expert parallelism implemented with all2all
 # is under-optimized.
-def fused_experts_with_all2all(
+def fused_experts_with_all2all_buffer(
     hidden_states: torch.Tensor,
     w1: torch.Tensor,
     w2: torch.Tensor,
@@ -800,6 +932,18 @@
                                  topk_ids=topk_ids,
                                  top_k=top_k,
                                  expert_map=expert_map)
+        elif MOE_ALL2ALL_BUFFER:
+            return fused_experts_with_all2all_buffer(
+                hidden_states=x,
+                w1=layer.w13_weight,
+                w2=layer.w2_weight,
+                topk_weights=topk_weights,
+                topk_ids=topk_ids,
+                top_k=top_k,
+                max_model_len=self.max_model_len,
+                global_batch_size=self.global_batch_size,
+                expert_map=expert_map,
+                ep_group=get_ep_group())
         else:
             return fused_experts_with_all2all(
                 hidden_states=x,
@@ -808,8 +952,6 @@
                 topk_weights=topk_weights,
                 topk_ids=topk_ids,
                 top_k=top_k,
-                max_model_len=self.max_model_len,
-                global_batch_size=self.global_batch_size,
                 expert_map=expert_map,
                 ep_group=get_ep_group())
 
