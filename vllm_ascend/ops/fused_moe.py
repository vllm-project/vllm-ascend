# Copyright (c) 2025 Huawei Technologies Co., Ltd. All Rights Reserved.
# Copyright 2023 The vLLM team.
#
# Licensed under the Apache License, Version 2.0 (the "License");
# you may not use this file except in compliance with the License.
# You may obtain a copy of the License at
#
#     http://www.apache.org/licenses/LICENSE-2.0
#
# Unless required by applicable law or agreed to in writing, software
# distributed under the License is distributed on an "AS IS" BASIS,
# WITHOUT WARRANTIES OR CONDITIONS OF ANY KIND, either express or implied.
# See the License for the specific language governing permissions and
# limitations under the License.
# This file is a part of the vllm-ascend project.
# Adapted from vllm/tests/kernels/test_moe.py

from typing import Callable, Optional

import torch
import torch.distributed as dist
import torch_npu
from vllm.config import get_current_vllm_config
from vllm.distributed import (GroupCoordinator,
                              get_tensor_model_parallel_world_size,
                              tensor_model_parallel_all_reduce)
from vllm.distributed.parallel_state import get_dp_group
from vllm.model_executor.layers.fused_moe.layer import (
    FusedMoE, FusedMoEParallelConfig, MoEConfig, UnquantizedFusedMoEMethod,
    determine_expert_map)
from vllm.model_executor.layers.quantization.base_config import \
    QuantizationConfig

import vllm_ascend.envs as envs_ascend
from vllm_ascend.ascend_config import get_ascend_config
from vllm_ascend.distributed.parallel_state import get_ep_group, get_etp_group

VLLM_ENABLE_MC2: bool = envs_ascend.VLLM_ENABLE_MC2
USING_LCCL_COM: bool = envs_ascend.USING_LCCL_COM


def fused_experts_with_mc2(hidden_states: torch.Tensor,
                           w1: torch.Tensor,
                           w2: torch.Tensor,
                           topk_weights: torch.Tensor,
                           topk_ids: torch.Tensor,
                           top_k: int,
                           expert_map: torch.Tensor = None,
                           moe_all_to_all_group_name: Optional[str] = None,
                           **kwargs) -> torch.Tensor:
    global_bs = 0
    moe_expert_num = len(expert_map)
    kwargs_mc2 = {
        "x": hidden_states,
        "expert_ids": topk_ids,
        "expert_shard_type": 0,
        "shared_expert_rank_num": 0,
        "moe_expert_num": moe_expert_num,
        "global_bs": global_bs,
    }

    rank = torch.distributed.get_rank()

    quant_mode = 0
    ep_group = get_ep_group().device_group
    local_rank = torch.distributed.get_rank(group=ep_group)
    all_to_all_group_size = torch.distributed.get_world_size(ep_group)

    tp_size = get_etp_group().world_size
    tp_rank = rank % tp_size

    stage1_kwargs = {
        "scales": None,
        "quant_mode": quant_mode,
        "group_ep": moe_all_to_all_group_name,
        "ep_world_size": all_to_all_group_size,
        "ep_rank_id": local_rank,
        # "group_tp": self.moe_rs_group_name,
        "group_tp": moe_all_to_all_group_name,
        "tp_world_size": tp_size,
        "tp_rank_id": tp_rank,
    }
    kwargs_mc2.update(stage1_kwargs)

    output = torch_npu.npu_moe_distribute_dispatch(**kwargs_mc2)
    # comm_stream.wait_stream(torch.npu.current_stream())
    expand_x, dynamic_scale, expand_idx, expert_token_nums, ep_recv_counts = output[
        0:5]

    w1 = w1.transpose(1, 2)
    expert_token_nums = torch.cumsum(expert_token_nums,
                                     dim=0,
                                     dtype=torch.int64)
    group_list = expert_token_nums.to(torch.int64)
    gate_up_out_list = torch_npu.npu_grouped_matmul(
        x=[expand_x],
        weight=[w1],
        split_item=2,
        group_list_type=0,
        group_type=0,
        group_list=group_list,
    )

    # TODO: Remove this in the future.
    gate_up_out = torch.cat(gate_up_out_list, dim=0)
    gate_up_out = torch_npu.npu_swiglu(gate_up_out)

    w2 = w2.transpose(1, 2)
    down_out_list = torch_npu.npu_grouped_matmul(
        x=[gate_up_out],
        weight=[w2],
        split_item=2,
        group_list_type=0,
        group_type=0,
        group_list=group_list,
    )

    down_out_list = torch.cat(down_out_list, dim=0)

    # moeCombine
    kwargs_mc2 = {
        "expand_x": down_out_list,
        "expert_ids": topk_ids,
        "expand_idx": expand_idx,
        "expert_scales": topk_weights.to(torch.float32),
        "expert_shard_type": 0,
        "shared_expert_rank_num": 0,
        "moe_expert_num": moe_expert_num,
        "global_bs": 0,
    }
    tp_recv_counts = output[5]
    stage3_kwargs = {
        "ep_send_counts": ep_recv_counts,
        "group_ep": moe_all_to_all_group_name,
        "ep_world_size": all_to_all_group_size,
        "ep_rank_id": local_rank,
        "tp_send_counts": tp_recv_counts,
        # "group_tp": self.moe_rs_group_name,
        "group_tp": moe_all_to_all_group_name,
        "tp_world_size": tp_size,
        "tp_rank_id": tp_rank,
    }
    kwargs_mc2.update(stage3_kwargs)

    hidden_states = torch_npu.npu_moe_distribute_combine(**kwargs_mc2)

    return hidden_states


# currently expert parallelism implemented with all2all
# is under-optimized.
def fused_experts_with_all2all(
    hidden_states: torch.Tensor,
    w1: torch.Tensor,
    w2: torch.Tensor,
    topk_weights: torch.Tensor,
    topk_ids: torch.Tensor,
    top_k: int,
    expert_map: torch.Tensor = None,
    ep_group: GroupCoordinator = None,
):
    original_shape = hidden_states.shape
    if len(original_shape) == 3:
        hidden_states = hidden_states.view(-1, hidden_states.shape[-1])

    num_tokens, _ = hidden_states.shape
    num_experts = w1.shape[0]
    device = hidden_states.device

    if expert_map is not None:
        global_num_experts = len(expert_map)
        local_num_experts = global_num_experts // ep_group.world_size
        row_idx_len = num_tokens * top_k
        row_idx = (torch.arange(0,
                                row_idx_len,
                                dtype=torch.int32,
                                device=device).view(top_k, -1).permute(
                                    1, 0).contiguous())
        hidden_states, expanded_row_idx, expanded_expert_idx = torch_npu.npu_moe_init_routing(
            hidden_states,
            row_idx=row_idx,
            expert_idx=topk_ids,
            active_num=num_tokens)

        global_expert_tokens = torch.bincount(expanded_expert_idx,
                                              minlength=global_num_experts)
        scatter_sizes = global_expert_tokens.view(ep_group.world_size,
                                                  -1).sum(-1)

        gather_sizes = torch.empty_like(scatter_sizes)
        dist.all_to_all_single(gather_sizes,
                               scatter_sizes,
                               group=ep_group.device_group)
        scatter_size_list = scatter_sizes.cpu().tolist()
        gather_size_list = gather_sizes.cpu().tolist()

        expanded_expert_idx = expanded_expert_idx % local_num_experts
        hidden_states = ep_group.all_to_all(hidden_states, 0, 0,
                                            scatter_size_list,
                                            gather_size_list)
        local_expert_idx = ep_group.all_to_all(expanded_expert_idx, 0, 0,
                                               scatter_size_list,
                                               gather_size_list)

        sorted_local_expert_idx, sorted_idx = torch.sort(local_expert_idx)

        expert_tokens = torch_npu.npu_moe_compute_expert_tokens(
            sorted_local_expert_idx, local_num_experts).to(torch.int64)

        hidden_states = hidden_states[sorted_idx]
    else:
        row_idx_len = num_tokens * top_k
        row_idx = torch.arange(0,
                               row_idx_len,
                               dtype=torch.int32,
                               device=topk_weights.device).view(
                                   top_k, -1).permute(1, 0).contiguous()
        hidden_states, expanded_row_idx, expanded_expert_idx = torch_npu.npu_moe_init_routing(
            hidden_states,
            row_idx=row_idx,
            expert_idx=topk_ids,
            active_num=num_tokens)

        expert_tokens = torch_npu.npu_moe_compute_expert_tokens(
            expanded_expert_idx, num_experts)
        expert_tokens = expert_tokens.to(torch.int64)

    w1 = w1.transpose(1, 2)
    gate_up_out_list = torch_npu.npu_grouped_matmul(
        x=[hidden_states],
        weight=[w1],
        split_item=2,
        group_list_type=0,
        group_type=0,
        group_list=expert_tokens,
    )

    # TODO: Remove this in the future.
    hidden_states = torch.cat(gate_up_out_list, dim=0)
    hidden_states = torch_npu.npu_swiglu(hidden_states)

    w2 = w2.transpose(1, 2)
    down_out_list = torch_npu.npu_grouped_matmul(
        x=[hidden_states],
        weight=[w2],
        split_item=2,
        group_list_type=0,
        group_type=0,
        group_list=expert_tokens,
    )

    hidden_states = torch.cat(down_out_list, dim=0)

    if expert_map is not None:
        resorted_idx = torch.argsort(sorted_idx)
        hidden_states = hidden_states[resorted_idx]
        hidden_states = ep_group.all_to_all(hidden_states, 0, 0,
                                            gather_size_list,
                                            scatter_size_list)

        final_hidden_states = torch_npu.npu_moe_finalize_routing(
            hidden_states,
            skip1=None,
            skip2=None,
            bias=None,
            scales=topk_weights,
            expanded_src_to_dst_row=expanded_row_idx,
            export_for_source_row=topk_ids,
        )
    else:
        # TODO: Reorder device memory 2 times here, replace the current
        # implementation here when suitable operators become available.
        final_hidden_states = torch_npu.npu_moe_finalize_routing(
            hidden_states,
            skip1=None,
            skip2=None,
            bias=None,
            scales=topk_weights,
            expanded_src_to_dst_row=expanded_row_idx,
            export_for_source_row=topk_ids,
        )
    if len(original_shape) == 3:
        final_hidden_states = final_hidden_states.view(original_shape)
    return final_hidden_states


def fused_experts(
    hidden_states: torch.Tensor,
    w1: torch.Tensor,
    w2: torch.Tensor,
    topk_weights: torch.Tensor,
    topk_ids: torch.Tensor,
    top_k: int,
    expert_map: torch.Tensor = None,
    apply_router_weight_on_input: bool = False,
) -> torch.Tensor:
    """
    Fused experts with top-k routing.

    Args:
        hidden_states: Hidden states of shape (num_tokens, hidden_size).
        w1: Expert weights1 of shape (num_experts, intermediate_size * 2, hidden_size).
        w2: Expert weights2 of shape (num_experts, hidden_size, intermediate_size).
        topk_weights: Routing weights of shape (num_tokens, top_k).
        topk_ids: Selected expert IDs of shape (num_tokens, top_k).
        top_k: Number of experts to select.
        expert_map: Expert mapping of shape (num_experts,).

    Returns:
        hidden_states: Hidden states after routing.
    """
    """
    # Check constraints.
    assert hidden_states.shape[1] == w1.shape[2], "Hidden size mismatch"
    assert topk_weights.shape == topk_ids.shape, "topk shape mismatch"
    assert hidden_states.is_contiguous(), "Hidden_states must be contiguous"
    assert w1.is_contiguous(), "Expert weights1 must be contiguous"
    assert w2.is_contiguous(), "Expert weights2 must be contiguous"
    """
    # if torch.distributed.get_rank() == 0:
    #     print(w1.shape)
    #     print(hidden_states.shape)

    original_shape = hidden_states.shape
    # assert len(original_shape) == 2

    num_tokens = hidden_states.shape[:-1].numel()
    num_experts = w1.shape[0]
    dtype = hidden_states.dtype
    device = hidden_states.device
    # assert dtype in [torch.float32, torch.float16, torch.bfloat16
    #                  ], "Only float32, float16, and bfloat16 are supported"

    if apply_router_weight_on_input:
        assert (topk_weights.dim() == 2
                ), "`topk_weights` should be in shape (num_tokens, topk)"
        _, topk = topk_weights.shape
        assert (
            topk == 1
        ), "Only support topk=1 when `apply_router_weight_on_input` is True"
        hidden_states = hidden_states * topk_weights.to(hidden_states.dtype)

    if expert_map is not None:
        # Generate token indices and flatten
        token_indices = (torch.arange(num_tokens,
                                      device=device,
                                      dtype=torch.int64).unsqueeze(1).expand(
                                          -1, top_k).reshape(-1))

        # Flatten token-to-expert mappings and map to local experts
        weights_flat = topk_weights.view(-1)
        experts_flat = topk_ids.view(-1)
        local_experts_flat = expert_map[experts_flat]

        # Filter valid token-expert pairs
        mask = local_experts_flat != -1
        filtered_weights = torch.where(
            mask, weights_flat, torch.zeros_like(weights_flat)).to(dtype)
        filtered_experts = torch.where(
            mask, local_experts_flat,
            torch.full_like(local_experts_flat,
                            num_experts)).to(topk_ids.dtype)

        # Sort by local expert IDs
        sort_indices = torch.argsort(filtered_experts.view(torch.float32))
        sorted_token_indices = token_indices[sort_indices]
        sorted_weights = filtered_weights[sort_indices]

        # Compute token counts with minlength of num_experts
        # This is equivalent to but faster than:
        # >>> token_counts = torch.bincount(filtered_experts, minlength=num_experts)[:-1]
        token_counts = torch.zeros(num_experts + 1,
                                   device=device,
                                   dtype=torch.int64)
        ones = torch.ones_like(filtered_experts, dtype=torch.int64)
        token_counts.scatter_add_(0, filtered_experts.to(torch.int64), ones)
        token_counts = token_counts[:num_experts]
        expert_tokens = torch.cumsum(token_counts, dim=0, dtype=torch.int64)

        # Rearrange hidden_states
        sorted_hidden_states = hidden_states[sorted_token_indices]
    else:
        row_idx_len = num_tokens * top_k
        row_idx = (torch.arange(0,
                                row_idx_len,
                                dtype=torch.int32,
                                device=device).view(top_k, -1).permute(
                                    1, 0).contiguous())
        sorted_hidden_states, expanded_row_idx, expanded_expert_idx = torch_npu.npu_moe_init_routing(
            hidden_states,
            row_idx=row_idx,
            expert_idx=topk_ids,
            active_num=num_tokens)

        expert_tokens = torch_npu.npu_moe_compute_expert_tokens(
            expanded_expert_idx, num_experts)
        expert_tokens = expert_tokens.to(torch.int64)

    w1 = w1.transpose(1, 2)
    gate_up_out_list = torch_npu.npu_grouped_matmul(
        x=[sorted_hidden_states],
        weight=[w1],
        split_item=2,
        group_list_type=0,
        group_type=0,
        group_list=expert_tokens,
    )

    # TODO: Remove this in the future.
    gate_up_out = torch.cat(gate_up_out_list, dim=0)
    gate_up_out = torch_npu.npu_swiglu(gate_up_out)

    w2 = w2.transpose(1, 2)
    down_out_list = torch_npu.npu_grouped_matmul(
        x=[gate_up_out],
        weight=[w2],
        split_item=2,
        group_list_type=0,
        group_type=0,
        group_list=expert_tokens,
    )

    down_out_list = torch.cat(down_out_list, dim=0)

    if expert_map is not None:
        weighted_down_out = down_out_list * sorted_weights.unsqueeze(1)

        final_hidden_states = torch.zeros(*original_shape,
                                          device=hidden_states.device,
                                          dtype=dtype)

        # TODO: npu_grouped_matmul output random values at [num_valid_tokens:, ...]
        # This created multiple NaN and index_add_ will mix them up which harms accuracy
        # remove this mask and filter after it being fixed
        num_valid_tokens = mask.sum()
        valid_token_mask = torch.arange(
            0, sorted_token_indices.shape[0],
            device=device).unsqueeze(1) < num_valid_tokens
        valid_output = torch.where(
            valid_token_mask, weighted_down_out,
            torch.zeros_like(weighted_down_out)).to(dtype)
        final_hidden_states.index_add_(0, sorted_token_indices, valid_output)
    else:
        scales = torch.ones_like(
            topk_weights) if apply_router_weight_on_input else topk_weights
        # TODO: Reorder device memory 2 times here, replace the current
        # implementation here when suitable operators become available.
        final_hidden_states = torch_npu.npu_moe_finalize_routing(
            down_out_list,
            skip1=None,
            skip2=None,
            bias=None,
            scales=scales,
            expanded_src_to_dst_row=expanded_row_idx,
            export_for_source_row=topk_ids,
        )

    return final_hidden_states


def native_grouped_topk(
    topk_weights: torch.Tensor,
    num_expert_group: Optional[int],
    topk_group: Optional[int],
):
    topk_group = 0 if topk_group is None else topk_group
    num_expert_group = 0 if num_expert_group is None else num_expert_group

    num_token = topk_weights.shape[0]
    grouped_weights = topk_weights.view(num_token, num_expert_group,
                                        -1).max(dim=-1).values
    topk_group_indices = torch.topk(grouped_weights.to(torch.float32),
                                    k=topk_group,
                                    dim=-1,
                                    sorted=False)[1]
    topk_group_mask = torch.zeros_like(grouped_weights)
    topk_group_mask.scatter_(1, topk_group_indices, 1)
    topk_weight_mask = (topk_group_mask.unsqueeze(-1).expand(
        num_token, num_expert_group,
        topk_weights.shape[-1] // num_expert_group).reshape(num_token, -1))
    topk_weights = topk_weights.masked_fill(~topk_weight_mask.bool(), 0.0)

    return topk_weights


def select_experts(
    hidden_states: torch.Tensor,
    router_logits: torch.Tensor,
    top_k: int,
    use_grouped_topk: bool,
    renormalize: bool,
    topk_group: Optional[int] = None,
    num_expert_group: Optional[int] = None,
    custom_routing_function: Optional[Callable] = None,
    scoring_func: str = "softmax",
    e_score_correction_bias: Optional[torch.Tensor] = None,
) -> tuple[torch.Tensor, torch.Tensor]:
    """
    Select top-k experts based on router logits.

    Args:
        hidden_states: Hidden states of shape (num_tokens, hidden_size).
        router_logits: Router logits of shape (num_tokens, num_experts).
        top_k: Number of experts to select.
        use_grouped_topk: Whether to group experts before selecting top-k.
        renormalize: Whether to renormalize the routing weights.
        topk_group: Number of expert groups to select from.
        num_expert_group: Number of experts in each group.
        custom_routing_function: Custom routing function.
        scoring_func: Scoring function to use.
        e_score_correction_bias: Correction bias to apply to expert scores.

    Returns:
        topk_weights: Routing weights of shape (num_tokens, top_k).
        topk_ids: Selected expert IDs of shape (num_tokens, top_k).

    Raises:
        ValueError: If an unsupported scoring function is provided.
    """

    if scoring_func == "softmax":
        # NOTE: vLLM use dtype=torch.float here
        topk_weights = router_logits.softmax(dim=-1)
    elif scoring_func == "sigmoid":
        topk_weights = router_logits.sigmoid()
    else:
        raise ValueError(f"Unsupported scoring function: {scoring_func}")

    if use_grouped_topk:
        assert topk_group is not None
        assert num_expert_group is not None

        if e_score_correction_bias is not None:
            # Store original scores before applying correction bias. We use biased
            # scores for expert selection but original scores for routing weights
            original_weights = topk_weights
            topk_weights = topk_weights + e_score_correction_bias.unsqueeze(0)

        # TODO: Change to npu_group_topk when the latest CANN and NNAL is available
        # >>> torch_npu._npu_group_topk(topk_weights, group_num=num_expert_group, k=topk_group)
        topk_weights = native_grouped_topk(topk_weights, num_expert_group,
                                           topk_group)
        # TODO bfloat16 is not supported in torch.topk with ge graph.
        if e_score_correction_bias is not None:
            topk_ids = torch.topk(topk_weights.to(torch.float32),
                                  k=top_k,
                                  dim=-1,
                                  sorted=False)[1]
            # Use original unbiased scores for the routing weights
            topk_weights = original_weights.gather(1, topk_ids)
        else:
            topk_weights, topk_ids = torch.topk(topk_weights.to(torch.float32),
                                                k=top_k,
                                                dim=-1,
                                                sorted=False)
    elif custom_routing_function is None:
        topk_weights, topk_ids = topk_weights.topk(top_k, dim=-1)
        topk_weights = topk_weights.to(hidden_states.dtype)
    else:
        topk_weights, topk_ids = custom_routing_function(
            hidden_states=hidden_states,
            gating_output=router_logits,
            topk=top_k,
            renormalize=renormalize)
        # Required by npu_moe_init_routing
        topk_ids = topk_ids.to(torch.int32)
        return topk_weights, topk_ids

    # Required by npu_moe_init_routing
    topk_ids = topk_ids.to(torch.int32)

    if renormalize:
        topk_weights = topk_weights / topk_weights.sum(dim=-1, keepdim=True)

    return topk_weights, topk_ids


class AscendUnquantizedFusedMoEMethod(UnquantizedFusedMoEMethod):

    def __init__(self, moe: MoEConfig = None):

        super().__init__(moe=moe)
        vllm_config = get_current_vllm_config()

        ep_group = get_ep_group()
        self.ep_size = ep_group.world_size
        self.global_batch_size = vllm_config.scheduler_config.max_num_seqs
        self.local_batch_size = self.global_batch_size // self.ep_size

        ascend_config = get_ascend_config()
        self.torchair_graph_enabled = ascend_config.torchair_graph_config.enabled

        try:
            device_group = ep_group.device_group
            # TODO: Try local_rank = ep_group.rank_in_group
            local_rank = torch.distributed.get_rank(group=device_group)
            backend = device_group._get_backend(torch.device("npu"))
            self.moe_all_to_all_group_name = backend.get_hccl_comm_name(
                local_rank)
        except AttributeError:
            self.moe_all_to_all_group_name = None

    def process_weights_after_loading(self, layer):
        super(UnquantizedFusedMoEMethod,
              self).process_weights_after_loading(layer)
        layer.w13_weight = torch.nn.Parameter(self._maybe_pad_weight(
            layer.w13_weight.data),
                                              requires_grad=False)
        layer.w2_weight = torch.nn.Parameter(self._maybe_pad_weight(
            layer.w2_weight.data),
                                             requires_grad=False)

    def apply(
        self,
        layer: torch.nn.Module,
        x: torch.Tensor,
        use_grouped_topk: bool,
        top_k: int,
        router_logits: torch.Tensor,
        renormalize: bool,
        topk_group: Optional[int] = None,
        num_expert_group: Optional[int] = None,
        global_num_experts: int = -1,
        expert_map: Optional[torch.Tensor] = None,
        custom_routing_function: Optional[Callable] = None,
        scoring_func: str = "softmax",
        e_score_correction_bias: Optional[torch.Tensor] = None,
        is_prefill: bool = False,
        enable_force_load_balance: bool = False,
        **kwargs,
    ):
        # NOTE: now npu_moe_gating_top_k can only support `group_count=256` pattern
        if global_num_experts == 256:
            topk_weights, topk_ids, _ = torch_npu.npu_moe_gating_top_k(
                router_logits,
                k=top_k,  # topk当前写8
                bias=e_score_correction_bias,
                k_group=topk_group,  # fix: 4
                group_count=num_expert_group,  # fix 8
                group_select_mode=1,  # 0: group中的最大; 1: topk2.sum(fix)
                renorm=0,  # 0: softmax->topk(fix); 1: topk->softmax
                norm_type=1,  # 0: softmax; 1: sigmoid(fix)
                # out_flag=False, # todo new api; 第三个输出是否输出
                # y2_flag=False, # old api; 第三个输出是否输出
                routed_scaling_factor=1,
                eps=float(1e-20))
        else:
            topk_weights, topk_ids = select_experts(
                hidden_states=x,
                router_logits=router_logits,
                top_k=top_k,
                use_grouped_topk=use_grouped_topk,
                renormalize=renormalize,
                topk_group=topk_group,
                num_expert_group=num_expert_group,
                custom_routing_function=custom_routing_function,
                scoring_func=scoring_func,
                e_score_correction_bias=e_score_correction_bias,
            )

        topk_weights = topk_weights.to(x.dtype)
        # this is a naive implementation for experts load balance so as
        # to avoid accumulating too much tokens on a single rank.
        # currently it is only activated when doing profile runs.
        if enable_force_load_balance:
            topk_ids = torch.randint_like(topk_ids, 0, global_num_experts)

        if VLLM_ENABLE_MC2 and not is_prefill:
            return fused_experts_with_mc2(
                hidden_states=x,
                w1=layer.w13_weight,
                w2=layer.w2_weight,
                topk_weights=topk_weights,
                topk_ids=topk_ids,
                top_k=top_k,
                expert_map=expert_map,
<<<<<<< HEAD
                moe_all_to_all_group_name=self.moe_all_to_all_group_name,
                **kwargs)
        elif self.enable_graph_mode or get_ep_group().world_size == 1:
=======
                moe_all_to_all_group_name=self.moe_all_to_all_group_name)
        elif self.torchair_graph_enabled or get_ep_group().world_size == 1:
>>>>>>> 908a851a
            return fused_experts(hidden_states=x,
                                 w1=layer.w13_weight,
                                 w2=layer.w2_weight,
                                 topk_weights=topk_weights,
                                 topk_ids=topk_ids,
                                 top_k=top_k,
                                 expert_map=expert_map)
        else:
            # The current implementation of deepseek moe splits hidden_states
            # according to tp_size before they are feed into fused_moe module.
            # Therefore, all2all is needed no matter how dp/tp is set so as to
            # dispatch/combine tokens.
            return fused_experts_with_all2all(hidden_states=x,
                                              w1=layer.w13_weight,
                                              w2=layer.w2_weight,
                                              topk_weights=topk_weights,
                                              topk_ids=topk_ids,
                                              top_k=top_k,
                                              expert_map=expert_map,
                                              ep_group=get_ep_group())


class AscendFusedMoE(FusedMoE):

    def __init__(
        self,
        num_experts: int,  # Global number of experts
        top_k: int,
        hidden_size: int,
        intermediate_size: int,
        params_dtype: Optional[torch.dtype] = None,
        reduce_results: bool = False,
        renormalize: bool = True,
        use_grouped_topk: bool = False,
        num_expert_group: Optional[int] = None,
        topk_group: Optional[int] = None,
        quant_config: Optional[QuantizationConfig] = None,
        tp_size: Optional[int] = None,
        ep_size: Optional[int] = None,
        dp_size: Optional[int] = None,
        prefix: str = "",
        custom_routing_function: Optional[Callable] = None,
        scoring_func: str = "softmax",
        e_score_correction_bias: Optional[torch.Tensor] = None,
        activation: str = "silu",
        apply_router_weight_on_input: bool = False,
    ):
        # TODO: This could not initialize FusedMoE baseclass,
        # fixme and make __init__() of AscendFusedMoE more clear
        super(FusedMoE, self).__init__()

        if params_dtype is None:
            params_dtype = torch.get_default_dtype()

        vllm_config = get_current_vllm_config()

        self.moe_parallel_config: FusedMoEParallelConfig = (
            FusedMoEParallelConfig.make(
                tp_size_=(tp_size if tp_size is not None else
                          get_tensor_model_parallel_world_size()),
                dp_size_=(dp_size if dp_size is not None else
                          get_dp_group().world_size),
                vllm_parallel_config=vllm_config.parallel_config))

        self.moe_parallel_config.ep_size = get_ep_group().world_size
        self.moe_parallel_config.tp_size = get_etp_group().world_size

        self.top_k = top_k
        self.num_experts = num_experts
        self.global_num_experts = num_experts
        assert intermediate_size % self.tp_size == 0
        self.intermediate_size_per_partition = intermediate_size // self.tp_size
        self.reduce_results = reduce_results
        self.renormalize = renormalize
        self.use_grouped_topk = use_grouped_topk
        if self.use_grouped_topk:
            assert num_expert_group is not None and topk_group is not None
        self.num_expert_group = num_expert_group
        self.topk_group = topk_group
        self.custom_routing_function = custom_routing_function
        self.scoring_func = scoring_func
        self.e_score_correction_bias = e_score_correction_bias
        self.expert_map = None
        self.activation = activation

        # Create a tensor of size num_experts filled with -1
        self.local_num_experts, self.expert_map = determine_expert_map(
            self.ep_size,
            get_ep_group().rank_in_group, self.global_num_experts)

        self.moe_parallel_config.tp_rank = get_etp_group().rank_in_group
        self.moe_parallel_config.ep_rank = get_ep_group().rank_in_group

        ascend_config = get_ascend_config()
        self.torchair_graph_enabled = ascend_config.torchair_graph_config.enabled

        if self.scoring_func != "softmax" and not self.use_grouped_topk:
            raise ValueError("Only softmax scoring function is supported for "
                             "non-grouped topk.")

        moe = MoEConfig(
            num_experts=self.global_num_experts,
            experts_per_token=top_k,
            hidden_dim=hidden_size,
            num_local_experts=self.local_num_experts,
            moe_parallel_config=self.moe_parallel_config,
            # TODO (bnell): this needs to be fixed for quantized types.
            in_dtype=params_dtype,
        )

        if quant_config is None:
            self.quant_method = AscendUnquantizedFusedMoEMethod(moe)
        else:
            self.quant_method = quant_config.get_quant_method(self, prefix)

        assert self.quant_method is not None

        local_num_experts = torch.sum(self.expert_map != -1) \
            if self.expert_map is not None else num_experts

        moe_quant_params = {
            "num_experts": local_num_experts,
            "hidden_size": hidden_size,
            "intermediate_size_per_partition":
            self.intermediate_size_per_partition,
            "params_dtype": params_dtype,
            "weight_loader": self.weight_loader,
        }
        # need full intermediate size pre-sharding for WNA16 act order
        if (self.quant_method.__class__.__name__
                in ("GPTQMarlinMoEMethod", "CompressedTensorsWNA16MoEMethod")):
            moe_quant_params["intermediate_size_full"] = intermediate_size

        self.ep_group = get_ep_group()
        self.quant_method.create_weights(layer=self, **moe_quant_params)

<<<<<<< HEAD
        self.enable_graph_mode = False
        self.enable_multistream_shared_expert = False
        additional_config = get_current_vllm_config().additional_config
        if additional_config:
            self.enable_graph_mode = additional_config.get(
                "enable_graph_mode", False)
            self.enable_multistream_shared_expert = additional_config.get(
                "enable_multistream_shared_expert", False)

=======
>>>>>>> 908a851a
    def forward(self,
                hidden_states: torch.Tensor,
                router_logits: torch.Tensor,
                is_prefill: bool,
                enable_force_load_balance: bool = False,
                top_k=None,
                **kwargs):
        assert self.quant_method is not None

        if top_k:
            real_top_k = top_k
        else:
            real_top_k = self.top_k

        #                MC2   ag/rs  broadcast/all_reduce
        #  prefill_req     x      x            √
        #  decode_req     √      x            √
        #  graph_mode     √      √            x
        if self.dp_size > 1:
            if VLLM_ENABLE_MC2 and not is_prefill:
                ...
            elif self.torchair_graph_enabled:
                if USING_LCCL_COM:  # type: ignore
                    hidden_states = get_dp_group().all_gather(
                        hidden_states, 0, False)
                    router_logits = get_dp_group().all_gather(
                        router_logits, 0, False)
                elif self.torchair_graph_enabled and not is_prefill:
                    hidden_states = get_dp_group().all_gather(hidden_states, 0)
                    router_logits = get_dp_group().all_gather(router_logits, 0)
                else:
                    hidden_states, router_logits = get_ep_group().dispatch(
                        hidden_states, router_logits)

        # Matrix multiply.
        hidden_states = self.quant_method.apply(
            layer=self,
            x=hidden_states,
            router_logits=router_logits,
            top_k=real_top_k,
            renormalize=self.renormalize,
            use_grouped_topk=self.use_grouped_topk,
            global_num_experts=self.global_num_experts,
            expert_map=self.expert_map,
            topk_group=self.topk_group,
            num_expert_group=self.num_expert_group,
            custom_routing_function=self.custom_routing_function,
            scoring_func=self.scoring_func,
            e_score_correction_bias=self.e_score_correction_bias,
            is_prefill=is_prefill,
            enable_force_load_balance=enable_force_load_balance,
            **kwargs)

        if self.enable_multistream_shared_expert and not is_prefill:
            hidden_states, shared_output = hidden_states

        if self.dp_size > 1:
            if VLLM_ENABLE_MC2 and not is_prefill:
                ...
            elif self.torchair_graph_enabled:
                if USING_LCCL_COM:  # type: ignore
                    hidden_states = dist._functional_collectives.reduce_scatter_tensor(
                        hidden_states,
                        "sum",
                        scatter_dim=0,
                        group=get_dp_group().device_group)
                elif self.torchair_graph_enabled and not is_prefill:
                    hidden_states = dist._functional_collectives.reduce_scatter_tensor(
                        hidden_states,
                        "sum",
                        scatter_dim=0,
                        group=get_dp_group().device_group)
                else:
                    hidden_states = get_ep_group().combine(hidden_states)

        if self.reduce_results and (self.tp_size > 1 or self.ep_size > 1):
            hidden_states = tensor_model_parallel_all_reduce(hidden_states)

        if self.enable_multistream_shared_expert and not is_prefill:
            return hidden_states, shared_output
        return hidden_states<|MERGE_RESOLUTION|>--- conflicted
+++ resolved
@@ -674,14 +674,9 @@
                 topk_ids=topk_ids,
                 top_k=top_k,
                 expert_map=expert_map,
-<<<<<<< HEAD
                 moe_all_to_all_group_name=self.moe_all_to_all_group_name,
                 **kwargs)
-        elif self.enable_graph_mode or get_ep_group().world_size == 1:
-=======
-                moe_all_to_all_group_name=self.moe_all_to_all_group_name)
         elif self.torchair_graph_enabled or get_ep_group().world_size == 1:
->>>>>>> 908a851a
             return fused_experts(hidden_states=x,
                                  w1=layer.w13_weight,
                                  w2=layer.w2_weight,
@@ -777,6 +772,8 @@
 
         ascend_config = get_ascend_config()
         self.torchair_graph_enabled = ascend_config.torchair_graph_config.enabled
+        self.enable_multistream_shared_expert = \
+            ascend_config.torchair_graph_config.enable_multistream_shared_expert
 
         if self.scoring_func != "softmax" and not self.use_grouped_topk:
             raise ValueError("Only softmax scoring function is supported for "
@@ -818,18 +815,6 @@
         self.ep_group = get_ep_group()
         self.quant_method.create_weights(layer=self, **moe_quant_params)
 
-<<<<<<< HEAD
-        self.enable_graph_mode = False
-        self.enable_multistream_shared_expert = False
-        additional_config = get_current_vllm_config().additional_config
-        if additional_config:
-            self.enable_graph_mode = additional_config.get(
-                "enable_graph_mode", False)
-            self.enable_multistream_shared_expert = additional_config.get(
-                "enable_multistream_shared_expert", False)
-
-=======
->>>>>>> 908a851a
     def forward(self,
                 hidden_states: torch.Tensor,
                 router_logits: torch.Tensor,
