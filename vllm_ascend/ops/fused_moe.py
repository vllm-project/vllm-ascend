--- conflicted
+++ resolved
@@ -766,7 +766,6 @@
         self.expert_map = None
         self.activation = activation
 
-<<<<<<< HEAD
         AscendFusedMoE.moe_counter += 1
         self.moe_instance_id = AscendFusedMoE.moe_counter
         self.moe_load = None
@@ -777,12 +776,6 @@
             self.local_num_experts, self.expert_map = determine_expert_map(
                 self.ep_size,
                 get_ep_group().rank_in_group, self.global_num_experts)
-=======
-        # Create a tensor of size num_experts filled with -1
-        self.local_num_experts, self.expert_map = determine_expert_map(
-            self.ep_size,
-            get_ep_group().rank_in_group, self.global_num_experts)
->>>>>>> 7737aaa4
 
         self.moe_parallel_config.tp_rank = get_etp_group().rank_in_group
         self.moe_parallel_config.ep_rank = get_ep_group().rank_in_group
@@ -873,11 +866,7 @@
                         hidden_states, router_logits)
 
         # Matrix multiply.
-<<<<<<< HEAD
         final_hidden_states， self.topk_ids = self.quant_method.apply(
-=======
-        hidden_states = self.quant_method.apply(
->>>>>>> 7737aaa4
             layer=self,
             x=hidden_states,
             router_logits=router_logits,
@@ -894,36 +883,14 @@
             is_prefill=is_prefill,
             enable_force_load_balance=enable_force_load_balance)
 
-<<<<<<< HEAD
         self.calculate_moe_load()
 
         if VLLM_ENABLE_MC2 and not is_prefill:
             ...
-=======
-        if self.dp_size > 1:
-            if VLLM_ENABLE_MC2 and not is_prefill:
-                ...
-            elif self.enable_graph_mode:
-                if USING_LCCL_COM:  # type: ignore
-                    hidden_states = dist._functional_collectives.reduce_scatter_tensor(
-                        hidden_states,
-                        "sum",
-                        scatter_dim=0,
-                        group=get_dp_group().device_group)
-                elif self.enable_graph_mode and not is_prefill:
-                    hidden_states = dist._functional_collectives.reduce_scatter_tensor(
-                        hidden_states,
-                        "sum",
-                        scatter_dim=0,
-                        group=get_dp_group().device_group)
-                else:
-                    hidden_states = get_ep_group().combine(hidden_states)
->>>>>>> 7737aaa4
 
         if self.reduce_results and (self.tp_size > 1 or self.ep_size > 1):
             hidden_states = tensor_model_parallel_all_reduce(hidden_states)
 
-<<<<<<< HEAD
         return final_hidden_states
         
     def update_map(self,new_expert_map):
@@ -947,7 +914,4 @@
         # import torch.distributed as dist
         # if dist.is_initialized():
         #     dist.all_reduce(counts, op=dist.ReduceOp.SUM)
-        self.moe_load += counts
-=======
-        return hidden_states
->>>>>>> 7737aaa4
+        self.moe_load += counts