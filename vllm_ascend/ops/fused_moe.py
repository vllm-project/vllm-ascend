--- conflicted
+++ resolved
@@ -1291,9 +1291,6 @@
         tp_size = get_tensor_model_parallel_world_size()
         # self.enable_prefill_optimizations
         if fused_moe_state != FusedMoEState.AllGather:
-<<<<<<< HEAD
-            if not self.enable_prefill_optimizations and num_tokens < forward_context.padded_num_tokens:
-=======
             if fused_moe_state in {
                     FusedMoEState.MC2, FusedMoEState.MC2_PREFILL
             }:
@@ -1301,8 +1298,7 @@
             else:
                 # TODO: Determine if we can remove the padding
                 padding_size = tp_size
-            if num_tokens < padding_size:
->>>>>>> da006cb8
+            if not self.enable_prefill_optimizations and num_tokens < padding_size:
                 hidden_states = nn.functional.pad(
                     hidden_states, (0, 0, 0, padding_size - num_tokens))
                 router_logits = nn.functional.pad(
