# Copyright (c) 2025 Huawei Technologies Co., Ltd. All Rights Reserved.
# Copyright 2023 The vLLM team.
#
# Licensed under the Apache License, Version 2.0 (the "License");
# you may not use this file except in compliance with the License.
# You may obtain a copy of the License at
#
#     http://www.apache.org/licenses/LICENSE-2.0
#
# Unless required by applicable law or agreed to in writing, software
# distributed under the License is distributed on an "AS IS" BASIS,
# WITHOUT WARRANTIES OR CONDITIONS OF ANY KIND, either express or implied.
# See the License for the specific language governing permissions and
# limitations under the License.
# This file is a part of the vllm-ascend project.
# Adapted from vllm/tests/kernels/test_moe.py

import os
from typing import Any, Callable, List, Optional, Tuple, Union

import torch
import torch.distributed as dist
import torch_npu
from torch import nn
from vllm.config import get_current_vllm_config
from vllm.distributed import (GroupCoordinator, get_tensor_model_parallel_rank,
                              get_tensor_model_parallel_world_size,
                              tensor_model_parallel_all_reduce)
from vllm.distributed.parallel_state import (get_dp_group, get_ep_group,
                                             get_tp_group)
from vllm.forward_context import get_forward_context
from vllm.model_executor.layers.fused_moe.config import \
    FusedMoEConfig  # isort: skip
from vllm.model_executor.layers.fused_moe.config import \
    FusedMoEParallelConfig  # isort: skip
from vllm.model_executor.layers.fused_moe.layer import (
    FusedMoE, UnquantizedFusedMoEMethod, determine_expert_map)
from vllm.model_executor.layers.quantization.base_config import \
    QuantizationConfig

import vllm_ascend.envs as envs_ascend
from vllm_ascend.ascend_config import get_ascend_config
from vllm_ascend.ascend_forward_context import FusedMoEState
from vllm_ascend.distributed.communication_op import \
    data_parallel_reduce_scatter
from vllm_ascend.distributed.parallel_state import get_mc2_group
from vllm_ascend.ops.expert_load_balancer import ExpertLoadBalancer
from vllm_ascend.torchair.utils import npu_stream_switch, npu_wait_tensor
from vllm_ascend.utils import (AscendSocVersion, dispose_tensor,
                               get_all_reduce_merge_state,
                               get_ascend_soc_version,
                               get_rm_router_logits_state, is_310p)

MOE_ALL2ALL_BUFFER: bool = envs_ascend.MOE_ALL2ALL_BUFFER


def process_topk_ids(topk_ids: torch.Tensor, expert_num: int, ep_size: int,
                     max_row_per_ep_rank: int, num_tokens: int,
                     top_k: int) -> tuple[torch.Tensor, torch.Tensor]:
    original_total_elements = num_tokens * top_k
    device = topk_ids.device
    original_dtype = topk_ids.dtype

    if original_total_elements == 0:
        output_len = ep_size * max_row_per_ep_rank
        topk_ids_pad = torch.full((output_len, ),
                                  expert_num,
                                  dtype=original_dtype,
                                  device=device)
        unpad_indices = torch.full((original_total_elements, ),
                                   -1,
                                   dtype=torch.long,
                                   device=device)
        return topk_ids_pad, unpad_indices

    experts_per_ep_rank_val = expert_num // ep_size
    if experts_per_ep_rank_val == 0:
        raise ValueError(
            "expert_num // ep_size is 0, which leads to division by zero in ep_rank calculation. "
            "Ensure expert_num >= ep_size.")

    assigned_ep_rank = (topk_ids.float() /
                        experts_per_ep_rank_val).to(original_dtype)
    indices_arange = torch.arange(topk_ids.shape[0], device=device)

    is_new_segment = torch.cat(
        (torch.tensor([True], device=device), assigned_ep_rank[1:]
         != assigned_ep_rank[:-1]))
    temp_start_markers = torch.full_like(indices_arange,
                                         -1,
                                         dtype=indices_arange.dtype)
    temp_start_markers[is_new_segment] = indices_arange[is_new_segment]
    start_offset_for_each_token = torch.cummax(temp_start_markers, dim=0)[0]
    token_intra_ep_rank_idx = indices_arange - start_offset_for_each_token
    is_kept_mask = token_intra_ep_rank_idx < max_row_per_ep_rank
    cumsum_kept = torch.cumsum(is_kept_mask.float(), dim=0).to(torch.long)
    indices_in_rec_cond_list_for_all = cumsum_kept - 1
    unpad_indices = torch.where(
        is_kept_mask, indices_in_rec_cond_list_for_all,
        torch.tensor(-1, device=device, dtype=torch.long))
    output_len = ep_size * max_row_per_ep_rank
    topk_ids_pad = torch.full((output_len, ),
                              expert_num,
                              dtype=original_dtype,
                              device=device)
    if topk_ids.shape[0] > 0:
        all_destination_indices = assigned_ep_rank * max_row_per_ep_rank + token_intra_ep_rank_idx
        temp_pad_buffer = torch.full((output_len + 1, ),
                                     expert_num,
                                     dtype=original_dtype,
                                     device=device)
        output_len_tensor = torch.tensor(output_len,
                                         dtype=torch.long,
                                         device=device)
        scatter_indices = torch.where(is_kept_mask, all_destination_indices,
                                      output_len_tensor)
        temp_pad_buffer.scatter_(0, scatter_indices, topk_ids)
        topk_ids_pad = temp_pad_buffer[:output_len]
    return topk_ids_pad, unpad_indices


def fused_experts_with_mc2(
    hidden_states: torch.Tensor,
    w1: torch.Tensor,
    w2: torch.Tensor,
    topk_weights: torch.Tensor,
    topk_ids: torch.Tensor,
    top_k: int,
    moe_parallel_config: FusedMoEParallelConfig,
    expert_map: torch.Tensor = None,
    moe_all_to_all_group_name: Optional[str] = None,
    shared_experts: Optional[Any] = None,
    is_torchair: bool = False,
    mc2_mask: Optional[torch.Tensor] = None,
) -> Union[torch.Tensor, Tuple[torch.Tensor, torch.Tensor]]:
    quant_mode = 0
    ep_rank_id = moe_parallel_config.ep_rank
    ep_world_size = moe_parallel_config.ep_size

    # NOTE: Currently, when in A3 or in torchair graph, we need to pass in some extra param into dispatch & combine
    need_extra_args = (get_ascend_soc_version() == AscendSocVersion.A3
                       or is_torchair)

    # NOTE: Currently, when in A3, we need to pass in some extra param into dispatch & combine
    a3_need_extra_args = get_ascend_soc_version() == AscendSocVersion.A3

    enable_dispatch_v2 = hasattr(torch_npu, "npu_moe_distribute_dispatch_v2")

    moe_expert_num = len(expert_map)
    kwargs_mc2 = {
        "x": hidden_states,
        "expert_ids": topk_ids,
        "expert_shard_type": 0,
        "shared_expert_rank_num": 0,
        "moe_expert_num": moe_expert_num,
        "global_bs": 0,
    }

    stage1_kwargs = {
        "scales": None,
        "quant_mode": quant_mode,
        "group_ep": moe_all_to_all_group_name,
        "ep_world_size": ep_world_size,
        "ep_rank_id": ep_rank_id,
    }
    if need_extra_args:
        stage1_kwargs.update({
            "group_tp": moe_all_to_all_group_name,
            "tp_world_size": 1,
            "tp_rank_id": 0,
        })
    if a3_need_extra_args and enable_dispatch_v2:
        stage1_kwargs.update({
            "x_active_mask": mc2_mask,
        })

    kwargs_mc2.update(stage1_kwargs)

    output = torch_npu.npu_moe_distribute_dispatch_v2(
        **kwargs_mc2
    ) if enable_dispatch_v2 else torch_npu.npu_moe_distribute_dispatch(
        **kwargs_mc2)
    # comm_stream.wait_stream(torch.npu.current_stream())
    expand_x, dynamic_scale, assist_info_for_combine, expert_token_nums, ep_recv_counts = output[
        0:5]

    if shared_experts is not None:
        with npu_stream_switch("moe_secondary", 0):
            npu_wait_tensor(hidden_states, topk_weights)
            shared_gate_up, _ = shared_experts.gate_up_proj(hidden_states)
            npu_wait_tensor(shared_gate_up, expand_x)
            shared_act = shared_experts.act_fn(shared_gate_up)

    w1 = w1.transpose(1, 2)

    group_list = expert_token_nums.to(torch.int64)
    gate_up_out_list = torch_npu.npu_grouped_matmul(
        x=[expand_x],
        weight=[w1],
        split_item=2,
        # 1 means count mode, to avoid cumulative operation of the group list
        group_list_type=1,
        group_type=0,
        group_list=group_list,
    )

    # TODO: Remove this in the future.
    gate_up_out = torch.cat(gate_up_out_list, dim=0)
    gate_up_out = torch_npu.npu_swiglu(gate_up_out)

    w2 = w2.transpose(1, 2)
    down_out_list = torch_npu.npu_grouped_matmul(
        x=[gate_up_out],
        weight=[w2],
        split_item=2,
        group_list_type=1,
        group_type=0,
        group_list=group_list,
    )

    down_out_list = torch.cat(down_out_list, dim=0)

    # moeCombine
    kwargs_mc2 = {
        "expand_x": down_out_list,
        "expert_ids": topk_ids,
        "expert_scales": topk_weights.to(torch.float32),
        "expert_shard_type": 0,
        "shared_expert_rank_num": 0,
        "moe_expert_num": moe_expert_num,
        "global_bs": 0,
    }
    tp_recv_counts = output[5]
    stage3_kwargs = {
        "ep_send_counts": ep_recv_counts,
        "group_ep": moe_all_to_all_group_name,
        "ep_world_size": ep_world_size,
        "ep_rank_id": ep_rank_id,
    }
    if enable_dispatch_v2:
        stage3_kwargs.update({
            "assist_info_for_combine":
            assist_info_for_combine,
        })
    else:
        stage3_kwargs.update({
            "expand_idx": assist_info_for_combine,
        })
    if need_extra_args:
        stage3_kwargs.update({
            "tp_send_counts": tp_recv_counts,
            "group_tp": moe_all_to_all_group_name,
            "tp_world_size": 1,
            "tp_rank_id": 0,
        })
    if a3_need_extra_args and enable_dispatch_v2:
        stage3_kwargs.update({
            "x_active_mask": mc2_mask,
        })
    kwargs_mc2.update(stage3_kwargs)

    hidden_states = torch_npu.npu_moe_distribute_combine_v2(
        **kwargs_mc2
    ) if enable_dispatch_v2 else torch_npu.npu_moe_distribute_combine(
        **kwargs_mc2)

    if shared_experts is None:
        return hidden_states
    else:
        with npu_stream_switch("moe_secondary", 0):
            npu_wait_tensor(shared_act, down_out_list)
            shared_hidden_states, _ = shared_experts.down_proj(shared_act)
        return hidden_states, shared_hidden_states


def apply_mlp(hidden_states_wrapper: List[torch.Tensor],
              w1: torch.Tensor,
              w2: torch.Tensor,
              group_list: torch.Tensor,
              group_list_type: int = 1) -> torch.Tensor:
    """
    apply MLP: gate_up_proj -> swiglu -> down_proj

    Args:
        hidden_states_wrapper: wrapper of input hidden states with shape (num_tokens, hidden_size).
        w1: expert weights1 with shape
            (num_experts, hidden_size, intermediate_size * 2)
        w2: expert weights2 with shape
            (num_experts, intermediate_size, hidden_size)
        group_list: number of tokens for each expert, follow cumsum mode, and
            with shape (num_experts).
        transpose_weight:
            w1: (num_experts, intermediate_size * 2, hidden_size) ->
                    (num_experts, hidden_size, intermediate_size * 2)
            w2: (num_experts, hidden_size, intermediate_size) ->
                    (num_experts, intermediate_size, hidden_size)

    Returns:
        hidden_states: output hidden states after MLP.
    """

    assert len(hidden_states_wrapper) == 1
    hidden_states = hidden_states_wrapper.pop()

    w1 = w1.transpose(1, 2)
    hidden_states = torch_npu.npu_grouped_matmul(
        x=[hidden_states],
        weight=[w1],
        split_item=2,
        group_list_type=group_list_type,
        group_type=0,
        group_list=group_list,
    )

    hidden_states = torch.cat(hidden_states, dim=0)
    hidden_states = torch_npu.npu_swiglu(hidden_states)

    w2 = w2.transpose(1, 2)
    hidden_states = torch_npu.npu_grouped_matmul(
        x=[hidden_states],
        weight=[w2],
        split_item=2,
        group_list_type=group_list_type,
        group_type=0,
        group_list=group_list,
    )

    hidden_states = torch.cat(hidden_states, dim=0)
    return hidden_states


def fused_experts_with_all2all(
    hidden_states: torch.Tensor,
    w1: torch.Tensor,
    w2: torch.Tensor,
    topk_weights: torch.Tensor,
    topk_ids: torch.Tensor,
    top_k: int,
    expert_map: torch.Tensor = None,
    ep_group: GroupCoordinator = None,
):
    original_shape = hidden_states.shape
    if len(original_shape) == 3:
        hidden_states = hidden_states.view(-1, hidden_states.shape[-1])

    num_tokens, _ = hidden_states.shape
    num_experts = w1.shape[0]
    device = hidden_states.device

    if expert_map is not None:
        global_num_experts = len(expert_map)
        local_num_experts = global_num_experts // ep_group.world_size
        row_idx_len = num_tokens * top_k
        row_idx = (torch.arange(0,
                                row_idx_len,
                                dtype=torch.int32,
                                device=device).view(top_k, -1).permute(
                                    1, 0).contiguous())
        hidden_states, expanded_row_idx, expanded_expert_idx = torch_npu.npu_moe_init_routing(
            hidden_states,
            row_idx=row_idx,
            expert_idx=topk_ids,
            active_num=num_tokens)

        global_expert_tokens = torch.bincount(expanded_expert_idx,
                                              minlength=global_num_experts)
        scatter_sizes = global_expert_tokens.view(ep_group.world_size,
                                                  -1).sum(-1)

        gather_sizes = torch.empty_like(scatter_sizes)
        dist.all_to_all_single(gather_sizes,
                               scatter_sizes,
                               group=ep_group.device_group)
        scatter_size_list = scatter_sizes.cpu().tolist()
        gather_size_list = gather_sizes.cpu().tolist()

        expanded_expert_idx = expanded_expert_idx % local_num_experts
        hidden_states = ep_group.all_to_all(hidden_states, 0, 0,
                                            scatter_size_list,
                                            gather_size_list)
        local_expert_idx = ep_group.all_to_all(expanded_expert_idx, 0, 0,
                                               scatter_size_list,
                                               gather_size_list)

        sorted_local_expert_idx, sorted_idx = torch.sort(local_expert_idx)

        expert_tokens = torch_npu.npu_moe_compute_expert_tokens(
            sorted_local_expert_idx, local_num_experts).to(torch.int64)

        hidden_states = hidden_states[sorted_idx]
    else:
        row_idx_len = num_tokens * top_k
        row_idx = torch.arange(0,
                               row_idx_len,
                               dtype=torch.int32,
                               device=topk_weights.device).view(
                                   top_k, -1).permute(1, 0).contiguous()
        hidden_states, expanded_row_idx, expanded_expert_idx = torch_npu.npu_moe_init_routing(
            hidden_states,
            row_idx=row_idx,
            expert_idx=topk_ids,
            active_num=num_tokens)

        expert_tokens = torch_npu.npu_moe_compute_expert_tokens(
            expanded_expert_idx, num_experts)
        expert_tokens = expert_tokens.to(torch.int64)

    w1 = w1.transpose(1, 2)
    gate_up_out_list = torch_npu.npu_grouped_matmul(
        x=[hidden_states],
        weight=[w1],
        split_item=2,
        group_list_type=0,
        group_type=0,
        group_list=expert_tokens,
    )

    # TODO: Remove this in the future.
    hidden_states = torch.cat(gate_up_out_list, dim=0)
    hidden_states = torch_npu.npu_swiglu(hidden_states)

    w2 = w2.transpose(1, 2)
    down_out_list = torch_npu.npu_grouped_matmul(
        x=[hidden_states],
        weight=[w2],
        split_item=2,
        group_list_type=0,
        group_type=0,
        group_list=expert_tokens,
    )

    hidden_states = torch.cat(down_out_list, dim=0)

    if expert_map is not None:
        resorted_idx = torch.argsort(sorted_idx)
        hidden_states = hidden_states[resorted_idx]
        hidden_states = ep_group.all_to_all(hidden_states, 0, 0,
                                            gather_size_list,
                                            scatter_size_list)

        final_hidden_states = torch_npu.npu_moe_finalize_routing(
            hidden_states,
            skip1=None,
            skip2=None,
            bias=None,
            scales=topk_weights,
            expanded_src_to_dst_row=expanded_row_idx,
            export_for_source_row=topk_ids,
        )
    else:
        # TODO: Reorder device memory 2 times here, replace the current
        # implementation here when suitable operators become available.
        final_hidden_states = torch_npu.npu_moe_finalize_routing(
            hidden_states,
            skip1=None,
            skip2=None,
            bias=None,
            scales=topk_weights,
            expanded_src_to_dst_row=expanded_row_idx,
            export_for_source_row=topk_ids,
        )
    if len(original_shape) == 3:
        final_hidden_states = final_hidden_states.view(original_shape)
    return final_hidden_states


# currently expert parallelism implemented with all2all
# is under-optimized.
def fused_experts_with_all2all_buffer(
    hidden_states: torch.Tensor,
    w1: torch.Tensor,
    w2: torch.Tensor,
    topk_weights: torch.Tensor,
    topk_ids: torch.Tensor,
    top_k: int,
    max_model_len: int,
    global_batch_size: int,
    expert_map: torch.Tensor = None,
    ep_group: GroupCoordinator = None,
):
    original_shape = hidden_states.shape
    if len(original_shape) == 3:
        hidden_states = hidden_states.view(-1, hidden_states.shape[-1])

    num_tokens, _ = hidden_states.shape
    device = hidden_states.device

    global_num_experts = len(expert_map)
    local_num_experts = global_num_experts // ep_group.world_size
    row_idx_len = num_tokens * top_k
    row_idx = (torch.arange(0, row_idx_len, dtype=torch.int32,
                            device=device).view(top_k,
                                                -1).permute(1, 0).contiguous())
    hidden_states, expanded_row_idx, expanded_expert_idx = torch_npu.npu_moe_init_routing(
        hidden_states,
        row_idx=row_idx,
        expert_idx=topk_ids,
        active_num=num_tokens)

    max_row_per_ep_rank = (-(-global_batch_size // ep_group.world_size) *
                           max_model_len // ep_group.world_size +
                           1) * top_k * 2
    expert_idx_buffer_scatter, unpad_indices = process_topk_ids(
        expanded_expert_idx, global_num_experts, ep_group.world_size,
        max_row_per_ep_rank, num_tokens, top_k)
    hidden_states_pad_idx = torch.zeros(
        expert_idx_buffer_scatter.shape,
        dtype=expert_idx_buffer_scatter.dtype,
        device=expert_idx_buffer_scatter.device)
    non_pad_len = torch.sum((expert_idx_buffer_scatter
                             != global_num_experts).to(torch.int32))
    hidden_states_pad_idx[expert_idx_buffer_scatter !=
                          global_num_experts] = torch.arange(
                              non_pad_len,
                              dtype=expert_idx_buffer_scatter.dtype,
                              device=hidden_states.device)

    hidden_states_buffer_scatter = hidden_states[hidden_states_pad_idx]
    expert_idx_buffer_gather = torch.empty_like(
        expert_idx_buffer_scatter,
        dtype=expert_idx_buffer_scatter.dtype,
        device=expert_idx_buffer_scatter.device)
    hidden_states_buffer_gather = torch.empty_like(
        hidden_states_buffer_scatter,
        dtype=hidden_states_buffer_scatter.dtype,
        device=hidden_states_buffer_scatter.device)
    dist.all_to_all_single(expert_idx_buffer_gather,
                           expert_idx_buffer_scatter,
                           group=ep_group.device_group)
    dist.all_to_all_single(hidden_states_buffer_gather,
                           hidden_states_buffer_scatter,
                           group=ep_group.device_group)
    mask = expert_idx_buffer_gather != global_num_experts
    local_expert_idx = expert_idx_buffer_gather[mask] - ep_group.rank * (
        global_num_experts // ep_group.world_size)
    hidden_states = hidden_states_buffer_gather[mask]
    idx_type = local_expert_idx.dtype
    sorted_local_expert_idx, sorted_idx = torch.sort(local_expert_idx.float())
    sorted_local_expert_idx = sorted_local_expert_idx.to(idx_type)

    expert_tokens = torch_npu.npu_moe_compute_expert_tokens(
        sorted_local_expert_idx, local_num_experts).to(torch.int64)
    hidden_states = hidden_states[sorted_idx]
    group_list_type = 0

    hidden_states_wrapper = [hidden_states]
    del hidden_states

    hidden_states = apply_mlp(hidden_states_wrapper,
                              w1,
                              w2,
                              expert_tokens,
                              group_list_type=group_list_type)

    resorted_idx = torch.argsort(sorted_idx.float()).to(sorted_idx.dtype)
    hidden_states = hidden_states[resorted_idx]
    hidden_states_scatter = torch.zeros(
        (mask.shape[0], hidden_states.shape[1]),
        dtype=hidden_states.dtype,
        device=hidden_states.device)
    hidden_states_scatter[mask] = hidden_states
    hidden_states_gatter = torch.empty_like(
        hidden_states_scatter,
        dtype=hidden_states_scatter.dtype,
        device=hidden_states_scatter.device)
    dist.all_to_all_single(hidden_states_gatter,
                           hidden_states_scatter,
                           group=ep_group.device_group)
    hidden_states_gatter = hidden_states_gatter[expert_idx_buffer_scatter !=
                                                global_num_experts]
    if hidden_states_gatter.shape[0] != row_idx_len:
        hidden_states = torch.zeros((row_idx_len, hidden_states.shape[1]),
                                    dtype=hidden_states.dtype,
                                    device=hidden_states.device)
        hidden_states[unpad_indices != -1] = hidden_states_gatter
    else:
        # TODO: Reorder device memory 2 times here, replace the current
        hidden_states = hidden_states_gatter
    final_hidden_states = torch_npu.npu_moe_finalize_routing(
        hidden_states,
        skip1=None,
        skip2=None,
        bias=None,
        scales=topk_weights,
        expanded_src_to_dst_row=expanded_row_idx,
        export_for_source_row=topk_ids,
    )

    if len(original_shape) == 3:
        final_hidden_states = final_hidden_states.view(original_shape)
    return final_hidden_states


def fused_experts_moge(
    hidden_states: torch.Tensor,
    w1: torch.Tensor,
    w2: torch.Tensor,
    moe_parallel_config: FusedMoEParallelConfig,
    topk_weights: torch.Tensor,
    topk_ids: torch.Tensor,
    top_k: int,
    global_num_experts: int,
    expert_map: torch.Tensor = None,
    apply_router_weight_on_input: bool = False,
) -> torch.Tensor:
    """

    Args:
        hidden_states: Hidden states of shape (num_tokens, hidden_size).
        w1: Expert weights1 of shape (num_experts, intermediate_size * 2, hidden_size).
        w2: Expert weights2 of shape (num_experts, hidden_size, intermediate_size).
        topk_weights: Routing weights of shape (num_tokens, top_k).
        topk_ids: Selected expert IDs of shape (num_tokens, top_k).
        top_k: Number of experts to select.
        expert_map: Expert mapping of shape (num_experts,).

    Returns:
        hidden_states: Hidden states after routing.
    """
    ep_size = moe_parallel_config.ep_size
    local_num_experts = global_num_experts // ep_size
    local_num_group = top_k // ep_size

    if apply_router_weight_on_input:
        assert (topk_weights.dim() == 2
                ), "`topk_weights` should be in shape (num_tokens, topk)"
        _, topk = topk_weights.shape
        assert (
            topk == 1
        ), "Only support topk=1 when `apply_router_weight_on_input` is True"
        hidden_states = hidden_states * topk_weights.to(hidden_states.dtype)

    bsz, _ = hidden_states.shape
    flatten_topk_ids = topk_ids.view(-1)
    sorted_topk_ids = torch.argsort(flatten_topk_ids.float())
    sorted_topk_ids = sorted_topk_ids.to(torch.int32)
    sorted_hidden_states = hidden_states.index_select(
        0, sorted_topk_ids // local_num_group)

    experts_id = torch.arange(0,
                              local_num_experts,
                              dtype=topk_ids.dtype,
                              device=topk_ids.device)
    num_tokens_per_expert = (flatten_topk_ids.unsqueeze(-1) == experts_id).to(
        torch.float32).sum(0)
    topk_scales = topk_weights.view(-1).index_select(
        0, sorted_topk_ids).unsqueeze(-1)
    group_list = num_tokens_per_expert.cumsum(dim=0).to(torch.int64)

    w1 = w1.transpose(1, 2)
    gate_up_out = torch_npu.npu_grouped_matmul(
        x=[sorted_hidden_states],
        weight=[w1],
        split_item=2,
        group_list_type=0,
        group_type=0,
        group_list=group_list,
    )[0]

    if is_310p():
        gate_up_out = torch_npu.npu_swiglu(gate_up_out.to(torch.float32)).to(
            torch.float16)
    else:
        gate_up_out = torch_npu.npu_swiglu(gate_up_out)
    gate_up_out *= topk_scales

    w2 = w2.transpose(1, 2)
    down_out_list = torch_npu.npu_grouped_matmul(
        x=[gate_up_out],
        weight=[w2],
        split_item=2,
        group_list_type=0,
        group_type=0,
        group_list=group_list,
    )[0]

    unsorted_topk_ids = torch.argsort(sorted_topk_ids.float()).to(torch.int32)
    unsorted_hidden_states = down_out_list.index_select(0, unsorted_topk_ids)
    final_hidden_states = unsorted_hidden_states.reshape(
        bsz, top_k // ep_size, -1).sum(1)

    return final_hidden_states


def fused_experts(
    hidden_states: torch.Tensor,
    w1: torch.Tensor,
    w2: torch.Tensor,
    topk_weights: torch.Tensor,
    topk_ids: torch.Tensor,
    top_k: int,
    expert_map: torch.Tensor = None,
    apply_router_weight_on_input: bool = False,
    max_num_tokens: Optional[int] = None,
) -> torch.Tensor:
    """
    Fused experts with top-k routing.

    Args:
        hidden_states: Hidden states of shape (num_tokens, hidden_size).
        w1: Expert weights1 of shape (num_experts, intermediate_size * 2, hidden_size).
        w2: Expert weights2 of shape (num_experts, hidden_size, intermediate_size).
        topk_weights: Routing weights of shape (num_tokens, top_k).
        topk_ids: Selected expert IDs of shape (num_tokens, top_k).
        top_k: Number of experts to select.
        expert_map: Expert mapping of shape (num_experts,).

    Returns:
        hidden_states: Hidden states after routing.
    """
    """
    # Check constraints.
    assert hidden_states.shape[1] == w1.shape[2], "Hidden size mismatch"
    assert topk_weights.shape == topk_ids.shape, "topk shape mismatch"
    assert hidden_states.is_contiguous(), "Hidden_states must be contiguous"
    assert w1.is_contiguous(), "Expert weights1 must be contiguous"
    assert w2.is_contiguous(), "Expert weights2 must be contiguous"
    """
    # if torch.distributed.get_rank() == 0:
    #     print(w1.shape)
    #     print(hidden_states.shape)

    original_shape = hidden_states.shape
    # assert len(original_shape) == 2

    num_tokens = hidden_states.shape[:-1].numel()
    num_experts = w1.shape[0]
    dtype = hidden_states.dtype
    device = hidden_states.device
    # assert dtype in [torch.float32, torch.float16, torch.bfloat16
    #                  ], "Only float32, float16, and bfloat16 are supported"

    if apply_router_weight_on_input:
        assert (topk_weights.dim() == 2
                ), "`topk_weights` should be in shape (num_tokens, topk)"
        _, topk = topk_weights.shape
        assert (
            topk == 1
        ), "Only support topk=1 when `apply_router_weight_on_input` is True"
        hidden_states = hidden_states * topk_weights.to(hidden_states.dtype)

    if expert_map is not None:
        # Generate token indices and flatten
        token_indices = (torch.arange(num_tokens,
                                      device=device,
                                      dtype=torch.int64).unsqueeze(1).expand(
                                          -1, top_k).reshape(-1))

        # Flatten token-to-expert mappings and map to local experts
        weights_flat = topk_weights.view(-1)
        experts_flat = topk_ids.view(-1)
        local_experts_flat = expert_map[experts_flat]

        # Filter valid token-expert pairs
        mask = local_experts_flat != -1
        filtered_weights = torch.where(
            mask, weights_flat, torch.zeros_like(weights_flat)).to(dtype)
        filtered_experts = torch.where(
            mask, local_experts_flat,
            torch.full_like(local_experts_flat,
                            num_experts)).to(topk_ids.dtype)

        # Sort by local expert IDs
        sort_indices = torch.argsort(filtered_experts.view(torch.float32))
        sorted_token_indices = token_indices[sort_indices]
        sorted_weights = filtered_weights[sort_indices]

        # Compute token counts with minlength of num_experts
        # This is equivalent to but faster than:
        # >>> token_counts = torch.bincount(filtered_experts, minlength=num_experts)[:-1]
        token_counts = torch.zeros(num_experts + 1,
                                   device=device,
                                   dtype=torch.int64)
        ones = torch.ones_like(filtered_experts, dtype=torch.int64)
        token_counts.scatter_add_(0, filtered_experts.to(torch.int64), ones)
        token_counts = token_counts[:num_experts]
        expert_tokens = torch.cumsum(token_counts, dim=0, dtype=torch.int64)

        # Rearrange hidden_states
        sorted_hidden_states = hidden_states[sorted_token_indices]
    else:
        row_idx_len = num_tokens * top_k
        row_idx = (torch.arange(0,
                                row_idx_len,
                                dtype=torch.int32,
                                device=device).view(top_k, -1).permute(
                                    1, 0).contiguous())
        active_num = max_num_tokens if max_num_tokens is not None else num_tokens
        sorted_hidden_states, expanded_row_idx, expanded_expert_idx = torch_npu.npu_moe_init_routing(
            hidden_states,
            row_idx=row_idx,
            expert_idx=topk_ids,
            active_num=active_num)

        expert_tokens = torch_npu.npu_moe_compute_expert_tokens(
            expanded_expert_idx, num_experts)
        expert_tokens = expert_tokens.to(torch.int64)

    w1 = w1.transpose(1, 2)
    gate_up_out_list = torch_npu.npu_grouped_matmul(
        x=[sorted_hidden_states],
        weight=[w1],
        split_item=2,
        group_list_type=0,
        group_type=0,
        group_list=expert_tokens,
    )

    # TODO: Remove this in the future.
    gate_up_out = torch.cat(gate_up_out_list, dim=0)
    gate_up_out = torch_npu.npu_swiglu(gate_up_out)

    w2 = w2.transpose(1, 2)
    down_out_list = torch_npu.npu_grouped_matmul(
        x=[gate_up_out],
        weight=[w2],
        split_item=2,
        group_list_type=0,
        group_type=0,
        group_list=expert_tokens,
    )

    down_out_list = torch.cat(down_out_list, dim=0)

    if expert_map is not None:
        weighted_down_out = down_out_list * sorted_weights.unsqueeze(1)

        final_hidden_states = torch.zeros(*original_shape,
                                          device=hidden_states.device,
                                          dtype=dtype)

        # TODO: npu_grouped_matmul output random values at [num_valid_tokens:, ...]
        # This created multiple NaN and index_add_ will mix them up which harms accuracy
        # remove this mask and filter after it being fixed
        num_valid_tokens = mask.sum()
        valid_token_mask = torch.arange(
            0, sorted_token_indices.shape[0],
            device=device).unsqueeze(1) < num_valid_tokens
        valid_output = torch.where(
            valid_token_mask, weighted_down_out,
            torch.zeros_like(weighted_down_out)).to(dtype)
        final_hidden_states.index_add_(0, sorted_token_indices, valid_output)
    else:
        scales = torch.ones_like(
            topk_weights) if apply_router_weight_on_input else topk_weights
        # TODO: Reorder device memory 2 times here, replace the current
        # implementation here when suitable operators become available.
        final_hidden_states = torch_npu.npu_moe_finalize_routing(
            down_out_list,
            skip1=None,
            skip2=None,
            bias=None,
            scales=scales,
            expanded_src_to_dst_row=expanded_row_idx,
            export_for_source_row=topk_ids,
        )

    return final_hidden_states


def native_grouped_topk(
    topk_weights: torch.Tensor,
    num_expert_group: Optional[int],
    topk_group: Optional[int],
):
    topk_group = 0 if topk_group is None else topk_group
    num_expert_group = 0 if num_expert_group is None else num_expert_group

    num_token = topk_weights.shape[0]
    grouped_weights = topk_weights.view(num_token, num_expert_group,
                                        -1).max(dim=-1).values
    topk_group_indices = torch.topk(grouped_weights.to(torch.float32),
                                    k=topk_group,
                                    dim=-1,
                                    sorted=False)[1]
    topk_group_mask = torch.zeros_like(grouped_weights)
    topk_group_mask.scatter_(1, topk_group_indices, 1)
    topk_weight_mask = (topk_group_mask.unsqueeze(-1).expand(
        num_token, num_expert_group,
        topk_weights.shape[-1] // num_expert_group).reshape(num_token, -1))
    topk_weights = topk_weights.masked_fill(~topk_weight_mask.bool(), 0.0)

    return topk_weights


def select_experts(
    hidden_states: torch.Tensor,
    router_logits: torch.Tensor,
    top_k: int,
    use_grouped_topk: bool,
    renormalize: bool,
    topk_group: Optional[int] = None,
    num_expert_group: Optional[int] = None,
    custom_routing_function: Optional[Callable] = None,
    scoring_func: str = "softmax",
    e_score_correction_bias: Optional[torch.Tensor] = None,
    global_num_experts: Optional[torch.Tensor] = None
) -> tuple[torch.Tensor, torch.Tensor]:
    """
    Select top-k experts based on router logits.

    Args:
        hidden_states: Hidden states of shape (num_tokens, hidden_size).
        router_logits: Router logits of shape (num_tokens, num_experts).
        top_k: Number of experts to select.
        use_grouped_topk: Whether to group experts before selecting top-k.
        renormalize: Whether to renormalize the routing weights.
        topk_group: Number of expert groups to select from.
        num_expert_group: Number of experts in each group.
        custom_routing_function: Custom routing function.
        scoring_func: Scoring function to use.
        e_score_correction_bias: Correction bias to apply to expert scores.

    Returns:
        topk_weights: Routing weights of shape (num_tokens, top_k).
        topk_ids: Selected expert IDs of shape (num_tokens, top_k).

    Raises:
        ValueError: If an unsupported scoring function is provided.
    """

    def _renormalize_topk_weights(
        topk_weights: torch.Tensor,
        renormalize: bool,
    ):
        if renormalize:
            topk_weights = topk_weights / topk_weights.sum(dim=-1,
                                                           keepdim=True)
        return topk_weights

    if scoring_func == "softmax":
        # NOTE: vLLM use dtype=torch.float here
        if not use_grouped_topk and custom_routing_function is None:
            topk_weights, topk_ids, _ = torch_npu.npu_moe_gating_top_k_softmax(
                x=router_logits, finished=None, k=top_k)
            topk_ids = topk_ids.to(torch.int32)
            topk_weights = _renormalize_topk_weights(topk_weights, renormalize)
            return topk_weights, topk_ids

        topk_weights = router_logits.softmax(dim=-1)
    elif scoring_func == "sigmoid":
        topk_weights = router_logits.sigmoid()
    else:
        raise ValueError(f"Unsupported scoring function: {scoring_func}")

    if use_grouped_topk:
        assert topk_group is not None
        assert num_expert_group is not None

        if e_score_correction_bias is not None:
            # Store original scores before applying correction bias. We use biased
            # scores for expert selection but original scores for routing weights
            original_weights = topk_weights
            topk_weights = topk_weights + e_score_correction_bias.unsqueeze(0)

        # TODO: Change to npu_group_topk when the latest CANN and NNAL is available
        # >>> torch_npu._npu_group_topk(topk_weights, group_num=num_expert_group, k=topk_group)
        topk_weights = native_grouped_topk(topk_weights, num_expert_group,
                                           topk_group)
        # TODO bfloat16 is not supported in torch.topk with ge graph.
        if e_score_correction_bias is not None:
            topk_ids = torch.topk(topk_weights.to(torch.float32),
                                  k=top_k,
                                  dim=-1,
                                  sorted=False)[1]
            # Use original unbiased scores for the routing weights
            topk_weights = original_weights.gather(1, topk_ids)
        else:
            topk_weights, topk_ids = torch.topk(topk_weights.to(torch.float32),
                                                k=top_k,
                                                dim=-1,
                                                sorted=False)
        topk_ids = topk_ids.to(torch.int32)
        topk_weights = _renormalize_topk_weights(topk_weights, renormalize)
        return topk_weights, topk_ids

    if custom_routing_function is not None:
        topk_weights, topk_ids = custom_routing_function(
            hidden_states=hidden_states,
            gating_output=router_logits,
            topk=top_k,
            renormalize=renormalize,
            global_num_experts=global_num_experts)
        # Required by npu_moe_init_routing
        topk_ids = topk_ids.to(torch.int32)
        return topk_weights, topk_ids

    topk_weights, topk_ids = topk_weights.topk(top_k, dim=-1)
    topk_weights = topk_weights.to(hidden_states.dtype)

    # Required by npu_moe_init_routing
    topk_ids = topk_ids.to(torch.int32)
    topk_weights = _renormalize_topk_weights(topk_weights, renormalize)

    return topk_weights, topk_ids


class AscendUnquantizedFusedMoEMethod(UnquantizedFusedMoEMethod):

    def __init__(self, moe: FusedMoEConfig = None):

        super().__init__(moe=moe)
        vllm_config = get_current_vllm_config()

        self.global_batch_size = vllm_config.scheduler_config.max_num_seqs
        self.max_model_len = vllm_config.model_config.max_model_len

        ascend_config = get_ascend_config()
        self.torchair_graph_enabled = ascend_config.torchair_graph_config.enabled

        try:
            device_group = get_mc2_group().device_group
            # TODO: Try local_rank = ep_group.rank_in_group
            local_rank = torch.distributed.get_rank(group=device_group)
            backend = device_group._get_backend(torch.device("npu"))
            self.moe_all_to_all_group_name = backend.get_hccl_comm_name(
                local_rank)
        except AttributeError:
            self.moe_all_to_all_group_name = None

    def process_weights_after_loading(self, layer):
        super(UnquantizedFusedMoEMethod,
              self).process_weights_after_loading(layer)
        layer.w13_weight = torch.nn.Parameter(self._maybe_pad_weight(
            layer.w13_weight.data),
                                              requires_grad=False)
        layer.w2_weight = torch.nn.Parameter(self._maybe_pad_weight(
            layer.w2_weight.data),
                                             requires_grad=False)

    def apply(
        self,
        layer: torch.nn.Module,
        x: torch.Tensor,
        router_logits: torch.Tensor,
        top_k: int,
        renormalize: bool,
        use_grouped_topk: bool = False,
        global_num_experts: int = -1,
        expert_map: Optional[torch.Tensor] = None,
        topk_group: Optional[int] = None,
        num_expert_group: Optional[int] = None,
        custom_routing_function: Optional[Callable] = None,
        scoring_func: str = "softmax",
        e_score_correction_bias: Optional[torch.Tensor] = None,
        is_prefill: bool = False,
        enable_force_load_balance: bool = False,
        shared_experts: Optional[Any] = None,
        **kwargs,
    ) -> torch.Tensor:

        is_deepseek_v3_r1 = global_num_experts == 256
        # NOTE: now npu_moe_gating_top_k can only support `group_count=256` pattern
        if is_deepseek_v3_r1:
            topk_weights, topk_ids, _ = torch_npu.npu_moe_gating_top_k(
                router_logits,
                k=top_k,  # topk currently is 8
                bias=e_score_correction_bias,
                k_group=topk_group,  # fix: 4
                group_count=num_expert_group,  # fix 8
                group_select_mode=
                1,  # 0: the maximum in the group; 1: topk2.sum(fix)
                renorm=0,  # 0: softmax->topk(fix); 1: topk->softmax
                norm_type=1,  # 0: softmax; 1: sigmoid(fix)
                # out_flag=False, # todo new api; should the third output be output
                # y2_flag=False, # old api; should the third output be output
                routed_scaling_factor=1,
                eps=float(1e-20))
        else:
            topk_weights, topk_ids = select_experts(
                hidden_states=x,
                router_logits=router_logits,
                top_k=top_k,
                use_grouped_topk=use_grouped_topk,
                renormalize=renormalize,
                topk_group=topk_group,
                num_expert_group=num_expert_group,
                custom_routing_function=custom_routing_function,
                scoring_func=scoring_func,
                e_score_correction_bias=e_score_correction_bias,
            )

        topk_weights = topk_weights.to(x.dtype)
        # this is a naive implementation for experts load balance so as
        # to avoid accumulating too much tokens on a single rank.
        # currently it is only activated when doing profile runs.
        if enable_force_load_balance:
            topk_ids = torch.randint_like(topk_ids, 0, global_num_experts)

        fused_moe_state = get_forward_context().fused_moe_state

        if fused_moe_state == FusedMoEState.MC2:
            return fused_experts_with_mc2(
                hidden_states=x,
                w1=layer.w13_weight,
                w2=layer.w2_weight,
                moe_parallel_config=self.moe.moe_parallel_config,
                topk_weights=topk_weights,
                topk_ids=topk_ids,
                top_k=top_k,
                expert_map=expert_map,
                moe_all_to_all_group_name=self.moe_all_to_all_group_name,
                shared_experts=shared_experts,
                mc2_mask=kwargs.get("mc2_mask", None))
        elif fused_moe_state in [
                FusedMoEState.AllGather, FusedMoEState.NaiveMulticast
        ]:
            return fused_experts(hidden_states=x,
                                 w1=layer.w13_weight,
                                 w2=layer.w2_weight,
                                 topk_weights=topk_weights,
                                 topk_ids=topk_ids,
                                 top_k=top_k,
                                 expert_map=expert_map)
        elif MOE_ALL2ALL_BUFFER:
            return fused_experts_with_all2all_buffer(
                hidden_states=x,
                w1=layer.w13_weight,
                w2=layer.w2_weight,
                topk_weights=topk_weights,
                topk_ids=topk_ids,
                top_k=top_k,
                max_model_len=self.max_model_len,
                global_batch_size=self.global_batch_size,
                expert_map=expert_map,
                ep_group=get_ep_group())
        else:
            return fused_experts_with_all2all(hidden_states=x,
                                              w1=layer.w13_weight,
                                              w2=layer.w2_weight,
                                              topk_weights=topk_weights,
                                              topk_ids=topk_ids,
                                              top_k=top_k,
                                              expert_map=expert_map,
                                              ep_group=get_ep_group())


class AscendFusedMoE(FusedMoE):

    # The moe_counter parameter is required during the initialization of EPLB
    # to identify the current layer index within the MOE model.
    moe_counter = -1

    def __init__(
        self,
        num_experts: int,  # Global number of experts
        top_k: int,
        hidden_size: int,
        intermediate_size: int,
        params_dtype: Optional[torch.dtype] = None,
        reduce_results: bool = False,
        renormalize: bool = True,
        use_grouped_topk: bool = False,
        num_expert_group: Optional[int] = None,
        topk_group: Optional[int] = None,
        quant_config: Optional[QuantizationConfig] = None,
        tp_size: Optional[int] = None,
        ep_size: Optional[int] = None,
        dp_size: Optional[int] = None,
        prefix: str = "",
        custom_routing_function: Optional[Callable] = None,
        scoring_func: str = "softmax",
        e_score_correction_bias: Optional[torch.Tensor] = None,
        activation: str = "silu",
        apply_router_weight_on_input: bool = False,
    ):
        # TODO: This could not initialize FusedMoE baseclass,
        # fixme and make __init__() of AscendFusedMoE more clear
        super(FusedMoE, self).__init__()

        AscendFusedMoE.moe_counter += 1
        self.moe_instance_id = AscendFusedMoE.moe_counter

        if params_dtype is None:
            params_dtype = torch.get_default_dtype()

        vllm_config = get_current_vllm_config()

        self.moe_parallel_config = FusedMoEParallelConfig.make(
            tp_size_=(tp_size if tp_size is not None else
                      get_tensor_model_parallel_world_size()),
            dp_size_=(dp_size
                      if dp_size is not None else get_dp_group().world_size),
            vllm_parallel_config=vllm_config.parallel_config)

        self.top_k = top_k
        self.num_experts = num_experts
        self.global_num_experts = num_experts
        assert intermediate_size % self.tp_size == 0
        self.intermediate_size_per_partition = intermediate_size // self.tp_size
        self.reduce_results = reduce_results
        self.renormalize = renormalize
        self.use_grouped_topk = use_grouped_topk
        if self.use_grouped_topk:
            assert num_expert_group is not None and topk_group is not None
        self.num_expert_group = num_expert_group
        self.topk_group = topk_group
        self.custom_routing_function = custom_routing_function
        self.scoring_func = scoring_func
        self.e_score_correction_bias = e_score_correction_bias
        self.expert_map = None
        self.activation = activation
        self.log2phy = None
        self.global_redundant_expert_num = 0

        is_deepseek_v3_r1 = self.global_num_experts == 256
        self.rm_router_logits = get_rm_router_logits_state(
            self.moe_parallel_config.ep_size, self.dp_size, is_deepseek_v3_r1)
        self.all_reduce_merge = get_all_reduce_merge_state(
            self.moe_parallel_config.ep_size, is_deepseek_v3_r1)

        ascend_config = get_ascend_config()
        expert_map_path = ascend_config.expert_map_path
        if expert_map_path and os.path.exists(expert_map_path):
            # moe expert load balance
            expert_load_balancer = ExpertLoadBalancer(expert_map_path,
                                                      self.global_num_experts)
            self.local_num_experts, self.expert_map = \
                                expert_load_balancer.get_rank_placement_map(
                                                self.moe_instance_id,
                                                get_ep_group().rank_in_group)
            self.log2phy = expert_load_balancer.get_rank_log2phy_map(
                self.moe_instance_id,
                get_ep_group().rank_in_group)
            self.global_redundant_expert_num = \
                        expert_load_balancer.get_global_redundant_expert_num()
        else:
            # Create a tensor of size num_experts filled with -1
            self.local_num_experts, self.expert_map = determine_expert_map(
                self.ep_size,
                get_ep_group().rank_in_group, self.global_num_experts)

        self.torchair_graph_enabled = ascend_config.torchair_graph_config.enabled
        self.enable_multistream_moe = \
<<<<<<< HEAD
            ascend_config.torchair_graph_config.enable_multistream_moe
        self.enable_prefill_optimizations = \
            ascend_config.enable_prefill_optimizations and not self.torchair_graph_enabled
=======
            ascend_config.torchair_graph_config.enable_multistream_moe and \
            self.torchair_graph_enabled
>>>>>>> 8cf97d83

        if self.scoring_func != "softmax" and not self.use_grouped_topk:
            raise ValueError("Only softmax scoring function is supported for "
                             "non-grouped topk.")
        moe = FusedMoEConfig.make(
            num_experts=self.global_num_experts,
            experts_per_token=top_k,
            hidden_dim=hidden_size,
            num_local_experts=self.local_num_experts,
            moe_parallel_config=self.moe_parallel_config,
            # TODO (bnell): this needs to be fixed for quantized types.
            in_dtype=params_dtype,
            quant_config=quant_config)

        if quant_config is None:
            self.quant_method = AscendUnquantizedFusedMoEMethod(moe)
        else:
            self.quant_method = quant_config.get_quant_method(self, prefix)

        assert self.quant_method is not None

        local_num_experts = torch.sum(self.expert_map != -1) \
            if self.expert_map is not None else num_experts

        moe_quant_params = {
            "num_experts": local_num_experts,
            "hidden_size": hidden_size,
            "intermediate_size_per_partition":
            self.intermediate_size_per_partition,
            "params_dtype": params_dtype,
            "weight_loader": self.weight_loader,
        }
        # need full intermediate size pre-sharding for WNA16 act order
        if (self.quant_method.__class__.__name__
                in ("GPTQMarlinMoEMethod", "CompressedTensorsWNA16MoEMethod")):
            moe_quant_params["intermediate_size_full"] = intermediate_size

        self.ep_group = get_ep_group()
        # NOTE: self.tp_group is not expert_tp_group
        self.tp_group = get_tp_group().device_group
        self.quant_method.create_weights(layer=self, **moe_quant_params)

    def naive_multicast(self, x: torch.Tensor,
                        cu_tokens_across_dp_cpu: torch.Tensor):
        assert (len(x.shape) == 2)
        buffer = torch.empty((cu_tokens_across_dp_cpu[-1], x.size(1)),
                             device=x.device,
                             dtype=x.dtype)
        start = 0 if self.dp_rank == 0 else cu_tokens_across_dp_cpu[
            self.dp_rank - 1]
        end = cu_tokens_across_dp_cpu[self.dp_rank]
        buffer[start:end, :].copy_(x)
        for idx in range(self.dp_size):
            start = 0 if idx == 0 else cu_tokens_across_dp_cpu[idx - 1]
            end = cu_tokens_across_dp_cpu[idx]
            get_dp_group().broadcast(buffer[start:end, :], idx)
        return buffer

    def forward(self,
                hidden_states: torch.Tensor,
                router_logits: torch.Tensor,
                is_prefill: bool,
                enable_force_load_balance: bool = False,
                top_k: Optional[int] = None,
                shared_experts: Optional[Any] = None,
                gate=None,
                replace_allreduce: bool = False):

        assert self.quant_method is not None

        if top_k:
            real_top_k = top_k
        else:
            real_top_k = self.top_k

        num_tokens, hidden_size = hidden_states.shape

        forward_context = get_forward_context()
        fused_moe_state = forward_context.fused_moe_state
        mc2_mask = forward_context.mc2_mask
        # For w8a8 dynamic we can do npu_dynamic_quant and gate in parallel.
        quantized_x_for_share, dynamic_scale_for_share = None, None
        from vllm_ascend.quantization.w8a8_dynamic import \
            AscendW8A8DynamicFusedMoEMethod
        if self.enable_multistream_moe:
            if not self.rm_router_logits:
                router_logits, _ = gate(hidden_states)
            if hasattr(self.quant_method, "quant_method") and \
               isinstance(self.quant_method.quant_method,
                          AscendW8A8DynamicFusedMoEMethod
                          ) and fused_moe_state == FusedMoEState.MC2:
                with npu_stream_switch("moe_secondary", 0):
                    quantized_x_for_share, dynamic_scale_for_share = torch_npu.npu_dynamic_quant(
                        hidden_states)

        if shared_experts:
            if not self.enable_multistream_moe or fused_moe_state != FusedMoEState.MC2:
                # When all_reduce_merge is in progress, shared_experts does not do all_reduce in mlp, but waits until shared_experts+router_experts are completed before doing all_reduce
                shared_hidden_states = shared_experts(hidden_states)

        tp_size = get_tensor_model_parallel_world_size()
        if (fused_moe_state not in [
                FusedMoEState.AllGather, FusedMoEState.AllGatherEP,
                FusedMoEState.NaiveMulticast
        ] and not replace_allreduce):
            if fused_moe_state in {FusedMoEState.MC2}:
                padding_size = forward_context.padded_num_tokens
            else:
                # TODO: Determine if we can remove the padding
                padding_size = tp_size
            if num_tokens < padding_size and not self.enable_prefill_optimizations:
                hidden_states = nn.functional.pad(
                    hidden_states, (0, 0, 0, padding_size - num_tokens))
                router_logits = nn.functional.pad(
                    router_logits, (0, 0, 0, padding_size - num_tokens))
            if tp_size > 1:
                tp_rank = get_tensor_model_parallel_rank()
                if not self.enable_prefill_optimizations:
                    chunk_hidden_states = torch.tensor_split(hidden_states,
                                                             tp_size,
                                                             dim=0)
                    chunk_router_logits = torch.tensor_split(router_logits,
                                                             tp_size,
                                                             dim=0)
                    hidden_states = chunk_hidden_states[tp_rank]
                    router_logits = chunk_router_logits[tp_rank]

                chunk_mc2_mask = torch.tensor_split(mc2_mask, tp_size, dim=0)
                mc2_mask = chunk_mc2_mask[tp_rank]

        if self.dp_size > 1:
            if fused_moe_state == FusedMoEState.AllGather:
                # NOTE: When in torchair graph, it has been padded in model_runner_v1
                if not self.torchair_graph_enabled:
                    max_tokens_across_dp = forward_context.max_tokens_across_dp
                    if num_tokens < max_tokens_across_dp:
                        hidden_states = nn.functional.pad(
                            hidden_states,
                            (0, 0, 0, max_tokens_across_dp - num_tokens))
                        if not self.rm_router_logits:
                            router_logits = nn.functional.pad(
                                router_logits,
                                (0, 0, 0, max_tokens_across_dp - num_tokens))
                hidden_states = get_dp_group().all_gather(hidden_states, 0)
                if self.rm_router_logits:
                    router_logits, _ = gate(hidden_states)
                else:
                    router_logits = get_dp_group().all_gather(router_logits, 0)

            elif fused_moe_state == FusedMoEState.NaiveMulticast:
                cu_tokens_across_dp_cpu = get_forward_context(
                ).dp_metadata.cu_tokens_across_dp_cpu
                hidden_states = self.naive_multicast(hidden_states,
                                                     cu_tokens_across_dp_cpu)
                if self.rm_router_logits:
                    router_logits, _ = gate(hidden_states)
                else:
                    router_logits = self.naive_multicast(
                        router_logits, cu_tokens_across_dp_cpu)

        # Matrix multiply.
        e_hidden_states = self.quant_method.apply(
            layer=self,
            x=hidden_states,
            router_logits=router_logits,
            top_k=real_top_k,
            renormalize=self.renormalize,
            use_grouped_topk=self.use_grouped_topk,
            global_num_experts=self.global_num_experts,
            expert_map=self.expert_map,
            topk_group=self.topk_group,
            num_expert_group=self.num_expert_group,
            custom_routing_function=self.custom_routing_function,
            scoring_func=self.scoring_func,
            e_score_correction_bias=self.e_score_correction_bias,
            is_prefill=is_prefill,
            enable_force_load_balance=enable_force_load_balance,
            log2phy=self.log2phy,
            global_redundant_expert_num=self.global_redundant_expert_num,
            shared_experts=shared_experts if self.torchair_graph_enabled
            and self.enable_multistream_moe and not is_prefill else None,
            mc2_mask=mc2_mask,
            quantized_x_for_share=quantized_x_for_share,
            dynamic_scale_for_share=dynamic_scale_for_share,
        )

        if shared_experts:
            if isinstance(e_hidden_states, tuple):
                e_hidden_states, shared_hidden_states = e_hidden_states

        if (fused_moe_state not in {
                FusedMoEState.AllGather,
                FusedMoEState.AllGatherEP,
                FusedMoEState.NaiveMulticast,
        } and not replace_allreduce and not self.enable_prefill_optimizations):
            if tp_size > 1:
                dist.all_gather(list(chunk_hidden_states), e_hidden_states,
                                self.tp_group)
                final_hidden_states = torch.cat(chunk_hidden_states, dim=0)
            else:
                final_hidden_states = e_hidden_states
            if num_tokens < padding_size:
                final_hidden_states = final_hidden_states[:num_tokens]
            dispose_tensor(e_hidden_states)
        elif self.dp_size > 1 and not self.enable_prefill_optimizations:
            if fused_moe_state == FusedMoEState.NaiveMulticast:
                start = 0 if self.dp_rank == 0 else cu_tokens_across_dp_cpu[
                    self.dp_rank - 1]
                end = cu_tokens_across_dp_cpu[self.dp_rank]
                final_hidden_states = get_dp_group().all_reduce(
                    e_hidden_states)
                final_hidden_states = final_hidden_states[start:end, :]
                dispose_tensor(e_hidden_states)
            elif fused_moe_state == FusedMoEState.AllGather:
                final_hidden_states = data_parallel_reduce_scatter(
                    e_hidden_states, dim=0)
                final_hidden_states = final_hidden_states[:num_tokens]
                dispose_tensor(e_hidden_states)
            else:
                final_hidden_states = e_hidden_states
        else:
            final_hidden_states = e_hidden_states

        if tp_size > 1 and not self.all_reduce_merge and fused_moe_state in [
                FusedMoEState.AllGather, FusedMoEState.AllGatherEP,
                FusedMoEState.NaiveMulticast
        ]:
            final_hidden_states = tensor_model_parallel_all_reduce(
                final_hidden_states)

        if shared_experts:
            return final_hidden_states, shared_hidden_states
        else:
            return final_hidden_states

    # ----------------------------------------- TBO-related --------------------------------------------

    def _forward_ms_fused_moe_comp(
        self,
        hidden_states: torch.Tensor,
        router_logits: torch.Tensor,
        is_prefill: bool,
        real_top_k,
        enable_force_load_balance: bool = False,
    ):
        hidden_states = self.quant_method.apply(
            layer=self,
            x=hidden_states,
            router_logits=router_logits,
            top_k=real_top_k,
            renormalize=self.renormalize,
            use_grouped_topk=self.use_grouped_topk,
            global_num_experts=self.global_num_experts,
            expert_map=self.expert_map,
            topk_group=self.topk_group,
            num_expert_group=self.num_expert_group,
            custom_routing_function=self.custom_routing_function,
            scoring_func=self.scoring_func,
            e_score_correction_bias=self.e_score_correction_bias,
            is_prefill=is_prefill,
            enable_force_load_balance=enable_force_load_balance)

        return hidden_states<|MERGE_RESOLUTION|>--- conflicted
+++ resolved
@@ -1232,14 +1232,10 @@
 
         self.torchair_graph_enabled = ascend_config.torchair_graph_config.enabled
         self.enable_multistream_moe = \
-<<<<<<< HEAD
-            ascend_config.torchair_graph_config.enable_multistream_moe
+            ascend_config.torchair_graph_config.enable_multistream_moe and \
+            self.torchair_graph_enabled
         self.enable_prefill_optimizations = \
             ascend_config.enable_prefill_optimizations and not self.torchair_graph_enabled
-=======
-            ascend_config.torchair_graph_config.enable_multistream_moe and \
-            self.torchair_graph_enabled
->>>>>>> 8cf97d83
 
         if self.scoring_func != "softmax" and not self.use_grouped_topk:
             raise ValueError("Only softmax scoring function is supported for "
