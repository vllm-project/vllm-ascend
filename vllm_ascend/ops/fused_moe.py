--- conflicted
+++ resolved
@@ -39,7 +39,6 @@
 USING_LCCL_COM: bool = envs_ascend.USING_LCCL_COM
 
 
-<<<<<<< HEAD
 def process_topk_ids(topk_ids: torch.Tensor, expert_num: int, ep_size: int,
                      max_row_per_ep_rank: int, num_tokens: int,
                      top_k: int) -> tuple[torch.Tensor, torch.Tensor]:
@@ -103,18 +102,7 @@
         topk_ids_pad = temp_pad_buffer[:output_len]
     return topk_ids_pad, unpad_indices
 
-
-def fused_experts_with_mc2(
-    hidden_states: torch.Tensor,
-    w1: torch.Tensor,
-    w2: torch.Tensor,
-    topk_weights: torch.Tensor,
-    topk_ids: torch.Tensor,
-    top_k: int,
-    expert_map: torch.Tensor = None,
-    moe_all_to_all_group_name: Optional[str] = None,
-) -> torch.Tensor:
-=======
+  
 def fused_experts_with_mc2(hidden_states: torch.Tensor,
                            w1: torch.Tensor,
                            w2: torch.Tensor,
@@ -124,7 +112,6 @@
                            expert_map: torch.Tensor = None,
                            moe_all_to_all_group_name: Optional[str] = None,
                            **kwargs) -> torch.Tensor:
->>>>>>> 6b094a2b
     global_bs = 0
     moe_expert_num = len(expert_map)
     kwargs_mc2 = {
