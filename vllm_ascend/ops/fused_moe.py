--- conflicted
+++ resolved
@@ -35,13 +35,9 @@
     QuantizationConfig
 
 from vllm_ascend.ascend_config import get_ascend_config
-<<<<<<< HEAD
 from vllm_ascend.distributed.parallel_state import get_mc2_group, is_sp_enabled
-=======
-from vllm_ascend.distributed.parallel_state import get_mc2_group
 from vllm_ascend.eplb.core.eplb_utils import (determine_default_expert_map,
                                               determine_default_log2phy_map)
->>>>>>> 76844eec
 from vllm_ascend.ops.expert_load_balancer import ExpertLoadBalancer
 from vllm_ascend.ops.moe.experts_selector import select_experts
 from vllm_ascend.ops.moe.moe_comm_method import (AllGatherCommImpl,
