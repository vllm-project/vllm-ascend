# Copyright (c) 2025 Huawei Technologies Co., Ltd. All Rights Reserved.
# Copyright 2023 The vLLM team.
#
# Licensed under the Apache License, Version 2.0 (the "License");
# you may not use this file except in compliance with the License.
# You may obtain a copy of the License at
#
#     http://www.apache.org/licenses/LICENSE-2.0
#
# Unless required by applicable law or agreed to in writing, software
# distributed under the License is distributed on an "AS IS" BASIS,
# WITHOUT WARRANTIES OR CONDITIONS OF ANY KIND, either express or implied.
# See the License for the specific language governing permissions and
# limitations under the License.
# This file is a part of the vllm-ascend project.
# Adapted from vllm/tests/kernels/test_moe.py

<<<<<<< HEAD
from typing import Callable, Optional
import os
=======
from typing import Callable, List, Optional

>>>>>>> 20dedba5
import torch
import torch.distributed as dist
import torch_npu
from vllm.config import get_current_vllm_config
from vllm.distributed import (GroupCoordinator,
                              get_tensor_model_parallel_world_size,
                              tensor_model_parallel_all_reduce)
from vllm.distributed.parallel_state import get_dp_group
from vllm.model_executor.layers.fused_moe.layer import (
    FusedMoE, FusedMoEParallelConfig, MoEConfig, UnquantizedFusedMoEMethod,
    determine_expert_map)
from vllm.model_executor.layers.quantization.base_config import \
    QuantizationConfig

import vllm_ascend.envs as envs_ascend
from vllm_ascend.ascend_config import get_ascend_config
from vllm_ascend.distributed.parallel_state import get_ep_group, get_etp_group
from vllm_ascend.ops.expert_load_balancer import ExpertLoadBalancer

VLLM_ENABLE_MC2: bool = envs_ascend.VLLM_ENABLE_MC2
USING_LCCL_COM: bool = envs_ascend.USING_LCCL_COM
MOE_ALL2ALL_BUFFER: bool = envs_ascend.MOE_ALL2ALL_BUFFER


def process_topk_ids(topk_ids: torch.Tensor, expert_num: int, ep_size: int,
                     max_row_per_ep_rank: int, num_tokens: int,
                     top_k: int) -> tuple[torch.Tensor, torch.Tensor]:
    original_total_elements = num_tokens * top_k
    device = topk_ids.device
    original_dtype = topk_ids.dtype

    if original_total_elements == 0:
        output_len = ep_size * max_row_per_ep_rank
        topk_ids_pad = torch.full((output_len, ),
                                  expert_num,
                                  dtype=original_dtype,
                                  device=device)
        unpad_indices = torch.full((original_total_elements, ),
                                   -1,
                                   dtype=torch.long,
                                   device=device)
        return topk_ids_pad, unpad_indices

    experts_per_ep_rank_val = expert_num // ep_size
    if experts_per_ep_rank_val == 0:
        raise ValueError(
            "expert_num // ep_size is 0, which leads to division by zero in ep_rank calculation. "
            "Ensure expert_num >= ep_size.")

    assigned_ep_rank = (topk_ids.float() /
                        experts_per_ep_rank_val).to(original_dtype)
    indices_arange = torch.arange(topk_ids.shape[0], device=device)

    is_new_segment = torch.cat((torch.tensor([True], device=device),
                                assigned_ep_rank[1:] != assigned_ep_rank[:-1]))
    temp_start_markers = torch.full_like(indices_arange,
                                         -1,
                                         dtype=indices_arange.dtype)
    temp_start_markers[is_new_segment] = indices_arange[is_new_segment]
    start_offset_for_each_token = torch.cummax(temp_start_markers, dim=0)[0]
    token_intra_ep_rank_idx = indices_arange - start_offset_for_each_token
    is_kept_mask = token_intra_ep_rank_idx < max_row_per_ep_rank
    cumsum_kept = torch.cumsum(is_kept_mask.float(), dim=0).to(torch.long)
    indices_in_rec_cond_list_for_all = cumsum_kept - 1
    unpad_indices = torch.where(
        is_kept_mask, indices_in_rec_cond_list_for_all,
        torch.tensor(-1, device=device, dtype=torch.long))
    output_len = ep_size * max_row_per_ep_rank
    topk_ids_pad = torch.full((output_len, ),
                              expert_num,
                              dtype=original_dtype,
                              device=device)
    if topk_ids.shape[0] > 0:
        all_destination_indices = assigned_ep_rank * max_row_per_ep_rank + token_intra_ep_rank_idx
        temp_pad_buffer = torch.full((output_len + 1, ),
                                     expert_num,
                                     dtype=original_dtype,
                                     device=device)
        output_len_tensor = torch.tensor(output_len,
                                         dtype=torch.long,
                                         device=device)
        scatter_indices = torch.where(is_kept_mask, all_destination_indices,
                                      output_len_tensor)
        temp_pad_buffer.scatter_(0, scatter_indices, topk_ids)
        topk_ids_pad = temp_pad_buffer[:output_len]
    return topk_ids_pad, unpad_indices


def fused_experts_with_mc2(hidden_states: torch.Tensor,
                           w1: torch.Tensor,
                           w2: torch.Tensor,
                           topk_weights: torch.Tensor,
                           topk_ids: torch.Tensor,
                           top_k: int,
                           expert_map: torch.Tensor = None,
                           moe_all_to_all_group_name: Optional[str] = None,
                           **kwargs) -> torch.Tensor:
    global_bs = 0
    moe_expert_num = len(expert_map)
    kwargs_mc2 = {
        "x": hidden_states,
        "expert_ids": topk_ids,
        "expert_shard_type": 0,
        "shared_expert_rank_num": 0,
        "moe_expert_num": moe_expert_num,
        "global_bs": global_bs,
    }

    rank = torch.distributed.get_rank()

    quant_mode = 0
    ep_group = get_ep_group().device_group
    local_rank = torch.distributed.get_rank(group=ep_group)
    all_to_all_group_size = torch.distributed.get_world_size(ep_group)

    tp_size = get_etp_group().world_size
    tp_rank = rank % tp_size

    stage1_kwargs = {
        "scales": None,
        "quant_mode": quant_mode,
        "group_ep": moe_all_to_all_group_name,
        "ep_world_size": all_to_all_group_size,
        "ep_rank_id": local_rank,
        # "group_tp": self.moe_rs_group_name,
        "group_tp": moe_all_to_all_group_name,
        "tp_world_size": tp_size,
        "tp_rank_id": tp_rank,
    }
    kwargs_mc2.update(stage1_kwargs)

    output = torch_npu.npu_moe_distribute_dispatch(**kwargs_mc2)
    # comm_stream.wait_stream(torch.npu.current_stream())
    expand_x, dynamic_scale, expand_idx, expert_token_nums, ep_recv_counts = output[
        0:5]

    w1 = w1.transpose(1, 2)

    group_list = expert_token_nums.to(torch.int64)
    gate_up_out_list = torch_npu.npu_grouped_matmul(
        x=[expand_x],
        weight=[w1],
        split_item=2,
        # 1 means count mode, to avoid cumulative operation of the group list
        group_list_type=1,
        group_type=0,
        group_list=group_list,
    )

    # TODO: Remove this in the future.
    gate_up_out = torch.cat(gate_up_out_list, dim=0)
    gate_up_out = torch_npu.npu_swiglu(gate_up_out)

    w2 = w2.transpose(1, 2)
    down_out_list = torch_npu.npu_grouped_matmul(
        x=[gate_up_out],
        weight=[w2],
        split_item=2,
        group_list_type=1,
        group_type=0,
        group_list=group_list,
    )

    down_out_list = torch.cat(down_out_list, dim=0)

    # moeCombine
    kwargs_mc2 = {
        "expand_x": down_out_list,
        "expert_ids": topk_ids,
        "expand_idx": expand_idx,
        "expert_scales": topk_weights.to(torch.float32),
        "expert_shard_type": 0,
        "shared_expert_rank_num": 0,
        "moe_expert_num": moe_expert_num,
        "global_bs": 0,
    }
    tp_recv_counts = output[5]
    stage3_kwargs = {
        "ep_send_counts": ep_recv_counts,
        "group_ep": moe_all_to_all_group_name,
        "ep_world_size": all_to_all_group_size,
        "ep_rank_id": local_rank,
        "tp_send_counts": tp_recv_counts,
        # "group_tp": self.moe_rs_group_name,
        "group_tp": moe_all_to_all_group_name,
        "tp_world_size": tp_size,
        "tp_rank_id": tp_rank,
    }
    kwargs_mc2.update(stage3_kwargs)

    hidden_states = torch_npu.npu_moe_distribute_combine(**kwargs_mc2)

    return hidden_states


def apply_mlp(hidden_states_wrapper: List[torch.Tensor],
              w1: torch.Tensor,
              w2: torch.Tensor,
              group_list: torch.Tensor,
              group_list_type: int = 1) -> torch.Tensor:
    """
    apply MLP: gate_up_proj -> swiglu -> down_proj

    Args:
        hidden_states_wrapper: wrapper of input hidden states with shape (num_tokens, hidden_size).
        w1: expert weights1 with shape
            (num_experts, hidden_size, intermediate_size * 2)
        w2: expert weights2 with shape
            (num_experts, intermediate_size, hidden_size)
        group_list: number of tokens for each expert, follow cumsum mode, and
            with shape (num_experts).
        transpose_weight:
            w1: (num_experts, intermediate_size * 2, hidden_size) ->
                    (num_experts, hidden_size, intermediate_size * 2)
            w2: (num_experts, hidden_size, intermediate_size) ->
                    (num_experts, intermediate_size, hidden_size)

    Returns:
        hidden_states: output hidden states after MLP.
    """

    assert len(hidden_states_wrapper) == 1
    hidden_states = hidden_states_wrapper.pop()

    w1 = w1.transpose(1, 2)
    hidden_states = torch_npu.npu_grouped_matmul(
        x=[hidden_states],
        weight=[w1],
        split_item=2,
        group_list_type=group_list_type,
        group_type=0,
        group_list=group_list,
    )

    hidden_states = torch.cat(hidden_states, dim=0)
    hidden_states = torch_npu.npu_swiglu(hidden_states)

    w2 = w2.transpose(1, 2)
    hidden_states = torch_npu.npu_grouped_matmul(
        x=[hidden_states],
        weight=[w2],
        split_item=2,
        group_list_type=group_list_type,
        group_type=0,
        group_list=group_list,
    )

    hidden_states = torch.cat(hidden_states, dim=0)
    return hidden_states


def fused_experts_with_all2all(
    hidden_states: torch.Tensor,
    w1: torch.Tensor,
    w2: torch.Tensor,
    topk_weights: torch.Tensor,
    topk_ids: torch.Tensor,
    top_k: int,
    expert_map: torch.Tensor = None,
    ep_group: GroupCoordinator = None,
):
    original_shape = hidden_states.shape
    if len(original_shape) == 3:
        hidden_states = hidden_states.view(-1, hidden_states.shape[-1])

    num_tokens, _ = hidden_states.shape
    num_experts = w1.shape[0]
    device = hidden_states.device

    if expert_map is not None:
        global_num_experts = len(expert_map)
        local_num_experts = global_num_experts // ep_group.world_size
        row_idx_len = num_tokens * top_k
        row_idx = (torch.arange(0,
                                row_idx_len,
                                dtype=torch.int32,
                                device=device).view(top_k, -1).permute(
                                    1, 0).contiguous())
        hidden_states, expanded_row_idx, expanded_expert_idx = torch_npu.npu_moe_init_routing(
            hidden_states,
            row_idx=row_idx,
            expert_idx=topk_ids,
            active_num=num_tokens)

        global_expert_tokens = torch.bincount(expanded_expert_idx,
                                              minlength=global_num_experts)
        scatter_sizes = global_expert_tokens.view(ep_group.world_size,
                                                  -1).sum(-1)

        gather_sizes = torch.empty_like(scatter_sizes)
        dist.all_to_all_single(gather_sizes,
                               scatter_sizes,
                               group=ep_group.device_group)
        scatter_size_list = scatter_sizes.cpu().tolist()
        gather_size_list = gather_sizes.cpu().tolist()

        expanded_expert_idx = expanded_expert_idx % local_num_experts
        hidden_states = ep_group.all_to_all(hidden_states, 0, 0,
                                            scatter_size_list,
                                            gather_size_list)
        local_expert_idx = ep_group.all_to_all(expanded_expert_idx, 0, 0,
                                               scatter_size_list,
                                               gather_size_list)

        sorted_local_expert_idx, sorted_idx = torch.sort(local_expert_idx)

        expert_tokens = torch_npu.npu_moe_compute_expert_tokens(
            sorted_local_expert_idx, local_num_experts).to(torch.int64)

        hidden_states = hidden_states[sorted_idx]
    else:
        row_idx_len = num_tokens * top_k
        row_idx = torch.arange(0,
                               row_idx_len,
                               dtype=torch.int32,
                               device=topk_weights.device).view(
                                   top_k, -1).permute(1, 0).contiguous()
        hidden_states, expanded_row_idx, expanded_expert_idx = torch_npu.npu_moe_init_routing(
            hidden_states,
            row_idx=row_idx,
            expert_idx=topk_ids,
            active_num=num_tokens)

        expert_tokens = torch_npu.npu_moe_compute_expert_tokens(
            expanded_expert_idx, num_experts)
        expert_tokens = expert_tokens.to(torch.int64)

    w1 = w1.transpose(1, 2)
    gate_up_out_list = torch_npu.npu_grouped_matmul(
        x=[hidden_states],
        weight=[w1],
        split_item=2,
        group_list_type=0,
        group_type=0,
        group_list=expert_tokens,
    )

    # TODO: Remove this in the future.
    hidden_states = torch.cat(gate_up_out_list, dim=0)
    hidden_states = torch_npu.npu_swiglu(hidden_states)

    w2 = w2.transpose(1, 2)
    down_out_list = torch_npu.npu_grouped_matmul(
        x=[hidden_states],
        weight=[w2],
        split_item=2,
        group_list_type=0,
        group_type=0,
        group_list=expert_tokens,
    )

    hidden_states = torch.cat(down_out_list, dim=0)

    if expert_map is not None:
        resorted_idx = torch.argsort(sorted_idx)
        hidden_states = hidden_states[resorted_idx]
        hidden_states = ep_group.all_to_all(hidden_states, 0, 0,
                                            gather_size_list,
                                            scatter_size_list)

        final_hidden_states = torch_npu.npu_moe_finalize_routing(
            hidden_states,
            skip1=None,
            skip2=None,
            bias=None,
            scales=topk_weights,
            expanded_src_to_dst_row=expanded_row_idx,
            export_for_source_row=topk_ids,
        )
    else:
        # TODO: Reorder device memory 2 times here, replace the current
        # implementation here when suitable operators become available.
        final_hidden_states = torch_npu.npu_moe_finalize_routing(
            hidden_states,
            skip1=None,
            skip2=None,
            bias=None,
            scales=topk_weights,
            expanded_src_to_dst_row=expanded_row_idx,
            export_for_source_row=topk_ids,
        )
    if len(original_shape) == 3:
        final_hidden_states = final_hidden_states.view(original_shape)
    return final_hidden_states


# currently expert parallelism implemented with all2all
# is under-optimized.
def fused_experts_with_all2all_buffer(
    hidden_states: torch.Tensor,
    w1: torch.Tensor,
    w2: torch.Tensor,
    topk_weights: torch.Tensor,
    topk_ids: torch.Tensor,
    top_k: int,
    max_model_len: int,
    global_batch_size: int,
    expert_map: torch.Tensor = None,
    ep_group: GroupCoordinator = None,
):
    original_shape = hidden_states.shape
    if len(original_shape) == 3:
        hidden_states = hidden_states.view(-1, hidden_states.shape[-1])

    num_tokens, _ = hidden_states.shape
    device = hidden_states.device

    global_num_experts = len(expert_map)
    local_num_experts = global_num_experts // ep_group.world_size
    row_idx_len = num_tokens * top_k
    row_idx = (torch.arange(0, row_idx_len, dtype=torch.int32,
                            device=device).view(top_k,
                                                -1).permute(1, 0).contiguous())
    hidden_states, expanded_row_idx, expanded_expert_idx = torch_npu.npu_moe_init_routing(
        hidden_states,
        row_idx=row_idx,
        expert_idx=topk_ids,
        active_num=num_tokens)

    max_row_per_ep_rank = (-(-global_batch_size // ep_group.world_size) *
                           max_model_len // ep_group.world_size +
                           1) * top_k * 2
    expert_idx_buffer_scatter, unpad_indices = process_topk_ids(
        expanded_expert_idx, global_num_experts, ep_group.world_size,
        max_row_per_ep_rank, num_tokens, top_k)
    hidden_states_pad_idx = torch.zeros(
        expert_idx_buffer_scatter.shape,
        dtype=expert_idx_buffer_scatter.dtype,
        device=expert_idx_buffer_scatter.device)
    non_pad_len = torch.sum(
        (expert_idx_buffer_scatter != global_num_experts).to(torch.int32))
    hidden_states_pad_idx[
        expert_idx_buffer_scatter != global_num_experts] = torch.arange(
            non_pad_len,
            dtype=expert_idx_buffer_scatter.dtype,
            device=hidden_states.device)

    hidden_states_buffer_scatter = hidden_states[hidden_states_pad_idx]
    expert_idx_buffer_gather = torch.empty_like(
        expert_idx_buffer_scatter,
        dtype=expert_idx_buffer_scatter.dtype,
        device=expert_idx_buffer_scatter.device)
    hidden_states_buffer_gather = torch.empty_like(
        hidden_states_buffer_scatter,
        dtype=hidden_states_buffer_scatter.dtype,
        device=hidden_states_buffer_scatter.device)
    dist.all_to_all_single(expert_idx_buffer_gather,
                           expert_idx_buffer_scatter,
                           group=ep_group.device_group)
    dist.all_to_all_single(hidden_states_buffer_gather,
                           hidden_states_buffer_scatter,
                           group=ep_group.device_group)
    mask = expert_idx_buffer_gather != global_num_experts
    local_expert_idx = expert_idx_buffer_gather[mask] - ep_group.rank * (
        global_num_experts // ep_group.world_size)
    hidden_states = hidden_states_buffer_gather[mask]
    idx_type = local_expert_idx.dtype
    sorted_local_expert_idx, sorted_idx = torch.sort(local_expert_idx.float())
    sorted_local_expert_idx = sorted_local_expert_idx.to(idx_type)

    expert_tokens = torch_npu.npu_moe_compute_expert_tokens(
        sorted_local_expert_idx, local_num_experts).to(torch.int64)
    hidden_states = hidden_states[sorted_idx]
    group_list_type = 0

    hidden_states_wrapper = [hidden_states]
    del hidden_states

    hidden_states = apply_mlp(hidden_states_wrapper,
                              w1,
                              w2,
                              expert_tokens,
                              group_list_type=group_list_type)

    resorted_idx = torch.argsort(sorted_idx.float()).to(sorted_idx.dtype)
    hidden_states = hidden_states[resorted_idx]
    hidden_states_scatter = torch.zeros(
        (mask.shape[0], hidden_states.shape[1]),
        dtype=hidden_states.dtype,
        device=hidden_states.device)
    hidden_states_scatter[mask] = hidden_states
    hidden_states_gatter = torch.empty_like(
        hidden_states_scatter,
        dtype=hidden_states_scatter.dtype,
        device=hidden_states_scatter.device)
    dist.all_to_all_single(hidden_states_gatter,
                           hidden_states_scatter,
                           group=ep_group.device_group)
    hidden_states_gatter = hidden_states_gatter[
        expert_idx_buffer_scatter != global_num_experts]
    if hidden_states_gatter.shape[0] != row_idx_len:
        hidden_states = torch.zeros((row_idx_len, hidden_states.shape[1]),
                                    dtype=hidden_states.dtype,
                                    device=hidden_states.device)
        hidden_states[unpad_indices != -1] = hidden_states_gatter
    else:
        # TODO: Reorder device memory 2 times here, replace the current
        hidden_states = hidden_states_gatter
    final_hidden_states = torch_npu.npu_moe_finalize_routing(
        hidden_states,
        skip1=None,
        skip2=None,
        bias=None,
        scales=topk_weights,
        expanded_src_to_dst_row=expanded_row_idx,
        export_for_source_row=topk_ids,
    )

    if len(original_shape) == 3:
        final_hidden_states = final_hidden_states.view(original_shape)
    return final_hidden_states


def fused_experts(
    hidden_states: torch.Tensor,
    w1: torch.Tensor,
    w2: torch.Tensor,
    topk_weights: torch.Tensor,
    topk_ids: torch.Tensor,
    top_k: int,
    expert_map: torch.Tensor = None,
    apply_router_weight_on_input: bool = False,
) -> torch.Tensor:
    """
    Fused experts with top-k routing.

    Args:
        hidden_states: Hidden states of shape (num_tokens, hidden_size).
        w1: Expert weights1 of shape (num_experts, intermediate_size * 2, hidden_size).
        w2: Expert weights2 of shape (num_experts, hidden_size, intermediate_size).
        topk_weights: Routing weights of shape (num_tokens, top_k).
        topk_ids: Selected expert IDs of shape (num_tokens, top_k).
        top_k: Number of experts to select.
        expert_map: Expert mapping of shape (num_experts,).

    Returns:
        hidden_states: Hidden states after routing.
    """
    """
    # Check constraints.
    assert hidden_states.shape[1] == w1.shape[2], "Hidden size mismatch"
    assert topk_weights.shape == topk_ids.shape, "topk shape mismatch"
    assert hidden_states.is_contiguous(), "Hidden_states must be contiguous"
    assert w1.is_contiguous(), "Expert weights1 must be contiguous"
    assert w2.is_contiguous(), "Expert weights2 must be contiguous"
    """
    # if torch.distributed.get_rank() == 0:
    #     print(w1.shape)
    #     print(hidden_states.shape)

    original_shape = hidden_states.shape
    # assert len(original_shape) == 2

    num_tokens = hidden_states.shape[:-1].numel()
    num_experts = w1.shape[0]
    dtype = hidden_states.dtype
    device = hidden_states.device
    # assert dtype in [torch.float32, torch.float16, torch.bfloat16
    #                  ], "Only float32, float16, and bfloat16 are supported"

    if apply_router_weight_on_input:
        assert (topk_weights.dim() == 2
                ), "`topk_weights` should be in shape (num_tokens, topk)"
        _, topk = topk_weights.shape
        assert (
            topk == 1
        ), "Only support topk=1 when `apply_router_weight_on_input` is True"
        hidden_states = hidden_states * topk_weights.to(hidden_states.dtype)

    if expert_map is not None:
        # Generate token indices and flatten
        token_indices = (torch.arange(num_tokens,
                                      device=device,
                                      dtype=torch.int64).unsqueeze(1).expand(
                                          -1, top_k).reshape(-1))

        # Flatten token-to-expert mappings and map to local experts
        weights_flat = topk_weights.view(-1)
        experts_flat = topk_ids.view(-1)
        local_experts_flat = expert_map[experts_flat]

        # Filter valid token-expert pairs
        mask = local_experts_flat != -1
        filtered_weights = torch.where(
            mask, weights_flat, torch.zeros_like(weights_flat)).to(dtype)
        filtered_experts = torch.where(
            mask, local_experts_flat,
            torch.full_like(local_experts_flat,
                            num_experts)).to(topk_ids.dtype)

        # Sort by local expert IDs
        sort_indices = torch.argsort(filtered_experts.view(torch.float32))
        sorted_token_indices = token_indices[sort_indices]
        sorted_weights = filtered_weights[sort_indices]

        # Compute token counts with minlength of num_experts
        # This is equivalent to but faster than:
        # >>> token_counts = torch.bincount(filtered_experts, minlength=num_experts)[:-1]
        token_counts = torch.zeros(num_experts + 1,
                                   device=device,
                                   dtype=torch.int64)
        ones = torch.ones_like(filtered_experts, dtype=torch.int64)
        token_counts.scatter_add_(0, filtered_experts.to(torch.int64), ones)
        token_counts = token_counts[:num_experts]
        expert_tokens = torch.cumsum(token_counts, dim=0, dtype=torch.int64)

        # Rearrange hidden_states
        sorted_hidden_states = hidden_states[sorted_token_indices]
    else:
        row_idx_len = num_tokens * top_k
        row_idx = (torch.arange(0,
                                row_idx_len,
                                dtype=torch.int32,
                                device=device).view(top_k, -1).permute(
                                    1, 0).contiguous())
        sorted_hidden_states, expanded_row_idx, expanded_expert_idx = torch_npu.npu_moe_init_routing(
            hidden_states,
            row_idx=row_idx,
            expert_idx=topk_ids,
            active_num=num_tokens)

        expert_tokens = torch_npu.npu_moe_compute_expert_tokens(
            expanded_expert_idx, num_experts)
        expert_tokens = expert_tokens.to(torch.int64)

    w1 = w1.transpose(1, 2)
    gate_up_out_list = torch_npu.npu_grouped_matmul(
        x=[sorted_hidden_states],
        weight=[w1],
        split_item=2,
        group_list_type=0,
        group_type=0,
        group_list=expert_tokens,
    )

    # TODO: Remove this in the future.
    gate_up_out = torch.cat(gate_up_out_list, dim=0)
    gate_up_out = torch_npu.npu_swiglu(gate_up_out)

    w2 = w2.transpose(1, 2)
    down_out_list = torch_npu.npu_grouped_matmul(
        x=[gate_up_out],
        weight=[w2],
        split_item=2,
        group_list_type=0,
        group_type=0,
        group_list=expert_tokens,
    )

    down_out_list = torch.cat(down_out_list, dim=0)

    if expert_map is not None:
        weighted_down_out = down_out_list * sorted_weights.unsqueeze(1)

        final_hidden_states = torch.zeros(*original_shape,
                                          device=hidden_states.device,
                                          dtype=dtype)

        # TODO: npu_grouped_matmul output random values at [num_valid_tokens:, ...]
        # This created multiple NaN and index_add_ will mix them up which harms accuracy
        # remove this mask and filter after it being fixed
        num_valid_tokens = mask.sum()
        valid_token_mask = torch.arange(
            0, sorted_token_indices.shape[0],
            device=device).unsqueeze(1) < num_valid_tokens
        valid_output = torch.where(
            valid_token_mask, weighted_down_out,
            torch.zeros_like(weighted_down_out)).to(dtype)
        final_hidden_states.index_add_(0, sorted_token_indices, valid_output)
    else:
        scales = torch.ones_like(
            topk_weights) if apply_router_weight_on_input else topk_weights
        # TODO: Reorder device memory 2 times here, replace the current
        # implementation here when suitable operators become available.
        final_hidden_states = torch_npu.npu_moe_finalize_routing(
            down_out_list,
            skip1=None,
            skip2=None,
            bias=None,
            scales=scales,
            expanded_src_to_dst_row=expanded_row_idx,
            export_for_source_row=topk_ids,
        )

    return final_hidden_states


def native_grouped_topk(
    topk_weights: torch.Tensor,
    num_expert_group: Optional[int],
    topk_group: Optional[int],
):
    topk_group = 0 if topk_group is None else topk_group
    num_expert_group = 0 if num_expert_group is None else num_expert_group

    num_token = topk_weights.shape[0]
    grouped_weights = topk_weights.view(num_token, num_expert_group,
                                        -1).max(dim=-1).values
    topk_group_indices = torch.topk(grouped_weights.to(torch.float32),
                                    k=topk_group,
                                    dim=-1,
                                    sorted=False)[1]
    topk_group_mask = torch.zeros_like(grouped_weights)
    topk_group_mask.scatter_(1, topk_group_indices, 1)
    topk_weight_mask = (topk_group_mask.unsqueeze(-1).expand(
        num_token, num_expert_group,
        topk_weights.shape[-1] // num_expert_group).reshape(num_token, -1))
    topk_weights = topk_weights.masked_fill(~topk_weight_mask.bool(), 0.0)

    return topk_weights


def select_experts(
    hidden_states: torch.Tensor,
    router_logits: torch.Tensor,
    top_k: int,
    use_grouped_topk: bool,
    renormalize: bool,
    topk_group: Optional[int] = None,
    num_expert_group: Optional[int] = None,
    custom_routing_function: Optional[Callable] = None,
    scoring_func: str = "softmax",
    e_score_correction_bias: Optional[torch.Tensor] = None,
) -> tuple[torch.Tensor, torch.Tensor]:
    """
    Select top-k experts based on router logits.

    Args:
        hidden_states: Hidden states of shape (num_tokens, hidden_size).
        router_logits: Router logits of shape (num_tokens, num_experts).
        top_k: Number of experts to select.
        use_grouped_topk: Whether to group experts before selecting top-k.
        renormalize: Whether to renormalize the routing weights.
        topk_group: Number of expert groups to select from.
        num_expert_group: Number of experts in each group.
        custom_routing_function: Custom routing function.
        scoring_func: Scoring function to use.
        e_score_correction_bias: Correction bias to apply to expert scores.

    Returns:
        topk_weights: Routing weights of shape (num_tokens, top_k).
        topk_ids: Selected expert IDs of shape (num_tokens, top_k).

    Raises:
        ValueError: If an unsupported scoring function is provided.
    """

    if scoring_func == "softmax":
        # NOTE: vLLM use dtype=torch.float here
        topk_weights = router_logits.softmax(dim=-1)
    elif scoring_func == "sigmoid":
        topk_weights = router_logits.sigmoid()
    else:
        raise ValueError(f"Unsupported scoring function: {scoring_func}")

    if use_grouped_topk:
        assert topk_group is not None
        assert num_expert_group is not None

        if e_score_correction_bias is not None:
            # Store original scores before applying correction bias. We use biased
            # scores for expert selection but original scores for routing weights
            original_weights = topk_weights
            topk_weights = topk_weights + e_score_correction_bias.unsqueeze(0)

        # TODO: Change to npu_group_topk when the latest CANN and NNAL is available
        # >>> torch_npu._npu_group_topk(topk_weights, group_num=num_expert_group, k=topk_group)
        topk_weights = native_grouped_topk(topk_weights, num_expert_group,
                                           topk_group)
        # TODO bfloat16 is not supported in torch.topk with ge graph.
        if e_score_correction_bias is not None:
            topk_ids = torch.topk(topk_weights.to(torch.float32),
                                  k=top_k,
                                  dim=-1,
                                  sorted=False)[1]
            # Use original unbiased scores for the routing weights
            topk_weights = original_weights.gather(1, topk_ids)
        else:
            topk_weights, topk_ids = torch.topk(topk_weights.to(torch.float32),
                                                k=top_k,
                                                dim=-1,
                                                sorted=False)
    elif custom_routing_function is None:
        topk_weights, topk_ids = topk_weights.topk(top_k, dim=-1)
        topk_weights = topk_weights.to(hidden_states.dtype)
    else:
        topk_weights, topk_ids = custom_routing_function(
            hidden_states=hidden_states,
            gating_output=router_logits,
            topk=top_k,
            renormalize=renormalize)
        # Required by npu_moe_init_routing
        topk_ids = topk_ids.to(torch.int32)
        return topk_weights, topk_ids

    # Required by npu_moe_init_routing
    topk_ids = topk_ids.to(torch.int32)

    if renormalize:
        topk_weights = topk_weights / topk_weights.sum(dim=-1, keepdim=True)

    return topk_weights, topk_ids


class AscendUnquantizedFusedMoEMethod(UnquantizedFusedMoEMethod):

    def __init__(self, moe: MoEConfig = None):

        super().__init__(moe=moe)
        vllm_config = get_current_vllm_config()

        ep_group = get_ep_group()
        self.ep_size = ep_group.world_size
        self.global_batch_size = vllm_config.scheduler_config.max_num_seqs
        self.local_batch_size = self.global_batch_size // self.ep_size
        self.max_model_len = vllm_config.model_config.max_model_len

        ascend_config = get_ascend_config()
        self.torchair_graph_enabled = ascend_config.torchair_graph_config.enabled

        try:
            device_group = ep_group.device_group
            # TODO: Try local_rank = ep_group.rank_in_group
            local_rank = torch.distributed.get_rank(group=device_group)
            backend = device_group._get_backend(torch.device("npu"))
            self.moe_all_to_all_group_name = backend.get_hccl_comm_name(
                local_rank)
        except AttributeError:
            self.moe_all_to_all_group_name = None

    def process_weights_after_loading(self, layer):
        super(UnquantizedFusedMoEMethod,
              self).process_weights_after_loading(layer)
        layer.w13_weight = torch.nn.Parameter(self._maybe_pad_weight(
            layer.w13_weight.data),
                                              requires_grad=False)
        layer.w2_weight = torch.nn.Parameter(self._maybe_pad_weight(
            layer.w2_weight.data),
                                             requires_grad=False)

    def apply(
        self,
        layer: torch.nn.Module,
        x: torch.Tensor,
        router_logits: torch.Tensor,
        top_k: int,
        renormalize: bool,
        use_grouped_topk: bool = False,
        global_num_experts: int = -1,
        expert_map: Optional[torch.Tensor] = None,
        topk_group: Optional[int] = None,
        num_expert_group: Optional[int] = None,
        custom_routing_function: Optional[Callable] = None,
        scoring_func: str = "softmax",
        e_score_correction_bias: Optional[torch.Tensor] = None,
        is_prefill: bool = False,
        enable_force_load_balance: bool = False,
        **kwargs,
    ) -> torch.Tensor:

        # NOTE: now npu_moe_gating_top_k can only support `group_count=256` pattern
        if global_num_experts == 256:
            topk_weights, topk_ids, _ = torch_npu.npu_moe_gating_top_k(
                router_logits,
                k=top_k,  # topk当前写8
                bias=e_score_correction_bias,
                k_group=topk_group,  # fix: 4
                group_count=num_expert_group,  # fix 8
                group_select_mode=1,  # 0: group中的最大; 1: topk2.sum(fix)
                renorm=0,  # 0: softmax->topk(fix); 1: topk->softmax
                norm_type=1,  # 0: softmax; 1: sigmoid(fix)
                # out_flag=False, # todo new api; 第三个输出是否输出
                # y2_flag=False, # old api; 第三个输出是否输出
                routed_scaling_factor=1,
                eps=float(1e-20))
        else:
            topk_weights, topk_ids = select_experts(
                hidden_states=x,
                router_logits=router_logits,
                top_k=top_k,
                use_grouped_topk=use_grouped_topk,
                renormalize=renormalize,
                topk_group=topk_group,
                num_expert_group=num_expert_group,
                custom_routing_function=custom_routing_function,
                scoring_func=scoring_func,
                e_score_correction_bias=e_score_correction_bias,
            )

        topk_weights = topk_weights.to(x.dtype)
        # this is a naive implementation for experts load balance so as
        # to avoid accumulating too much tokens on a single rank.
        # currently it is only activated when doing profile runs.
        if enable_force_load_balance:
            topk_ids = torch.randint_like(topk_ids, 0, global_num_experts)

        if VLLM_ENABLE_MC2 and not is_prefill:
            return fused_experts_with_mc2(
                hidden_states=x,
                w1=layer.w13_weight,
                w2=layer.w2_weight,
                topk_weights=topk_weights,
                topk_ids=topk_ids,
                top_k=top_k,
                expert_map=expert_map,
                moe_all_to_all_group_name=self.moe_all_to_all_group_name,
                **kwargs)
        elif self.torchair_graph_enabled or get_ep_group().world_size == 1:
            return fused_experts(hidden_states=x,
                                 w1=layer.w13_weight,
                                 w2=layer.w2_weight,
                                 topk_weights=topk_weights,
                                 topk_ids=topk_ids,
                                 top_k=top_k,
                                 expert_map=expert_map)
        elif MOE_ALL2ALL_BUFFER:
            return fused_experts_with_all2all_buffer(
                hidden_states=x,
                w1=layer.w13_weight,
                w2=layer.w2_weight,
                topk_weights=topk_weights,
                topk_ids=topk_ids,
                top_k=top_k,
                max_model_len=self.max_model_len,
                global_batch_size=self.global_batch_size,
                expert_map=expert_map,
                ep_group=get_ep_group())
        else:
            return fused_experts_with_all2all(hidden_states=x,
                                              w1=layer.w13_weight,
                                              w2=layer.w2_weight,
                                              topk_weights=topk_weights,
                                              topk_ids=topk_ids,
                                              top_k=top_k,
                                              expert_map=expert_map,
                                              ep_group=get_ep_group())


class AscendFusedMoE(FusedMoE):

    moe_counter = -1
    def __init__(
        self,
        num_experts: int,  # Global number of experts
        top_k: int,
        hidden_size: int,
        intermediate_size: int,
        params_dtype: Optional[torch.dtype] = None,
        reduce_results: bool = False,
        renormalize: bool = True,
        use_grouped_topk: bool = False,
        num_expert_group: Optional[int] = None,
        topk_group: Optional[int] = None,
        quant_config: Optional[QuantizationConfig] = None,
        tp_size: Optional[int] = None,
        ep_size: Optional[int] = None,
        dp_size: Optional[int] = None,
        prefix: str = "",
        custom_routing_function: Optional[Callable] = None,
        scoring_func: str = "softmax",
        e_score_correction_bias: Optional[torch.Tensor] = None,
        activation: str = "silu",
        apply_router_weight_on_input: bool = False,
    ):
        # TODO: This could not initialize FusedMoE baseclass,
        # fixme and make __init__() of AscendFusedMoE more clear
        super(FusedMoE, self).__init__()

        AscendFusedMoE.moe_counter += 1
        self.moe_instance_id = AscendFusedMoE.moe_counter

        if params_dtype is None:
            params_dtype = torch.get_default_dtype()

        vllm_config = get_current_vllm_config()

        self.moe_parallel_config: FusedMoEParallelConfig = (
            FusedMoEParallelConfig.make(
                tp_size_=(tp_size if tp_size is not None else
                          get_tensor_model_parallel_world_size()),
                dp_size_=(dp_size if dp_size is not None else
                          get_dp_group().world_size),
                vllm_parallel_config=vllm_config.parallel_config))

        self.moe_parallel_config.ep_size = get_ep_group().world_size
        self.moe_parallel_config.tp_size = get_etp_group().world_size

        self.top_k = top_k
        self.num_experts = num_experts
        self.global_num_experts = num_experts
        assert intermediate_size % self.tp_size == 0
        self.intermediate_size_per_partition = intermediate_size // self.tp_size
        self.reduce_results = reduce_results
        self.renormalize = renormalize
        self.use_grouped_topk = use_grouped_topk
        if self.use_grouped_topk:
            assert num_expert_group is not None and topk_group is not None
        self.num_expert_group = num_expert_group
        self.topk_group = topk_group
        self.custom_routing_function = custom_routing_function
        self.scoring_func = scoring_func
        self.e_score_correction_bias = e_score_correction_bias
        self.expert_map = None
        self.activation = activation
        self.log2phy = None
        self.global_redundant_expert_num = 0


        vllm_config = get_current_vllm_config()
        expert_map_path = None
        if vllm_config.additional_config:
            expert_map_path = vllm_config.additional_config.get("expert_map_path", None)
        if expert_map_path and os.path.exists(expert_map_path):
            # moe expert load balance
            expert_load_balancer = ExpertLoadBalancer(expert_map_path, self.global_num_experts)
            self.local_num_experts, self.expert_map = expert_load_balancer.get_rank_placement_map(
                self.moe_instance_id, get_ep_group().rank_in_group)
            self.log2phy = expert_load_balancer.get_rank_log2phy_map(
                self.moe_instance_id, get_ep_group().rank_in_group)
            self.global_redundant_expert_num = expert_load_balancer.get_global_redundant_expert_num()
        else:
            # Create a tensor of size num_experts filled with -1
            self.local_num_experts, self.expert_map = determine_expert_map(
                self.ep_size,
                get_ep_group().rank_in_group, self.global_num_experts)

        self.moe_parallel_config.tp_rank = get_etp_group().rank_in_group
        self.moe_parallel_config.ep_rank = get_ep_group().rank_in_group

        ascend_config = get_ascend_config()
        self.torchair_graph_enabled = ascend_config.torchair_graph_config.enabled
        self.enable_multistream_shared_expert = \
            ascend_config.torchair_graph_config.enable_multistream_shared_expert

        if self.scoring_func != "softmax" and not self.use_grouped_topk:
            raise ValueError("Only softmax scoring function is supported for "
                             "non-grouped topk.")

        moe = MoEConfig(
            num_experts=self.global_num_experts,
            experts_per_token=top_k,
            hidden_dim=hidden_size,
            num_local_experts=self.local_num_experts,
            moe_parallel_config=self.moe_parallel_config,
            # TODO (bnell): this needs to be fixed for quantized types.
            in_dtype=params_dtype,
        )

        if quant_config is None:
            self.quant_method = AscendUnquantizedFusedMoEMethod(moe)
        else:
            self.quant_method = quant_config.get_quant_method(self, prefix)

        assert self.quant_method is not None

        local_num_experts = torch.sum(self.expert_map != -1) \
            if self.expert_map is not None else num_experts

        moe_quant_params = {
            "num_experts": local_num_experts,
            "hidden_size": hidden_size,
            "intermediate_size_per_partition":
            self.intermediate_size_per_partition,
            "params_dtype": params_dtype,
            "weight_loader": self.weight_loader,
        }
        # need full intermediate size pre-sharding for WNA16 act order
        if (self.quant_method.__class__.__name__
                in ("GPTQMarlinMoEMethod", "CompressedTensorsWNA16MoEMethod")):
            moe_quant_params["intermediate_size_full"] = intermediate_size

        self.ep_group = get_ep_group()
        self.quant_method.create_weights(layer=self, **moe_quant_params)

    def forward(self,
                hidden_states: torch.Tensor,
                router_logits: torch.Tensor,
                is_prefill: bool,
                enable_force_load_balance: bool = False,
                top_k=None,
                **kwargs):
        assert self.quant_method is not None

        if top_k:
            real_top_k = top_k
        else:
            real_top_k = self.top_k

        #                MC2   ag/rs  broadcast/all_reduce
        #  prefill_req     x      x            √
        #  decode_req     √      x            √
        #  graph_mode     √      √            x
        if self.dp_size > 1:
            if VLLM_ENABLE_MC2 and not is_prefill:
                ...
            elif self.torchair_graph_enabled:
                if USING_LCCL_COM:  # type: ignore
                    hidden_states = get_dp_group().all_gather(
                        hidden_states, 0, False)
                    router_logits = get_dp_group().all_gather(
                        router_logits, 0, False)
                elif self.torchair_graph_enabled and not is_prefill:
                    hidden_states = get_dp_group().all_gather(hidden_states, 0)
                    router_logits = get_dp_group().all_gather(router_logits, 0)
                else:
                    hidden_states, router_logits = get_ep_group().dispatch(
                        hidden_states, router_logits)

        # Matrix multiply.
        hidden_states = self.quant_method.apply(
            layer=self,
            x=hidden_states,
            router_logits=router_logits,
            top_k=real_top_k,
            renormalize=self.renormalize,
            use_grouped_topk=self.use_grouped_topk,
            global_num_experts=self.global_num_experts,
            expert_map=self.expert_map,
            topk_group=self.topk_group,
            num_expert_group=self.num_expert_group,
            custom_routing_function=self.custom_routing_function,
            scoring_func=self.scoring_func,
            e_score_correction_bias=self.e_score_correction_bias,
            is_prefill=is_prefill,
            enable_force_load_balance=enable_force_load_balance,
            log2phy=self.log2phy,
            global_redundant_expert_num=self.global_redundant_expert_num,
            **kwargs)

        if self.enable_multistream_shared_expert and not is_prefill:
            hidden_states, shared_output = hidden_states

        if self.dp_size > 1:
            if VLLM_ENABLE_MC2 and not is_prefill:
                ...
            elif self.torchair_graph_enabled:
                if USING_LCCL_COM:  # type: ignore
                    hidden_states = dist._functional_collectives.reduce_scatter_tensor(
                        hidden_states,
                        "sum",
                        scatter_dim=0,
                        group=get_dp_group().device_group)
                elif self.torchair_graph_enabled and not is_prefill:
                    hidden_states = dist._functional_collectives.reduce_scatter_tensor(
                        hidden_states,
                        "sum",
                        scatter_dim=0,
                        group=get_dp_group().device_group)
                else:
                    hidden_states = get_ep_group().combine(hidden_states)

        if self.reduce_results and (self.tp_size > 1 or self.ep_size > 1):
            hidden_states = tensor_model_parallel_all_reduce(hidden_states)

        if self.enable_multistream_shared_expert and not is_prefill:
            return hidden_states, shared_output
        return hidden_states

    # ----------------------------------------- TBO-related --------------------------------------------

    def _forward_ms_fused_moe_comp(
        self,
        hidden_states: torch.Tensor,
        router_logits: torch.Tensor,
        is_prefill: bool,
        real_top_k,
        enable_force_load_balance: bool = False,
    ):
        hidden_states = self.quant_method.apply(
            layer=self,
            x=hidden_states,
            router_logits=router_logits,
            top_k=real_top_k,
            renormalize=self.renormalize,
            use_grouped_topk=self.use_grouped_topk,
            global_num_experts=self.global_num_experts,
            expert_map=self.expert_map,
            topk_group=self.topk_group,
            num_expert_group=self.num_expert_group,
            custom_routing_function=self.custom_routing_function,
            scoring_func=self.scoring_func,
            e_score_correction_bias=self.e_score_correction_bias,
            is_prefill=is_prefill,
            enable_force_load_balance=enable_force_load_balance)

        return hidden_states<|MERGE_RESOLUTION|>--- conflicted
+++ resolved
@@ -15,13 +15,9 @@
 # This file is a part of the vllm-ascend project.
 # Adapted from vllm/tests/kernels/test_moe.py
 
-<<<<<<< HEAD
-from typing import Callable, Optional
 import os
-=======
 from typing import Callable, List, Optional
 
->>>>>>> 20dedba5
 import torch
 import torch.distributed as dist
 import torch_npu
