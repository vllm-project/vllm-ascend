--- conflicted
+++ resolved
@@ -968,7 +968,6 @@
             topk_ids = torch.randint_like(topk_ids, 0, global_num_experts)
 
         fused_moe_state = get_forward_context().fused_moe_state
-
         if fused_moe_state == FusedMoEState.MC2:
             mc2_mask = kwargs.get("mc2_mask", None)
             return fused_experts_with_mc2(
@@ -1209,7 +1208,7 @@
                 shared_hidden_states = shared_experts(hidden_states)
 
         attn_metadata = get_forward_context().attn_metadata
-        mc2_mask = attn_metadata.decode.mc2_mask if attn_metadata is not None and attn_metadata.decode is not None else None
+        mc2_mask = attn_metadata.decode.mc2_mask if attn_metadata is not None and getattr(attn_metadata, "decode", None) is not None else None
 
         tp_size = get_tensor_model_parallel_world_size()
         if tp_size > 1 and fused_moe_state != FusedMoEState.AllGather:
@@ -1274,10 +1273,7 @@
             quantized_x_for_share=quantized_x_for_share,
             dynamic_scale_for_share=dynamic_scale_for_share,
             mc2_mask=mc2_mask,
-<<<<<<< HEAD
             token_dispatcher=self.token_dispatcher
-=======
->>>>>>> 57664f07
         )
 
         if shared_experts:
