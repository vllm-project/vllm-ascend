# Copyright (c) 2025 Huawei Technologies Co., Ltd. All Rights Reserved.
# Copyright 2023 The vLLM team.
#
# Licensed under the Apache License, Version 2.0 (the "License");
# you may not use this file except in compliance with the License.
# You may obtain a copy of the License at
#
#     http://www.apache.org/licenses/LICENSE-2.0
#
# Unless required by applicable law or agreed to in writing, software
# distributed under the License is distributed on an "AS IS" BASIS,
# WITHOUT WARRANTIES OR CONDITIONS OF ANY KIND, either express or implied.
# See the License for the specific language governing permissions and
# limitations under the License.
# This file is a part of the vllm-ascend project.
# Adapted from vllm/tests/kernels/test_moe.py

import os
from typing import Any, Callable, Optional, Tuple, Union

import torch
import torch.distributed as dist
import torch_npu
from torch import nn
from vllm.config import get_current_vllm_config
from vllm.distributed import (GroupCoordinator, get_tensor_model_parallel_rank,
                              get_tensor_model_parallel_world_size,
                              tensor_model_parallel_all_reduce)
from vllm.distributed.parallel_state import (get_dp_group, get_ep_group,
                                             get_tp_group)
from vllm.forward_context import get_forward_context
from vllm.model_executor.layers.fused_moe.config import \
    FusedMoEConfig  # isort: skip
from vllm.model_executor.layers.fused_moe.config import \
    FusedMoEParallelConfig  # isort: skip
from vllm.model_executor.layers.fused_moe.layer import (
    FusedMoE, UnquantizedFusedMoEMethod, determine_expert_map)
from vllm.model_executor.layers.quantization.base_config import \
    QuantizationConfig
from vllm.platforms import current_platform
from vllm.utils import direct_register_custom_op

import vllm_ascend.envs as envs_ascend
from vllm_ascend.ascend_config import get_ascend_config
from vllm_ascend.ascend_forward_context import FusedMoEState
from vllm_ascend.distributed.communication_op import \
    data_parallel_reduce_scatter
from vllm_ascend.distributed.parallel_state import get_mc2_group
from vllm_ascend.ops.expert_load_balancer import ExpertLoadBalancer
from vllm_ascend.ops.layers.experts_selector import select_experts
from vllm_ascend.ops.moe_dispatcher.token_dispatcher import (
    MoEAlltoAllSeqOverLapDispatcher, MoEDispatcherConfig)
from vllm_ascend.ops.sequence_parallel import MetadataForPadding
from vllm_ascend.utils import (ACL_FORMAT_FRACTAL_NZ, AscendSocVersion,
                               dispose_tensor, get_all_reduce_merge_state,
                               get_ascend_soc_version,
                               get_rm_router_logits_state, is_310p)

MOE_ALL2ALL_BUFFER: bool = envs_ascend.MOE_ALL2ALL_BUFFER


def process_topk_ids(topk_ids: torch.Tensor, expert_num: int, ep_size: int,
                     max_row_per_ep_rank: int, num_tokens: int,
                     top_k: int) -> tuple[torch.Tensor, torch.Tensor]:
    original_total_elements = num_tokens * top_k
    device = topk_ids.device
    original_dtype = topk_ids.dtype

    if original_total_elements == 0:
        output_len = ep_size * max_row_per_ep_rank
        topk_ids_pad = torch.full((output_len, ),
                                  expert_num,
                                  dtype=original_dtype,
                                  device=device)
        unpad_indices = torch.full((original_total_elements, ),
                                   -1,
                                   dtype=torch.long,
                                   device=device)
        return topk_ids_pad, unpad_indices

    experts_per_ep_rank_val = expert_num // ep_size
    if experts_per_ep_rank_val == 0:
        raise ValueError(
            "expert_num // ep_size is 0, which leads to division by zero in ep_rank calculation. "
            "Ensure expert_num >= ep_size.")

    assigned_ep_rank = (topk_ids.float() /
                        experts_per_ep_rank_val).to(original_dtype)
    indices_arange = torch.arange(topk_ids.shape[0], device=device)

    is_new_segment = torch.cat(
        (torch.tensor([True], device=device), assigned_ep_rank[1:]
         != assigned_ep_rank[:-1]))
    temp_start_markers = torch.full_like(indices_arange,
                                         -1,
                                         dtype=indices_arange.dtype)
    temp_start_markers[is_new_segment] = indices_arange[is_new_segment]
    start_offset_for_each_token = torch.cummax(temp_start_markers, dim=0)[0]
    token_intra_ep_rank_idx = indices_arange - start_offset_for_each_token
    is_kept_mask = token_intra_ep_rank_idx < max_row_per_ep_rank
    cumsum_kept = torch.cumsum(is_kept_mask.float(), dim=0).to(torch.long)
    indices_in_rec_cond_list_for_all = cumsum_kept - 1
    unpad_indices = torch.where(
        is_kept_mask, indices_in_rec_cond_list_for_all,
        torch.tensor(-1, device=device, dtype=torch.long))
    output_len = ep_size * max_row_per_ep_rank
    topk_ids_pad = torch.full((output_len, ),
                              expert_num,
                              dtype=original_dtype,
                              device=device)
    if topk_ids.shape[0] > 0:
        all_destination_indices = assigned_ep_rank * max_row_per_ep_rank + token_intra_ep_rank_idx
        temp_pad_buffer = torch.full((output_len + 1, ),
                                     expert_num,
                                     dtype=original_dtype,
                                     device=device)
        output_len_tensor = torch.tensor(output_len,
                                         dtype=torch.long,
                                         device=device)
        scatter_indices = torch.where(is_kept_mask, all_destination_indices,
                                      output_len_tensor)
        temp_pad_buffer.scatter_(0, scatter_indices, topk_ids)
        topk_ids_pad = temp_pad_buffer[:output_len]
    return topk_ids_pad, unpad_indices


def fused_experts_with_mc2(
    hidden_states: torch.Tensor,
    w1: torch.Tensor,
    w2: torch.Tensor,
    topk_weights: torch.Tensor,
    topk_ids: torch.Tensor,
    top_k: int,
    moe_parallel_config: FusedMoEParallelConfig,
    expert_map: torch.Tensor = None,
    moe_all_to_all_group_name: Optional[str] = None,
    shared_experts: Optional[Any] = None,
    mc2_mask: Optional[torch.Tensor] = None,
) -> Union[torch.Tensor, Tuple[torch.Tensor, torch.Tensor]]:
    quant_mode = 0
    ep_rank_id = moe_parallel_config.ep_rank
    ep_world_size = moe_parallel_config.ep_size

    # NOTE: Currently, when in A3 or in torchair graph, we need to pass in some extra param into dispatch & combine
    need_extra_args = (get_ascend_soc_version() == AscendSocVersion.A3)

    # NOTE: Currently, when in A3, we need to pass in some extra param into dispatch & combine
    a3_need_extra_args = get_ascend_soc_version() == AscendSocVersion.A3

    enable_dispatch_v2 = hasattr(torch_npu, "npu_moe_distribute_dispatch_v2")

    moe_expert_num = len(expert_map)
    kwargs_mc2 = {
        "x": hidden_states,
        "expert_ids": topk_ids,
        "expert_shard_type": 0,
        "shared_expert_rank_num": 0,
        "moe_expert_num": moe_expert_num,
        "global_bs": 0,
    }

    stage1_kwargs = {
        "scales": None,
        "quant_mode": quant_mode,
        "group_ep": moe_all_to_all_group_name,
        "ep_world_size": ep_world_size,
        "ep_rank_id": ep_rank_id,
    }
    if need_extra_args:
        stage1_kwargs.update({
            "group_tp": moe_all_to_all_group_name,
            "tp_world_size": 1,
            "tp_rank_id": 0,
        })
    if a3_need_extra_args and enable_dispatch_v2:
        stage1_kwargs.update({
            "x_active_mask": mc2_mask,
        })

    kwargs_mc2.update(stage1_kwargs)

    output = torch_npu.npu_moe_distribute_dispatch_v2(
        **kwargs_mc2
    ) if enable_dispatch_v2 else torch_npu.npu_moe_distribute_dispatch(
        **kwargs_mc2)
    # comm_stream.wait_stream(torch.npu.current_stream())
    expand_x, dynamic_scale, assist_info_for_combine, expert_token_nums, ep_recv_counts = output[
        0:5]

    if shared_experts is not None:
        shared_gate_up, _ = shared_experts.gate_up_proj(hidden_states)
        shared_act = shared_experts.act_fn(shared_gate_up)

    w1 = w1.transpose(1, 2)

    group_list = expert_token_nums.to(torch.int64)
    gate_up_out_list = torch_npu.npu_grouped_matmul(
        x=[expand_x],
        weight=[w1],
        split_item=2,
        # 1 means count mode, to avoid cumulative operation of the group list
        group_list_type=1,
        group_type=0,
        group_list=group_list,
    )[0]

    gate_up_out = torch_npu.npu_swiglu(gate_up_out_list)

    w2 = w2.transpose(1, 2)
    down_out_list = torch_npu.npu_grouped_matmul(
        x=[gate_up_out],
        weight=[w2],
        split_item=2,
        group_list_type=1,
        group_type=0,
        group_list=group_list,
    )[0]

    # moeCombine
    kwargs_mc2 = {
        "expand_x": down_out_list,
        "expert_ids": topk_ids,
        "expert_scales": topk_weights.to(torch.float32),
        "expert_shard_type": 0,
        "shared_expert_rank_num": 0,
        "moe_expert_num": moe_expert_num,
        "global_bs": 0,
    }
    tp_recv_counts = output[5]
    stage3_kwargs = {
        "ep_send_counts": ep_recv_counts,
        "group_ep": moe_all_to_all_group_name,
        "ep_world_size": ep_world_size,
        "ep_rank_id": ep_rank_id,
    }
    if enable_dispatch_v2:
        stage3_kwargs.update({
            "assist_info_for_combine":
            assist_info_for_combine,
        })
    else:
        stage3_kwargs.update({
            "expand_idx": assist_info_for_combine,
        })
    if need_extra_args:
        stage3_kwargs.update({
            "tp_send_counts": tp_recv_counts,
            "group_tp": moe_all_to_all_group_name,
            "tp_world_size": 1,
            "tp_rank_id": 0,
        })
    if a3_need_extra_args and enable_dispatch_v2:
        stage3_kwargs.update({
            "x_active_mask": mc2_mask,
        })
    kwargs_mc2.update(stage3_kwargs)

    hidden_states = torch_npu.npu_moe_distribute_combine_v2(
        **kwargs_mc2
    ) if enable_dispatch_v2 else torch_npu.npu_moe_distribute_combine(
        **kwargs_mc2)

    if shared_experts is None:
        return hidden_states
    else:
        shared_hidden_states, _ = shared_experts.down_proj(shared_act)
        return hidden_states, shared_hidden_states


def apply_mlp(
    hidden_states: torch.Tensor,
    w1: torch.Tensor,
    w2: torch.Tensor,
    group_list: torch.Tensor,
    group_list_type: int = 1,
) -> torch.Tensor:
    """
    apply MLP: gate_up_proj -> swiglu -> down_proj

    Args:
        hidden_states_wrapper: wrapper of input hidden states with shape (num_tokens, hidden_size).
        w1: expert weights1 with shape
            (num_experts, hidden_size, intermediate_size * 2)
        w2: expert weights2 with shape
            (num_experts, intermediate_size, hidden_size)
        group_list: number of tokens for each expert, follow cumsum mode, and
            with shape (num_experts).
        transpose_weight:
            w1: (num_experts, intermediate_size * 2, hidden_size) ->
                    (num_experts, hidden_size, intermediate_size * 2)
            w2: (num_experts, hidden_size, intermediate_size) ->
                    (num_experts, intermediate_size, hidden_size)

    Returns:
        hidden_states: output hidden states after MLP.
    """

    w1 = w1.transpose(1, 2)
    hidden_states = torch_npu.npu_grouped_matmul(
        x=[hidden_states],
        weight=[w1],
        split_item=2,
        group_list_type=group_list_type,
        group_type=0,
        group_list=group_list,
    )[0]

    hidden_states = torch_npu.npu_swiglu(hidden_states)

    w2 = w2.transpose(1, 2)
    hidden_states = torch_npu.npu_grouped_matmul(
        x=[hidden_states],
        weight=[w2],
        split_item=2,
        group_list_type=group_list_type,
        group_type=0,
        group_list=group_list,
    )[0]

    return hidden_states


# currently expert parallelism implemented with all2all
# is under-optimized.
def fused_experts_with_all2all(
    hidden_states: torch.Tensor,
    w1: torch.Tensor,
    w2: torch.Tensor,
    topk_weights: torch.Tensor,
    topk_ids: torch.Tensor,
    row_idx: torch.Tensor,
    top_k: int,
    expert_map: torch.Tensor = None,
    ep_group: GroupCoordinator = None,
):
    original_shape = hidden_states.shape
    if len(original_shape) == 3:
        hidden_states = hidden_states.view(-1, hidden_states.shape[-1])

    num_tokens, _ = hidden_states.shape
    num_experts = w1.shape[0]

    if expert_map is not None:
        global_num_experts = len(expert_map)
        local_num_experts = global_num_experts // ep_group.world_size
        hidden_states, expanded_row_idx, expanded_expert_idx = torch_npu.npu_moe_init_routing(
            hidden_states,
            row_idx=row_idx,
            expert_idx=topk_ids,
            active_num=num_tokens)

        global_expert_tokens = torch.bincount(expanded_expert_idx,
                                              minlength=global_num_experts)
        scatter_sizes = global_expert_tokens.view(ep_group.world_size,
                                                  -1).sum(-1)

        gather_sizes = torch.empty_like(scatter_sizes)
        dist.all_to_all_single(gather_sizes,
                               scatter_sizes,
                               group=ep_group.device_group)
        scatter_size_list = scatter_sizes.cpu().tolist()
        gather_size_list = gather_sizes.cpu().tolist()

        expanded_expert_idx = expanded_expert_idx % local_num_experts
        hidden_states = ep_group.all_to_all(hidden_states, 0, 0,
                                            scatter_size_list,
                                            gather_size_list)
        local_expert_idx = ep_group.all_to_all(expanded_expert_idx, 0, 0,
                                               scatter_size_list,
                                               gather_size_list)

        sorted_local_expert_idx, sorted_idx = torch.sort(local_expert_idx)

        expert_tokens = torch_npu.npu_moe_compute_expert_tokens(
            sorted_local_expert_idx, local_num_experts).to(torch.int64)

        hidden_states = hidden_states[sorted_idx]
    else:
        hidden_states, expanded_row_idx, expanded_expert_idx = torch_npu.npu_moe_init_routing(
            hidden_states,
            row_idx=row_idx,
            expert_idx=topk_ids,
            active_num=num_tokens)

        expert_tokens = torch_npu.npu_moe_compute_expert_tokens(
            expanded_expert_idx, num_experts)
        expert_tokens = expert_tokens.to(torch.int64)

    w1 = w1.transpose(1, 2)
    gate_up_out_list = torch_npu.npu_grouped_matmul(
        x=[hidden_states],
        weight=[w1],
        split_item=2,
        group_list_type=0,
        group_type=0,
        group_list=expert_tokens,
    )[0]

    hidden_states = torch_npu.npu_swiglu(gate_up_out_list)

    w2 = w2.transpose(1, 2)
    hidden_states = torch_npu.npu_grouped_matmul(
        x=[hidden_states],
        weight=[w2],
        split_item=2,
        group_list_type=0,
        group_type=0,
        group_list=expert_tokens,
    )[0]

    if expert_map is not None:
        resorted_idx = torch.argsort(sorted_idx)
        hidden_states = hidden_states[resorted_idx]
        hidden_states = ep_group.all_to_all(hidden_states, 0, 0,
                                            gather_size_list,
                                            scatter_size_list)

        final_hidden_states = torch_npu.npu_moe_finalize_routing(
            hidden_states,
            skip1=None,
            skip2=None,
            bias=None,
            scales=topk_weights,
            expanded_src_to_dst_row=expanded_row_idx,
            export_for_source_row=topk_ids,
        )
    else:
        # TODO: Reorder device memory 2 times here, replace the current
        # implementation here when suitable operators become available.
        final_hidden_states = torch_npu.npu_moe_finalize_routing(
            hidden_states,
            skip1=None,
            skip2=None,
            bias=None,
            scales=topk_weights,
            expanded_src_to_dst_row=expanded_row_idx,
            export_for_source_row=topk_ids,
        )
    if len(original_shape) == 3:
        final_hidden_states = final_hidden_states.view(original_shape)
    return final_hidden_states


# currently expert parallelism implemented with all2all
# is under-optimized.
def fused_experts_with_all2all_buffer(
    hidden_states: torch.Tensor,
    w1: torch.Tensor,
    w2: torch.Tensor,
    topk_weights: torch.Tensor,
    topk_ids: torch.Tensor,
    row_idx: torch.Tensor,
    top_k: int,
    max_model_len: int,
    global_batch_size: int,
    expert_map: torch.Tensor = None,
    ep_group: GroupCoordinator = None,
):
    original_shape = hidden_states.shape
    if len(original_shape) == 3:
        hidden_states = hidden_states.view(-1, hidden_states.shape[-1])

    num_tokens, _ = hidden_states.shape

    global_num_experts = len(expert_map)
    local_num_experts = global_num_experts // ep_group.world_size
    row_idx_len = num_tokens * top_k
    hidden_states, expanded_row_idx, expanded_expert_idx = torch_npu.npu_moe_init_routing(
        hidden_states,
        row_idx=row_idx,
        expert_idx=topk_ids,
        active_num=num_tokens)

    max_row_per_ep_rank = (-(-global_batch_size // ep_group.world_size) *
                           max_model_len // ep_group.world_size +
                           1) * top_k * 2
    expert_idx_buffer_scatter, unpad_indices = process_topk_ids(
        expanded_expert_idx, global_num_experts, ep_group.world_size,
        max_row_per_ep_rank, num_tokens, top_k)
    hidden_states_pad_idx = torch.zeros(
        expert_idx_buffer_scatter.shape,
        dtype=expert_idx_buffer_scatter.dtype,
        device=expert_idx_buffer_scatter.device)
    non_pad_len = torch.sum((expert_idx_buffer_scatter
                             != global_num_experts).to(torch.int32))
    hidden_states_pad_idx[expert_idx_buffer_scatter !=
                          global_num_experts] = torch.arange(
                              non_pad_len,
                              dtype=expert_idx_buffer_scatter.dtype,
                              device=hidden_states.device)

    hidden_states_buffer_scatter = hidden_states[hidden_states_pad_idx]
    expert_idx_buffer_gather = torch.empty_like(
        expert_idx_buffer_scatter,
        dtype=expert_idx_buffer_scatter.dtype,
        device=expert_idx_buffer_scatter.device)
    hidden_states_buffer_gather = torch.empty_like(
        hidden_states_buffer_scatter,
        dtype=hidden_states_buffer_scatter.dtype,
        device=hidden_states_buffer_scatter.device)
    dist.all_to_all_single(expert_idx_buffer_gather,
                           expert_idx_buffer_scatter,
                           group=ep_group.device_group)
    dist.all_to_all_single(hidden_states_buffer_gather,
                           hidden_states_buffer_scatter,
                           group=ep_group.device_group)
    mask = expert_idx_buffer_gather != global_num_experts
    local_expert_idx = expert_idx_buffer_gather[mask] - ep_group.rank * (
        global_num_experts // ep_group.world_size)
    hidden_states = hidden_states_buffer_gather[mask]
    idx_type = local_expert_idx.dtype
    sorted_local_expert_idx, sorted_idx = torch.sort(local_expert_idx.float())
    sorted_local_expert_idx = sorted_local_expert_idx.to(idx_type)

    expert_tokens = torch_npu.npu_moe_compute_expert_tokens(
        sorted_local_expert_idx, local_num_experts).to(torch.int64)
    hidden_states = hidden_states[sorted_idx]
    group_list_type = 0

    hidden_states = apply_mlp(hidden_states,
                              w1,
                              w2,
                              expert_tokens,
                              group_list_type=group_list_type)

    resorted_idx = torch.argsort(sorted_idx.float()).to(sorted_idx.dtype)
    hidden_states = hidden_states[resorted_idx]
    hidden_states_scatter = torch.zeros(
        (mask.shape[0], hidden_states.shape[1]),
        dtype=hidden_states.dtype,
        device=hidden_states.device)
    hidden_states_scatter[mask] = hidden_states
    hidden_states_gatter = torch.empty_like(
        hidden_states_scatter,
        dtype=hidden_states_scatter.dtype,
        device=hidden_states_scatter.device)
    dist.all_to_all_single(hidden_states_gatter,
                           hidden_states_scatter,
                           group=ep_group.device_group)
    hidden_states_gatter = hidden_states_gatter[expert_idx_buffer_scatter !=
                                                global_num_experts]
    if hidden_states_gatter.shape[0] != row_idx_len:
        hidden_states = torch.zeros((row_idx_len, hidden_states.shape[1]),
                                    dtype=hidden_states.dtype,
                                    device=hidden_states.device)
        hidden_states[unpad_indices != -1] = hidden_states_gatter
    else:
        # TODO: Reorder device memory 2 times here, replace the current
        hidden_states = hidden_states_gatter
    final_hidden_states = torch_npu.npu_moe_finalize_routing(
        hidden_states,
        skip1=None,
        skip2=None,
        bias=None,
        scales=topk_weights,
        expanded_src_to_dst_row=expanded_row_idx,
        export_for_source_row=topk_ids,
    )

    if len(original_shape) == 3:
        final_hidden_states = final_hidden_states.view(original_shape)
    return final_hidden_states


def fused_experts_moge(
    hidden_states: torch.Tensor,
    w1: torch.Tensor,
    w2: torch.Tensor,
    moe_parallel_config: FusedMoEParallelConfig,
    topk_weights: torch.Tensor,
    topk_ids: torch.Tensor,
    top_k: int,
    global_num_experts: int,
    expert_map: torch.Tensor = None,
    apply_router_weight_on_input: bool = False,
) -> torch.Tensor:
    """

    Args:
        hidden_states: Hidden states of shape (num_tokens, hidden_size).
        w1: Expert weights1 of shape (num_experts, intermediate_size * 2, hidden_size).
        w2: Expert weights2 of shape (num_experts, hidden_size, intermediate_size).
        topk_weights: Routing weights of shape (num_tokens, top_k).
        topk_ids: Selected expert IDs of shape (num_tokens, top_k).
        top_k: Number of experts to select.
        expert_map: Expert mapping of shape (num_experts,).

    Returns:
        hidden_states: Hidden states after routing.
    """
    ep_size = moe_parallel_config.ep_size
    local_num_experts = global_num_experts // ep_size
    local_num_group = top_k // ep_size

    if apply_router_weight_on_input:
        assert (topk_weights.dim() == 2
                ), "`topk_weights` should be in shape (num_tokens, topk)"
        _, topk = topk_weights.shape
        assert (
            topk == 1
        ), "Only support topk=1 when `apply_router_weight_on_input` is True"
        hidden_states = hidden_states * topk_weights.to(hidden_states.dtype)

    bsz, _ = hidden_states.shape
    flatten_topk_ids = topk_ids.view(-1)
    sorted_topk_ids = torch.argsort(flatten_topk_ids.float())
    sorted_topk_ids = sorted_topk_ids.to(torch.int32)
    sorted_hidden_states = hidden_states.index_select(
        0, sorted_topk_ids // local_num_group)

    experts_id = torch.arange(0,
                              local_num_experts,
                              dtype=topk_ids.dtype,
                              device=topk_ids.device)
    num_tokens_per_expert = (flatten_topk_ids.unsqueeze(-1) == experts_id).to(
        torch.float32).sum(0)
    topk_scales = topk_weights.view(-1).index_select(
        0, sorted_topk_ids).unsqueeze(-1)
    group_list = num_tokens_per_expert.cumsum(dim=0).to(torch.int64)

    w1 = w1.transpose(1, 2)
    gate_up_out = torch_npu.npu_grouped_matmul(
        x=[sorted_hidden_states],
        weight=[w1],
        split_item=2,
        group_list_type=0,
        group_type=0,
        group_list=group_list,
    )[0]

    if is_310p():
        gate_up_out = torch_npu.npu_swiglu(gate_up_out.to(torch.float32)).to(
            torch.float16)
    else:
        gate_up_out = torch_npu.npu_swiglu(gate_up_out)
    gate_up_out *= topk_scales

    w2 = w2.transpose(1, 2)
    down_out_list = torch_npu.npu_grouped_matmul(
        x=[gate_up_out],
        weight=[w2],
        split_item=2,
        group_list_type=0,
        group_type=0,
        group_list=group_list,
    )[0]

    unsorted_topk_ids = torch.argsort(sorted_topk_ids.float()).to(torch.int32)
    unsorted_hidden_states = down_out_list.index_select(0, unsorted_topk_ids)
    final_hidden_states = unsorted_hidden_states.reshape(
        bsz, top_k // ep_size, -1).sum(1)

    return final_hidden_states


def fused_experts_with_all2allv(
    token_dispatcher,
    probs,
    routing_map,
    hidden_states: torch.Tensor,
    w1: torch.Tensor,
    w2: torch.Tensor,
):
    # Enable moe alltoallv, it's a balanced policy for precision and efficiency.
    (share_experts_output, dispatched_input,
     tokens_per_expert) = (token_dispatcher.token_permutation(
         hidden_states, probs, routing_map))

    expert_output = apply_mlp(dispatched_input, w1, w2, tokens_per_expert)
    output, mlp_bias = token_dispatcher.token_unpermutation(expert_output)
    return output


def fused_experts(
    hidden_states: torch.Tensor,
    w1: torch.Tensor,
    w2: torch.Tensor,
    topk_weights: torch.Tensor,
    topk_ids: torch.Tensor,
    row_idx: torch.Tensor,
    top_k: int,
    expert_map: torch.Tensor = None,
    apply_router_weight_on_input: bool = False,
    max_num_tokens: Optional[int] = None,
) -> torch.Tensor:
    """
    Fused experts with top-k routing.

    Args:
        hidden_states: Hidden states of shape (num_tokens, hidden_size).
        w1: Expert weights1 of shape (num_experts, intermediate_size * 2, hidden_size).
        w2: Expert weights2 of shape (num_experts, hidden_size, intermediate_size).
        topk_weights: Routing weights of shape (num_tokens, top_k).
        topk_ids: Selected expert IDs of shape (num_tokens, top_k).
        top_k: Number of experts to select.
        expert_map: Expert mapping of shape (num_experts,).

    Returns:
        hidden_states: Hidden states after routing.
    """
    """
    # Check constraints.
    assert hidden_states.shape[1] == w1.shape[2], "Hidden size mismatch"
    assert topk_weights.shape == topk_ids.shape, "topk shape mismatch"
    assert hidden_states.is_contiguous(), "Hidden_states must be contiguous"
    assert w1.is_contiguous(), "Expert weights1 must be contiguous"
    assert w2.is_contiguous(), "Expert weights2 must be contiguous"
    """
    # if torch.distributed.get_rank() == 0:
    #     print(w1.shape)
    #     print(hidden_states.shape)

    original_shape = hidden_states.shape
    # assert len(original_shape) == 2

    num_tokens = hidden_states.shape[:-1].numel()
    num_experts = w1.shape[0]
    dtype = hidden_states.dtype
    device = hidden_states.device
    # assert dtype in [torch.float32, torch.float16, torch.bfloat16
    #                  ], "Only float32, float16, and bfloat16 are supported"

    if apply_router_weight_on_input:
        assert (topk_weights.dim() == 2
                ), "`topk_weights` should be in shape (num_tokens, topk)"
        _, topk = topk_weights.shape
        assert (
            topk == 1
        ), "Only support topk=1 when `apply_router_weight_on_input` is True"
        hidden_states = hidden_states * topk_weights.to(hidden_states.dtype)

    if expert_map is not None:
        # Generate token indices and flatten
        token_indices = (torch.arange(num_tokens,
                                      device=device,
                                      dtype=torch.int64).unsqueeze(1).expand(
                                          -1, top_k).reshape(-1))

        # Flatten token-to-expert mappings and map to local experts
        weights_flat = topk_weights.view(-1)
        experts_flat = topk_ids.view(-1)
        local_experts_flat = expert_map[experts_flat]

        # Filter valid token-expert pairs
        mask = local_experts_flat != -1
        filtered_weights = torch.where(
            mask, weights_flat, torch.zeros_like(weights_flat)).to(dtype)
        filtered_experts = torch.where(
            mask, local_experts_flat,
            torch.full_like(local_experts_flat,
                            num_experts)).to(topk_ids.dtype)

        # Sort by local expert IDs
        sort_indices = torch.argsort(filtered_experts.view(torch.float32))
        sorted_token_indices = token_indices[sort_indices]
        sorted_weights = filtered_weights[sort_indices]

        # Compute token counts with minlength of num_experts
        # This is equivalent to but faster than:
        # >>> token_counts = torch.bincount(filtered_experts, minlength=num_experts)[:-1]
        token_counts = torch.zeros(num_experts + 1,
                                   device=device,
                                   dtype=torch.int64)
        ones = torch.ones_like(filtered_experts, dtype=torch.int64)
        token_counts.scatter_add_(0, filtered_experts.to(torch.int64), ones)
        token_counts = token_counts[:num_experts]
        expert_tokens = torch.cumsum(token_counts, dim=0, dtype=torch.int64)

        # Rearrange hidden_states
        sorted_hidden_states = hidden_states[sorted_token_indices]
    else:
        active_num = max_num_tokens if max_num_tokens is not None else num_tokens
        sorted_hidden_states, expanded_row_idx, expanded_expert_idx = torch_npu.npu_moe_init_routing(
            hidden_states,
            row_idx=row_idx,
            expert_idx=topk_ids,
            active_num=active_num)

        expert_tokens = torch_npu.npu_moe_compute_expert_tokens(
            expanded_expert_idx, num_experts)
        expert_tokens = expert_tokens.to(torch.int64)

    w1 = w1.transpose(1, 2)
    gate_up_out_list = torch_npu.npu_grouped_matmul(
        x=[sorted_hidden_states],
        weight=[w1],
        split_item=2,
        group_list_type=0,
        group_type=0,
        group_list=expert_tokens,
    )[0]

    gate_up_out = torch_npu.npu_swiglu(gate_up_out_list)

    w2 = w2.transpose(1, 2)
    down_out_list = torch_npu.npu_grouped_matmul(
        x=[gate_up_out],
        weight=[w2],
        split_item=2,
        group_list_type=0,
        group_type=0,
        group_list=expert_tokens,
    )[0]

    if expert_map is not None:
        weighted_down_out = down_out_list * sorted_weights.unsqueeze(1)

        final_hidden_states = torch.zeros(*original_shape,
                                          device=hidden_states.device,
                                          dtype=dtype)

        # TODO: npu_grouped_matmul output random values at [num_valid_tokens:, ...]
        # This created multiple NaN and index_add_ will mix them up which harms accuracy
        # remove this mask and filter after it being fixed
        num_valid_tokens = mask.sum()
        valid_token_mask = torch.arange(
            0, sorted_token_indices.shape[0],
            device=device).unsqueeze(1) < num_valid_tokens
        valid_output = torch.where(
            valid_token_mask, weighted_down_out,
            torch.zeros_like(weighted_down_out)).to(dtype)
        final_hidden_states.index_add_(0, sorted_token_indices, valid_output)
    else:
        scales = torch.ones_like(
            topk_weights) if apply_router_weight_on_input else topk_weights
        # TODO: Reorder device memory 2 times here, replace the current
        # implementation here when suitable operators become available.
        final_hidden_states = torch_npu.npu_moe_finalize_routing(
            down_out_list,
            skip1=None,
            skip2=None,
            bias=None,
            scales=scales,
            expanded_src_to_dst_row=expanded_row_idx,
            export_for_source_row=topk_ids,
        )

    return final_hidden_states


class AscendUnquantizedFusedMoEMethod(UnquantizedFusedMoEMethod):

    def __init__(self, moe: FusedMoEConfig = None):

        super().__init__(moe=moe)
        vllm_config = get_current_vllm_config()

        self.global_batch_size = vllm_config.scheduler_config.max_num_seqs
        self.max_model_len = vllm_config.model_config.max_model_len
        get_ascend_config()

        try:
            device_group = get_mc2_group().device_group
            # TODO: Try local_rank = ep_group.rank_in_group
            local_rank = torch.distributed.get_rank(group=device_group)
            backend = device_group._get_backend(torch.device("npu"))
            self.moe_all_to_all_group_name = backend.get_hccl_comm_name(
                local_rank)
        except AttributeError:
            self.moe_all_to_all_group_name = None

    def process_weights_after_loading(self, layer):
        super(UnquantizedFusedMoEMethod,
              self).process_weights_after_loading(layer)
        layer.w13_weight = torch.nn.Parameter(self._maybe_pad_weight(
            layer.w13_weight.data),
                                              requires_grad=False)
        layer.w2_weight = torch.nn.Parameter(self._maybe_pad_weight(
            layer.w2_weight.data),
                                             requires_grad=False)
        if not is_310p():
            layer.w13_weight.data = torch_npu.npu_format_cast(
                layer.w13_weight.data, ACL_FORMAT_FRACTAL_NZ)
            layer.w2_weight.data = torch_npu.npu_format_cast(
                layer.w2_weight.data, ACL_FORMAT_FRACTAL_NZ)

    def apply(
        self,
        layer: torch.nn.Module,
        x: torch.Tensor,
        router_logits: torch.Tensor,
        top_k: int,
        renormalize: bool,
        use_grouped_topk: bool = False,
        global_num_experts: int = -1,
        expert_map: Optional[torch.Tensor] = None,
        topk_group: Optional[int] = None,
        num_expert_group: Optional[int] = None,
        custom_routing_function: Optional[Callable] = None,
        scoring_func: str = "softmax",
        e_score_correction_bias: Optional[torch.Tensor] = None,
        is_prefill: bool = False,
        enable_force_load_balance: bool = False,
        shared_experts: Optional[Any] = None,
        **kwargs,
    ) -> torch.Tensor:

        topk_weights, topk_ids, row_idx = select_experts(
            hidden_states=x,
            router_logits=router_logits,
            top_k=top_k,
            use_grouped_topk=use_grouped_topk,
            renormalize=renormalize,
            topk_group=topk_group,
            num_expert_group=num_expert_group,
            custom_routing_function=custom_routing_function,
            scoring_func=scoring_func,
            e_score_correction_bias=e_score_correction_bias,
            global_num_experts=global_num_experts,
            is_unquantized=True)

        topk_weights = topk_weights.to(x.dtype)
        # this is a naive implementation for experts load balance so as
        # to avoid accumulating too much tokens on a single rank.
        # currently it is only activated when doing profile runs.
        if enable_force_load_balance and not self.use_aclgraph:
            topk_ids = torch.randint_like(topk_ids, 0, global_num_experts)

        fused_moe_state = get_forward_context().fused_moe_state

        if fused_moe_state == FusedMoEState.MC2:
            return fused_experts_with_mc2(
                hidden_states=x,
                w1=layer.w13_weight,
                w2=layer.w2_weight,
                moe_parallel_config=self.moe.moe_parallel_config,
                topk_weights=topk_weights,
                topk_ids=topk_ids,
                top_k=top_k,
                expert_map=expert_map,
                moe_all_to_all_group_name=self.moe_all_to_all_group_name,
                shared_experts=shared_experts,
                mc2_mask=kwargs.get("mc2_mask", None))
        elif fused_moe_state in [
                FusedMoEState.AllGather, FusedMoEState.NaiveMulticast
        ]:
            return fused_experts(hidden_states=x,
                                 w1=layer.w13_weight,
                                 w2=layer.w2_weight,
                                 topk_weights=topk_weights,
                                 topk_ids=topk_ids,
                                 row_idx=row_idx,
                                 top_k=top_k,
                                 expert_map=expert_map)
        elif MOE_ALL2ALL_BUFFER:
            return fused_experts_with_all2all_buffer(
                hidden_states=x,
                w1=layer.w13_weight,
                w2=layer.w2_weight,
                topk_weights=topk_weights,
                topk_ids=topk_ids,
                row_idx=row_idx,
                top_k=top_k,
                max_model_len=self.max_model_len,
                global_batch_size=self.global_batch_size,
                expert_map=expert_map,
                ep_group=get_ep_group())
        elif fused_moe_state == FusedMoEState.All2AllSeq:
            token_dispatcher = kwargs.get("token_dispatcher")
            return fused_experts_with_all2allv(
                token_dispatcher=token_dispatcher,
                probs=topk_weights,
                routing_map=topk_ids,
                hidden_states=x,
                w1=layer.w13_weight,
                w2=layer.w2_weight,
            )
        else:
            return fused_experts_with_all2all(hidden_states=x,
                                              w1=layer.w13_weight,
                                              w2=layer.w2_weight,
                                              topk_weights=topk_weights,
                                              topk_ids=topk_ids,
                                              row_idx=row_idx,
                                              top_k=top_k,
                                              expert_map=expert_map,
                                              ep_group=get_ep_group())


class AscendFusedMoE(FusedMoE):

    # The moe_counter parameter is required during the initialization of EPLB
    # to identify the current layer index within the MOE model.
    moe_counter = -1

    def __init__(
        self,
        num_experts: int,  # Global number of experts
        top_k: int,
        hidden_size: int,
        intermediate_size: int,
        params_dtype: Optional[torch.dtype] = None,
        reduce_results: bool = False,
        renormalize: bool = True,
        use_grouped_topk: bool = False,
        num_expert_group: Optional[int] = None,
        topk_group: Optional[int] = None,
        quant_config: Optional[QuantizationConfig] = None,
        tp_size: Optional[int] = None,
        ep_size: Optional[int] = None,
        dp_size: Optional[int] = None,
        prefix: str = "",
        custom_routing_function: Optional[Callable] = None,
        scoring_func: str = "softmax",
        e_score_correction_bias: Optional[torch.Tensor] = None,
        activation: str = "silu",
        apply_router_weight_on_input: bool = False,
    ):
        # TODO: This could not initialize FusedMoE baseclass,
        # fixme and make __init__() of AscendFusedMoE more clear
        super().__init__(
            num_experts=num_experts,
            top_k=top_k,
            hidden_size=hidden_size,
            intermediate_size=intermediate_size,
            params_dtype=params_dtype,
            reduce_results=reduce_results,
            renormalize=renormalize,
            use_grouped_topk=use_grouped_topk,
            num_expert_group=num_expert_group,
            topk_group=topk_group,
            quant_config=quant_config,
            tp_size=tp_size,
            ep_size=ep_size,
            dp_size=dp_size,
            prefix=prefix,
            custom_routing_function=custom_routing_function,
            scoring_func=scoring_func,
            e_score_correction_bias=e_score_correction_bias,
            activation=activation,
            apply_router_weight_on_input=apply_router_weight_on_input,
        )
        AscendFusedMoE.moe_counter += 1
        self.moe_instance_id = AscendFusedMoE.moe_counter

        if params_dtype is None:
            params_dtype = torch.get_default_dtype()

        vllm_config = get_current_vllm_config()

        self.moe_parallel_config = FusedMoEParallelConfig.make(
            tp_size_=(tp_size if tp_size is not None else
                      get_tensor_model_parallel_world_size()),
            dp_size_=(dp_size
                      if dp_size is not None else get_dp_group().world_size),
            vllm_parallel_config=vllm_config.parallel_config)

        # For smuggling this layer into the fused moe custom op
        compilation_config = vllm_config.compilation_config
        compilation_config.static_forward_context[prefix] = self
        self.layer_name = prefix

        self.top_k = top_k
        self.num_experts = num_experts
        self.global_num_experts = num_experts
        assert intermediate_size % self.tp_size == 0
        self.intermediate_size_per_partition = intermediate_size // self.tp_size
        self.reduce_results = reduce_results
        self.renormalize = renormalize
        self.use_grouped_topk = use_grouped_topk
        if self.use_grouped_topk:
            assert num_expert_group is not None and topk_group is not None
        self.num_expert_group = num_expert_group
        self.topk_group = topk_group
        self.custom_routing_function = custom_routing_function
        self.scoring_func = scoring_func
        self.e_score_correction_bias = e_score_correction_bias
        self.expert_map = None
        self.activation = activation
        self.log2phy = None
        self.global_redundant_expert_num = 0

        is_deepseek_v3_r1 = self.global_num_experts == 256
        self.rm_router_logits = get_rm_router_logits_state(
            self.moe_parallel_config.ep_size, self.dp_size, is_deepseek_v3_r1)
        self.all_reduce_merge = get_all_reduce_merge_state(
            self.moe_parallel_config.ep_size, is_deepseek_v3_r1)

        ascend_config = get_ascend_config()
        expert_map_path = ascend_config.expert_map_path
        if expert_map_path and os.path.exists(expert_map_path):
            # moe expert load balance
            expert_load_balancer = ExpertLoadBalancer(expert_map_path,
                                                      self.global_num_experts)
            self.local_num_experts, self.expert_map = \
                                expert_load_balancer.get_rank_placement_map(
                                                self.moe_instance_id,
                                                get_ep_group().rank_in_group)
            self.log2phy = expert_load_balancer.get_rank_log2phy_map(
                self.moe_instance_id,
                get_ep_group().rank_in_group)
            self.global_redundant_expert_num = \
                        expert_load_balancer.get_global_redundant_expert_num()
        else:
            # Create a tensor of size num_experts filled with -1
            self.local_num_experts, self.expert_map = determine_expert_map(
                self.ep_size,
                get_ep_group().rank_in_group, self.global_num_experts)

        self.enable_shared_expert_dp = ascend_config.enable_shared_expert_dp

        if self.scoring_func != "softmax" and not self.use_grouped_topk:
            raise ValueError("Only softmax scoring function is supported for "
                             "non-grouped topk.")
        moe = FusedMoEConfig.make(
            num_experts=self.global_num_experts,
            experts_per_token=top_k,
            hidden_dim=hidden_size,
            num_local_experts=self.local_num_experts,
            moe_parallel_config=self.moe_parallel_config,
            # TODO (bnell): this needs to be fixed for quantized types.
            in_dtype=params_dtype,
            quant_config=quant_config)
        self.quant_config = quant_config

        self.moe_config = moe

        if quant_config is None:
            self.quant_method = AscendUnquantizedFusedMoEMethod(moe)
        else:
            self.quant_method = quant_config.get_quant_method(self, prefix)

        assert self.quant_method is not None

        local_num_experts = torch.sum(self.expert_map != -1) \
            if self.expert_map is not None else num_experts

        moe_quant_params = {
            "num_experts": local_num_experts,
            "hidden_size": hidden_size,
            "intermediate_size_per_partition":
            self.intermediate_size_per_partition,
            "params_dtype": params_dtype,
            "weight_loader": self.weight_loader,
        }
        # need full intermediate size pre-sharding for WNA16 act order
        if (self.quant_method.__class__.__name__
                in ("GPTQMarlinMoEMethod", "CompressedTensorsWNA16MoEMethod")):
            moe_quant_params["intermediate_size_full"] = intermediate_size

        self.ep_group = get_ep_group()
        # NOTE: self.tp_group is not expert_tp_group
        self.tp_group = get_tp_group().device_group
        self.quant_method.create_weights(layer=self, **moe_quant_params)
        self.token_dispatcher = None
        if envs_ascend.VLLM_ASCEND_ENABLE_MOE_ALL2ALL_SEQ and isinstance(
                self.quant_method, AscendUnquantizedFusedMoEMethod):
            self.reduce_results = False
            moe_dispatcher_config = (
                MoEDispatcherConfig().set_num_moe_experts(
                    self.global_num_experts).set_num_local_experts(
                        self.local_num_experts).set_moe_router_topk(
                            top_k).set_group_topk(topk_group).
                set_num_groups(num_expert_group).set_expert_bias(
                    e_score_correction_bias).set_scaling_factor(1.0).build())
            self.token_dispatcher = MoEAlltoAllSeqOverLapDispatcher(
                moe_dispatcher_config)
            if envs_ascend.VLLM_ASCEND_ENABLE_DBO:
                token_dispatcher1 = MoEAlltoAllSeqOverLapDispatcher(
                    moe_dispatcher_config)
                self.token_dispatchers = [
                    self.token_dispatcher, token_dispatcher1
                ]

    def naive_multicast(self, x: torch.Tensor,
                        cu_tokens_across_dp_cpu: torch.Tensor):
        assert (len(x.shape) == 2)
        buffer = torch.empty((cu_tokens_across_dp_cpu[-1], x.size(1)),
                             device=x.device,
                             dtype=x.dtype)
        start = 0 if self.dp_rank == 0 else cu_tokens_across_dp_cpu[
            self.dp_rank - 1]
        end = cu_tokens_across_dp_cpu[self.dp_rank]
        buffer[start:end, :].copy_(x)
        for idx in range(self.dp_size):
            start = 0 if idx == 0 else cu_tokens_across_dp_cpu[idx - 1]
            end = cu_tokens_across_dp_cpu[idx]
            get_dp_group().broadcast(buffer[start:end, :], idx)
        return buffer

    def forward(self,
                hidden_states: torch.Tensor,
                router_logits: torch.Tensor,
                is_prefill: bool,
                enable_force_load_balance: bool = False,
                top_k: Optional[int] = None,
                shared_experts: Optional[Any] = None,
                gate: Optional[Any] = None,
                replace_allreduce: bool = False,
                _metadata_for_padding: Optional[MetadataForPadding] = None):

        assert self.quant_method is not None

        if top_k:
            real_top_k = top_k
        else:
            real_top_k = self.top_k

        num_tokens, hidden_size = hidden_states.shape

        forward_context = get_forward_context()
        fused_moe_state = forward_context.fused_moe_state
        mc2_mask = forward_context.mc2_mask
        # For w8a8 dynamic we can do npu_dynamic_quant and gate in parallel.
        quantized_x_for_share, dynamic_scale_for_share = None, None
<<<<<<< HEAD
        from vllm_ascend.quantization.w8a8_dynamic import \
            AscendW8A8DynamicFusedMoEMethod
        if self.enable_multistream_moe:
            if gate and not self.rm_router_logits:
                router_logits, _ = gate(hidden_states)
            if hasattr(self.quant_method, "quant_method") and \
               isinstance(self.quant_method.quant_method,
                          AscendW8A8DynamicFusedMoEMethod
                          ) and fused_moe_state == FusedMoEState.MC2:
                with npu_stream_switch("moe_secondary", 0):
                    quantized_x_for_share, dynamic_scale_for_share = torch_npu.npu_dynamic_quant(
                        hidden_states)
=======
>>>>>>> 516e14ae

        if shared_experts:
            # When all_reduce_merge is in progress, shared_experts does not do all_reduce in mlp, but waits until shared_experts+router_experts are completed before doing all_reduce
            shared_hidden_states = shared_experts(hidden_states)

        mc2_mask = forward_context.mc2_mask

        enable_sp = _metadata_for_padding is not None and _metadata_for_padding.not_dummy_and_is_prefill
        tp_size = get_tensor_model_parallel_world_size()
        if enable_sp:
            tp_rank = get_tensor_model_parallel_rank()
            mc2_mask_sp = _metadata_for_padding.mc2_mask if _metadata_for_padding is not None else forward_context.mc2_mask
            chunk_mc2_mask = torch.tensor_split(mc2_mask_sp, tp_size, dim=0)
            mc2_mask = chunk_mc2_mask[tp_rank]
            replace_allreduce = True

        if (fused_moe_state not in [
                FusedMoEState.AllGather, FusedMoEState.AllGatherEP,
                FusedMoEState.NaiveMulticast
        ] and not replace_allreduce):
            if fused_moe_state in {FusedMoEState.MC2}:
                padding_size = forward_context.padded_num_tokens
            else:
                # TODO: Determine if we can remove the padding
                padding_size = tp_size
            if num_tokens < padding_size and not self.enable_shared_expert_dp:
                hidden_states = nn.functional.pad(
                    hidden_states, (0, 0, 0, padding_size - num_tokens))
                router_logits = nn.functional.pad(
                    router_logits, (0, 0, 0, padding_size - num_tokens))
            if tp_size > 1:
                tp_rank = get_tensor_model_parallel_rank()
                if not self.enable_shared_expert_dp:
                    chunk_hidden_states = torch.tensor_split(hidden_states,
                                                             tp_size,
                                                             dim=0)
                    chunk_router_logits = torch.tensor_split(router_logits,
                                                             tp_size,
                                                             dim=0)
                    hidden_states = chunk_hidden_states[tp_rank]
                    router_logits = chunk_router_logits[tp_rank]

                chunk_mc2_mask = torch.tensor_split(mc2_mask, tp_size, dim=0)
                mc2_mask = chunk_mc2_mask[tp_rank]

        if self.dp_size > 1:
            if fused_moe_state == FusedMoEState.AllGather:
                # NOTE: When in torchair graph, it has been padded in model_runner_v1
                max_tokens_across_dp = forward_context.max_tokens_across_dp
                if num_tokens < max_tokens_across_dp:
                    hidden_states = nn.functional.pad(
                        hidden_states,
                        (0, 0, 0, max_tokens_across_dp - num_tokens))
                    if not self.rm_router_logits:
                        router_logits = nn.functional.pad(
                            router_logits,
                            (0, 0, 0, max_tokens_across_dp - num_tokens))
                hidden_states = get_dp_group().all_gather(hidden_states, 0)
                if gate and self.rm_router_logits:
                    router_logits, _ = gate(hidden_states)
                else:
                    router_logits = get_dp_group().all_gather(router_logits, 0)

            elif fused_moe_state == FusedMoEState.NaiveMulticast:
                cu_tokens_across_dp_cpu = get_forward_context(
                ).dp_metadata.cu_tokens_across_dp_cpu
                hidden_states = self.naive_multicast(hidden_states,
                                                     cu_tokens_across_dp_cpu)
                if gate and self.rm_router_logits:
                    router_logits, _ = gate(hidden_states)
                else:
                    router_logits = self.naive_multicast(
                        router_logits, cu_tokens_across_dp_cpu)

        # Matrix multiply.
<<<<<<< HEAD
        # NOTE: CPU backend and shared_experts do not support `torch.ops`
        if hidden_states.device.type.startswith("cpu") or shared_experts:
            e_hidden_states = self.forward_impl(
                hidden_states,
                router_logits,
                real_top_k,
                is_prefill,
                enable_force_load_balance,
                shared_experts,
                mc2_mask,
                quantized_x_for_share,
                dynamic_scale_for_share,
            )
        else:
            e_hidden_states = torch.ops.vllm.ascend_moe_forward(
                hidden_states,
                router_logits,
                real_top_k,
                is_prefill,
                enable_force_load_balance,
                mc2_mask,
                quantized_x_for_share,
                dynamic_scale_for_share,
                self.layer_name,
            )
=======
        e_hidden_states = self.quant_method.apply(
            layer=self,
            x=hidden_states,
            router_logits=router_logits,
            top_k=real_top_k,
            renormalize=self.renormalize,
            use_grouped_topk=self.use_grouped_topk,
            global_num_experts=self.global_num_experts,
            expert_map=self.expert_map,
            topk_group=self.topk_group,
            num_expert_group=self.num_expert_group,
            custom_routing_function=self.custom_routing_function,
            scoring_func=self.scoring_func,
            e_score_correction_bias=self.e_score_correction_bias,
            is_prefill=is_prefill,
            enable_force_load_balance=enable_force_load_balance,
            log2phy=self.log2phy,
            global_redundant_expert_num=self.global_redundant_expert_num,
            shared_experts=None,
            mc2_mask=mc2_mask,
            token_dispatcher=self.token_dispatcher,
            quantized_x_for_share=quantized_x_for_share,
            dynamic_scale_for_share=dynamic_scale_for_share,
        )
>>>>>>> 516e14ae

        if shared_experts:
            if isinstance(e_hidden_states, tuple):
                e_hidden_states, shared_hidden_states = e_hidden_states

        if (fused_moe_state not in [
                FusedMoEState.AllGather, FusedMoEState.AllGatherEP,
                FusedMoEState.NaiveMulticast
        ] and not replace_allreduce and not self.enable_shared_expert_dp):
            if tp_size > 1:
                dist.all_gather(list(chunk_hidden_states), e_hidden_states,
                                self.tp_group)
                final_hidden_states = torch.cat(chunk_hidden_states, dim=0)
                dispose_tensor(e_hidden_states)
            else:
                final_hidden_states = e_hidden_states
            if num_tokens < padding_size:
                final_hidden_states = final_hidden_states[:num_tokens]
        elif self.dp_size > 1 and not self.enable_shared_expert_dp:
            if fused_moe_state == FusedMoEState.NaiveMulticast:
                start = 0 if self.dp_rank == 0 else cu_tokens_across_dp_cpu[
                    self.dp_rank - 1]
                end = cu_tokens_across_dp_cpu[self.dp_rank]
                final_hidden_states = get_dp_group().all_reduce(
                    e_hidden_states)
                final_hidden_states = final_hidden_states[start:end, :]
                dispose_tensor(e_hidden_states)
            elif fused_moe_state == FusedMoEState.AllGather:
                final_hidden_states = data_parallel_reduce_scatter(
                    e_hidden_states, dim=0)
                final_hidden_states = final_hidden_states[:num_tokens]
                dispose_tensor(e_hidden_states)
            else:
                final_hidden_states = e_hidden_states
        else:
            final_hidden_states = e_hidden_states

        if tp_size > 1 and not self.all_reduce_merge and fused_moe_state in [
                FusedMoEState.AllGather, FusedMoEState.AllGatherEP,
                FusedMoEState.NaiveMulticast
        ]:
            final_hidden_states = tensor_model_parallel_all_reduce(
                final_hidden_states)

        if shared_experts:
            return final_hidden_states, shared_hidden_states
        else:
            return final_hidden_states

    def forward_impl(self,
                     hidden_states: torch.Tensor,
                     router_logits: torch.Tensor,
                     real_top_k: int,
                     is_prefill: bool,
                     enable_force_load_balance: bool = False,
                     shared_experts: Optional[Any] = None,
                     mc2_mask: Optional[torch.Tensor] = None,
                     quantized_x_for_share: Optional[torch.Tensor] = None,
                     dynamic_scale_for_share: Optional[torch.Tensor] = None):
        return self.quant_method.apply(
            layer=self,
            x=hidden_states,
            router_logits=router_logits,
            top_k=real_top_k,
            renormalize=self.renormalize,
            use_grouped_topk=self.use_grouped_topk,
            global_num_experts=self.global_num_experts,
            expert_map=self.expert_map,
            topk_group=self.topk_group,
            num_expert_group=self.num_expert_group,
            custom_routing_function=self.custom_routing_function,
            scoring_func=self.scoring_func,
            e_score_correction_bias=self.e_score_correction_bias,
            is_prefill=is_prefill,
            enable_force_load_balance=enable_force_load_balance,
            log2phy=self.log2phy,
            global_redundant_expert_num=self.global_redundant_expert_num,
            shared_experts=shared_experts if self.torchair_graph_enabled
            and self.enable_multistream_moe and not is_prefill else None,
            mc2_mask=mc2_mask,
            quantized_x_for_share=quantized_x_for_share,
            dynamic_scale_for_share=dynamic_scale_for_share,
        )

    # ----------------------------------------- TBO-related --------------------------------------------

    def _forward_ms_fused_moe_comp(
        self,
        hidden_states: torch.Tensor,
        router_logits: torch.Tensor,
        is_prefill: bool,
        real_top_k,
        enable_force_load_balance: bool = False,
    ):
        hidden_states = self.quant_method.apply(
            layer=self,
            x=hidden_states,
            router_logits=router_logits,
            top_k=real_top_k,
            renormalize=self.renormalize,
            use_grouped_topk=self.use_grouped_topk,
            global_num_experts=self.global_num_experts,
            expert_map=self.expert_map,
            topk_group=self.topk_group,
            num_expert_group=self.num_expert_group,
            custom_routing_function=self.custom_routing_function,
            scoring_func=self.scoring_func,
            e_score_correction_bias=self.e_score_correction_bias,
            is_prefill=is_prefill,
            enable_force_load_balance=enable_force_load_balance,
        )

        return hidden_states


def ascend_moe_forward(
    hidden_states: torch.Tensor,
    router_logits: torch.Tensor,
    real_top_k: int,
    is_prefill: bool,
    enable_force_load_balance: bool = False,
    mc2_mask: Optional[torch.Tensor] = None,
    quantized_x_for_share: Optional[torch.Tensor] = None,
    dynamic_scale_for_share: Optional[torch.Tensor] = None,
    layer_name: str = "",
) -> torch.Tensor:
    forward_context = get_forward_context()
    self = forward_context.no_compile_layers[layer_name]
    assert self.quant_method is not None

    return self.forward_impl(
        hidden_states=hidden_states,
        router_logits=router_logits,
        real_top_k=real_top_k,
        is_prefill=is_prefill,
        enable_force_load_balance=enable_force_load_balance,
        shared_experts=None,
        mc2_mask=mc2_mask,
        quantized_x_for_share=quantized_x_for_share,
        dynamic_scale_for_share=dynamic_scale_for_share,
    )


def ascend_moe_forward_fake(
    hidden_states: torch.Tensor,
    router_logits: torch.Tensor,
    real_top_k: int,
    is_prefill: bool,
    enable_force_load_balance: bool = False,
    mc2_mask: Optional[torch.Tensor] = None,
    quantized_x_for_share: Optional[torch.Tensor] = None,
    dynamic_scale_for_share: Optional[torch.Tensor] = None,
    layer_name: str = "",
) -> torch.Tensor:
    return torch.empty_like(hidden_states)


direct_register_custom_op(
    op_name="ascend_moe_forward",
    op_func=ascend_moe_forward,
    mutates_args=["hidden_states"],
    fake_impl=ascend_moe_forward_fake,
    dispatch_key=current_platform.dispatch_key,
    tags=(torch.Tag.needs_fixed_stride_order, ),
)<|MERGE_RESOLUTION|>--- conflicted
+++ resolved
@@ -1203,21 +1203,6 @@
         mc2_mask = forward_context.mc2_mask
         # For w8a8 dynamic we can do npu_dynamic_quant and gate in parallel.
         quantized_x_for_share, dynamic_scale_for_share = None, None
-<<<<<<< HEAD
-        from vllm_ascend.quantization.w8a8_dynamic import \
-            AscendW8A8DynamicFusedMoEMethod
-        if self.enable_multistream_moe:
-            if gate and not self.rm_router_logits:
-                router_logits, _ = gate(hidden_states)
-            if hasattr(self.quant_method, "quant_method") and \
-               isinstance(self.quant_method.quant_method,
-                          AscendW8A8DynamicFusedMoEMethod
-                          ) and fused_moe_state == FusedMoEState.MC2:
-                with npu_stream_switch("moe_secondary", 0):
-                    quantized_x_for_share, dynamic_scale_for_share = torch_npu.npu_dynamic_quant(
-                        hidden_states)
-=======
->>>>>>> 516e14ae
 
         if shared_experts:
             # When all_reduce_merge is in progress, shared_experts does not do all_reduce in mlp, but waits until shared_experts+router_experts are completed before doing all_reduce
@@ -1293,7 +1278,6 @@
                         router_logits, cu_tokens_across_dp_cpu)
 
         # Matrix multiply.
-<<<<<<< HEAD
         # NOTE: CPU backend and shared_experts do not support `torch.ops`
         if hidden_states.device.type.startswith("cpu") or shared_experts:
             e_hidden_states = self.forward_impl(
@@ -1319,32 +1303,6 @@
                 dynamic_scale_for_share,
                 self.layer_name,
             )
-=======
-        e_hidden_states = self.quant_method.apply(
-            layer=self,
-            x=hidden_states,
-            router_logits=router_logits,
-            top_k=real_top_k,
-            renormalize=self.renormalize,
-            use_grouped_topk=self.use_grouped_topk,
-            global_num_experts=self.global_num_experts,
-            expert_map=self.expert_map,
-            topk_group=self.topk_group,
-            num_expert_group=self.num_expert_group,
-            custom_routing_function=self.custom_routing_function,
-            scoring_func=self.scoring_func,
-            e_score_correction_bias=self.e_score_correction_bias,
-            is_prefill=is_prefill,
-            enable_force_load_balance=enable_force_load_balance,
-            log2phy=self.log2phy,
-            global_redundant_expert_num=self.global_redundant_expert_num,
-            shared_experts=None,
-            mc2_mask=mc2_mask,
-            token_dispatcher=self.token_dispatcher,
-            quantized_x_for_share=quantized_x_for_share,
-            dynamic_scale_for_share=dynamic_scale_for_share,
-        )
->>>>>>> 516e14ae
 
         if shared_experts:
             if isinstance(e_hidden_states, tuple):
@@ -1422,9 +1380,9 @@
             enable_force_load_balance=enable_force_load_balance,
             log2phy=self.log2phy,
             global_redundant_expert_num=self.global_redundant_expert_num,
-            shared_experts=shared_experts if self.torchair_graph_enabled
-            and self.enable_multistream_moe and not is_prefill else None,
+            shared_experts=None,
             mc2_mask=mc2_mask,
+            token_dispatcher=self.token_dispatcher,
             quantized_x_for_share=quantized_x_for_share,
             dynamic_scale_for_share=dynamic_scale_for_share,
         )
