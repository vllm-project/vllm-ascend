# Copyright (c) 2025 Huawei Technologies Co., Ltd. All Rights Reserved.
# Copyright 2023 The vLLM team.
#
# Licensed under the Apache License, Version 2.0 (the "License");
# you may not use this file except in compliance with the License.
# You may obtain a copy of the License at
#
#     http://www.apache.org/licenses/LICENSE-2.0
#
# Unless required by applicable law or agreed to in writing, software
# distributed under the License is distributed on an "AS IS" BASIS,
# WITHOUT WARRANTIES OR CONDITIONS OF ANY KIND, either express or implied.
# See the License for the specific language governing permissions and
# limitations under the License.
# This file is a part of the vllm-ascend project.
# Adapted from vllm/tests/kernels/test_moe.py

import os
from typing import Any, Callable, Optional, Union

import torch
import torch_npu
from vllm.config import get_current_vllm_config
from vllm.distributed import get_tensor_model_parallel_world_size
from vllm.distributed.parallel_state import (get_dp_group, get_ep_group,
                                             get_tp_group)
from vllm.forward_context import get_forward_context
from vllm.model_executor.layers.fused_moe.config import \
    FusedMoEConfig  # isort: skip
from vllm.model_executor.layers.fused_moe.config import \
    FusedMoEParallelConfig  # isort: skip
from vllm.model_executor.layers.fused_moe.layer import (
    FusedMoE, UnquantizedFusedMoEMethod, determine_expert_map)
from vllm.model_executor.layers.quantization.base_config import \
    QuantizationConfig

from vllm_ascend.ascend_config import get_ascend_config
from vllm_ascend.distributed.parallel_state import get_mc2_group
from vllm_ascend.eplb.core.eplb_utils import (determine_default_expert_map,
                                              determine_default_log2phy_map)
from vllm_ascend.ops.expert_load_balancer import ExpertLoadBalancer
from vllm_ascend.ops.moe.experts_selector import select_experts
from vllm_ascend.ops.moe.moe_comm_method import setup_moe_comm_method
from vllm_ascend.utils import (ACL_FORMAT_FRACTAL_NZ,
                               get_all_reduce_merge_state,
<<<<<<< HEAD
                               get_rm_router_logits_state, is_310p)

def compute_identity_kernel_npu(top_k, hidden_states, expert_scales, output, hidden_dim, scales_stride):
    """
    使用PyTorch操作实现compute_identity_kernel的功能，适用于Ascend NPU。
    """
    try:
        num_tokens = hidden_states.size(0)
        # 将expert_scales扩展为与hidden_states相同的形状
        expert_scales_expanded = expert_scales.view(num_tokens, top_k, 1).expand(-1, -1, hidden_dim)
        # 将hidden_states扩展为与expert_scales相同的形状
        hidden_states_expanded = hidden_states.unsqueeze(1).expand(-1, top_k, -1)
        # 计算每个expert的贡献
        expert_contributions = hidden_states_expanded * expert_scales_expanded
        # 求和所有expert的贡献
        output = expert_contributions.sum(dim=1)
        return output
    except Exception as e:
        # 如果出现异常，返回一个零张量作为降级处理
        print(f"Error in compute_identity_kernel_npu: {e}")
        return torch.zeros_like(hidden_states)

def zero_experts_compute_npu(expert_indices, expert_scales, num_experts, zero_expert_type, hidden_states):
    """
    使用PyTorch操作实现zero_experts_compute_triton的功能，适用于Ascend NPU。
    """
    try:
        # 确保所有张量都在同一设备上
        device = hidden_states.device
        expert_indices = expert_indices.to(device)
        expert_scales = expert_scales.to(device)
        
        N = expert_indices.numel()
        top_k = expert_indices.size(-1)
        
        # 创建副本以避免修改原始张量
        expert_indices = expert_indices.clone()
        expert_scales = expert_scales.clone()
        
        if zero_expert_type == "identity":
            # 创建一个掩码，标记哪些专家索引小于num_experts（即需要置零的专家）
            zero_expert_mask = expert_indices < num_experts
            # 将需要置零的专家对应的scale置为0，其他保持不变
            zero_expert_scales = torch.where(zero_expert_mask, 
                                            torch.zeros_like(expert_scales), 
                                            expert_scales)
        else:
            zero_expert_scales = expert_scales

        # 对于normal_expert_mask，我们将不在有效范围内的专家索引和scale都置为0
        normal_expert_mask = expert_indices >= num_experts
        expert_indices = torch.where(normal_expert_mask, 
                                    torch.zeros_like(expert_indices), 
                                    expert_indices)
        expert_scales = torch.where(normal_expert_mask, 
                                   torch.zeros_like(expert_scales), 
                                   expert_scales)
        
        # 初始化输出张量
        output = torch.zeros_like(hidden_states)
        hidden_dim = hidden_states.size(-1)
        num_tokens = hidden_states.size(0)
        
        # 调用NPU优化的实现
        output = compute_identity_kernel_npu(
            top_k,
            hidden_states,
            zero_expert_scales,
            output,
            hidden_dim,
            zero_expert_scales.stride(0)
        )
        
        return output
    except Exception as e:
        # 如果出现异常，返回一个零张量作为降级处理
        print(f"Error in zero_experts_compute_npu: {e}")
        return torch.zeros_like(hidden_states)

def fused_topk_bias(
    hidden_states: torch.Tensor,
    gating_output: torch.Tensor,
    e_score_correction_bias: torch.Tensor,
    topk: int,
    renormalize: bool,
):
    """Ascend NPU兼容的带偏置topk选择函数"""
    n_routed_experts = gating_output.shape[-1]
    scores = gating_output.softmax(dim=-1)
    scores_for_choice = scores.view(
        -1, n_routed_experts) + e_score_correction_bias.unsqueeze(0)
    topk_indices = torch.topk(scores_for_choice, k=topk, dim=-1,
                              sorted=False)[1]
    topk_weights = scores.gather(1, topk_indices)
    if renormalize:
        topk_weights = topk_weights / topk_weights.sum(dim=-1, keepdim=True)
    return topk_weights.to(torch.float32), topk_indices.to(torch.int32)


# 有区别，这里没有像jsb一样改造
def unified_fused_experts_eager(hidden_states: torch.Tensor,
                                w1: torch.Tensor,
                                w2: torch.Tensor,
                                topk_weights: torch.Tensor,
                                topk_ids: torch.Tensor,
                                row_idx: torch.Tensor,
                                expert_map: Optional[torch.Tensor] = None,
                                log2phy: Optional[torch.Tensor] = None,
                                global_redundant_expert_num: int = 0,
                                w1_scale: Optional[torch.Tensor] = None,
                                w1_scale_bias: Optional[torch.Tensor] = None,
                                w2_scale: Optional[torch.Tensor] = None,
                                w2_scale_bias: Optional[torch.Tensor] = None,
                                shared_experts: Optional[torch.Tensor] = None,
                                shared_gate_up: Optional[Any] = None,
                                shared_dequant_scale: Optional[Any] = None,
                                mc2_mask: Optional[torch.Tensor] = None,
                                apply_router_weight_on_input: bool = False,
                                with_quant: bool = False):
    token_dispatcher = get_forward_context().token_dispatcher

    results = token_dispatcher.token_dispatch(
        hidden_states=hidden_states,
        topk_weights=topk_weights,
        topk_ids=topk_ids,
        row_idx=row_idx,
        expert_map=expert_map,
        log2phy=log2phy,
        global_redundant_expert_num=global_redundant_expert_num,
        shared_experts=shared_experts,
        shared_gate_up=shared_gate_up,
        shared_dequant_scale=shared_dequant_scale,
        mc2_mask=mc2_mask,
        apply_router_weight_on_input=apply_router_weight_on_input,
        with_quant=with_quant)

    expert_output = unified_apply_mlp(
        hidden_states=results["hidden_states"],
        w1=w1,
        w1_scale=w1_scale,
        w2=w2,
        w2_scale=w2_scale,
        group_list=results["group_list"],
        dynamic_scale=results.get("dynamic_scale"),
        group_list_type=results.get("group_list_type"),
        w1_scale_bias=w1_scale_bias,
        w2_scale_bias=w2_scale_bias,
        topk_scales=results.get("topk_scales"),
        with_quant=with_quant)
    final_hidden_states = token_dispatcher.token_combine(expert_output)
    return final_hidden_states
=======
                               get_rm_router_logits_state, is_310p,
                               vllm_version_is)
>>>>>>> 83092d9b


class AscendUnquantizedFusedMoEMethod(UnquantizedFusedMoEMethod):

    def __init__(self, moe: FusedMoEConfig = None):

        super().__init__(moe=moe)
        vllm_config = get_current_vllm_config()

        self.global_batch_size = vllm_config.scheduler_config.max_num_seqs
        self.max_model_len = vllm_config.model_config.max_model_len
        get_ascend_config()
        self.dynamic_eplb = get_ascend_config().dynamic_eplb

        try:
            device_group = get_mc2_group().device_group
            # TODO: Try local_rank = ep_group.rank_in_group
            local_rank = torch.distributed.get_rank(group=device_group)
            backend = device_group._get_backend(torch.device("npu"))
            self.moe_all_to_all_group_name = backend.get_hccl_comm_name(
                local_rank)
        except AttributeError:
            self.moe_all_to_all_group_name = None

    def process_weights_after_loading(self, layer):
        super(UnquantizedFusedMoEMethod,
              self).process_weights_after_loading(layer)
        layer.w13_weight = torch.nn.Parameter(self._maybe_pad_weight(
            layer.w13_weight.data),
                                              requires_grad=False)
        layer.w2_weight = torch.nn.Parameter(self._maybe_pad_weight(
            layer.w2_weight.data),
                                             requires_grad=False)
        if not is_310p():
            layer.w13_weight.data = torch_npu.npu_format_cast(
                layer.w13_weight.data, ACL_FORMAT_FRACTAL_NZ)
            layer.w2_weight.data = torch_npu.npu_format_cast(
                layer.w2_weight.data, ACL_FORMAT_FRACTAL_NZ)

    def apply(
        self,
        layer: torch.nn.Module,
        x: torch.Tensor,
        router_logits: torch.Tensor,
        top_k: int,
        renormalize: bool,
        use_grouped_topk: bool = False,
        global_num_experts: int = -1,
        expert_map: Optional[torch.Tensor] = None,
        custom_routing_function: Optional[Callable] = None,
        scoring_func: str = "softmax",
        e_score_correction_bias: Optional[torch.Tensor] = None,
        zero_expert_num: Optional[int] = 0,
        zero_expert_type: Optional[str] = None,
        is_prefill: bool = False,
        enable_force_load_balance: bool = False,
        shared_experts: Optional[Any] = None,
        topk_group: Optional[int] = None,
        num_expert_group: Optional[int] = None,
        **kwargs,
    ) -> Union[torch.Tensor, tuple[torch.Tensor, torch.Tensor]]:
        # 初始化零专家输出
        zero_expert_result = None

        topk_weights, topk_ids, row_idx = select_experts(
            hidden_states=x,
            router_logits=router_logits,
            top_k=top_k,
            use_grouped_topk=use_grouped_topk,
            renormalize=renormalize,
            topk_group=topk_group,
            num_expert_group=num_expert_group,
            custom_routing_function=custom_routing_function,
            scoring_func=scoring_func,
            e_score_correction_bias=e_score_correction_bias,
            global_num_experts=global_num_experts)

        # 处理LongCat Flash的零专家逻辑
        if zero_expert_num != 0 and zero_expert_type is not None:
            zero_expert_result = zero_experts_compute_npu(
                expert_indices=topk_ids,
                expert_scales=topk_weights,
                num_experts=global_num_experts,
                zero_expert_type=zero_expert_type,
                hidden_states=x,
            )

        topk_weights = topk_weights.to(x.dtype)
        # this is a naive implementation for experts load balance so as
        # to avoid accumulating too much tokens on a single rank.
        # currently it is only activated when doing profile runs.
        if enable_force_load_balance and not self.use_aclgraph:
            topk_ids = torch.randint_like(topk_ids, 0, global_num_experts)

<<<<<<< HEAD
        expert_output = unified_fused_experts_eager(hidden_states=x,
                                           w1=layer.w13_weight,
                                           w2=layer.w2_weight,
                                           topk_weights=topk_weights,
                                           topk_ids=topk_ids,
                                           row_idx=row_idx,
                                           expert_map=expert_map,
                                           shared_experts=shared_experts,
                                           mc2_mask=kwargs.get(
                                               "mc2_mask", None),
                                           with_quant=False)
        
        # 如果有零专家输出，返回元组；否则返回单个结果
        if zero_expert_result is not None:
            return expert_output, zero_expert_result
        else:
            return expert_output
=======
        moe_comm_method = get_forward_context().moe_comm_method
        return moe_comm_method.fused_experts(
            hidden_states=x,
            w1=layer.w13_weight,
            w2=layer.w2_weight,
            topk_weights=topk_weights,
            topk_ids=topk_ids,
            row_idx=row_idx,
            global_num_experts=global_num_experts,
            expert_map=expert_map,
            shared_experts=shared_experts,
            need_trans=True,
            dynamic_eplb=self.dynamic_eplb)
>>>>>>> 83092d9b


class AscendFusedMoE(FusedMoE):

    # The moe_counter parameter is required during the initialization of EPLB
    # to identify the current layer index within the MOE model.
    moe_counter = -1

    def __init__(
        self,
        num_experts: int,  # Global number of experts
        top_k: int,
        hidden_size: int,
        intermediate_size: int,
        params_dtype: Optional[torch.dtype] = None,
        reduce_results: bool = False,
        renormalize: bool = True,
        use_grouped_topk: bool = False,
        num_expert_group: Optional[int] = None,
        topk_group: Optional[int] = None,
        quant_config: Optional[QuantizationConfig] = None,
        tp_size: Optional[int] = None,
        ep_size: Optional[int] = None,
        dp_size: Optional[int] = None,
        prefix: str = "",
        custom_routing_function: Optional[Callable] = None,
        scoring_func: str = "softmax",
        e_score_correction_bias: Optional[torch.Tensor] = None,
        activation: str = "silu",
        apply_router_weight_on_input: bool = False,
        routed_scaling_factor: float = 1.0,
        enable_eplb: bool = False,
        zero_expert_num: Optional[int] = 0,
        zero_expert_type: Optional[str] = None,
    ):
        # TODO: This could not initialize FusedMoE baseclass,
        # fixme and make __init__() of AscendFusedMoE more clear
        super().__init__(
            num_experts=num_experts,
            top_k=top_k,
            hidden_size=hidden_size,
            intermediate_size=intermediate_size,
            params_dtype=params_dtype,
            reduce_results=reduce_results,
            renormalize=renormalize,
            use_grouped_topk=use_grouped_topk,
            num_expert_group=num_expert_group,
            topk_group=topk_group,
            quant_config=quant_config,
            tp_size=tp_size,
            ep_size=ep_size,
            dp_size=dp_size,
            prefix=prefix,
            custom_routing_function=custom_routing_function,
            scoring_func=scoring_func,
            e_score_correction_bias=e_score_correction_bias,
            activation=activation,
            apply_router_weight_on_input=apply_router_weight_on_input,
            routed_scaling_factor=routed_scaling_factor,
            enable_eplb=enable_eplb,
            zero_expert_num=zero_expert_num,
            zero_expert_type=zero_expert_type,
        )
        AscendFusedMoE.moe_counter += 1
        self.moe_instance_id = AscendFusedMoE.moe_counter

        if params_dtype is None:
            params_dtype = torch.get_default_dtype()

        vllm_config = get_current_vllm_config()

        self.moe_parallel_config = FusedMoEParallelConfig.make(
            tp_size_=(tp_size if tp_size is not None else
                      get_tensor_model_parallel_world_size()),
            dp_size_=(dp_size
                      if dp_size is not None else get_dp_group().world_size),
            vllm_parallel_config=vllm_config.parallel_config)

        self.top_k = top_k
        self.num_experts = num_experts
        self.global_num_experts = num_experts
        assert intermediate_size % self.tp_size == 0
        self.intermediate_size_per_partition = intermediate_size // self.tp_size
        self.reduce_results = reduce_results
        self.renormalize = renormalize
        self.use_grouped_topk = use_grouped_topk
        if self.use_grouped_topk:
            assert num_expert_group is not None and topk_group is not None
        self.num_expert_group = num_expert_group
        self.topk_group = topk_group
        self.custom_routing_function = custom_routing_function
        self.scoring_func = scoring_func
        self.e_score_correction_bias = e_score_correction_bias
        self.expert_map = None
        self.activation = activation
        self.log2phy = None
        self.global_redundant_expert_num = 0

        is_deepseek_v3_r1 = self.global_num_experts == 256
        self.rm_router_logits = get_rm_router_logits_state(
            self.moe_parallel_config.ep_size, self.dp_size, is_deepseek_v3_r1)
        self.all_reduce_merge = get_all_reduce_merge_state(
            self.moe_parallel_config.ep_size, is_deepseek_v3_r1)

        ascend_config = get_ascend_config()
        self.dynamic_eplb = ascend_config.dynamic_eplb
        self.expert_map_path = ascend_config.expert_map_path
        self.global_redundant_expert_num = ascend_config.init_redundancy_expert
        self.global_num_experts = num_experts + self.global_redundant_expert_num
        # static eplb initializing with expert_map_path
        if self.expert_map_path and os.path.exists(
                self.expert_map_path) and os.access(self.expert_map_path,
                                                    os.R_OK):
            self.expert_load_balancer = ExpertLoadBalancer(
                self.expert_map_path, self.global_num_experts)
            self.local_num_experts, self.expert_map = (
                self.expert_load_balancer.get_rank_placement_map(
                    self.moe_instance_id, self.ep_rank))
            self.log2phy = self.expert_load_balancer.get_rank_log2phy_map(
                self.moe_instance_id, self.ep_rank).npu()
            self.global_redundant_expert_num = (
                self.expert_load_balancer.get_global_redundant_expert_num())
        else:
            # init moe.
            self.local_num_experts, self.expert_map = determine_expert_map(
                self.ep_size, self.ep_rank, self.global_num_experts)
            # dynamic eplb initializing with not expert_map_path
            if self.dynamic_eplb:
                self.global_redundant_expert_num = ascend_config.init_redundancy_expert
                self.local_num_experts, self.expert_map = determine_default_expert_map(
                    self.global_num_experts, self.ep_size, self.ep_rank,
                    self.global_redundant_expert_num)
                self.log2phy = determine_default_log2phy_map(
                    self.global_num_experts, self.ep_size, self.ep_rank,
                    self.global_redundant_expert_num)
        local_num_experts = (torch.sum(self.expert_map != -1)
                             if self.expert_map is not None else num_experts)
        if self.dynamic_eplb:
            self.moe_load = torch.zeros(local_num_experts, dtype=torch.int64)

        self.enable_shared_expert_dp = ascend_config.enable_shared_expert_dp

        if self.scoring_func != "softmax" and not self.use_grouped_topk:
            raise ValueError("Only softmax scoring function is supported for "
                             "non-grouped topk.")
        if vllm_version_is("0.10.2"):
            moe = FusedMoEConfig.make(
                num_experts=self.global_num_experts,
                experts_per_token=top_k,
                hidden_dim=hidden_size,
                num_local_experts=self.local_num_experts,
                moe_parallel_config=self.moe_parallel_config,
                # TODO (bnell): this needs to be fixed for quantized types.
                in_dtype=params_dtype,
                quant_config=quant_config)
        else:
            moe = FusedMoEConfig(
                num_experts=self.global_num_experts,
                experts_per_token=top_k,
                hidden_dim=hidden_size,
                num_local_experts=self.local_num_experts,
                moe_parallel_config=self.moe_parallel_config,
                in_dtype=params_dtype,
            )
        self.moe_config = moe
        # TODO: The self.moe_config.tp_size here is not correct, fixme soon

        if quant_config is None:
            self.quant_method = AscendUnquantizedFusedMoEMethod(moe)
        else:
            self.quant_method = quant_config.get_quant_method(self, prefix)

        assert self.quant_method is not None

        local_num_experts = torch.sum(self.expert_map != -1) \
            if self.expert_map is not None else num_experts

        self.moe_load = None

        if self.dynamic_eplb:
            self.moe_load = torch.zeros(local_num_experts, dtype=torch.int64)

        moe_quant_params = {
            "num_experts": local_num_experts,
            "hidden_size": hidden_size,
            "intermediate_size_per_partition":
            self.intermediate_size_per_partition,
            "params_dtype": params_dtype,
            "weight_loader": self.weight_loader,
        }
        # need full intermediate size pre-sharding for WNA16 act order
        if (self.quant_method.__class__.__name__
                in ("GPTQMarlinMoEMethod", "CompressedTensorsWNA16MoEMethod")):
            moe_quant_params["intermediate_size_full"] = intermediate_size

        self.ep_group = get_ep_group()
        # NOTE: self.tp_group is not expert_tp_group
        self.tp_group = get_tp_group().device_group
        self.quant_method.create_weights(layer=self, **moe_quant_params)

        self.moe_config.tp_group = get_tp_group()
        self.moe_config.dp_group = get_dp_group()
        self.moe_config.ep_group = get_ep_group()
        self.moe_config.mc2_group = get_mc2_group()
        self.moe_config.num_global_redundant_experts = self.global_redundant_expert_num

        setup_moe_comm_method(self.moe_config)

    def update_expert_map(self, new_expert_map):
        self.expert_map = new_expert_map

    def get_map(self):
        return self.expert_map

    def get_log2phy_map(self):
        return self.logical_to_physical_map

    def clear_moe_load(self):
        if self.moe_load is not None:
            self.moe_load.zero_()

    def forward(self,
                hidden_states: torch.Tensor,
                router_logits: torch.Tensor,
                is_prefill: bool,
                enable_force_load_balance: bool = False,
                top_k: Optional[int] = None,
                shared_experts: Optional[Any] = None,
                gate=None,
                replace_allreduce: bool = False):

        assert self.quant_method is not None

        if top_k:
            real_top_k = top_k
        else:
            real_top_k = self.top_k

        forward_context = get_forward_context()
        mc2_mask = forward_context.mc2_mask
        # For w8a8 dynamic we can do npu_dynamic_quant and gate in parallel.
        quantized_x_for_share, dynamic_scale_for_share = None, None

        if shared_experts:
            # When all_reduce_merge is in progress, shared_experts does not do all_reduce in mlp, but waits until shared_experts+router_experts are completed before doing all_reduce
            shared_hidden_states = shared_experts(hidden_states)

        if forward_context.sp_enabled:
            replace_allreduce = True

        hidden_states, router_logits = forward_context.moe_comm_method.prepare(
            hidden_states=hidden_states,
            router_logits=router_logits,
            enable_shared_expert_dp=self.enable_shared_expert_dp,
            rm_router_logits=self.rm_router_logits,
            replace_allreduce=replace_allreduce,
            gate=gate)

        # Matrix multiply.
        moe_result = self.quant_method.apply(
            layer=self,
            x=hidden_states,
            router_logits=router_logits,
            top_k=real_top_k,
            renormalize=self.renormalize,
            use_grouped_topk=self.use_grouped_topk,
            global_num_experts=self.global_num_experts,
            expert_map=self.expert_map,
            topk_group=self.topk_group,
            num_expert_group=self.num_expert_group,
            custom_routing_function=self.custom_routing_function,
            scoring_func=self.scoring_func,
            e_score_correction_bias=self.e_score_correction_bias,
            is_prefill=is_prefill,
            enable_force_load_balance=enable_force_load_balance,
            log2phy=self.log2phy,
            global_redundant_expert_num=self.global_redundant_expert_num,
            shared_experts=None,
            mc2_mask=mc2_mask,
            quantized_x_for_share=quantized_x_for_share,
            dynamic_scale_for_share=dynamic_scale_for_share,
            zero_expert_num=self.zero_expert_num,
            zero_expert_type=self.zero_expert_type,
        )
        
        # 处理零专家结果
        zero_expert_result = None
        if isinstance(moe_result, tuple) and len(moe_result) == 2:
            e_hidden_states, zero_expert_result = moe_result
            if zero_expert_result is not None:
                e_hidden_states += (
                    zero_expert_result[:e_hidden_states.size(0)])
        else:
            e_hidden_states = moe_result

        group_list_type = None

        if shared_experts:
            if isinstance(e_hidden_states,
                          tuple) and len(e_hidden_states) == 2:
                e_hidden_states, shared_hidden_states = e_hidden_states

        if isinstance(e_hidden_states, tuple) and len(e_hidden_states) == 3:
            e_hidden_states, group_list_type, expert_tokens = e_hidden_states

        if self.dynamic_eplb and group_list_type is not None:
            self.moe_load += expert_tokens if group_list_type else \
                torch.cat([expert_tokens[:1], expert_tokens[1:] - expert_tokens[:-1]])

        final_hidden_states = forward_context.moe_comm_method.finalize(
            hidden_states=e_hidden_states,
            reduce_results=(not self.all_reduce_merge))

        if shared_experts:
            return final_hidden_states, shared_hidden_states
        else:
            return final_hidden_states

    # ----------------------------------------- TBO-related --------------------------------------------

    def _forward_ms_fused_moe_comp(
        self,
        hidden_states: torch.Tensor,
        router_logits: torch.Tensor,
        is_prefill: bool,
        real_top_k,
        enable_force_load_balance: bool = False,
    ):
        hidden_states = self.quant_method.apply(
            layer=self,
            x=hidden_states,
            router_logits=router_logits,
            top_k=real_top_k,
            renormalize=self.renormalize,
            use_grouped_topk=self.use_grouped_topk,
            global_num_experts=self.global_num_experts,
            expert_map=self.expert_map,
            topk_group=self.topk_group,
            num_expert_group=self.num_expert_group,
            custom_routing_function=self.custom_routing_function,
            scoring_func=self.scoring_func,
            e_score_correction_bias=self.e_score_correction_bias,
            is_prefill=is_prefill,
            enable_force_load_balance=enable_force_load_balance,
        )

        return hidden_states<|MERGE_RESOLUTION|>--- conflicted
+++ resolved
@@ -43,8 +43,8 @@
 from vllm_ascend.ops.moe.moe_comm_method import setup_moe_comm_method
 from vllm_ascend.utils import (ACL_FORMAT_FRACTAL_NZ,
                                get_all_reduce_merge_state,
-<<<<<<< HEAD
-                               get_rm_router_logits_state, is_310p)
+                               get_rm_router_logits_state, is_310p,
+                               vllm_version_is)
 
 def compute_identity_kernel_npu(top_k, hidden_states, expert_scales, output, hidden_dim, scales_stride):
     """
@@ -195,11 +195,6 @@
         with_quant=with_quant)
     final_hidden_states = token_dispatcher.token_combine(expert_output)
     return final_hidden_states
-=======
-                               get_rm_router_logits_state, is_310p,
-                               vllm_version_is)
->>>>>>> 83092d9b
-
 
 class AscendUnquantizedFusedMoEMethod(UnquantizedFusedMoEMethod):
 
@@ -293,27 +288,8 @@
         if enable_force_load_balance and not self.use_aclgraph:
             topk_ids = torch.randint_like(topk_ids, 0, global_num_experts)
 
-<<<<<<< HEAD
-        expert_output = unified_fused_experts_eager(hidden_states=x,
-                                           w1=layer.w13_weight,
-                                           w2=layer.w2_weight,
-                                           topk_weights=topk_weights,
-                                           topk_ids=topk_ids,
-                                           row_idx=row_idx,
-                                           expert_map=expert_map,
-                                           shared_experts=shared_experts,
-                                           mc2_mask=kwargs.get(
-                                               "mc2_mask", None),
-                                           with_quant=False)
-        
-        # 如果有零专家输出，返回元组；否则返回单个结果
-        if zero_expert_result is not None:
-            return expert_output, zero_expert_result
-        else:
-            return expert_output
-=======
         moe_comm_method = get_forward_context().moe_comm_method
-        return moe_comm_method.fused_experts(
+        expert_output = moe_comm_method.fused_experts(
             hidden_states=x,
             w1=layer.w13_weight,
             w2=layer.w2_weight,
@@ -325,7 +301,12 @@
             shared_experts=shared_experts,
             need_trans=True,
             dynamic_eplb=self.dynamic_eplb)
->>>>>>> 83092d9b
+        
+        # 如果有零专家输出，返回元组；否则返回单个结果
+        if zero_expert_result is not None:
+            return expert_output, zero_expert_result
+        else:
+            return expert_output
 
 
 class AscendFusedMoE(FusedMoE):
