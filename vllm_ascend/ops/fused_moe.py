# Copyright (c) 2025 Huawei Technologies Co., Ltd. All Rights Reserved.
# Copyright 2023 The vLLM team.
#
# Licensed under the Apache License, Version 2.0 (the "License");
# you may not use this file except in compliance with the License.
# You may obtain a copy of the License at
#
#     http://www.apache.org/licenses/LICENSE-2.0
#
# Unless required by applicable law or agreed to in writing, software
# distributed under the License is distributed on an "AS IS" BASIS,
# WITHOUT WARRANTIES OR CONDITIONS OF ANY KIND, either express or implied.
# See the License for the specific language governing permissions and
# limitations under the License.
# This file is a part of the vllm-ascend project.
# Adapted from vllm/tests/kernels/test_moe.py

import math
import os
from typing import Any, Callable, Optional, Tuple, Union

import torch
import torch.distributed as dist
import torch_npu
from torch import nn
from vllm.config import get_current_vllm_config
from vllm.distributed import (GroupCoordinator, get_tensor_model_parallel_rank,
                              get_tensor_model_parallel_world_size,
                              tensor_model_parallel_all_reduce)
from vllm.distributed.parallel_state import (get_dp_group, get_ep_group,
                                             get_tp_group)
from vllm.forward_context import get_forward_context
from vllm.model_executor.layers.fused_moe.layer import (
    FusedMoE, FusedMoEParallelConfig, MoEConfig, UnquantizedFusedMoEMethod,
    determine_expert_map)
from vllm.model_executor.layers.quantization.base_config import \
    QuantizationConfig

import vllm_ascend.envs as envs_ascend
from vllm_ascend.ascend_config import get_ascend_config
from vllm_ascend.ascend_forward_context import FusedMoEState
from vllm_ascend.distributed.parallel_state import get_mc2_group
from vllm_ascend.ops.expert_load_balancer import ExpertLoadBalancer
from vllm_ascend.ops.moe_dispatcher.token_dispatcher import (
    MoEAlltoAllSeqOverLapDispatcher, MoeDispatcherConfig)
from vllm_ascend.utils import (AscendSocVersion, dispose_tensor,
                               get_ascend_soc_version, npu_stream_switch,
                               npu_wait_tensor)

VLLM_ASCEND_MOE_ALL2ALL_BUFFER: bool = envs_ascend.VLLM_ASCEND_MOE_ALL2ALL_BUFFER


def process_topk_ids(topk_ids: torch.Tensor, expert_num: int, ep_size: int,
                     max_row_per_ep_rank: int, num_tokens: int,
                     top_k: int) -> tuple[torch.Tensor, torch.Tensor]:
    original_total_elements = num_tokens * top_k
    device = topk_ids.device
    original_dtype = topk_ids.dtype

    if original_total_elements == 0:
        output_len = ep_size * max_row_per_ep_rank
        topk_ids_pad = torch.full((output_len, ),
                                  expert_num,
                                  dtype=original_dtype,
                                  device=device)
        unpad_indices = torch.full((original_total_elements, ),
                                   -1,
                                   dtype=torch.long,
                                   device=device)
        return topk_ids_pad, unpad_indices

    experts_per_ep_rank_val = expert_num // ep_size
    if experts_per_ep_rank_val == 0:
        raise ValueError(
            "expert_num // ep_size is 0, which leads to division by zero in ep_rank calculation. "
            "Ensure expert_num >= ep_size.")

    assigned_ep_rank = (topk_ids.float() /
                        experts_per_ep_rank_val).to(original_dtype)
    indices_arange = torch.arange(topk_ids.shape[0], device=device)

    is_new_segment = torch.cat((torch.tensor([True], device=device),
                                assigned_ep_rank[1:] != assigned_ep_rank[:-1]))
    temp_start_markers = torch.full_like(indices_arange,
                                         -1,
                                         dtype=indices_arange.dtype)
    temp_start_markers[is_new_segment] = indices_arange[is_new_segment]
    start_offset_for_each_token = torch.cummax(temp_start_markers, dim=0)[0]
    token_intra_ep_rank_idx = indices_arange - start_offset_for_each_token
    is_kept_mask = token_intra_ep_rank_idx < max_row_per_ep_rank
    cumsum_kept = torch.cumsum(is_kept_mask.float(), dim=0).to(torch.long)
    indices_in_rec_cond_list_for_all = cumsum_kept - 1
    unpad_indices = torch.where(
        is_kept_mask, indices_in_rec_cond_list_for_all,
        torch.tensor(-1, device=device, dtype=torch.long))
    output_len = ep_size * max_row_per_ep_rank
    topk_ids_pad = torch.full((output_len, ),
                              expert_num,
                              dtype=original_dtype,
                              device=device)
    if topk_ids.shape[0] > 0:
        all_destination_indices = assigned_ep_rank * max_row_per_ep_rank + token_intra_ep_rank_idx
        temp_pad_buffer = torch.full((output_len + 1, ),
                                     expert_num,
                                     dtype=original_dtype,
                                     device=device)
        output_len_tensor = torch.tensor(output_len,
                                         dtype=torch.long,
                                         device=device)
        scatter_indices = torch.where(is_kept_mask, all_destination_indices,
                                      output_len_tensor)
        temp_pad_buffer.scatter_(0, scatter_indices, topk_ids)
        topk_ids_pad = temp_pad_buffer[:output_len]
    return topk_ids_pad, unpad_indices


def fused_experts_with_mc2(
    hidden_states: torch.Tensor,
    w1: torch.Tensor,
    w2: torch.Tensor,
    topk_weights: torch.Tensor,
    topk_ids: torch.Tensor,
    top_k: int,
    expert_map: torch.Tensor = None,
    moe_all_to_all_group_name: Optional[str] = None,
    shared_experts: Optional[Any] = None,
    is_torchair: bool = False,
    mc2_mask: Optional[torch.Tensor] = None,
) -> Union[torch.Tensor, Tuple[torch.Tensor, torch.Tensor]]:
    quant_mode = 0
    ep_group = get_mc2_group()
    ep_rank_id = ep_group.rank_in_group
    ep_world_size = ep_group.world_size
    tp_world_size = get_tp_group().world_size

    # NOTE: `global_bs` should be equal to `max_num_tokens_across_dp` * `ep_world_size`,
    # and `max_num_tokens_across_dp` has been split into `tp_world_size` parts before.
    global_bs = math.ceil(get_forward_context().max_tokens_across_dp /
                          tp_world_size) * ep_world_size

    # NOTE: Currently, when in A3 or in torchair graph, we need to pass in some extra param into dispatch & combine
    need_extra_args = (get_ascend_soc_version() == AscendSocVersion.A3
                       or is_torchair)

    # NOTE: Currently, when in A3, we need to pass in some extra param into dispatch & combine
    a3_need_extra_args = get_ascend_soc_version() == AscendSocVersion.A3

    moe_expert_num = len(expert_map)
    kwargs_mc2 = {
        "x": hidden_states,
        "expert_ids": topk_ids,
        "expert_shard_type": 0,
        "shared_expert_rank_num": 0,
        "moe_expert_num": moe_expert_num,
        "global_bs": global_bs,
    }

    stage1_kwargs = {
        "scales": None,
        "quant_mode": quant_mode,
        "group_ep": moe_all_to_all_group_name,
        "ep_world_size": ep_world_size,
        "ep_rank_id": ep_rank_id,
    }
    if need_extra_args:
        stage1_kwargs.update({
            "group_tp": moe_all_to_all_group_name,
            "tp_world_size": 1,
            "tp_rank_id": 0,
        })
    if a3_need_extra_args:
        stage1_kwargs.update({
            "x_active_mask": mc2_mask,
        })

    kwargs_mc2.update(stage1_kwargs)

    output = torch_npu.npu_moe_distribute_dispatch(**kwargs_mc2)
    # comm_stream.wait_stream(torch.npu.current_stream())
    expand_x, dynamic_scale, expand_idx, expert_token_nums, ep_recv_counts = output[
        0:5]

    if shared_experts is not None:
        with npu_stream_switch("moe_secondary", 0):
            npu_wait_tensor(hidden_states, topk_weights)
            shared_gate_up, _ = shared_experts.gate_up_proj(hidden_states)
            npu_wait_tensor(shared_gate_up, expand_x)
            shared_act = shared_experts.act_fn(shared_gate_up)

    w1 = w1.transpose(1, 2)

    group_list = expert_token_nums.to(torch.int64)
    gate_up_out_list = torch_npu.npu_grouped_matmul(
        x=[expand_x],
        weight=[w1],
        split_item=2,
        # 1 means count mode, to avoid cumulative operation of the group list
        group_list_type=1,
        group_type=0,
        group_list=group_list,
    )

    # TODO: Remove this in the future.
    gate_up_out = torch.cat(gate_up_out_list, dim=0)
    gate_up_out = torch_npu.npu_swiglu(gate_up_out)

    w2 = w2.transpose(1, 2)
    down_out_list = torch_npu.npu_grouped_matmul(
        x=[gate_up_out],
        weight=[w2],
        split_item=2,
        group_list_type=1,
        group_type=0,
        group_list=group_list,
    )

    down_out_list = torch.cat(down_out_list, dim=0)

    # moeCombine
    kwargs_mc2 = {
        "expand_x": down_out_list,
        "expert_ids": topk_ids,
        "expand_idx": expand_idx,
        "expert_scales": topk_weights.to(torch.float32),
        "expert_shard_type": 0,
        "shared_expert_rank_num": 0,
        "moe_expert_num": moe_expert_num,
        "global_bs": global_bs,
    }
    tp_recv_counts = output[5]
    stage3_kwargs = {
        "ep_send_counts": ep_recv_counts,
        "group_ep": moe_all_to_all_group_name,
        "ep_world_size": ep_world_size,
        "ep_rank_id": ep_rank_id,
    }
    if need_extra_args:
        stage3_kwargs.update({
            "tp_send_counts": tp_recv_counts,
            "group_tp": moe_all_to_all_group_name,
            "tp_world_size": 1,
            "tp_rank_id": 0,
        })
    if a3_need_extra_args:
        stage3_kwargs.update({
            "x_active_mask": mc2_mask,
        })
    kwargs_mc2.update(stage3_kwargs)

    hidden_states = torch_npu.npu_moe_distribute_combine(**kwargs_mc2)

    if shared_experts is None:
        return hidden_states
    else:
        with npu_stream_switch("moe_secondary", 0):
            npu_wait_tensor(shared_act, down_out_list)
            shared_hidden_states, _ = shared_experts.down_proj(shared_act)
        return hidden_states, shared_hidden_states


def apply_mlp(hidden_states: torch.Tensor,
              w1: torch.Tensor,
              w2: torch.Tensor,
              group_list: torch.Tensor,
              group_list_type: int = 1) -> torch.Tensor:
    """
    apply MLP: gate_up_proj -> swiglu -> down_proj

    Args:
        hidden_states_wrapper: wrapper of input hidden states with shape (num_tokens, hidden_size).
        w1: expert weights1 with shape
            (num_experts, hidden_size, intermediate_size * 2)
        w2: expert weights2 with shape
            (num_experts, intermediate_size, hidden_size)
        group_list: number of tokens for each expert, follow cumsum mode, and
            with shape (num_experts).
        transpose_weight:
            w1: (num_experts, intermediate_size * 2, hidden_size) ->
                    (num_experts, hidden_size, intermediate_size * 2)
            w2: (num_experts, hidden_size, intermediate_size) ->
                    (num_experts, intermediate_size, hidden_size)

    Returns:
        hidden_states: output hidden states after MLP.
    """

    w1 = w1.transpose(1, 2)
    hidden_states = torch_npu.npu_grouped_matmul(
        x=[hidden_states],
        weight=[w1],
        split_item=2,
        group_list_type=group_list_type,
        group_type=0,
        group_list=group_list,
    )

    hidden_states = torch.cat(hidden_states, dim=0)
    hidden_states = torch_npu.npu_swiglu(hidden_states)

    w2 = w2.transpose(1, 2)
    hidden_states = torch_npu.npu_grouped_matmul(
        x=[hidden_states],
        weight=[w2],
        split_item=2,
        group_list_type=group_list_type,
        group_type=0,
        group_list=group_list,
    )

    hidden_states = torch.cat(hidden_states, dim=0)
    return hidden_states


# currently expert parallelism implemented with all2all
# is under-optimized.
def fused_experts_with_all2all(
    hidden_states: torch.Tensor,
    w1: torch.Tensor,
    w2: torch.Tensor,
    topk_weights: torch.Tensor,
    topk_ids: torch.Tensor,
    top_k: int,
    expert_map: torch.Tensor = None,
    ep_group: GroupCoordinator = None,
):
    original_shape = hidden_states.shape
    if len(original_shape) == 3:
        hidden_states = hidden_states.view(-1, hidden_states.shape[-1])

    num_tokens, _ = hidden_states.shape
    num_experts = w1.shape[0]
    device = hidden_states.device

    if expert_map is not None:
        global_num_experts = len(expert_map)
        local_num_experts = global_num_experts // ep_group.world_size
        row_idx_len = num_tokens * top_k
        row_idx = (torch.arange(0,
                                row_idx_len,
                                dtype=torch.int32,
                                device=device).view(top_k, -1).permute(
                                    1, 0).contiguous())
        hidden_states, expanded_row_idx, expanded_expert_idx = torch_npu.npu_moe_init_routing(
            hidden_states,
            row_idx=row_idx,
            expert_idx=topk_ids,
            active_num=num_tokens)

        global_expert_tokens = torch.bincount(expanded_expert_idx,
                                              minlength=global_num_experts)
        scatter_sizes = global_expert_tokens.view(ep_group.world_size,
                                                  -1).sum(-1)

        gather_sizes = torch.empty_like(scatter_sizes)
        dist.all_to_all_single(gather_sizes,
                               scatter_sizes,
                               group=ep_group.device_group)
        scatter_size_list = scatter_sizes.cpu().tolist()
        gather_size_list = gather_sizes.cpu().tolist()

        expanded_expert_idx = expanded_expert_idx % local_num_experts
        hidden_states = ep_group.all_to_all(hidden_states, 0, 0,
                                            scatter_size_list,
                                            gather_size_list)
        local_expert_idx = ep_group.all_to_all(expanded_expert_idx, 0, 0,
                                               scatter_size_list,
                                               gather_size_list)

        sorted_local_expert_idx, sorted_idx = torch.sort(local_expert_idx)

        expert_tokens = torch_npu.npu_moe_compute_expert_tokens(
            sorted_local_expert_idx, local_num_experts).to(torch.int64)

        hidden_states = hidden_states[sorted_idx]
    else:
        row_idx_len = num_tokens * top_k
        row_idx = torch.arange(0,
                               row_idx_len,
                               dtype=torch.int32,
                               device=topk_weights.device).view(
                                   top_k, -1).permute(1, 0).contiguous()
        hidden_states, expanded_row_idx, expanded_expert_idx = torch_npu.npu_moe_init_routing(
            hidden_states,
            row_idx=row_idx,
            expert_idx=topk_ids,
            active_num=num_tokens)

        expert_tokens = torch_npu.npu_moe_compute_expert_tokens(
            expanded_expert_idx, num_experts)
        expert_tokens = expert_tokens.to(torch.int64)

    w1 = w1.transpose(1, 2)
    gate_up_out_list = torch_npu.npu_grouped_matmul(
        x=[hidden_states],
        weight=[w1],
        split_item=2,
        group_list_type=0,
        group_type=0,
        group_list=expert_tokens,
    )

    # TODO: Remove this in the future.
    hidden_states = torch.cat(gate_up_out_list, dim=0)
    hidden_states = torch_npu.npu_swiglu(hidden_states)

    w2 = w2.transpose(1, 2)
    down_out_list = torch_npu.npu_grouped_matmul(
        x=[hidden_states],
        weight=[w2],
        split_item=2,
        group_list_type=0,
        group_type=0,
        group_list=expert_tokens,
    )

    hidden_states = torch.cat(down_out_list, dim=0)

    if expert_map is not None:
        resorted_idx = torch.argsort(sorted_idx)
        hidden_states = hidden_states[resorted_idx]
        hidden_states = ep_group.all_to_all(hidden_states, 0, 0,
                                            gather_size_list,
                                            scatter_size_list)

        final_hidden_states = torch_npu.npu_moe_finalize_routing(
            hidden_states,
            skip1=None,
            skip2=None,
            bias=None,
            scales=topk_weights,
            expanded_src_to_dst_row=expanded_row_idx,
            export_for_source_row=topk_ids,
        )
    else:
        # TODO: Reorder device memory 2 times here, replace the current
        # implementation here when suitable operators become available.
        final_hidden_states = torch_npu.npu_moe_finalize_routing(
            hidden_states,
            skip1=None,
            skip2=None,
            bias=None,
            scales=topk_weights,
            expanded_src_to_dst_row=expanded_row_idx,
            export_for_source_row=topk_ids,
        )
    if len(original_shape) == 3:
        final_hidden_states = final_hidden_states.view(original_shape)
    return final_hidden_states


# currently expert parallelism implemented with all2all
# is under-optimized.
def fused_experts_with_all2all_buffer(
    hidden_states: torch.Tensor,
    w1: torch.Tensor,
    w2: torch.Tensor,
    topk_weights: torch.Tensor,
    topk_ids: torch.Tensor,
    top_k: int,
    max_model_len: int,
    global_batch_size: int,
    expert_map: torch.Tensor = None,
    ep_group: GroupCoordinator = None,
):
    original_shape = hidden_states.shape
    if len(original_shape) == 3:
        hidden_states = hidden_states.view(-1, hidden_states.shape[-1])

    num_tokens, _ = hidden_states.shape
    device = hidden_states.device

    global_num_experts = len(expert_map)
    local_num_experts = global_num_experts // ep_group.world_size
    row_idx_len = num_tokens * top_k
    row_idx = (torch.arange(0, row_idx_len, dtype=torch.int32,
                            device=device).view(top_k,
                                                -1).permute(1, 0).contiguous())
    hidden_states, expanded_row_idx, expanded_expert_idx = torch_npu.npu_moe_init_routing(
        hidden_states,
        row_idx=row_idx,
        expert_idx=topk_ids,
        active_num=num_tokens)

    max_row_per_ep_rank = (
        -(-global_batch_size // ep_group.world_size) * max_model_len *
        get_dp_group().world_size // ep_group.world_size + 1) * top_k * 2
    expert_idx_buffer_scatter, unpad_indices = process_topk_ids(
        expanded_expert_idx, global_num_experts, ep_group.world_size,
        max_row_per_ep_rank, num_tokens, top_k)
    hidden_states_pad_idx = torch.zeros(
        expert_idx_buffer_scatter.shape,
        dtype=expert_idx_buffer_scatter.dtype,
        device=expert_idx_buffer_scatter.device)
    non_pad_len = torch.sum(
        (expert_idx_buffer_scatter != global_num_experts).to(torch.int32))
    hidden_states_pad_idx[
        expert_idx_buffer_scatter != global_num_experts] = torch.arange(
            non_pad_len,
            dtype=expert_idx_buffer_scatter.dtype,
            device=hidden_states.device)

    hidden_states_buffer_scatter = hidden_states[hidden_states_pad_idx]
    expert_idx_buffer_gather = torch.empty_like(
        expert_idx_buffer_scatter,
        dtype=expert_idx_buffer_scatter.dtype,
        device=expert_idx_buffer_scatter.device)
    hidden_states_buffer_gather = torch.empty_like(
        hidden_states_buffer_scatter,
        dtype=hidden_states_buffer_scatter.dtype,
        device=hidden_states_buffer_scatter.device)
    dist.all_to_all_single(expert_idx_buffer_gather,
                           expert_idx_buffer_scatter,
                           group=ep_group.device_group)
    dist.all_to_all_single(hidden_states_buffer_gather,
                           hidden_states_buffer_scatter,
                           group=ep_group.device_group)
    mask = expert_idx_buffer_gather != global_num_experts
    local_expert_idx = expert_idx_buffer_gather[mask] - ep_group.rank * (
        global_num_experts // ep_group.world_size)
    hidden_states = hidden_states_buffer_gather[mask]
    idx_type = local_expert_idx.dtype
    sorted_local_expert_idx, sorted_idx = torch.sort(local_expert_idx.float())
    sorted_local_expert_idx = sorted_local_expert_idx.to(idx_type)

    expert_tokens = torch_npu.npu_moe_compute_expert_tokens(
        sorted_local_expert_idx, local_num_experts).to(torch.int64)
    hidden_states = hidden_states[sorted_idx]
    group_list_type = 0

    hidden_states = apply_mlp(hidden_states,
                              w1,
                              w2,
                              expert_tokens,
                              group_list_type=group_list_type)

    resorted_idx = torch.argsort(sorted_idx.float()).to(sorted_idx.dtype)
    hidden_states = hidden_states[resorted_idx]
    hidden_states_scatter = torch.zeros(
        (mask.shape[0], hidden_states.shape[1]),
        dtype=hidden_states.dtype,
        device=hidden_states.device)
    hidden_states_scatter[mask] = hidden_states
    hidden_states_gatter = torch.empty_like(
        hidden_states_scatter,
        dtype=hidden_states_scatter.dtype,
        device=hidden_states_scatter.device)
    dist.all_to_all_single(hidden_states_gatter,
                           hidden_states_scatter,
                           group=ep_group.device_group)
    hidden_states_gatter = hidden_states_gatter[
        expert_idx_buffer_scatter != global_num_experts]
    if hidden_states_gatter.shape[0] != row_idx_len:
        hidden_states = torch.zeros((row_idx_len, hidden_states.shape[1]),
                                    dtype=hidden_states.dtype,
                                    device=hidden_states.device)
        hidden_states[unpad_indices != -1] = hidden_states_gatter
    else:
        # TODO: Reorder device memory 2 times here, replace the current
        hidden_states = hidden_states_gatter
    final_hidden_states = torch_npu.npu_moe_finalize_routing(
        hidden_states,
        skip1=None,
        skip2=None,
        bias=None,
        scales=topk_weights,
        expanded_src_to_dst_row=expanded_row_idx,
        export_for_source_row=topk_ids,
    )

    if len(original_shape) == 3:
        final_hidden_states = final_hidden_states.view(original_shape)
    return final_hidden_states


def fused_experts_with_all2allv(token_dispatcher, probs, routing_map,
                                hidden_states: torch.Tensor, w1: torch.Tensor,
                                w2: torch.Tensor):
    # Enable moe alltoallv, it's a balanced policy for precision and efficiency.
    (share_experts_output, dispatched_input,
     tokens_per_expert) = token_dispatcher.token_permutation(
         hidden_states, probs, routing_map)

    expert_output = apply_mlp(dispatched_input, w1, w2, tokens_per_expert)
    output, mlp_bias = token_dispatcher.token_unpermutation(expert_output)
    return output


def fused_experts(
    hidden_states: torch.Tensor,
    w1: torch.Tensor,
    w2: torch.Tensor,
    topk_weights: torch.Tensor,
    topk_ids: torch.Tensor,
    top_k: int,
    expert_map: torch.Tensor = None,
    apply_router_weight_on_input: bool = False,
) -> torch.Tensor:
    """
    Fused experts with top-k routing.

    Args:
        hidden_states: Hidden states of shape (num_tokens, hidden_size).
        w1: Expert weights1 of shape (num_experts, intermediate_size * 2, hidden_size).
        w2: Expert weights2 of shape (num_experts, hidden_size, intermediate_size).
        topk_weights: Routing weights of shape (num_tokens, top_k).
        topk_ids: Selected expert IDs of shape (num_tokens, top_k).
        top_k: Number of experts to select.
        expert_map: Expert mapping of shape (num_experts,).

    Returns:
        hidden_states: Hidden states after routing.
    """
    """
    # Check constraints.
    assert hidden_states.shape[1] == w1.shape[2], "Hidden size mismatch"
    assert topk_weights.shape == topk_ids.shape, "topk shape mismatch"
    assert hidden_states.is_contiguous(), "Hidden_states must be contiguous"
    assert w1.is_contiguous(), "Expert weights1 must be contiguous"
    assert w2.is_contiguous(), "Expert weights2 must be contiguous"
    """
    # if torch.distributed.get_rank() == 0:
    #     print(w1.shape)
    #     print(hidden_states.shape)

    original_shape = hidden_states.shape
    # assert len(original_shape) == 2

    num_tokens = hidden_states.shape[:-1].numel()
    num_experts = w1.shape[0]
    dtype = hidden_states.dtype
    device = hidden_states.device
    # assert dtype in [torch.float32, torch.float16, torch.bfloat16
    #                  ], "Only float32, float16, and bfloat16 are supported"

    if apply_router_weight_on_input:
        assert (topk_weights.dim() == 2
                ), "`topk_weights` should be in shape (num_tokens, topk)"
        _, topk = topk_weights.shape
        assert (
            topk == 1
        ), "Only support topk=1 when `apply_router_weight_on_input` is True"
        hidden_states = hidden_states * topk_weights.to(hidden_states.dtype)

    if expert_map is not None:
        # Generate token indices and flatten
        token_indices = (torch.arange(num_tokens,
                                      device=device,
                                      dtype=torch.int64).unsqueeze(1).expand(
                                          -1, top_k).reshape(-1))

        # Flatten token-to-expert mappings and map to local experts
        weights_flat = topk_weights.view(-1)
        experts_flat = topk_ids.view(-1)
        local_experts_flat = expert_map[experts_flat]

        # Filter valid token-expert pairs
        mask = local_experts_flat != -1
        filtered_weights = torch.where(
            mask, weights_flat, torch.zeros_like(weights_flat)).to(dtype)
        filtered_experts = torch.where(
            mask, local_experts_flat,
            torch.full_like(local_experts_flat,
                            num_experts)).to(topk_ids.dtype)

        # Sort by local expert IDs
        sort_indices = torch.argsort(filtered_experts.view(torch.float32))
        sorted_token_indices = token_indices[sort_indices]
        sorted_weights = filtered_weights[sort_indices]

        # Compute token counts with minlength of num_experts
        # This is equivalent to but faster than:
        # >>> token_counts = torch.bincount(filtered_experts, minlength=num_experts)[:-1]
        token_counts = torch.zeros(num_experts + 1,
                                   device=device,
                                   dtype=torch.int64)
        ones = torch.ones_like(filtered_experts, dtype=torch.int64)
        token_counts.scatter_add_(0, filtered_experts.to(torch.int64), ones)
        token_counts = token_counts[:num_experts]
        expert_tokens = torch.cumsum(token_counts, dim=0, dtype=torch.int64)

        # Rearrange hidden_states
        sorted_hidden_states = hidden_states[sorted_token_indices]
    else:
        row_idx_len = num_tokens * top_k
        row_idx = (torch.arange(0,
                                row_idx_len,
                                dtype=torch.int32,
                                device=device).view(top_k, -1).permute(
                                    1, 0).contiguous())
        sorted_hidden_states, expanded_row_idx, expanded_expert_idx = torch_npu.npu_moe_init_routing(
            hidden_states,
            row_idx=row_idx,
            expert_idx=topk_ids,
            active_num=num_tokens)

        expert_tokens = torch_npu.npu_moe_compute_expert_tokens(
            expanded_expert_idx, num_experts)
        expert_tokens = expert_tokens.to(torch.int64)

    w1 = w1.transpose(1, 2)
    gate_up_out_list = torch_npu.npu_grouped_matmul(
        x=[sorted_hidden_states],
        weight=[w1],
        split_item=2,
        group_list_type=0,
        group_type=0,
        group_list=expert_tokens,
    )

    # TODO: Remove this in the future.
    gate_up_out = torch.cat(gate_up_out_list, dim=0)
    gate_up_out = torch_npu.npu_swiglu(gate_up_out)

    w2 = w2.transpose(1, 2)
    down_out_list = torch_npu.npu_grouped_matmul(
        x=[gate_up_out],
        weight=[w2],
        split_item=2,
        group_list_type=0,
        group_type=0,
        group_list=expert_tokens,
    )

    down_out_list = torch.cat(down_out_list, dim=0)

    if expert_map is not None:
        weighted_down_out = down_out_list * sorted_weights.unsqueeze(1)

        final_hidden_states = torch.zeros(*original_shape,
                                          device=hidden_states.device,
                                          dtype=dtype)

        # TODO: npu_grouped_matmul output random values at [num_valid_tokens:, ...]
        # This created multiple NaN and index_add_ will mix them up which harms accuracy
        # remove this mask and filter after it being fixed
        num_valid_tokens = mask.sum()
        valid_token_mask = torch.arange(
            0, sorted_token_indices.shape[0],
            device=device).unsqueeze(1) < num_valid_tokens
        valid_output = torch.where(
            valid_token_mask, weighted_down_out,
            torch.zeros_like(weighted_down_out)).to(dtype)
        final_hidden_states.index_add_(0, sorted_token_indices, valid_output)
    else:
        scales = torch.ones_like(
            topk_weights) if apply_router_weight_on_input else topk_weights
        # TODO: Reorder device memory 2 times here, replace the current
        # implementation here when suitable operators become available.
        final_hidden_states = torch_npu.npu_moe_finalize_routing(
            down_out_list,
            skip1=None,
            skip2=None,
            bias=None,
            scales=scales,
            expanded_src_to_dst_row=expanded_row_idx,
            export_for_source_row=topk_ids,
        )

    return final_hidden_states


def native_grouped_topk(
    topk_weights: torch.Tensor,
    num_expert_group: Optional[int],
    topk_group: Optional[int],
):
    topk_group = 0 if topk_group is None else topk_group
    num_expert_group = 0 if num_expert_group is None else num_expert_group

    num_token = topk_weights.shape[0]
    grouped_weights = topk_weights.view(num_token, num_expert_group,
                                        -1).max(dim=-1).values
    topk_group_indices = torch.topk(grouped_weights.to(torch.float32),
                                    k=topk_group,
                                    dim=-1,
                                    sorted=False)[1]
    topk_group_mask = torch.zeros_like(grouped_weights)
    topk_group_mask.scatter_(1, topk_group_indices, 1)
    topk_weight_mask = (topk_group_mask.unsqueeze(-1).expand(
        num_token, num_expert_group,
        topk_weights.shape[-1] // num_expert_group).reshape(num_token, -1))
    topk_weights = topk_weights.masked_fill(~topk_weight_mask.bool(), 0.0)

    return topk_weights


def select_experts(
    hidden_states: torch.Tensor,
    router_logits: torch.Tensor,
    top_k: int,
    use_grouped_topk: bool,
    renormalize: bool,
    topk_group: Optional[int] = None,
    num_expert_group: Optional[int] = None,
    custom_routing_function: Optional[Callable] = None,
    scoring_func: str = "softmax",
    e_score_correction_bias: Optional[torch.Tensor] = None,
) -> tuple[torch.Tensor, torch.Tensor]:
    """
    Select top-k experts based on router logits.

    Args:
        hidden_states: Hidden states of shape (num_tokens, hidden_size).
        router_logits: Router logits of shape (num_tokens, num_experts).
        top_k: Number of experts to select.
        use_grouped_topk: Whether to group experts before selecting top-k.
        renormalize: Whether to renormalize the routing weights.
        topk_group: Number of expert groups to select from.
        num_expert_group: Number of experts in each group.
        custom_routing_function: Custom routing function.
        scoring_func: Scoring function to use.
        e_score_correction_bias: Correction bias to apply to expert scores.

    Returns:
        topk_weights: Routing weights of shape (num_tokens, top_k).
        topk_ids: Selected expert IDs of shape (num_tokens, top_k).

    Raises:
        ValueError: If an unsupported scoring function is provided.
    """

    if scoring_func == "softmax":
        # NOTE: vLLM use dtype=torch.float here
        topk_weights = router_logits.softmax(dim=-1)
    elif scoring_func == "sigmoid":
        topk_weights = router_logits.sigmoid()
    else:
        raise ValueError(f"Unsupported scoring function: {scoring_func}")

    if use_grouped_topk:
        assert topk_group is not None
        assert num_expert_group is not None

        if e_score_correction_bias is not None:
            # Store original scores before applying correction bias. We use biased
            # scores for expert selection but original scores for routing weights
            original_weights = topk_weights
            topk_weights = topk_weights + e_score_correction_bias.unsqueeze(0)

        # TODO: Change to npu_group_topk when the latest CANN and NNAL is available
        # >>> torch_npu._npu_group_topk(topk_weights, group_num=num_expert_group, k=topk_group)
        topk_weights = native_grouped_topk(topk_weights, num_expert_group,
                                           topk_group)
        # TODO bfloat16 is not supported in torch.topk with ge graph.
        if e_score_correction_bias is not None:
            topk_ids = torch.topk(topk_weights.to(torch.float32),
                                  k=top_k,
                                  dim=-1,
                                  sorted=False)[1]
            # Use original unbiased scores for the routing weights
            topk_weights = original_weights.gather(1, topk_ids)
        else:
            topk_weights, topk_ids = torch.topk(topk_weights.to(torch.float32),
                                                k=top_k,
                                                dim=-1,
                                                sorted=False)
    elif custom_routing_function is None:
        topk_weights, topk_ids = topk_weights.topk(top_k, dim=-1)
        topk_weights = topk_weights.to(hidden_states.dtype)
    else:
        topk_weights, topk_ids = custom_routing_function(
            hidden_states=hidden_states,
            gating_output=router_logits,
            topk=top_k,
            renormalize=renormalize)
        # Required by npu_moe_init_routing
        topk_ids = topk_ids.to(torch.int32)
        return topk_weights, topk_ids

    # Required by npu_moe_init_routing
    topk_ids = topk_ids.to(torch.int32)

    if renormalize:
        topk_weights = topk_weights / topk_weights.sum(dim=-1, keepdim=True)

    return topk_weights, topk_ids


class AscendUnquantizedFusedMoEMethod(UnquantizedFusedMoEMethod):

    def __init__(self, moe: MoEConfig = None):

        super().__init__(moe=moe)
        vllm_config = get_current_vllm_config()

        self.global_batch_size = vllm_config.scheduler_config.max_num_seqs
        self.max_model_len = vllm_config.model_config.max_model_len

        ascend_config = get_ascend_config()
        self.torchair_graph_enabled = ascend_config.torchair_graph_config.enabled

        try:
            device_group = get_mc2_group().device_group
            # TODO: Try local_rank = ep_group.rank_in_group
            local_rank = torch.distributed.get_rank(group=device_group)
            backend = device_group._get_backend(torch.device("npu"))
            self.moe_all_to_all_group_name = backend.get_hccl_comm_name(
                local_rank)
        except AttributeError:
            self.moe_all_to_all_group_name = None

    def process_weights_after_loading(self, layer):
        super(UnquantizedFusedMoEMethod,
              self).process_weights_after_loading(layer)
        layer.w13_weight = torch.nn.Parameter(self._maybe_pad_weight(
            layer.w13_weight.data),
                                              requires_grad=False)
        layer.w2_weight = torch.nn.Parameter(self._maybe_pad_weight(
            layer.w2_weight.data),
                                             requires_grad=False)

    def apply(
        self,
        layer: torch.nn.Module,
        x: torch.Tensor,
        router_logits: torch.Tensor,
        top_k: int,
        renormalize: bool,
        use_grouped_topk: bool = False,
        global_num_experts: int = -1,
        expert_map: Optional[torch.Tensor] = None,
        topk_group: Optional[int] = None,
        num_expert_group: Optional[int] = None,
        custom_routing_function: Optional[Callable] = None,
        scoring_func: str = "softmax",
        e_score_correction_bias: Optional[torch.Tensor] = None,
        is_prefill: bool = False,
        enable_force_load_balance: bool = False,
        shared_experts: Optional[Any] = None,
        **kwargs,
    ) -> torch.Tensor:

        # NOTE: now npu_moe_gating_top_k can only support `group_count=256` pattern
        if global_num_experts == 256:
            topk_weights, topk_ids, _ = torch_npu.npu_moe_gating_top_k(
                router_logits,
                k=top_k,  # topk当前写8
                bias=e_score_correction_bias,
                k_group=topk_group,  # fix: 4
                group_count=num_expert_group,  # fix 8
                group_select_mode=1,  # 0: group中的最大; 1: topk2.sum(fix)
                renorm=0,  # 0: softmax->topk(fix); 1: topk->softmax
                norm_type=1,  # 0: softmax; 1: sigmoid(fix)
                # out_flag=False, # todo new api; 第三个输出是否输出
                # y2_flag=False, # old api; 第三个输出是否输出
                routed_scaling_factor=1,
                eps=float(1e-20))
        else:
            topk_weights, topk_ids = select_experts(
                hidden_states=x,
                router_logits=router_logits,
                top_k=top_k,
                use_grouped_topk=use_grouped_topk,
                renormalize=renormalize,
                topk_group=topk_group,
                num_expert_group=num_expert_group,
                custom_routing_function=custom_routing_function,
                scoring_func=scoring_func,
                e_score_correction_bias=e_score_correction_bias,
            )

        topk_weights = topk_weights.to(x.dtype)
        # this is a naive implementation for experts load balance so as
        # to avoid accumulating too much tokens on a single rank.
        # currently it is only activated when doing profile runs.
        if enable_force_load_balance:
            topk_ids = torch.randint_like(topk_ids, 0, global_num_experts)

        fused_moe_state = get_forward_context().fused_moe_state
        if fused_moe_state == FusedMoEState.MC2:
            mc2_mask = kwargs.get("mc2_mask", None)
            return fused_experts_with_mc2(
                hidden_states=x,
                w1=layer.w13_weight,
                w2=layer.w2_weight,
                topk_weights=topk_weights,
                topk_ids=topk_ids,
                top_k=top_k,
                expert_map=expert_map,
                moe_all_to_all_group_name=self.moe_all_to_all_group_name,
                shared_experts=shared_experts,
                is_torchair=self.torchair_graph_enabled,
                mc2_mask=mc2_mask)
        elif fused_moe_state == FusedMoEState.AllGather:
            return fused_experts(hidden_states=x,
                                 w1=layer.w13_weight,
                                 w2=layer.w2_weight,
                                 topk_weights=topk_weights,
                                 topk_ids=topk_ids,
                                 top_k=top_k,
                                 expert_map=expert_map)
        elif VLLM_ASCEND_MOE_ALL2ALL_BUFFER:
            return fused_experts_with_all2all_buffer(
                hidden_states=x,
                w1=layer.w13_weight,
                w2=layer.w2_weight,
                topk_weights=topk_weights,
                topk_ids=topk_ids,
                top_k=top_k,
                max_model_len=self.max_model_len,
                global_batch_size=self.global_batch_size,
                expert_map=expert_map,
                ep_group=get_ep_group())
        elif fused_moe_state == FusedMoEState.All2AllSeq:
            token_dispatcher = kwargs.get('token_dispatcher')
            return fused_experts_with_all2allv(
                token_dispatcher=token_dispatcher,
                probs=topk_weights,
                routing_map=topk_ids,
                hidden_states=x,
                w1=layer.w13_weight,
                w2=layer.w2_weight)
        else:
            return fused_experts_with_all2all(hidden_states=x,
                                              w1=layer.w13_weight,
                                              w2=layer.w2_weight,
                                              topk_weights=topk_weights,
                                              topk_ids=topk_ids,
                                              top_k=top_k,
                                              expert_map=expert_map,
                                              ep_group=get_ep_group())


class AscendFusedMoE(FusedMoE):

    # The moe_counter parameter is required during the initialization of EPLB
    # to identify the current layer index within the MOE model.
    moe_counter = -1

    def __init__(
        self,
        num_experts: int,  # Global number of experts
        top_k: int,
        hidden_size: int,
        intermediate_size: int,
        params_dtype: Optional[torch.dtype] = None,
        reduce_results: bool = False,
        renormalize: bool = True,
        use_grouped_topk: bool = False,
        num_expert_group: Optional[int] = None,
        topk_group: Optional[int] = None,
        quant_config: Optional[QuantizationConfig] = None,
        tp_size: Optional[int] = None,
        ep_size: Optional[int] = None,
        dp_size: Optional[int] = None,
        prefix: str = "",
        custom_routing_function: Optional[Callable] = None,
        scoring_func: str = "softmax",
        e_score_correction_bias: Optional[torch.Tensor] = None,
        activation: str = "silu",
        apply_router_weight_on_input: bool = False,
    ):
        # TODO: This could not initialize FusedMoE baseclass,
        # fixme and make __init__() of AscendFusedMoE more clear
        super(FusedMoE, self).__init__()

        AscendFusedMoE.moe_counter += 1
        self.moe_instance_id = AscendFusedMoE.moe_counter

        if params_dtype is None:
            params_dtype = torch.get_default_dtype()

        vllm_config = get_current_vllm_config()

        self.moe_parallel_config: FusedMoEParallelConfig = (
            FusedMoEParallelConfig.make(
                tp_size_=(tp_size if tp_size is not None else
                          get_tensor_model_parallel_world_size()),
                dp_size_=(dp_size if dp_size is not None else
                          get_dp_group().world_size),
                vllm_parallel_config=vllm_config.parallel_config))

        self.top_k = top_k
        self.num_experts = num_experts
        self.global_num_experts = num_experts
        assert intermediate_size % self.tp_size == 0
        self.intermediate_size_per_partition = intermediate_size // self.tp_size
        self.reduce_results = reduce_results
        self.renormalize = renormalize
        self.use_grouped_topk = use_grouped_topk
        if self.use_grouped_topk:
            assert num_expert_group is not None and topk_group is not None
        self.num_expert_group = num_expert_group
        self.topk_group = topk_group
        self.custom_routing_function = custom_routing_function
        self.scoring_func = scoring_func
        self.e_score_correction_bias = e_score_correction_bias
        self.expert_map = None
        self.activation = activation
        self.log2phy = None
        self.global_redundant_expert_num = 0

        ascend_config = get_ascend_config()
        expert_map_path = ascend_config.expert_map_path
        if expert_map_path and os.path.exists(expert_map_path):
            # moe expert load balance
            expert_load_balancer = ExpertLoadBalancer(expert_map_path,
                                                      self.global_num_experts)
            self.local_num_experts, self.expert_map = \
                                expert_load_balancer.get_rank_placement_map(
                                                self.moe_instance_id,
                                                self.ep_rank)
            self.log2phy = expert_load_balancer.get_rank_log2phy_map(
                self.moe_instance_id, self.ep_rank)
            self.global_redundant_expert_num = \
                        expert_load_balancer.get_global_redundant_expert_num()
        else:
            # Create a tensor of size num_experts filled with -1
            self.local_num_experts, self.expert_map = determine_expert_map(
                self.ep_size, self.ep_rank, self.global_num_experts)

        self.torchair_graph_enabled = ascend_config.torchair_graph_config.enabled
        self.enable_multistream_moe = \
            ascend_config.torchair_graph_config.enable_multistream_moe and \
            self.torchair_graph_enabled

        if self.scoring_func != "softmax" and not self.use_grouped_topk:
            raise ValueError("Only softmax scoring function is supported for "
                             "non-grouped topk.")

        moe = MoEConfig(
            num_experts=self.global_num_experts,
            experts_per_token=top_k,
            hidden_dim=hidden_size,
            num_local_experts=self.local_num_experts,
            moe_parallel_config=self.moe_parallel_config,
            # TODO (bnell): this needs to be fixed for quantized types.
            in_dtype=params_dtype,
        )

        if quant_config is None:
            self.quant_method = AscendUnquantizedFusedMoEMethod(moe)
        else:
            self.quant_method = quant_config.get_quant_method(self, prefix)

        assert self.quant_method is not None

        local_num_experts = torch.sum(self.expert_map != -1) \
            if self.expert_map is not None else num_experts

        moe_quant_params = {
            "num_experts": local_num_experts,
            "hidden_size": hidden_size,
            "intermediate_size_per_partition":
            self.intermediate_size_per_partition,
            "params_dtype": params_dtype,
            "weight_loader": self.weight_loader,
        }
        # need full intermediate size pre-sharding for WNA16 act order
        if (self.quant_method.__class__.__name__
                in ("GPTQMarlinMoEMethod", "CompressedTensorsWNA16MoEMethod")):
            moe_quant_params["intermediate_size_full"] = intermediate_size

        self.ep_group = get_ep_group()
        # NOTE: self.tp_group is not expert_tp_group
        self.tp_group = get_tp_group().device_group
        self.quant_method.create_weights(layer=self, **moe_quant_params)
        self.token_dispatcher = None
        if envs_ascend.VLLM_ASCEND_ENABLE_MOE_ALL2ALL_SEQ and isinstance(
                self.quant_method, AscendUnquantizedFusedMoEMethod):
            self.reduce_results = False
            moe_dispatcher_config = (
                MoeDispatcherConfig().set_num_moe_experts(
                    self.global_num_experts).set_num_local_experts(
                        self.local_num_experts).set_moe_router_topk(
                            top_k).set_group_topk(topk_group).
                set_num_groups(num_expert_group).set_expert_bias(
                    e_score_correction_bias).set_scaling_factor(1.0).build())
            self.token_dispatcher = MoEAlltoAllSeqOverLapDispatcher(
                moe_dispatcher_config)
            if envs_ascend.VLLM_ASCEND_ENABLE_DBO:
                token_dispatcher1 = MoEAlltoAllSeqOverLapDispatcher(
                    moe_dispatcher_config)
                self.token_dispatchers = [
                    self.token_dispatcher, token_dispatcher1
                ]

    def forward(self,
                hidden_states: torch.Tensor,
                router_logits: torch.Tensor,
                is_prefill: bool,
                enable_force_load_balance: bool = False,
                top_k: Optional[int] = None,
                shared_experts: Optional[Any] = None,
                gate: Optional[Any] = None):
        assert self.quant_method is not None

        if top_k:
            real_top_k = top_k
        else:
            real_top_k = self.top_k

        num_tokens, hidden_size = hidden_states.shape

        forward_context = get_forward_context()
        fused_moe_state = get_forward_context().fused_moe_state
        # For w8a8 dynamic we can do npu_dynamic_quant and gate in parallel.
        quantized_x_for_share, dynamic_scale_for_share = None, None
        from vllm_ascend.quantization.w8a8_dynamic import \
            AscendW8A8DynamicFusedMoEMethod
        if self.enable_multistream_moe:
            assert gate is not None
            router_logits, _ = gate(hidden_states)
            if isinstance(self.quant_method.quant_method,
                          AscendW8A8DynamicFusedMoEMethod
                          ) and fused_moe_state == FusedMoEState.MC2:
                with npu_stream_switch("moe_secondary", 0):
                    quantized_x_for_share, dynamic_scale_for_share = torch_npu.npu_dynamic_quant(
                        hidden_states)

        if shared_experts:
            if not self.enable_multistream_moe or fused_moe_state != FusedMoEState.MC2:
                shared_hidden_states = shared_experts(hidden_states)

<<<<<<< HEAD
        attn_metadata = get_forward_context().attn_metadata
        mc2_mask = attn_metadata.decode.mc2_mask if attn_metadata is not None and getattr(
            attn_metadata, "decode", None) is not None else None

=======
        mc2_mask = forward_context.mc2_mask
>>>>>>> da2d5ace
        tp_size = get_tensor_model_parallel_world_size()
        if fused_moe_state != FusedMoEState.AllGather:
            if num_tokens < forward_context.padded_num_tokens:
                hidden_states = nn.functional.pad(
                    hidden_states,
                    (0, 0, 0, forward_context.padded_num_tokens - num_tokens))
                router_logits = nn.functional.pad(
                    router_logits,
                    (0, 0, 0, forward_context.padded_num_tokens - num_tokens))
            if tp_size > 1:
                chunk_hidden_states = torch.tensor_split(hidden_states,
                                                         tp_size,
                                                         dim=0)
                chunk_router_logits = torch.tensor_split(router_logits,
                                                         tp_size,
                                                         dim=0)
                chunk_mc2_mask = torch.tensor_split(forward_context.mc2_mask,
                                                    tp_size,
                                                    dim=0)
                tp_rank = get_tensor_model_parallel_rank()
                hidden_states = chunk_hidden_states[tp_rank]
                router_logits = chunk_router_logits[tp_rank]
                mc2_mask = chunk_mc2_mask[tp_rank]

        if self.dp_size > 1 and fused_moe_state == FusedMoEState.AllGather:
            # NOTE: When in torchair graph, it has been padded in model_runner_v1
            if not self.torchair_graph_enabled or is_prefill:
                max_num_tokens_across_dp = get_forward_context(
                ).max_tokens_across_dp
                if num_tokens < max_num_tokens_across_dp:
                    hidden_states = nn.functional.pad(
                        hidden_states,
                        (0, 0, 0, max_num_tokens_across_dp - num_tokens))
                    router_logits = nn.functional.pad(
                        router_logits,
                        (0, 0, 0, max_num_tokens_across_dp - num_tokens))
            hidden_states = get_dp_group().all_gather(hidden_states, 0)
            router_logits = get_dp_group().all_gather(router_logits, 0)

        # Matrix multiply.
        e_hidden_states = self.quant_method.apply(
            layer=self,
            x=hidden_states,
            router_logits=router_logits,
            top_k=real_top_k,
            renormalize=self.renormalize,
            use_grouped_topk=self.use_grouped_topk,
            global_num_experts=self.global_num_experts,
            expert_map=self.expert_map,
            topk_group=self.topk_group,
            num_expert_group=self.num_expert_group,
            custom_routing_function=self.custom_routing_function,
            scoring_func=self.scoring_func,
            e_score_correction_bias=self.e_score_correction_bias,
            is_prefill=is_prefill,
            enable_force_load_balance=enable_force_load_balance,
            log2phy=self.log2phy,
            global_redundant_expert_num=self.global_redundant_expert_num,
            shared_experts=shared_experts if self.torchair_graph_enabled
            and self.enable_multistream_moe and not is_prefill else None,
            quantized_x_for_share=quantized_x_for_share,
            dynamic_scale_for_share=dynamic_scale_for_share,
            mc2_mask=mc2_mask,
            token_dispatcher=self.token_dispatcher)

        if shared_experts:
            if isinstance(e_hidden_states, tuple):
                e_hidden_states, shared_hidden_states = e_hidden_states

        if tp_size > 1 and fused_moe_state != FusedMoEState.AllGather:
            dist.all_gather(list(chunk_hidden_states), e_hidden_states,
                            self.tp_group)
            final_hidden_states = torch.cat(chunk_hidden_states, dim=0)
            if num_tokens < forward_context.padded_num_tokens:
                final_hidden_states = final_hidden_states[:num_tokens]
            dispose_tensor(e_hidden_states)
        elif self.dp_size > 1 and fused_moe_state == FusedMoEState.AllGather:
            final_hidden_states = dist._functional_collectives.reduce_scatter_tensor(
                e_hidden_states,
                "sum",
                scatter_dim=0,
                group=get_dp_group().device_group)
            final_hidden_states = final_hidden_states[:num_tokens]
            dispose_tensor(e_hidden_states)
        else:
            final_hidden_states = e_hidden_states

        if tp_size > 1 and fused_moe_state == FusedMoEState.AllGather:
            final_hidden_states = tensor_model_parallel_all_reduce(
                final_hidden_states)

        if shared_experts:
            return final_hidden_states, shared_hidden_states
        else:
            return final_hidden_states

    # ----------------------------------------- TBO-related --------------------------------------------

    def _forward_ms_fused_moe_comp(
        self,
        hidden_states: torch.Tensor,
        router_logits: torch.Tensor,
        is_prefill: bool,
        real_top_k,
        enable_force_load_balance: bool = False,
    ):
        hidden_states = self.quant_method.apply(
            layer=self,
            x=hidden_states,
            router_logits=router_logits,
            top_k=real_top_k,
            renormalize=self.renormalize,
            use_grouped_topk=self.use_grouped_topk,
            global_num_experts=self.global_num_experts,
            expert_map=self.expert_map,
            topk_group=self.topk_group,
            num_expert_group=self.num_expert_group,
            custom_routing_function=self.custom_routing_function,
            scoring_func=self.scoring_func,
            e_score_correction_bias=self.e_score_correction_bias,
            is_prefill=is_prefill,
            enable_force_load_balance=enable_force_load_balance)

        return hidden_states<|MERGE_RESOLUTION|>--- conflicted
+++ resolved
@@ -1212,14 +1212,8 @@
             if not self.enable_multistream_moe or fused_moe_state != FusedMoEState.MC2:
                 shared_hidden_states = shared_experts(hidden_states)
 
-<<<<<<< HEAD
-        attn_metadata = get_forward_context().attn_metadata
-        mc2_mask = attn_metadata.decode.mc2_mask if attn_metadata is not None and getattr(
-            attn_metadata, "decode", None) is not None else None
-
-=======
+
         mc2_mask = forward_context.mc2_mask
->>>>>>> da2d5ace
         tp_size = get_tensor_model_parallel_world_size()
         if fused_moe_state != FusedMoEState.AllGather:
             if num_tokens < forward_context.padded_num_tokens:
