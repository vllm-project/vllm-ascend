# Copyright (c) 2025 Huawei Technologies Co., Ltd. All Rights Reserved.
# This file is a part of the vllm-ascend project.
# Adapted from vllm/tests/kernels/test_moe.py
# Copyright 2023 The vLLM team.
#
# Licensed under the Apache License, Version 2.0 (the "License");
# you may not use this file except in compliance with the License.
# You may obtain a copy of the License at
#
#     http://www.apache.org/licenses/LICENSE-2.0
#
# Unless required by applicable law or agreed to in writing, software
# distributed under the License is distributed on an "AS IS" BASIS,
# WITHOUT WARRANTIES OR CONDITIONS OF ANY KIND, either express or implied.
# See the License for the specific language governing permissions and
# limitations under the License.

from typing import Callable, Optional

import torch
import torch_npu
from vllm.model_executor.layers.fused_moe.layer import \
    UnquantizedFusedMoEMethod


def fused_experts(
    hidden_states: torch.Tensor,
    w1: torch.Tensor,
    w2: torch.Tensor,
    topk_weights: torch.Tensor,
    topk_ids: torch.Tensor,
    top_k: int,
    expert_map: torch.Tensor = None,
) -> torch.Tensor:
    """
    Fused experts with top-k routing.

    Args:
        hidden_states: Hidden states of shape (num_tokens, hidden_size).
        w1: Expert weights1 of shape (num_experts, intermediate_size * 2, hidden_size).
        w2: Expert weights2 of shape (num_experts, hidden_size, intermediate_size).
        topk_weights: Routing weights of shape (num_tokens, top_k).
        topk_ids: Selected expert IDs of shape (num_tokens, top_k).
        top_k: Number of experts to select.
        expert_map: Expert mapping of shape (num_experts,).

    Returns:
        hidden_states: Hidden states after routing.
    """
    # Check constraints.
    assert hidden_states.shape[1] == w1.shape[2], "Hidden size mismatch"
    assert topk_weights.shape == topk_ids.shape, "topk shape mismatch"
    assert hidden_states.is_contiguous(), "Hidden_states must be contiguous"
    assert w1.is_contiguous(), "Expert weights1 must be contiguous"
    assert w2.is_contiguous(), "Expert weights2 must be contiguous"

    original_shape = hidden_states.shape
    assert len(original_shape) == 2

    num_tokens = hidden_states.shape[:-1].numel()
    num_experts = w1.shape[0]
    dtype = hidden_states.dtype
    device = hidden_states.device
    assert dtype in [torch.float32, torch.float16, torch.bfloat16
                     ], "Only float32, float16, and bfloat16 are supported"

    if expert_map is not None:
        # Generate token indices and flatten
        token_indices = (torch.arange(num_tokens,
                                      device=device,
                                      dtype=torch.int64).unsqueeze(1).expand(
                                          -1, top_k).reshape(-1))

        # Flatten token-to-expert mappings and map to local experts
        weights_flat = topk_weights.view(-1)
        experts_flat = topk_ids.view(-1)
        local_experts_flat = expert_map[experts_flat]

        # Filter valid token-expert pairs
        mask = local_experts_flat != -1
        filtered_weights = torch.where(
            mask, weights_flat, torch.zeros_like(weights_flat)).to(dtype)
        filtered_experts = torch.where(
            mask, local_experts_flat,
            torch.full_like(local_experts_flat,
                            num_experts)).to(topk_ids.dtype)

        # Sort by local expert IDs
        sort_indices = torch.argsort(filtered_experts)
        sorted_token_indices = token_indices[sort_indices]
        sorted_weights = filtered_weights[sort_indices]

        # Compute token counts with minlength of num_experts
        # This is equivalent to but faster than:
        # >>> token_counts = torch.bincount(filtered_experts, minlength=num_experts)[:-1]
        token_counts = torch.zeros(num_experts + 1,
                                   device=device,
                                   dtype=torch.int64)
        ones = torch.ones_like(filtered_experts, dtype=torch.int64)
        token_counts.scatter_add_(0, filtered_experts.to(torch.int64), ones)
        token_counts = token_counts[:num_experts]
        expert_tokens = torch.cumsum(token_counts, dim=0, dtype=torch.int64)

        # Rearrange hidden_states
        sorted_hidden_states = hidden_states[sorted_token_indices]
    else:
        row_idx_len = num_tokens * top_k
        row_idx = (torch.arange(0,
                                row_idx_len,
                                dtype=torch.int32,
                                device=device).view(top_k, -1).permute(
                                    1, 0).contiguous())
        sorted_hidden_states, expanded_row_idx, expanded_expert_idx = torch_npu.npu_moe_init_routing(
            hidden_states,
            row_idx=row_idx,
            expert_idx=topk_ids,
            active_num=num_tokens)

        expert_tokens = torch_npu.npu_moe_compute_expert_tokens(
            expanded_expert_idx, num_experts)
        expert_tokens = expert_tokens.to(torch.int64)

    w1 = w1.transpose(1, 2)
    gate_up_out_list = torch_npu.npu_grouped_matmul(
        x=[sorted_hidden_states],
        weight=[w1],
        split_item=2,
        group_list_type=0,
        group_type=0,
        group_list=expert_tokens,
    )

    # TODO: Remove this in the future.
    gate_up_out = torch.cat(gate_up_out_list, dim=0)
    gate_up_out = torch_npu.npu_swiglu(gate_up_out)

    w2 = w2.transpose(1, 2)
    down_out_list = torch_npu.npu_grouped_matmul(
        x=[gate_up_out],
        weight=[w2],
        split_item=2,
        group_list_type=0,
        group_type=0,
        group_list=expert_tokens,
    )

    down_out_list = torch.cat(down_out_list, dim=0)

    if expert_map is not None:
        weighted_down_out = down_out_list * sorted_weights.unsqueeze(1)

        final_hidden_states = torch.zeros(*original_shape,
                                          device=hidden_states.device,
                                          dtype=dtype)
        final_hidden_states.index_add_(0, sorted_token_indices,
                                       weighted_down_out)
        # TODO: This should not happen! Look into it!
        # fill nan with 0.0
        final_hidden_states[torch.isnan(final_hidden_states)] = 0.0
    else:
        # TODO: Reorder device memory 2 times here, replace the current
        # implementation here when suitable operators become available.
        final_hidden_states = torch_npu.npu_moe_finalize_routing(
            down_out_list,
            skip1=None,
            skip2=None,
            bias=None,
            scales=topk_weights,
            expanded_src_to_dst_row=expanded_row_idx,
            export_for_source_row=topk_ids,
        )

    return final_hidden_states


def native_grouped_topk(
    topk_weights: torch.Tensor,
    num_expert_group: Optional[int],
    topk_group: Optional[int],
):
    topk_group = 0 if topk_group is None else topk_group
    num_expert_group = 0 if num_expert_group is None else num_expert_group

    num_token = topk_weights.shape[0]
    grouped_weights = topk_weights.view(num_token, num_expert_group,
                                        -1).max(dim=-1).values
    topk_group_indices = torch.topk(grouped_weights.to(torch.float32),
                                    k=topk_group,
                                    dim=-1,
                                    sorted=False)[1]
    topk_group_mask = torch.zeros_like(grouped_weights)
    topk_group_mask.scatter_(1, topk_group_indices, 1)
    topk_weight_mask = (topk_group_mask.unsqueeze(-1).expand(
        num_token, num_expert_group,
        topk_weights.shape[-1] // num_expert_group).reshape(num_token, -1))
    topk_weights = topk_weights.masked_fill(~topk_weight_mask.bool(), 0.0)

    return topk_weights


def select_experts(
    hidden_states: torch.Tensor,
    router_logits: torch.Tensor,
    top_k: int,
    use_grouped_topk: bool,
    renormalize: bool,
    topk_group: Optional[int] = None,
    num_expert_group: Optional[int] = None,
    custom_routing_function: Optional[Callable] = None,
    scoring_func: str = "softmax",
    e_score_correction_bias: Optional[torch.Tensor] = None
) -> tuple[torch.Tensor, torch.Tensor]:
    """
    Select top-k experts based on router logits.

    Args:
        hidden_states: Hidden states of shape (num_tokens, hidden_size).
        router_logits: Router logits of shape (num_tokens, num_experts).
        top_k: Number of experts to select.
        use_grouped_topk: Whether to group experts before selecting top-k.
        renormalize: Whether to renormalize the routing weights.
        topk_group: Number of expert groups to select from.
        num_expert_group: Number of experts in each group.
        custom_routing_function: Custom routing function.
        scoring_func: Scoring function to use.
        e_score_correction_bias: Correction bias to apply to expert scores.

    Returns:
        topk_weights: Routing weights of shape (num_tokens, top_k).
        topk_ids: Selected expert IDs of shape (num_tokens, top_k).

    Raises:
        ValueError: If an unsupported scoring function is provided.
    """
    assert hidden_states.shape[0] == router_logits.shape[0], (
        "Number of tokens mismatch")

    if custom_routing_function is not None:
        raise NotImplementedError(
            "Custom routing function is not supported now")

    if scoring_func == "softmax":
        # NOTE: vLLM use dtype=torch.float here
        topk_weights = router_logits.softmax(dim=-1)
    elif scoring_func == "sigmoid":
        topk_weights = router_logits.sigmoid()
    else:
        raise ValueError(f"Unsupported scoring function: {scoring_func}")

    if use_grouped_topk:
        assert topk_group is not None
        assert num_expert_group is not None

        if e_score_correction_bias is not None:
            # Store original scores before applying correction bias. We use biased
            # scores for expert selection but original scores for routing weights
            original_weights = topk_weights
            topk_weights = topk_weights + e_score_correction_bias.unsqueeze(0)

        # TODO: Change to npu_group_topk when the latest CANN and NNAL is available
        # >>> torch_npu._npu_group_topk(topk_weights, group_num=num_expert_group, k=topk_group)
        topk_weights = native_grouped_topk(topk_weights, num_expert_group,
                                           topk_group)

        if e_score_correction_bias is not None:
            topk_ids = torch.topk(topk_weights, k=top_k, dim=-1,
                                  sorted=False)[1]
            # Use original unbiased scores for the routing weights
            topk_weights = original_weights.gather(1, topk_ids)
        else:
            topk_weights, topk_ids = torch.topk(topk_weights,
                                                k=top_k,
                                                dim=-1,
                                                sorted=False)
    else:
        topk_weights, topk_ids = topk_weights.topk(top_k, dim=-1)
        topk_weights = topk_weights.to(hidden_states.dtype)

    # Required by npu_moe_init_routing
    topk_ids = topk_ids.to(torch.int32)

    if renormalize:
        topk_weights = topk_weights / topk_weights.sum(dim=-1, keepdim=True)

    return topk_weights, topk_ids


<<<<<<< HEAD
def fused_moe(
    hidden_states: torch.Tensor,
    w1: torch.Tensor,
    w2: torch.Tensor,
    gating_output: torch.Tensor,
    topk: int,
    renormalize: bool,
    num_expert_group: Optional[int] = None,
    topk_group: Optional[int] = None,
    scoring_func: str = "softmax",
    e_score_correction_bias: Optional[torch.Tensor] = None,
) -> torch.Tensor:

    topk_weights, topk_ids = group_topk(
        hidden_states=hidden_states,
        gating_output=gating_output,
        topk=topk,
        renormalize=renormalize,
        num_expert_group=num_expert_group,
        topk_group=topk_group,
        scoring_func=scoring_func,
        e_score_correction_bias=e_score_correction_bias)

    return fused_experts(hidden_states=hidden_states,
                         w1=w1,
                         w2=w2,
                         topk_weights=topk_weights,
                         topk_ids=topk_ids,
                         top_k=topk)


def fused_moe_forward_oot(
        self,
        layer: torch.nn.Module,
        x: torch.Tensor,
        use_grouped_topk: bool,
        top_k: int,
        router_logits: torch.Tensor,
        renormalize: bool,
        topk_group: Optional[int] = None,
        num_expert_group: Optional[int] = None,
        custom_routing_function: Optional[Callable] = None,
        scoring_func: str = "softmax",
        e_score_correction_bias: Optional[torch.Tensor] = None
) -> torch.Tensor:

    return fused_moe(hidden_states=x,
                     w1=layer.w13_weight,
                     w2=layer.w2_weight,
                     gating_output=router_logits,
                     topk=top_k,
                     renormalize=renormalize,
                     num_expert_group=num_expert_group,
                     topk_group=topk_group,
                     scoring_func=scoring_func,
                     e_score_correction_bias=e_score_correction_bias)
=======
def forward_oot(
    self,
    layer: torch.nn.Module,
    x: torch.Tensor,
    use_grouped_topk: bool,
    top_k: int,
    router_logits: torch.Tensor,
    renormalize: bool,
    topk_group: Optional[int] = None,
    num_expert_group: Optional[int] = None,
    global_num_experts: int = -1,
    expert_map: Optional[torch.Tensor] = None,
    custom_routing_function: Optional[Callable] = None,
    scoring_func: str = "softmax",
    e_score_correction_bias: Optional[torch.Tensor] = None,
    **kwargs,
):
    assert router_logits.shape[
        1] == global_num_experts, "Number of global experts mismatch"

    topk_weights, topk_ids = select_experts(
        hidden_states=x,
        router_logits=router_logits,
        top_k=top_k,
        use_grouped_topk=use_grouped_topk,
        renormalize=renormalize,
        topk_group=topk_group,
        num_expert_group=num_expert_group,
        custom_routing_function=custom_routing_function,
        scoring_func=scoring_func,
        e_score_correction_bias=e_score_correction_bias,
    )

    return fused_experts(hidden_states=x,
                         w1=layer.w13_weight,
                         w2=layer.w2_weight,
                         topk_weights=topk_weights,
                         topk_ids=topk_ids,
                         top_k=top_k,
                         expert_map=expert_map)
>>>>>>> 441a62e9


UnquantizedFusedMoEMethod.forward_oot = fused_moe_forward_oot<|MERGE_RESOLUTION|>--- conflicted
+++ resolved
@@ -285,7 +285,6 @@
     return topk_weights, topk_ids
 
 
-<<<<<<< HEAD
 def fused_moe(
     hidden_states: torch.Tensor,
     w1: torch.Tensor,
@@ -342,48 +341,6 @@
                      topk_group=topk_group,
                      scoring_func=scoring_func,
                      e_score_correction_bias=e_score_correction_bias)
-=======
-def forward_oot(
-    self,
-    layer: torch.nn.Module,
-    x: torch.Tensor,
-    use_grouped_topk: bool,
-    top_k: int,
-    router_logits: torch.Tensor,
-    renormalize: bool,
-    topk_group: Optional[int] = None,
-    num_expert_group: Optional[int] = None,
-    global_num_experts: int = -1,
-    expert_map: Optional[torch.Tensor] = None,
-    custom_routing_function: Optional[Callable] = None,
-    scoring_func: str = "softmax",
-    e_score_correction_bias: Optional[torch.Tensor] = None,
-    **kwargs,
-):
-    assert router_logits.shape[
-        1] == global_num_experts, "Number of global experts mismatch"
-
-    topk_weights, topk_ids = select_experts(
-        hidden_states=x,
-        router_logits=router_logits,
-        top_k=top_k,
-        use_grouped_topk=use_grouped_topk,
-        renormalize=renormalize,
-        topk_group=topk_group,
-        num_expert_group=num_expert_group,
-        custom_routing_function=custom_routing_function,
-        scoring_func=scoring_func,
-        e_score_correction_bias=e_score_correction_bias,
-    )
-
-    return fused_experts(hidden_states=x,
-                         w1=layer.w13_weight,
-                         w2=layer.w2_weight,
-                         topk_weights=topk_weights,
-                         topk_ids=topk_ids,
-                         top_k=top_k,
-                         expert_map=expert_map)
->>>>>>> 441a62e9
 
 
 UnquantizedFusedMoEMethod.forward_oot = fused_moe_forward_oot