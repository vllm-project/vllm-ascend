--- conflicted
+++ resolved
@@ -40,14 +40,7 @@
                                               determine_default_log2phy_map)
 from vllm_ascend.ops.expert_load_balancer import ExpertLoadBalancer
 from vllm_ascend.ops.moe.experts_selector import select_experts
-<<<<<<< HEAD
-from vllm_ascend.ops.moe.moe_comm_method import (AllGatherCommImpl,
-                                                 AlltoAllCommImpl, MC2CommImpl,
-                                                 NaiveMulticastCommImpl)
-=======
 from vllm_ascend.ops.moe.moe_comm_method import setup_moe_comm_method
-from vllm_ascend.ops.sequence_parallel import MetadataForPadding
->>>>>>> 704467cd
 from vllm_ascend.utils import (ACL_FORMAT_FRACTAL_NZ,
                                get_all_reduce_merge_state,
                                get_rm_router_logits_state, is_310p,
