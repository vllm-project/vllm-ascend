--- conflicted
+++ resolved
@@ -1220,12 +1220,7 @@
         self.enable_super_kernel = (
             ascend_config.torchair_graph_config.enable_super_kernel
             and self.enable_multistream_moe)
-<<<<<<< HEAD
-        self.enable_prefill_optimizations = ascend_config.enable_prefill_optimizations and \
-            not self.torchair_graph_enabled
-=======
         self.enable_prefill_optimizations = ascend_config.enable_prefill_optimizations and not self.torchair_graph_enabled
->>>>>>> bd2f365e
 
         if self.scoring_func != "softmax" and not self.use_grouped_topk:
             raise ValueError("Only softmax scoring function is supported for "
