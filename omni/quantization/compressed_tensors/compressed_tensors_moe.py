--- conflicted
+++ resolved
@@ -132,14 +132,8 @@
 
         if get_ep_group().world_size > 1:
             is_prefill = attn_metadata is None or attn_metadata.prefill is not None
-<<<<<<< HEAD
-            if model_extra_config.operator_opt_config.prefill_moe_all_to_all or (
-                    model_extra_config.operator_opt_config.decode_moe_dispatch_combine and not is_prefill):
-                if is_prefill and model_extra_config.operator_opt_config.enable_pd_separated:
-=======
             if model_extra_config.operator_opt_config.prefill_moe_all_to_all or (model_extra_config.operator_opt_config.decode_moe_dispatch_combine and not is_prefill):
                 if is_prefill:
->>>>>>> f05ae6c1
                     out = moe_infer_fusion(
                         layer,
                         x,
