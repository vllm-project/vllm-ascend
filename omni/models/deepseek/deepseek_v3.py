# SPDX-License-Identifier: MIT
# Copyright (c) 2025 Huawei Technologies Co., Ltd. All Rights Reserved.

# Adapted from
# https://github.com/huggingface/transformers/blob/v4.28.0/src/transformers/models/llama/modeling_llama.py
# Copyright 2023 The vLLM team.
# Copyright 2023 DeepSeek-AI and the HuggingFace Inc. team. All rights reserved.
#
# This code is based on EleutherAI's GPT-NeoX library and the GPT-NeoX
# and OPT implementations in this library. It has been modified from its
# original forms to accommodate minor architectural differences compared
# to GPT-NeoX and OPT used by the Meta AI team that trained the model.
#
# Licensed under the Apache License, Version 2.0 (the "License");
# you may not use this file except in compliance with the License.
# You may obtain a copy of the License at
#
#     http://www.apache.org/licenses/LICENSE-2.0
#
# Unless required by applicable law or agreed to in writing, software
# distributed under the License is distributed on an "AS IS" BASIS,
# WITHOUT WARRANTIES OR CONDITIONS OF ANY KIND, either express or implied.
# See the License for the specific language governing permissions and
# limitations under the License.
"""Inference-only DeepseekV3 model."""
import copy
import itertools
from typing import Iterable, List, Optional, Set, Tuple, Union
import torch
from torch import nn
from transformers import PretrainedConfig
import torch.distributed as dist
import torchair as tng
torch._logging.set_logs(recompiles=True)
# vllm adaptor
from vllm.platforms import current_platform
from vllm.config import CacheConfig, QuantizationConfig, VllmConfig
from vllm.compilation.decorators import support_torch_compile
from vllm.attention import AttentionMetadata
from vllm.sequence import IntermediateTensors
from vllm.model_executor.sampling_metadata import SamplingMetadata
from vllm.model_executor.layers.sampler import Sampler, SamplerOutput
from vllm.distributed import (
    get_pp_group,
    get_tensor_model_parallel_world_size,
    tensor_model_parallel_all_gather,
    get_tensor_model_parallel_rank,
)
from vllm.model_executor.layers.logits_processor import LogitsProcessor
from vllm.model_executor.models.utils import (
    PPMissingLayer,
    is_pp_missing_parameter,
    make_layers,
    make_empty_intermediate_tensors_factory,
)
from vllm.model_executor.model_loader.weight_utils import default_weight_loader

from omni.models.common.layers.linear import (
    AscendMergedColumnParallelLinear,
    AscendRowParallelLinear,
)
from omni.models.common.layers.vocab_parallel_embedding import (
    ParallelLMHead,
    VocabParallelEmbedding
)
from omni.models.common.layers.activation import SiluAndMul
from omni.models.common.layers.layernorm import RMSNorm
from omni.adaptors.vllm.distributed.parallel_state import (
    get_stream1_attn_group,
    get_stream1_mlp_group,
    get_stream1_moe_group,
    get_mlp_tp_group,
    GroupCoordinator
)
import torch.nn.functional as F

from omni.models.common.layers.moe.fused_moe.layer import FusedMoE
from omni.models.common.layers.moe.deepseek_moe import DeepseekMoE 
from omni.models.common.layers.attention.deepseek_mla import DeepseekMLA 
from omni.models.common.config.model_config import model_extra_config
from omni.models.common.layers.attention.backend.mla import group_request_list

if model_extra_config.operator_opt_config.unquant_bmm_nz:
    # if use weight nz, this config must be True
    torch.npu.config.allow_internal_format = True

"""MLP module activation split length, split by 64G VRAM, need to confirm the optimal split length based on sequence length and performance"""
SEQ_SPLIT_LENGTH_BEFORE_ALL_GATHER = 64

def _get_pad_size(num_seqs, split_size):
    """Calculate padding size needed to make sequence count divisible by tp size."""
    return (split_size - num_seqs % split_size) % split_size

def pad_inputs(input, query_lens, sp_size):
    padded_lengths = _get_pad_size(query_lens, sp_size)
    segments = []
    start_idx = 0
    for length, pad_length in zip(query_lens, padded_lengths):
        segment = input[start_idx : start_idx + length]
        padded_segment = F.pad(segment, (0, 0, 0, pad_length), "constant", 0)
        segments.append(padded_segment)
        start_idx += length

    return torch.cat(segments, dim=0)

# todo query_lens是tensor，需要适配
def generate_sp_inputs(hidden_states, attn_metadata):
    sp_size = model_extra_config.parall_config.attn_sp_size
    if attn_metadata is not None:
        hidden_states = pad_inputs(hidden_states, attn_metadata.prefill.actual_query_lens, sp_size * 2)
        # split input for sp attention
        hidden_states_list = torch.split(hidden_states, attn_metadata.prefill.sp_split_list, dim=0)
        hidden_states = torch.cat([hidden_states_list[i] for i in attn_metadata.prefill.sp_zigzag_index], dim=0)
    else:
        hidden_states = torch.split(hidden_states, hidden_states.size(0) // sp_size, dim=0)[get_tensor_model_parallel_rank()]
    return hidden_states

class ParallelDeepseekMLP(nn.Module):

    def __init__(
            self,
            hidden_size: int,
            intermediate_size: int,
            hidden_act: str,
            quant_config: Optional[QuantizationConfig] = None,
            reduce_results: bool = True,
            prefix: str = "",
    ) -> None:
        super().__init__()
        self.prefix = prefix
        self.gate_up_proj = AscendMergedColumnParallelLinear(
            hidden_size, [intermediate_size] * 2,
            tp_size=get_mlp_tp_group().world_size,
            tp_rank=get_mlp_tp_group().rank_in_group,
            bias=False,
            quant_config=quant_config,
            prefix=f"{prefix}.gate_up_proj")
        self.down_proj = AscendRowParallelLinear(intermediate_size,
                                           hidden_size,
                                           bias=False,
                                           tp_size=get_mlp_tp_group().world_size,
                                           tp_rank=get_mlp_tp_group().rank_in_group,
                                           quant_config=quant_config,
                                           reduce_results=False,
                                           prefix=f"{prefix}.down_proj")
        if hidden_act != "silu":
            raise ValueError(f"Unsupported activation: {hidden_act}. "
                             "Only silu is supported for now.")
        self.act_fn_obj = SiluAndMul()
        self.quant_symbol = True if quant_config else False

    def act_fn(self, x, quant_symbol):
        if quant_symbol and isinstance(x, tuple):
            x = dict(zip(['x_int8', 'pertoken_scale'], x))
            x['out_scale'] = self.gate_up_proj.weight_scale
        return self.act_fn_obj(x, quant_symbol)


    def forward(self, x, residual, attn_metadata, layerid=None):
        x = get_mlp_tp_group().all_gather(x, dim=0)

        gate_up, _ = self.gate_up_proj.forward(x)
        x = self.act_fn(gate_up, self.quant_symbol)
        x, _ = self.down_proj.forward(x)

        # P and D are both cut, and are concave at the node (16)
        x = get_mlp_tp_group().reduce_scatter(x)
        return x, residual


class DeepseekDecoderLayer(nn.Module):

    is_split_hidden_states = False

    def __init__(
            self,
            config: PretrainedConfig,
            prefix: str,
            cache_config: Optional[CacheConfig] = None,
            quant_config: Optional[QuantizationConfig] = None,
    ) -> None:
        super().__init__()
        self.prefix = prefix
        self.layer_name = f"{prefix}.self_attn.attn"
        self.hidden_size = config.hidden_size
        self.quant_symbol = quant_config is not None
        rope_theta = getattr(config, "rope_theta", 10000)
        rope_scaling = getattr(config, "rope_scaling", None)
        max_position_embeddings = getattr(config, "max_position_embeddings",
                                          8192)
        # DecoderLayers are created with `make_layers` which passes the prefix
        # with the layer's index.
        layer_idx = int(prefix.split(sep='.')[-1])
        self.self_attn = DeepseekMLA(
            config=config,
            hidden_size=self.hidden_size,
            num_heads=config.num_attention_heads,
            qk_nope_head_dim=config.qk_nope_head_dim,
            qk_rope_head_dim=config.qk_rope_head_dim,
            v_head_dim=config.v_head_dim,
            q_lora_rank=config.q_lora_rank if hasattr(config, "q_lora_rank") else None,
            kv_lora_rank=config.kv_lora_rank,
            rope_theta=rope_theta,
            rope_scaling=rope_scaling,
            max_position_embeddings=max_position_embeddings,
            cache_config=cache_config,
            quant_config=quant_config,
            prefix=f"{prefix}.self_attn",
        )
        if (config.n_routed_experts is not None
                and layer_idx >= config.first_k_dense_replace
                and layer_idx % config.moe_layer_freq == 0):
            self.mlp = DeepseekMoE(
                config=config,
                quant_config=quant_config,
                prefix=f"{prefix}.mlp",
            )
            self.is_moe = True
        else:
            self.mlp = ParallelDeepseekMLP(
                hidden_size=config.hidden_size,
                intermediate_size=config.intermediate_size,
                hidden_act=config.hidden_act,
                quant_config=quant_config,
                prefix=f"{prefix}.mlp",
            )
            self.is_moe = False
        self.input_layernorm = RMSNorm(config.hidden_size,
                                       eps=config.rms_norm_eps)
        self.post_attention_layernorm = RMSNorm(config.hidden_size,
                                                eps=config.rms_norm_eps)

    def forward(
            self,
            positions: torch.Tensor,
            hidden_states: torch.Tensor,
            kv_cache: torch.Tensor,
            attn_metadata: AttentionMetadata,
            residual: Optional[torch.Tensor],
            layer_id: Optional[int] = None,
            next_attention_weights: Optional[dict] = None
    ) -> torch.Tensor:
        if isinstance(attn_metadata, dict):
            attn_metadata = attn_metadata[self.layer_name]
        # Self Attention
        if residual is None:
            residual = hidden_states
            hidden_states = self.input_layernorm(hidden_states)
        else:
            # Adapt: adapt for w8a8 dynamic, do quant
            # Combines residual add and rmsnorm
            hidden_states, residual = self.input_layernorm(
                hidden_states, residual, quant_symbol=(not model_extra_config.operator_opt_config.use_mlaprolog and self.quant_symbol))
            # Adapt end.
        hidden_states = self.self_attn(
            positions=positions,
            hidden_states=hidden_states,
            kv_cache=kv_cache,
            attn_metadata=attn_metadata,
        )

        is_prefill = attn_metadata is None or attn_metadata.prefill is not None

        if self.is_moe == True and not is_prefill and model_extra_config.operator_opt_config.use_super_kernel:
            with tng.scope.super_kernel(self.mlp.prefix, 'stream-fusion=1'):
                hidden_states, residual = self.post_attention_layernorm(hidden_states, residual)
        else:
            hidden_states, residual = self.post_attention_layernorm(hidden_states, residual)
        # hidden : tokens * 7168

        # Perform full hidden splitting to avoid OOM
        if (model_extra_config.parall_config.dp_size > 1 or DeepseekDecoderLayer.is_split_hidden_states) and is_prefill:
            # During prefill, chunk is only triggered when an extremely large number of identical tokens is detected — to prevent GMM from OOM. 
            # Prefill performance may degrade slightly as a trade-off. 
            # For longer sequences (e.g., >256K or 512K tokens), consider adjusting SEQ_SPLIT_LENGTH_BEFORE_ALL_GATHER to optimize memory usage or avoid OOM.
            reduce_length = torch.tensor(hidden_states.shape[0], dtype=torch.int64, device=current_platform.device_type)
            local_length = hidden_states.shape[0]
            # global_max_length = torch.tensor(0, dtype=torch.int64)
            dist.all_reduce(reduce_length, op=dist.ReduceOp.MAX, async_op=False)
            global_max_length = reduce_length.item()
            pad_size = global_max_length - hidden_states.shape[0]
            hidden_states = torch.nn.functional.pad(
                hidden_states, (0, 0, 0, pad_size)
            )
            residual = torch.nn.functional.pad(
                residual, (0, 0, 0, pad_size)
            )
            hidden_states_list = hidden_states.split(SEQ_SPLIT_LENGTH_BEFORE_ALL_GATHER)
            residual_list = residual.split(SEQ_SPLIT_LENGTH_BEFORE_ALL_GATHER)
            hidden_state_out = []
            residual_out = []
            for i in range(len(hidden_states_list)):
                hidden_states, residual = self.mlp(hidden_states_list[i], residual_list[i], attn_metadata, layer_id)
                hidden_state_out.append(hidden_states)
                residual_out.append(residual)
            hidden_states = torch.cat(hidden_state_out)[:local_length]
            residual = torch.cat(residual_out)[:local_length]
        else:
            if self.is_moe == True:
                # omni placement do not support super kernel
                hidden_states, residual = self.mlp(hidden_states, residual, attn_metadata, layer_id, next_attention_weights)
                if isinstance(hidden_states, (tuple, list)):
                    assert len(hidden_states) == 2
                    hidden_states = hidden_states[0] + hidden_states[1]
            else:
                hidden_states, residual = self.mlp(hidden_states, residual, attn_metadata)

        return hidden_states, residual

    def forward_attn(
            self,
            positions: torch.Tensor,
            hidden_states: torch.Tensor,
            kv_cache: torch.Tensor,
            attn_metadata: AttentionMetadata,
            residual: Optional[torch.Tensor],
            comm_group: Optional[GroupCoordinator] = None
    ) -> torch.Tensor:
        if isinstance(attn_metadata, dict):
            attn_metadata = attn_metadata[self.layer_name]
        # Self Attention
        if residual is None:
            residual = hidden_states
            hidden_states = self.input_layernorm(hidden_states)
        else:
            # Adapt: adapt for w8a8 dynamic, do quant
            # Combines residual add and rmsnorm
            hidden_states, residual = self.input_layernorm(
                hidden_states, residual, quant_symbol=(not model_extra_config.operator_opt_config.use_mlaprolog))
            # Adapt end.
        hidden_states = self.self_attn(
            positions=positions,
            hidden_states=hidden_states,
            kv_cache=kv_cache,
            attn_metadata=attn_metadata,
            comm_group=comm_group
        )

        return hidden_states, residual

    def forward_mlp(
            self,
            hidden_states: torch.Tensor,
            attn_metadata: AttentionMetadata,
            residual: Optional[torch.Tensor],
            layer_id: Optional[int] = None,
            next_attention_weights: Optional[dict] = None,
            comm_group: Optional[GroupCoordinator] = None
    ) -> torch.Tensor:
        if isinstance(attn_metadata, dict):
            attn_metadata = attn_metadata[self.layer_name]

        is_prefill = attn_metadata is None or attn_metadata.prefill is not None

        if self.is_moe == True and not is_prefill and model_extra_config.operator_opt_config.use_super_kernel:
            with tng.scope.super_kernel(self.mlp.prefix, 'stream-fusion=1'):
                hidden_states, residual = self.post_attention_layernorm(hidden_states, residual)
        else:
            hidden_states, residual = self.post_attention_layernorm(hidden_states, residual)

        if self.is_moe == True:
            # omni placement do not support super kernel
            hidden_states, residual = self.mlp(hidden_states, residual, attn_metadata, layer_id, next_attention_weights, comm_group=comm_group)
            if isinstance(hidden_states, (tuple, list)):
                assert len(hidden_states) == 2
                # 0 is the shared expert hidden_states, 1 is the routing expert hidden_states, add operation cannot be placed in the super kernel
                hidden_states = hidden_states[0] + hidden_states[1]
        else:
            hidden_states, residual = self.mlp(hidden_states, residual, attn_metadata, comm_group=comm_group)

        return hidden_states, residual


class DeepseekV3Model(nn.Module):
    fall_back_to_pt_during_load = False

    def __init__(self, *, vllm_config: VllmConfig, prefix: str = ""):

        super().__init__()
        config = vllm_config.model_config.hf_config
        cache_config = vllm_config.cache_config
        quant_config = vllm_config.quant_config

        self.padding_idx = config.pad_token_id
        self.vocab_size = config.vocab_size
        self.first_k_dense_replace = config.first_k_dense_replace
        self.prefix = f"{prefix}.layers"
        self.postfix = ".self_attn.attn"
        self.tp_size = get_tensor_model_parallel_world_size()
        if get_pp_group().is_first_rank:
            self.embed_tokens = VocabParallelEmbedding(
                config.vocab_size,
                config.hidden_size,
            )
        else:
            self.embed_tokens = PPMissingLayer()

        self.start_layer, self.end_layer, self.layers = make_layers(
            config.num_hidden_layers,
            lambda prefix: DeepseekDecoderLayer(
                config,
                prefix,
                cache_config=cache_config,
                quant_config=quant_config,
            ),
            prefix=f"{prefix}.layers")

        if get_pp_group().is_last_rank:
            self.norm = RMSNorm(config.hidden_size, eps=config.rms_norm_eps)
        else:
            self.norm = PPMissingLayer()
        self.make_empty_intermediate_tensors = (
            make_empty_intermediate_tensors_factory(
                ["hidden_states", "residual"], config.hidden_size))

        if model_extra_config.operator_opt_config.enable_prefill_micro_batch:
            self.stream1 = torch.npu.Stream()
            self.stream1_attn_group = get_stream1_attn_group()
            self.stream1_mlp_group = get_stream1_mlp_group()
            self.stream1_moe_group = get_stream1_moe_group()

    def get_input_embeddings(self, input_ids: torch.Tensor) -> torch.Tensor:
        return self.embed_tokens(input_ids, reduce=1)

    def should_split_hidden_states(self, input_ids: torch.Tensor, ratio_threshold: float, count_threshold: int) -> bool:
        is_split_hidden_states = False
        if ratio_threshold == 0.0 or count_threshold == 0:
            return is_split_hidden_states
        flattened = input_ids.view(-1)
        min_val = flattened.min()
        if min_val.item() < 0:
            flattened = flattened - min_val # Ensure tensor is non-negative
        counts = torch.bincount(flattened)
        max_count = counts.max().item()
        total = flattened.numel() 
        if total == 0:
            return is_split_hidden_states
        max_token_ratio = max_count / total
        # Split hidden_states if token count or ratio exceeds threshold, to prevent GMM OOM in MoE.
        is_split_hidden_states = max_token_ratio >= ratio_threshold or max_count >= count_threshold
        return is_split_hidden_states

    def forward(
            self,
            input_ids: torch.Tensor,
            positions: torch.Tensor,
            kv_caches: List[torch.Tensor],
            attn_metadata: AttentionMetadata,
            intermediate_tensors: Optional[IntermediateTensors],
            max_num_tokens=None
    ) -> Union[torch.Tensor, IntermediateTensors]:
        attn_metadata_first = self.get_layer_attn_metadata(attn_metadata, 0)
        if attn_metadata_first is not None and attn_metadata_first.prefill is not None:
            attn_metadata_first.omni_cache.synchronize_h2d(
                prefix_meta=attn_metadata_first.prefill.prefix_meta,
                layer_idx=0,
            )

        if model_extra_config.operator_opt_config.enable_prefill_micro_batch and \
            attn_metadata is not None and attn_metadata_first is not None \
            and attn_metadata_first.prefill is not None and \
            len(attn_metadata_first.prefill.seq_lens) > 1:
            return self.forward_micro_batch(input_ids, positions, kv_caches, attn_metadata, intermediate_tensors, max_num_tokens)
        else:
            return self.forward_normal(input_ids, positions, kv_caches, attn_metadata, intermediate_tensors)

    def forward_normal(
            self,
            input_ids: torch.Tensor,
            positions: torch.Tensor,
            kv_caches: List[torch.Tensor],
            attn_metadata: AttentionMetadata,
            intermediate_tensors: Optional[IntermediateTensors],
    ) -> Union[torch.Tensor, IntermediateTensors]:
<<<<<<< HEAD
        attn_metadata_first = self.get_layer_attn_metadata(attn_metadata, 0)
        is_prefill = attn_metadata is None or (attn_metadata_first is not None and attn_metadata_first.prefill is not None)
        if is_prefill:
            DeepseekDecoderLayer.is_split_hidden_states = False
=======
        is_prefill = attn_metadata is None or (isinstance(attn_metadata, dict) and self.get_layer_attn_metadata(attn_metadata, 0).prefill is not None)
>>>>>>> 726050fa
        if get_pp_group().is_first_rank:
            if input_ids.numel() >= model_extra_config.operator_opt_config.max_split_token_count_threshold and \
                    is_prefill and \
                    kv_caches is not None:
                DeepseekDecoderLayer.is_split_hidden_states = self.should_split_hidden_states(
                    input_ids,
                    model_extra_config.operator_opt_config.max_split_token_ratio_threshold,
                    model_extra_config.operator_opt_config.max_split_token_count_threshold
                )

            hidden_states = self.get_input_embeddings(input_ids)
            residual = None
        else:
            assert intermediate_tensors is not None
            hidden_states = intermediate_tensors["hidden_states"]
            residual = intermediate_tensors["residual"]

        if is_prefill and model_extra_config.parall_config.attn_sp_size > 1:
            # split input for sp attention
            hidden_states = tensor_model_parallel_all_gather(hidden_states, dim=0)
            hidden_states = generate_sp_inputs(hidden_states, self.get_layer_attn_metadata(attn_metadata, 0))

        for i in range(self.start_layer, self.end_layer):
            layer = self.layers[i]
            layer_id = i - 3

            if i >= self.first_k_dense_replace and i < self.end_layer - 1:
                next_attention_weights = {
                    'q_a_proj_weight': self.layers[i + 1].self_attn.q_a_proj.weight,
                    'kv_a_proj_with_mqa_weight': self.layers[i + 1].self_attn.kv_a_proj_with_mqa.weight,
                    'q_b_proj_weight': self.layers[i + 1].self_attn.q_b_proj.weight,
                    'W_UK': self.layers[i + 1].self_attn.W_UK
                }
            else:
                next_attention_weights = {
                    'q_a_proj_weight': None,
                    'kv_a_proj_with_mqa_weight': None,
                    'q_b_proj_weight': None,
                    'W_UK': None
                }
            hidden_states, residual = layer(positions,
                                            hidden_states,
                                            kv_caches[i - self.start_layer] if kv_caches is not None else None,
                                            attn_metadata,
                                            residual,
                                            layer_id,
                                            next_attention_weights)

        if not get_pp_group().is_last_rank:
            return IntermediateTensors({
                "hidden_states": hidden_states,
                "residual": residual
            })

        hidden_states, _ = self.norm(hidden_states, residual)

        hidden_states = tensor_model_parallel_all_gather(hidden_states, dim=0)

        if model_extra_config.parall_config.attn_sp_size > 1 and is_prefill:
            # reverse sp split
            if attn_metadata is not None:
                prefill_meta = self.get_layer_attn_metadata(attn_metadata, 0).prefill
                outputs_list = torch.split(hidden_states, prefill_meta.sp_reverse_split_list, dim=0)
                hidden_states = torch.cat([outputs_list[i] for i in prefill_meta.sp_reverse_index], dim=0)

        return hidden_states

    def forward_micro_batch(
            self,
            input_ids: torch.Tensor,
            positions: torch.Tensor,
            kv_caches: List[torch.Tensor],
            attn_metadata: AttentionMetadata,
            intermediate_tensors: Optional[IntermediateTensors],
            max_num_tokens=None
    ) -> Union[torch.Tensor, IntermediateTensors]:
        # Split requests into two micro-batches (batch0, batch1) with balanced tokens
        seq_lens_temp = self.get_layer_attn_metadata(attn_metadata, 0).prefill.seq_lens
        seq_len_left, seq_len_right, split_idx = self.partition_list(seq_lens_temp, sum(seq_lens_temp))
        input_ids_mb0, input_ids_mb1 = self.index_batch(input_ids, 0, sum(seq_len_left))
        positions_mb0, positions_mb1 = self.index_batch(positions, 0, sum(seq_len_left))
        residual_mb0 = None
        residual_mb1 = None
        curr_stream = torch.npu.current_stream()

        if get_pp_group().is_first_rank:
            # Perform embedding ops on separate streams while maintaining execution order within each stream
            # Optimized execution order:
            # 1. stream0: attn (current layer)
            # 2. stream1: attn (current layer)
            # 3. stream0: mlp (current layer) + attn (next layer)
            # 4. stream1: mlp (current layer) + attn (next layer)
            with torch.npu.stream(curr_stream):
                pad_size_mb0 = _get_pad_size(positions_mb0.shape[0], self.tp_size)
                positions_mb0 = self.pad_tensor(positions_mb0, pad_size_mb0, 0)
                padding = torch.randint(1, self.vocab_size, (pad_size_mb0,),
                                        dtype=input_ids.dtype,
                                        device=input_ids.device)
                input_ids_mb0 = torch.cat([input_ids_mb0, padding])
                metadata0 = self.split_attn_metadata_index(self.get_layer_attn_metadata(attn_metadata, 0), True, sum(seq_len_left), pad_size_mb0, max_num_tokens)
                hidden_states_mb0 = self.get_input_embeddings(input_ids_mb0)
                hidden_states_mb0, residual_mb0 = self.layers[0].forward_attn(positions_mb0,
                                                                              hidden_states_mb0,
                                                                              kv_caches[0] if kv_caches is not None else None,
                                                                              metadata0,
                                                                              residual_mb0)
            with torch.npu.stream(self.stream1):
                pad_size_mb1 = _get_pad_size(positions_mb1.shape[0], self.tp_size)
                positions_mb1 = self.pad_tensor(positions_mb1, pad_size_mb1, 0)
                padding = torch.randint(1, self.vocab_size, (pad_size_mb1,),
                                        dtype=input_ids.dtype,
                                        device=input_ids.device)
                input_ids1 = torch.cat([input_ids_mb1, padding])
                metadata1 = self.split_attn_metadata_index(self.get_layer_attn_metadata(attn_metadata, 0), False, sum(seq_len_left), pad_size_mb1, max_num_tokens)
                hidden_states_mb1 = self.get_input_embeddings(input_ids1)
                hidden_states_mb1, residual_mb1 = self.layers[0].forward_attn(positions_mb1,
                                                                              hidden_states_mb1,
                                                                              kv_caches[0] if kv_caches is not None else None,
                                                                              metadata1,
                                                                              residual_mb1,
                                                                              comm_group=self.stream1_attn_group)
        else:
            assert intermediate_tensors is not None, "intermediate_tensors is None"
            hidden_states = intermediate_tensors["hidden_states"]
            residual = intermediate_tensors["residual"]

        for i in range(self.start_layer, self.end_layer):
            layer = self.layers[i]
            layer_id = i - 3
            if i >= self.first_k_dense_replace and i < self.end_layer - 1:
                next_attention_weights = {
                    'q_a_proj_weight': self.layers[i + 1].self_attn.q_a_proj.weight,
                    'kv_a_proj_with_mqa_weight': self.layers[i + 1].self_attn.kv_a_proj_with_mqa.weight,
                    'q_b_proj_weight': self.layers[i + 1].self_attn.q_b_proj.weight,
                    'W_UK': self.layers[i + 1].self_attn.W_UK
                }
            else:
                next_attention_weights = {
                    'q_a_proj_weight': None,
                    'kv_a_proj_with_mqa_weight': None,
                    'q_b_proj_weight': None,
                    'W_UK': None
                }
            if i < self.first_k_dense_replace:
                stream1_mlp_comm_group = self.stream1_mlp_group
            else:
                stream1_mlp_comm_group = self.stream1_moe_group

            with torch.npu.stream(curr_stream):
                metadata0 = self.split_attn_metadata_index(self.get_layer_attn_metadata(attn_metadata, i), True, sum(seq_len_left), pad_size_mb0, max_num_tokens)
                hidden_states_mb0, residual_mb0 = layer.forward_mlp(hidden_states_mb0,
                                                                    metadata0,
                                                                    residual_mb0,
                                                                    layer_id,
                                                                    next_attention_weights)
            if (i + 1) in range(self.start_layer, self.end_layer):
                with torch.npu.stream(curr_stream):
                    metadata0 = self.split_attn_metadata_index(self.get_layer_attn_metadata(attn_metadata, i+1), True,
                                                               sum(seq_len_left), pad_size_mb0, max_num_tokens)
                    hidden_states_mb0, residual_mb0 = self.layers[i+1].forward_attn(positions_mb0,
                                                                                  hidden_states_mb0,
                                                                                  kv_caches[i + 1 - self.start_layer] if kv_caches is not None else None,
                                                                                  metadata0,
                                                                                  residual_mb0)
            with torch.npu.stream(self.stream1):
                metadata1 = self.split_attn_metadata_index(self.get_layer_attn_metadata(attn_metadata, i), False, sum(seq_len_left), pad_size_mb1, max_num_tokens)
                hidden_states_mb1, residual_mb1 = layer.forward_mlp(hidden_states_mb1,
                                                                    metadata1,
                                                                    residual_mb1,
                                                                    layer_id,
                                                                    next_attention_weights,
                                                                    comm_group=stream1_mlp_comm_group)
            if (i + 1) in range(self.start_layer, self.end_layer):
                with torch.npu.stream(self.stream1):
                    metadata1 = self.split_attn_metadata_index(self.get_layer_attn_metadata(attn_metadata, i+1), False,
                                                               sum(seq_len_left), pad_size_mb1, max_num_tokens)
                    hidden_states_mb1, residual_mb1 = self.layers[i+1].forward_attn(positions_mb1,
                                                                                  hidden_states_mb1,
                                                                                  kv_caches[i + 1 - self.start_layer] if kv_caches is not None else None,
                                                                                  metadata1,
                                                                                  residual_mb1,
                                                                                  comm_group=self.stream1_attn_group)

        curr_stream.wait_stream(self.stream1)
        self.stream1.wait_stream(curr_stream)
        hidden_states_mb0, _ = self.norm(hidden_states_mb0, residual_mb0)
        hidden_states_mb1, _ = self.norm(hidden_states_mb1, residual_mb1)
        hidden_states_mb0 = tensor_model_parallel_all_gather(hidden_states_mb0, dim=0)
        hidden_states_mb1 = tensor_model_parallel_all_gather(hidden_states_mb1, dim=0)
        # Calculate original sequence lengths by removing padding
        original_size_0 = hidden_states_mb0.shape[0] - pad_size_mb0
        original_size_1 = hidden_states_mb1.shape[0] - pad_size_mb1
        # Remove padding from each micro batch
        hidden_states_mb0 = hidden_states_mb0[:original_size_0]
        hidden_states_mb1 = hidden_states_mb1[:original_size_1]
        hidden_states = torch.cat([hidden_states_mb0, hidden_states_mb1], dim=0)

        if not get_pp_group().is_last_rank:
            return IntermediateTensors({
                "hidden_states": hidden_states,
                "residual": residual
            })
        return hidden_states

    def get_layer_attn_metadata(self, attn_metadata, layer_idx):
        if attn_metadata is None:
            return None
        if isinstance(attn_metadata, dict):
            key_idx = self.prefix + "." + str(layer_idx) + self.postfix
            return attn_metadata[key_idx]

    def index_batch(self, ori_tensor, split_dim, split_idx):
        """Split tensor into two parts along specified dimension at split index."""
        return torch.split(ori_tensor, [split_idx, ori_tensor.size(split_dim) - split_idx], dim=split_dim)

    def partition_list(self, lst, pos):
        """Partition list into two parts with balanced sum around target position."""
        target = pos // 2
        left = []
        right = []
        cur_sum = 0
        split_index = 0

        for i, num in enumerate(lst):
            if cur_sum < target:
                left.append(num)
                cur_sum += num
                split_index = i + 1
            else:
                right.append(num)

        if not right:
            right.append(left.pop())
            split_index -= 1
        # try to make tokens processed by two streams as evently as possible
        gap1 = abs(sum(left) - sum(right))
        gap2 = abs(sum(left) - sum(right) - 2 * left[-1])
        if gap1 < gap2:
            return left, right, split_index
        else:
            right.insert(0, left.pop())
            return left, right, split_index - 1

    def pad_tensor(self, tensor, pad_size, pad_value=0):
        """Pad tensor with specified value along first dimension."""
        padded_shape = (pad_size, tensor.shape[-1]) if tensor.dim() > 1 else (pad_size,)
        padding = torch.full(
            padded_shape,
            pad_value,
            dtype=tensor.dtype,
            device=tensor.device
        )
        return torch.cat([tensor, padding])

    def split_attn_metadata_index(self, metadata, is_local_stream, split_idx, pad_size, max_num_tokens):
        """Split attention metadata for parallel processing across streams.

        Args:
            metadata: Original attention metadata
            is_local_stream: Flag indicating local stream processing
            split_idx: Index to split metadata
            pad_size: Padding size for alignment
            max_num_tokens: Maximum number of tokens

        Returns:
            Modified metadata split for specified stream
        """
        slot_mapping = metadata.slot_mapping
        seq_lens = metadata.prefill.seq_lens
        query_lens = metadata.prefill.query_lens
        block_table = metadata.prefill.block_table

        slot_mapping1, slot_mapping2 = self.index_batch(slot_mapping, 0, split_idx)
        seq_lens1, seq_lens2, _ = self.partition_list(seq_lens, sum(seq_lens))
        query_lens1, query_lens2, _ = self.partition_list(query_lens, sum(query_lens))
        if is_local_stream:
            metadata_out = self.refresh_metadata(slot_mapping1, pad_size, seq_lens1, query_lens1, block_table, max_num_tokens, metadata)
        else:
            metadata_out = self.refresh_metadata(slot_mapping2, pad_size, seq_lens2, query_lens2, block_table, max_num_tokens, metadata)
        return metadata_out

    def refresh_metadata(self, slot_mapping, pad_size, seq_lens, query_lens, block_table, max_num_tokens, metadata):
        metadata_out = copy.deepcopy(metadata)
        slot_mapping = self.pad_tensor(slot_mapping, pad_size, pad_value=-1)
        seq_kvlen_group, seq_qlen_group, _ = group_request_list(
            seq_lens,
            query_lens,
            block_table,
            max_num_tokens)
        seq_qlen_group = [list(itertools.accumulate(sub_list)) for sub_list in seq_qlen_group]
        seq_kvlen_group = [list(itertools.accumulate(sub_list)) for sub_list in seq_kvlen_group]
        metadata_out.slot_mapping = slot_mapping
        metadata_out.prefill.seq_lens = seq_lens
        metadata_out.prefill.query_lens = query_lens
        metadata_out.prefill.seq_qlen_group = seq_qlen_group
        metadata_out.prefill.seq_kvlen_group = seq_kvlen_group
        return metadata_out


@support_torch_compile
class DeepseekV3ForCausalLM(nn.Module):

    packed_modules_mapping = {
        "gate_up_proj": ["gate_proj", "up_proj"],
        "experts":
        ["experts.0.gate_proj", "experts.0.up_proj", "experts.0.down_proj"]
    }

    def __init__(self, *, vllm_config: VllmConfig, prefix: str = ""):
        super().__init__()

        self.config = vllm_config.model_config.hf_config
        self.quant_config = vllm_config.quant_config
        self.model = DeepseekV3Model(vllm_config=vllm_config, prefix="model")

        self.lm_head = ParallelLMHead(self.config.vocab_size,
                                      self.config.hidden_size,
                                      quant_config=self.quant_config,
									  parallel_lmhead=(model_extra_config.parall_config.dp_size > 1))
        self.logits_processor = LogitsProcessor(self.config.vocab_size,
                                                logits_as_input=True)
        self.sampler = Sampler()
        self.make_empty_intermediate_tensors = (
            self.model.make_empty_intermediate_tensors)

        self.return_hidden_states = True
        self.max_num_token = vllm_config.scheduler_config.max_num_batched_tokens

    def get_input_embeddings(self, input_ids: torch.Tensor) -> torch.Tensor:
        return self.model.get_input_embeddings(input_ids)

    def forward(
            self,
            input_ids: torch.Tensor,
            positions: torch.Tensor,
            kv_caches: List[torch.Tensor] = None,
            attn_metadata: Union[AttentionMetadata, dict] = None,
            selected_indices: Optional[torch.Tensor] = None,
            intermediate_tensors: Optional[IntermediateTensors] = None,
            inputs_embeds = None,
            **kwargs
    ) -> Optional[torch.Tensor]:
        hidden_states = self.model(input_ids, positions, kv_caches,
                                   attn_metadata, intermediate_tensors, self.max_num_token)
        if attn_metadata is None:
            logits = self.compute_lmhead(hidden_states[-1:, ...], None)
        else:
            logits = self.compute_lmhead(hidden_states, selected_indices)

        if self.return_hidden_states:
            return hidden_states, logits
        else:
            return logits

    def compute_lmhead(
            self,
            hidden_states: torch.Tensor,
            selected_indices: Optional[torch.Tensor] = None,
            embedding_bias: Optional[torch.Tensor] = None,
    ) -> Optional[torch.Tensor]:
        if selected_indices is not None:
            hidden_states = hidden_states.view(-1, hidden_states.shape[-1])
            if hidden_states.shape[0] != selected_indices.shape[0]:
                hidden_states = hidden_states.index_select(0, selected_indices)

        # Get the logits for the next tokens.
        logits = self.lm_head(hidden_states, embedding_bias)
        return logits

    def compute_logits(
            self,
            hidden_states: torch.Tensor,
            sampling_metadata: SamplingMetadata,
    ) -> Optional[torch.Tensor]:
        logits = self.logits_processor(self.lm_head, hidden_states,
                                       sampling_metadata)

        return logits

    def sample(
            self,
            logits: Optional[torch.Tensor],
            sampling_metadata: SamplingMetadata,
    ) -> Optional[SamplerOutput]:
        next_tokens = self.sampler(logits, sampling_metadata)
        return next_tokens

    def make_empty_intermediate_tensors(
            self, batch_size: int, dtype: torch.dtype,
            device: torch.device) -> IntermediateTensors:
        return IntermediateTensors({
            "hidden_states":
                torch.zeros((batch_size, self.config.hidden_size),
                            dtype=dtype,
                            device=device),
            "residual":
                torch.zeros((batch_size, self.config.hidden_size),
                            dtype=dtype,
                            device=device),
        })

    def load_weights(self, weights: Iterable[Tuple[str, torch.Tensor]]) -> Set[str]:
        if model_extra_config.operator_opt_config.merge_qkv:
            stacked_params_mapping = [
                # (param_name, shard_name, shard_id)
                ("gate_up_proj", "gate_proj", 0),
                ("gate_up_proj", "up_proj", 1),
                ("qkv_a_proj", "q_a_proj", 0),
                ("qkv_a_proj", "kv_a_proj_with_mqa", 1),
            ]
        else:
            stacked_params_mapping = [
                # (param_name, shard_name, shard_id)
                ("gate_up_proj", "gate_proj", 0),
                ("gate_up_proj", "up_proj", 1),
            ]

        # Params for weights, fp8 weight scales, fp8 activation scales
        # (param_name, weight_name, expert_id, shard_id)
        expert_params_mapping = FusedMoE.make_expert_params_mapping(
            ckpt_gate_proj_name="gate_proj",
            ckpt_down_proj_name="down_proj",
            ckpt_up_proj_name="up_proj",
            num_experts=self.config.n_routed_experts)

        params_dict = dict(self.named_parameters())
        loaded_params: Set[str] = set()
        for name, loaded_weight in weights:
            if "rotary_emb.inv_freq" in name:
                continue

            if self.config.architectures[0] == 'DeepseekV3ForCausalLM' and self.config.num_nextn_predict_layers > 0:
                mtp_prefix = [f"model.layers.{self.config.num_hidden_layers + layer_idx}" for layer_idx in range(self.config.num_nextn_predict_layers)]
                if name.startswith(tuple(mtp_prefix)):
                    continue

            for (param_name, weight_name, shard_id) in stacked_params_mapping:
                # Skip non-stacked layers and experts (experts handled below).
                if weight_name not in name:
                    continue
                # We have mlp.experts[0].gate_proj in the checkpoint.
                # Since we handle the experts below in expert_params_mapping,
                # we need to skip here BEFORE we update the name, otherwise
                # name will be updated to mlp.experts[0].gate_up_proj, which
                # will then be updated below in expert_params_mapping
                # for mlp.experts[0].gate_gate_up_proj, which breaks load.
                if (("mlp.experts." in name) and name not in params_dict):
                    continue
                name = name.replace(weight_name, param_name)
                # Skip loading extra bias for GPTQ models.
                if name.endswith(".bias") and name not in params_dict:
                    continue

                if is_pp_missing_parameter(name, self):
                    continue
                if name not in params_dict:
                    continue
                param = params_dict[name]
                weight_loader = param.weight_loader
                weight_loader(param, loaded_weight, shard_id)
                break
            else:
                for mapping in expert_params_mapping:
                    param_name, weight_name, expert_id, shard_id = mapping
                    if weight_name not in name:
                        continue
                    name = name.replace(weight_name, param_name)

                    if is_pp_missing_parameter(name, self):
                        continue
                    if name not in params_dict:
                        continue
                    param = params_dict[name]
                    weight_loader = param.weight_loader
                    weight_loader(param,
                                  loaded_weight,
                                  name,
                                  shard_id=shard_id,
                                  expert_id=expert_id)
                    break
                else:
                    # Skip loading extra bias for GPTQ models.
                    if name.endswith(".bias") and name not in params_dict:
                        continue

                    if is_pp_missing_parameter(name, self):
                        continue
                    if name not in params_dict:
                        continue
                    if name not in params_dict:
                        continue
                    param = params_dict[name]
                    weight_loader = getattr(param, "weight_loader",
                                            default_weight_loader)
                    weight_loader(param, loaded_weight)
            loaded_params.add(name)
        return loaded_params

    def should_use_eager_mode(self, *args, **kwargs):
        attn_metadata = kwargs.get("attn_metadata", None)
        if not attn_metadata:
            return True

        if isinstance(attn_metadata, dict):
            attn_metadata = attn_metadata[self.model.layers[self.model.start_layer].layer_name]

        if attn_metadata.prefill:
            return True

        return False<|MERGE_RESOLUTION|>--- conflicted
+++ resolved
@@ -472,14 +472,10 @@
             attn_metadata: AttentionMetadata,
             intermediate_tensors: Optional[IntermediateTensors],
     ) -> Union[torch.Tensor, IntermediateTensors]:
-<<<<<<< HEAD
         attn_metadata_first = self.get_layer_attn_metadata(attn_metadata, 0)
         is_prefill = attn_metadata is None or (attn_metadata_first is not None and attn_metadata_first.prefill is not None)
         if is_prefill:
             DeepseekDecoderLayer.is_split_hidden_states = False
-=======
-        is_prefill = attn_metadata is None or (isinstance(attn_metadata, dict) and self.get_layer_attn_metadata(attn_metadata, 0).prefill is not None)
->>>>>>> 726050fa
         if get_pp_group().is_first_rank:
             if input_ids.numel() >= model_extra_config.operator_opt_config.max_split_token_count_threshold and \
                     is_prefill and \
