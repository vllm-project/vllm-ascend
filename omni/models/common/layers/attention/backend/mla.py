--- conflicted
+++ resolved
@@ -94,13 +94,8 @@
         qk_rope_dim = get_attr_by_names(model_config.hf_text_config, qk_rope_dim_names, 0)
         layer_kv_cache_nope = torch.zeros(
                         kv_cache_shape[:-2] +
-<<<<<<< HEAD
                         (1, kv_lora_dim, ),
-                        dtype=dtype,
-=======
-                        (1, model_config.hf_config.kv_lora_rank, ),
                         dtype=dtype if not model_extra_config.operator_opt_config.fa_quant else torch.int8,
->>>>>>> 26e76961
                         pin_memory=True,
                         device=device)
         layer_kv_cache_pe = torch.zeros(
