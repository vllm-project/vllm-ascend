--- conflicted
+++ resolved
@@ -843,11 +843,7 @@
             else:
                 hidden_states = forward_results
             if self.use_spec_decode:
-<<<<<<< HEAD
-                run_spec_decode(
-=======
                 run_dummy_spec_decode(
->>>>>>> 50194d83
                     raw_hidden_states, attn_metadata,
                     self.kv_caches[-self.speculative_config.num_speculative_tokens:] if self.kv_caches else None,
                     self.drafter_list, mark_static=use_compile
