#
# Copyright (c) 2025 Huawei Technologies Co., Ltd. All Rights Reserved.
# Copyright 2023 The vLLM team.
#
# Licensed under the Apache License, Version 2.0 (the "License");
# you may not use this file except in compliance with the License.
# You may obtain a copy of the License at
#
#     http://www.apache.org/licenses/LICENSE-2.0
#
# Unless required by applicable law or agreed to in writing, software
# distributed under the License is distributed on an "AS IS" BASIS,
# WITHOUT WARRANTIES OR CONDITIONS OF ANY KIND, either express or implied.
# See the License for the specific language governing permissions and
# limitations under the License.
# This file is a part of the vllm-ascend project.
# Adapted from vllm-project/vllm/vllm/worker/gpu_model_runner.py
#

import copy
import gc
import os
import time
from typing import TYPE_CHECKING, Dict, Optional, Union, Any, List
from contextlib import nullcontext, contextmanager

import numpy as np
import torch
import torch.distributed as dist
from vllm.config import CompilationLevel, VllmConfig
from vllm.distributed.parallel_state import get_pp_group, get_tensor_model_parallel_world_size, get_dp_group
from vllm import forward_context
from vllm.logger import logger
from vllm.model_executor.model_loader import get_model
from vllm.sequence import IntermediateTensors
from vllm.utils import (DeviceMemoryProfiler, is_pin_memory_available,
                        LayerBlockType, LazyLoader, cdiv)
from vllm.v1.kv_cache_interface import (AttentionSpec, FullAttentionSpec,
                                        KVCacheConfig, KVCacheSpec)
from vllm.v1.outputs import EMPTY_MODEL_RUNNER_OUTPUT, ModelRunnerOutput
from vllm.v1.utils import bind_kv_cache
from vllm.v1.worker.gpu_input_batch import InputBatch
from vllm.distributed.kv_transfer import get_kv_transfer_group, has_kv_transfer_group
from vllm.v1.worker.block_table import BlockTable
from vllm.v1.worker.gpu_model_runner import GPUModelRunner

from omni.models.common.layers.attention.backend.attention import AttentionMaskBuilder, AscendAttentionState
from omni.models.common.layers.attention.backend.attention_dummy_builder import DummyAttentionMetadataBuilder
from omni.models.common.layers.sampler import SimpleSampler
from omni.adaptors.vllm.platform import NPUPlatform
from omni.models.common.config.model_config import update_model_extra_config, model_extra_config
from omni.adaptors.vllm.worker.npu_model_profiling import run_model_with_profiling

MTP_METHOD_NAME = "deepseek_mtp"

if TYPE_CHECKING:
    import xgrammar as xgr  # type: ignore[import-untyped]
    from vllm.v1.core.sched.output import SchedulerOutput
else:
    xgr = LazyLoader("xgr", globals(), "xgrammar")

if model_extra_config.operator_opt_config.use_omni_placement:
    from omni_planner import OmniPlanner
    _GLOBAL_STEP = 0

MAX_GEAR_NUM = 6
def _get_pad_size(num_seqs):
    tp_size = get_tensor_model_parallel_world_size()
    return (tp_size - num_seqs % tp_size) % tp_size

@contextmanager
def set_forward_context(attn_metadata: Any,
                        vllm_config: VllmConfig,
                        virtual_engine: int = 0):
    """A context manager that stores the current forward context,
    can be attention metadata, etc.
    Here we can inject common logic for every model forward pass.
    """
    prev_context = forward_context._forward_context
    forward_context._forward_context = forward_context.ForwardContext(
        no_compile_layers=vllm_config.compilation_config.static_forward_context,
        virtual_engine=virtual_engine,
        attn_metadata=attn_metadata,
        dp_metadata=None)

    try:
        yield
    finally:
        forward_context._forward_context = prev_context


class GraphCompileConfiguration:
    """
    When the graph mode is turned on
    you can set the gear or clarify the static shape by inheriting this class to speed up the model running
    """

    def set_dynamic_gears(self, *args, **kwargs):
        pass


    def mark_static_for_graph(self, *args, **kwargs):
        torch._dynamo.mark_static(args[0])
        torch._dynamo.mark_static(args[1])

def mark_static_for_graph_default(
        input_ids,
        positions: Optional[torch.Tensor] = None,
        kv_caches: Optional[List[torch.Tensor]] = None,
        hidden_states: Optional[torch.Tensor] = None
    ):
    torch._dynamo.mark_static(input_ids)
    if positions is not None:
        torch._dynamo.mark_static(positions)

    if kv_caches is not None:
        for kv_cache in kv_caches:
            if kv_cache is not None:
                torch._dynamo.mark_static(kv_cache[0]) # k_cache
                torch._dynamo.mark_static(kv_cache[1]) # v_cache

    if hidden_states is not None:
        torch._dynamo.mark_static(hidden_states)

class NPUModelRunner(GPUModelRunner):
    def __init__(self, vllm_config: VllmConfig, device: torch.device):
        super().__init__(vllm_config, device)
        self.head_size = self.model_config.get_head_size()
        self.block_size = vllm_config.cache_config.block_size

        self.num_attn_layers = self.model_config.get_num_layers_by_block_type(
            vllm_config.parallel_config, LayerBlockType.attention)
        self.scheduler_config = vllm_config.scheduler_config
        self.speculative_config = vllm_config.speculative_config
        self.max_num_reqs = self.scheduler_config.max_num_seqs
        if self.use_spec_decode:
            self.rejection_sampler = SimpleSampler(self.sampler)

        self._init_graph_options()

        self.slot_mapping_cpu = torch.zeros(self.max_num_tokens,
                                            dtype=torch.int64,
                                            device="cpu",
                                            pin_memory=is_pin_memory_available())
        self.slot_mapping_np = self.slot_mapping_cpu.numpy()
        self.input_ids = torch.zeros(self.max_num_tokens,
                                     dtype=torch.int64,
                                     device=self.device)
        self.input_ids_cpu = torch.zeros(self.max_num_tokens,
                                         dtype=torch.int64,
                                         device="cpu",
                                         pin_memory=is_pin_memory_available())
        self.seq_lens = torch.zeros(self.max_num_reqs,
                                    dtype=torch.int64,
                                    device=self.device)
        self.seq_lens_cpu = torch.zeros(self.max_num_reqs,
                                        dtype=torch.int64,
                                        device="cpu",
                                        pin_memory=is_pin_memory_available())
        self.seq_lens_np = self.seq_lens_cpu.numpy()
        # TODO: support arbitrary spec tokens
        self.graph_block_tables = np.zeros(
            (self.max_num_reqs if not self.use_spec_decode else self.max_num_reqs * \
             (1 + self.speculative_config.num_speculative_tokens),
             (self.model_config.max_model_len + self.block_size - 1) // self.block_size),
            dtype=np.int32)
        self.attn_mask = None
        self.attn_state = None
        self.max_num_blocks_per_req = cdiv(self.model_config.max_model_len,
                                           self.block_size)

        mask_len = os.getenv("PAGED_ATTENTION_MASK_LEN", "2048")
        self.attn_mask_len = min(self.model_config.max_model_len,
                                 int(mask_len))
        self.attn_mask_builder = AttentionMaskBuilder.initialize_from_len(
            self.attn_mask_len, self.dtype)

        self.model_mark_static = False
        self.dummy_model_mark_static = False
        self.drafter_mark_static = False
        self.dummy_drafter_mark_static = False

        self.total_step = 1
        self.curr_step = 0
        self.arange_npu = torch.arange(max(self.max_num_reqs + 1, self.max_model_len, self.max_num_tokens),
                                       dtype=torch.int64,
                                       device=self.device)

    def _init_graph_options(self):
        from vllm.utils import supports_dynamo

        self.enable_torchair_graph_mode = (
                    self.vllm_config.npu_compilation_config.level > CompilationLevel.NO_COMPILATION and supports_dynamo())
        self.use_cached_npu_graph = self.vllm_config.npu_compilation_config.use_ge_graph_cached
        self.decode_gear_list = self.vllm_config.npu_compilation_config.decode_gear_list
        self.max_batch_size = self.max_num_reqs if not self.use_spec_decode else self.max_num_reqs * (
                    1 + self.speculative_config.num_speculative_tokens)
        if self.decode_gear_list is None:
            self.decode_gear_list = []
            self.decode_gear_list.append(self.max_num_reqs if not self.use_spec_decode else self.max_num_reqs * \
                                            (1 + self.speculative_config.num_speculative_tokens))
        update_model_extra_config(decode_gear_list=self.decode_gear_list,
                                  enable_torchair_graph_mode=self.enable_torchair_graph_mode)

    def _prepare_inputs(
        self,
        scheduler_output: "SchedulerOutput",
    ) -> tuple[dict[str, Any], int, torch.Tensor, torch.Tensor, bool]:
        # Check input valid
        total_num_scheduled_tokens = scheduler_output.total_num_scheduled_tokens
        if total_num_scheduled_tokens <= 0:
            raise RuntimeError("total_num_scheduled_tokens must be greater than 0")
        num_reqs = self.input_batch.num_reqs
        if num_reqs <= 0:
            raise RuntimeError("num_reqs must be greater than 0")
        num_input_tokens = total_num_scheduled_tokens
        logger.warning(f"current num reqs = {num_reqs}, num_input_tokens = {num_input_tokens}")

        # OPTIMIZATION: Start copying the block table first.
        # This way, we can overlap the copy with the following CPU operations.
        self.input_batch.block_table.commit(num_reqs)

        # Get the number of scheduled tokens for each request.
        num_scheduled_tokens = np.array([
            scheduler_output.num_scheduled_tokens[req_id]
            for req_id in self.input_batch.req_ids
        ], dtype=np.int32)
        max_num_scheduled_tokens = num_scheduled_tokens.max()
        num_scheduled_spec_decode_tokens = len(scheduler_output.scheduled_spec_decode_tokens)

        # Prepare positions
        req_indices = np.repeat(self.arange_np[:num_reqs], num_scheduled_tokens)
        cu_num_tokens = np.cumsum(num_scheduled_tokens)
        cumsums_offsets = np.repeat(cu_num_tokens - num_scheduled_tokens, num_scheduled_tokens)
        arange = self.arange_np[:total_num_scheduled_tokens] - cumsums_offsets
        positions_np = self.positions_np[:total_num_scheduled_tokens]
        np.add(self.input_batch.num_computed_tokens_cpu[req_indices], arange, out=positions_np)
        self.positions[:total_num_scheduled_tokens].copy_(
            self.positions_cpu[:total_num_scheduled_tokens], non_blocking=True)
        positions = self.positions[:num_input_tokens]

        self.seq_lens_np[:num_reqs] = self.input_batch.num_computed_tokens_cpu[:num_reqs] + num_scheduled_tokens

        # Calculate the slot mapping for each KV cache group.
        for kv_cache_group_id, kv_cache_group_spec in enumerate(self.kv_cache_config.kv_cache_groups):
            block_size = kv_cache_group_spec.kv_cache_spec.block_size
            block_table: BlockTable = self.input_batch.block_table[kv_cache_group_id]
            # NOTE(runze): since each request has at most M blocks, the offset is at most M-1
            block_table_indices = (
                req_indices * block_table.max_num_blocks_per_req +
                np.minimum(positions_np // block_size, block_table.max_num_blocks_per_req - 1))
            block_table_cpu = block_table.get_cpu_tensor()
            block_numbers = block_table_cpu.flatten()[block_table_indices].numpy()
            block_offsets = positions_np % block_size
            np.add(
                block_numbers * block_size,
                block_offsets,
                out=block_table.slot_mapping_np[:total_num_scheduled_tokens])

        # check and set attention state
        if np.array_equal(self.seq_lens_np[:num_reqs], num_scheduled_tokens):
            attn_state = AscendAttentionState.PrefillNoCache
        # We assume it is the decode stage, where prefill occurs but only one token is not hit in cache.
        elif np.all(num_scheduled_tokens == 1) or num_scheduled_spec_decode_tokens == num_reqs:
            attn_state = AscendAttentionState.DecodeOnly
        # splitfuse
        else:
            attn_state = AscendAttentionState.ChunkedPrefill

        self.attn_state = attn_state

        # calculate max_batch_size and padding size
        graph_pad_size = 0
        if self.enable_torchair_graph_mode and attn_state == AscendAttentionState.DecodeOnly and len(self.decode_gear_list) > 1:
            self.max_batch_size = self._get_max_token_num(self.vllm_config.parallel_config.data_parallel_size > 1, num_reqs)
        if attn_state == AscendAttentionState.DecodeOnly:
            if num_reqs > self.max_batch_size:
                raise RuntimeError("num_reqs is bigger than max_batch_size")
            if self.use_spec_decode:
                graph_pad_size = self.max_batch_size - num_reqs * (1 + self.speculative_config.num_speculative_tokens)
            else:
                graph_pad_size = self.max_batch_size - num_reqs
        else:
            # The reduce_scatter in the TP communication domain after embedding, P goes through this
            graph_pad_size = _get_pad_size(num_input_tokens)

        # padding positions
        if graph_pad_size >= 0:
            padding_positions = torch.zeros(graph_pad_size, dtype=positions.dtype, device=positions.device)
            positions = torch.cat([positions, padding_positions])

        extra_builder_kwargs = {'graph_pad_size': graph_pad_size}

        # build attention metadata
        attn_metadata = {}
        self.full_attn_metadata = None
        for kv_cache_group_id, kv_cache_group_spec in enumerate(self.kv_cache_config.kv_cache_groups):
            # Prepare for cascade attention if enabled & beneficial.
            common_prefix_len = 0
            if self.cascade_attn_enabled:
                common_prefix_len = self._compute_cascade_attn_prefix_len(
                    num_scheduled_tokens,
                    scheduler_output.
                    num_common_prefix_blocks[kv_cache_group_id],
                    kv_cache_group_spec.kv_cache_spec,
                    self.attn_metadata_builders[kv_cache_group_id],
                )
            attn_metadata_i = self.attn_metadata_builders[kv_cache_group_id].build(
                num_reqs=num_reqs,
                num_actual_tokens=total_num_scheduled_tokens,
                max_query_len=max_num_scheduled_tokens,
                common_prefix_len=None,
                **extra_builder_kwargs,
            )
            if kv_cache_group_id == 0:
                self.full_attn_metadata = attn_metadata_i

            if not isinstance(self.attn_metadata_builders[kv_cache_group_id], DummyAttentionMetadataBuilder):
                raise ValueError(f"{self.attn_metadata_builders[kv_cache_group_id]} does not implement DummyAttentionMetadataBuilder")
            if self.enable_torchair_graph_mode and attn_state == AscendAttentionState.DecodeOnly:
                self.attn_metadata_builders[kv_cache_group_id].mark_static_for_attn_metadata(attn_metadata_i)
            for layer_name in kv_cache_group_spec.layer_names:
                attn_metadata[layer_name] = attn_metadata_i

        # Prepare input_ids
        token_indices = (positions_np + req_indices * self.input_batch.token_ids_cpu.shape[1])
        torch.index_select(self.input_batch.token_ids_cpu_tensor.flatten(),
                           0,
                           torch.from_numpy(token_indices),
                           out=self.input_ids_cpu[:total_num_scheduled_tokens])

        # Copy the tensors to the NPU.
        self.input_ids[:total_num_scheduled_tokens].copy_(
            self.input_ids_cpu[:total_num_scheduled_tokens], non_blocking=True)

        # spec decode tokens
        has_spec_tokens = len(
            scheduler_output.scheduled_spec_decode_tokens) > 0

        if has_spec_tokens:
            # 当前仅在DecodeOnly时才可能到此逻辑
            # TODO 复用GPU ModelRunner中的_calc_spec_decode_metadata及SpecDecodeMetadata
            # Get the number of draft tokens for each request.
            # Iterate over the dictionary rather than all requests since not all
            # requests have draft tokens.
            sample_indices = torch.arange(total_num_scheduled_tokens, dtype=torch.int32, device=self.device)
        else:
            sample_indices = cu_num_tokens - 1
            sample_indices = torch.from_numpy(sample_indices).to(self.device, non_blocking=True)
        if self.lora_config:
            self.set_active_loras(self.input_batch, num_scheduled_tokens)
        return attn_metadata, graph_pad_size, sample_indices, positions, has_spec_tokens

    def _simple_prepare_inputs(
        self,
        attn_metadata,
        positions,
        cached_token,
        cached_spec,
        accepted_num = 0
    ) -> torch.Tensor:
        token_each_reqs = 1
        if cached_spec is not None:
            token_each_reqs = 1 + len(cached_spec[0])
        num_reqs = self.input_batch.num_reqs
        total_num_scheduled_tokens = token_each_reqs*num_reqs

        if isinstance(accepted_num, torch.Tensor):
            positions[:total_num_scheduled_tokens] += torch.repeat_interleave(accepted_num, token_each_reqs) + 1
        else:
            positions[:total_num_scheduled_tokens] += 1

        req_indices = torch.repeat_interleave(self.arange_npu[:num_reqs], token_each_reqs, dim=0)
        for kv_cache_group_id, kv_cache_group_spec in enumerate(self.kv_cache_config.kv_cache_groups):
            block_size = kv_cache_group_spec.kv_cache_spec.block_size
            block_table: BlockTable = self.input_batch.block_table[kv_cache_group_id]
            block_table_indices = (
                req_indices * block_table.max_num_blocks_per_req +
                positions[:total_num_scheduled_tokens] // block_size
            )
            block_table_cpu = block_table.get_device_tensor()
            block_numbers = block_table_cpu.flatten()[block_table_indices]
            block_offsets = positions[:total_num_scheduled_tokens] % block_size
            block_table.slot_mapping[:total_num_scheduled_tokens] = block_numbers * block_size + block_offsets

<<<<<<< HEAD
        for kv_cache_group_id, kv_cache_group_spec in enumerate(
                self.kv_cache_config.kv_cache_groups):
            block_size = kv_cache_group_spec.kv_cache_spec.block_size
            block_table: BlockTable = self.input_batch.block_table[
                kv_cache_group_id]
=======
        for kv_cache_group_id, kv_cache_group_spec in enumerate(self.kv_cache_config.kv_cache_groups):
            block_table: BlockTable = self.input_batch.block_table[kv_cache_group_id]
>>>>>>> aad27185
            first_layer_in_group = kv_cache_group_spec.layer_names[0]
            attn_metadata_i = attn_metadata[first_layer_in_group]
            if kv_cache_group_spec.kv_cache_spec.use_mla:
                attn_metadata_i.slot_mapping[:total_num_scheduled_tokens] = block_table.slot_mapping[:total_num_scheduled_tokens]
                input_positions = positions[:total_num_scheduled_tokens]
                attn_metadata_i.decode.input_positions[:total_num_scheduled_tokens] = input_positions
                attn_metadata_i.decode.seq_lens[:total_num_scheduled_tokens] = (input_positions + 1).to(self.seq_lens.dtype)
                cos, sin = self.model.model.layers[0].self_attn.rotary_emb.get_cos_sin(attn_metadata_i.decode.input_positions)
                attn_metadata_i.decode.cos = cos
                attn_metadata_i.decode.sin = sin
            else:
                attn_metadata_i.slot_mapping[:total_num_scheduled_tokens] = block_table.slot_mapping[:total_num_scheduled_tokens]
                attn_metadata_i.slot_indices = torch.stack([attn_metadata_i.slot_mapping // block_size,
                    attn_metadata_i.slot_mapping % block_size], dim=1)
                input_positions = positions[:total_num_scheduled_tokens]
                attn_metadata_i.seq_lens[:total_num_scheduled_tokens] = (input_positions + 1).to(self.seq_lens.dtype)
                attn_metadata_i.seq_lens_list = attn_metadata_i.seq_lens.tolist()
            if kv_cache_group_id == 0:
                self.full_attn_metadata = attn_metadata_i

            if self.enable_torchair_graph_mode and self.attn_state == AscendAttentionState.DecodeOnly:
                self.attn_metadata_builders[kv_cache_group_id].mark_static_for_attn_metadata(attn_metadata_i)
            for layer_name in kv_cache_group_spec.layer_names:
                attn_metadata[layer_name] = attn_metadata_i

        index = torch.argmin(torch.cat([cached_token, torch.full((num_reqs, 1), -1, device=self.device)], dim = 1), dim = 1) - 1
        last_tokens = cached_token[torch.arange(num_reqs), index]
        if token_each_reqs == 1:
            self.input_ids[:num_reqs] = last_tokens.to(dtype=self.input_ids.dtype)
        else:
            input_ids_2d = self.input_ids.reshape(-1, token_each_reqs)
            input_ids_2d[:num_reqs, 0] = last_tokens
            input_ids_2d[:num_reqs, 1:] = cached_spec

        return attn_metadata, positions

    def _execute_model(
        self,
        scheduler_output,
        attn_metadata,
        graph_pad_size,
        sample_indices,
        positions,
        intermediate_tensors: Optional[IntermediateTensors] = None,
    ) -> Union[ModelRunnerOutput, IntermediateTensors]:
        start_before_f = time.time()
        num_input_tokens = scheduler_output.total_num_scheduled_tokens
        input_ids = self.input_ids[:num_input_tokens]
        model_kwargs = {}
        raw_hidden_states = None
        attn_state = next(iter(attn_metadata.values())).attn_state

        # padding input_ids
        if graph_pad_size > 0:
            if attn_state == AscendAttentionState.DecodeOnly:
                padding = torch.zeros(graph_pad_size, dtype=input_ids.dtype, device=input_ids.device)
            else:
                vocab_size = self.model_config.get_vocab_size()
                padding = torch.randint(1, vocab_size, (graph_pad_size,), dtype=input_ids.dtype, device=input_ids.device)
            input_ids = torch.cat([input_ids, padding])
        model_kwargs["selected_indices"] = sample_indices if attn_state != AscendAttentionState.DecodeOnly else None

        start_fc = time.time()
        start_fc_exit = 0
        # Run forward pass
        with set_forward_context(attn_metadata, self.vllm_config):
            start_setup_connector = time.time()
            self.maybe_setup_kv_connector(scheduler_output)
            model_kwargs["kv_caches"] = self.kv_caches
            model_kwargs["attn_metadata"] = attn_metadata
            start_f = time.time()

            if model_extra_config.operator_opt_config.use_omni_placement:
                is_prompt = attn_state != AscendAttentionState.DecodeOnly
                global _GLOBAL_STEP
                self.planner.place_experts()
                _GLOBAL_STEP = _GLOBAL_STEP + 1 if not is_prompt else 0

            if self.enable_torchair_graph_mode and attn_state == AscendAttentionState.DecodeOnly:
                start_debug = time.time()
                logger.debug("Start running compiled model.")
                if not self.model_mark_static:
                    if isinstance(self.model, GraphCompileConfiguration):
                        self.model.mark_static_for_graph(input_ids, positions, attn_metadata, self.kv_caches)
                    else:
                        mark_static_for_graph_default(input_ids, positions, self.kv_caches)
                    self.model_mark_static = True
                start_os_env = time.time()
                if os.environ.get('PROFILING_FORWARD', "0") == '1':
                    forward_results = run_model_with_profiling(self.model, input_ids, positions, intermediate_tensors,
                                                               model_kwargs)
                else:
                    start_time = time.time()
                    forward_results = self.model(
                                input_ids=input_ids,
                                positions=positions,
                                intermediate_tensors=intermediate_tensors,
                                inputs_embeds=None,
                                **model_kwargs,
                            )
                    end_model = time.time()
                    cost_model = end_model - start_time
                    cost_os_env = start_time - start_os_env
                    cost_debug = start_debug - start_os_env
                    logger.info(f" ***** model forward: {cost_model:.6f}, os env: {cost_os_env:.6f}, debug: {cost_debug:.6f}")
            else:
                logger.info("Start running eager model.")
                if os.environ.get('PROFILING_FORWARD', "0") == '1' and num_input_tokens > 20000:
                    forward_results = run_model_with_profiling(self.model, input_ids, positions, intermediate_tensors,
                                                               model_kwargs)
                else:
                    forward_results = self.model(
                        input_ids=input_ids,
                        positions=positions,
                        intermediate_tensors=intermediate_tensors,
                        inputs_embeds=None,
                        **model_kwargs,
                    )
            self.maybe_wait_for_kv_save()
            finished_sending, finished_recving = self.get_finished_kv_transfers(scheduler_output)
            start_fc_exit = time.time()
        if isinstance(forward_results, tuple):
            raw_hidden_states, hidden_states = forward_results
        else:
            hidden_states = forward_results
        start_ret = time.time()
        cost_before_fc = start_fc - start_before_f
        cost_fc = start_ret - start_fc
        cost_setup_connector = start_f - start_setup_connector
        cost_fc_exit = start_ret - start_fc_exit
        logger.debug(f" ***** before fc {cost_before_fc:.6f}, fc {cost_fc:.6f}={cost_setup_connector:.6f}+{cost_fc_exit:.6f}")
        return hidden_states, raw_hidden_states, input_ids, finished_sending, finished_recving

    def kv_connector_no_forward(
            self, scheduler_output: "SchedulerOutput") -> ModelRunnerOutput:
        # KV send/recv even if no work to do.
        with set_forward_context(None, self.vllm_config):
            self.maybe_setup_kv_connector(scheduler_output)
            finished_sending, finished_recving = (
                self.get_finished_kv_transfers(scheduler_output))

        if not finished_sending and not finished_recving:
            return EMPTY_MODEL_RUNNER_OUTPUT

        output = copy.copy(EMPTY_MODEL_RUNNER_OUTPUT)
        output.finished_sending = finished_sending
        output.finished_recving = finished_recving
        return output

    @torch.inference_mode()
    def execute_model(
        self,
        scheduler_output: "SchedulerOutput",
        intermediate_tensors: Optional[IntermediateTensors] = None,
    ) -> Union[ModelRunnerOutput, IntermediateTensors]:
        start = time.time()
        # Update KVConnector with the KVConnector metadata forward().
        self._update_states(scheduler_output)

        self.total_step = scheduler_output.num_step
        # cached values
        attn_metadata = None
        positions = None
        graph_pad_size = None
        sampled_tokens = None
        sample_indices = None

        # cached return values
        cached_sampled_token_ids = []
        cached_spec_token = []
        cached_logprobs = []
        cached_prompt_logprobs_dict = []
        finished_sending = set()
        accepted_num = 0
        finished_recving = set()
        for self.curr_step in range(self.total_step):
            start_1 = time.time()
            if not scheduler_output.total_num_scheduled_tokens:
                if not has_kv_transfer_group():
                    # Return empty ModelRunnerOuptut if there's no work to do.
                    return EMPTY_MODEL_RUNNER_OUTPUT
                return self.kv_connector_no_forward(scheduler_output)
            if self.curr_step == 0:
                attn_metadata, graph_pad_size, sample_indices, positions, _ = self._prepare_inputs(scheduler_output)
            else:
                attn_metadata, positions = self._simple_prepare_inputs(attn_metadata, positions,
                        sampled_tokens, cached_spec_token[-1], accepted_num)
            hidden_states, raw_hidden_states, input_ids, temp_finished_sending, temp_finished_recving = self._execute_model(scheduler_output,
                                                   attn_metadata, graph_pad_size, sample_indices, positions, intermediate_tensors)

            if temp_finished_sending is not None:
                finished_sending.update(temp_finished_sending)
            if temp_finished_recving is not None:
                finished_recving.update(temp_finished_recving)
            start_2 = time.time()
            logits = self.model.compute_logits(hidden_states[sample_indices], None)
            start_3 = time.time()
            # Apply structured output bitmasks if present
            if scheduler_output.grammar_bitmask is not None:
                self.apply_grammar_bitmask(scheduler_output, logits)
            start_4 = time.time()

            # Sample the next token and get logprobs if needed.
            sampling_metadata = self.input_batch.sampling_metadata
            if not self.use_spec_decode:
                sampler_output = self.sampler(logits=logits, sampling_metadata=sampling_metadata)
            else:
                first_meta = next(iter(attn_metadata.values()))
                sampler_output, mtp_input_tokens, last_accepted_index, accepted_num = self.rejection_sampler(
                    input_ids=input_ids,
                    logits=logits,
                    logits_indices=sample_indices,
                    sampling_metadata=sampling_metadata,
                    num_decodes=first_meta.num_decodes,
                    num_prefills=first_meta.num_prefills
                )
            start_5 = time.time()

            discard_sampled_tokens_req_indices = []
            for i, req_id in enumerate(self.input_batch.req_ids):
                req_state = self.requests[req_id]
                seq_len = req_state.num_computed_tokens + scheduler_output.num_scheduled_tokens[req_id]
                if seq_len < req_state.num_tokens:
                    # Ignore the sampled token.
                    # Rewind the generator state as if the token was not sampled.
                    generator = self.input_batch.generators.get(i)
                    if generator is not None:
                        generator.set_offset(generator.get_offset() - 4)
                    # Record the index of the request that should not be sampled,
                    # so that we could clear the sampled tokens before returning.
                    discard_sampled_tokens_req_indices.append(i)
            start_6 = time.time()

            if not self.use_spec_decode:
                # Speculative decoding is not enabled.
                spec_tokens_tensor = None
            elif self.speculative_config.method == MTP_METHOD_NAME:
                spec_tokens_tensor = self.run_mtp(
                    attn_metadata, raw_hidden_states, mtp_input_tokens, positions,
                    sample_indices, last_accepted_index
                )
            else:
                raise ValueError(f"Speculative method {self.speculative_config.method} is not supported in this version.")

            # NOTE: NPU -> CPU Sync happens here.
            # Move as many CPU operations as possible before this sync point.
            logprobs_tensors = sampler_output.logprobs_tensors
            logprobs_lists = logprobs_tensors.tolists() if logprobs_tensors is not None else None

            # Get the valid generated tokens.
            sampled_token_ids = sampler_output.sampled_token_ids
            max_gen_len = sampled_token_ids.shape[-1]
            if max_gen_len == 1:
                # No spec decode tokens.
                valid_sampled_token_ids = sampled_token_ids.tolist()
            else:
                # Includes spec decode tokens.
                # [[bonus,b_forward], [forward], [bonus,b_forward], [bonus,b_forward],..]
                valid_sampled_token_ids = self.rejection_sampler.parse_output(
                    sampled_token_ids,
                    self.input_batch.vocab_size,
                )
            sampled_tokens = sampled_token_ids
            spec_token_ids = None if spec_tokens_tensor is None else spec_tokens_tensor

            # Mask out the sampled tokens that should not be sampled.
            for i in discard_sampled_tokens_req_indices:
                valid_sampled_token_ids[i].clear()
            # Clear KVConnector state after all KVs are generated.
            if has_kv_transfer_group():
                get_kv_transfer_group().clear_connector_metadata()

            cached_sampled_token_ids.append(valid_sampled_token_ids)
            cached_spec_token.append(spec_token_ids)
            cached_logprobs.append(logprobs_lists)
            cached_prompt_logprobs_dict.append({})

            cost_upd_states = start_1 - start
            cost_proc_reqs = start_2 - start_1
            cost_logits = start_3 - start_2
            cost_bitmask = start_4 - start_3
            cost_sampler = start_5 - start_4
            cost_disc = start_6 - start_5
            cost_output = time.time() - start_6
            cost = cost_upd_states + cost_proc_reqs + cost_logits + cost_bitmask + cost_sampler + cost_disc + cost_output
            logger.info(f" ***** execute model cost:{cost:.6f}={cost_upd_states:.6f}+{cost_proc_reqs:.6f}+{cost_logits:.6f}+{cost_bitmask:.6f}+{cost_sampler:.6f}+{cost_disc:.6f}+{cost_output:.6f}")
        return_spec_token = [None] * (self.total_step - 1)
        return_spec_token.append(None if cached_spec_token[-1] is None else cached_spec_token[-1].tolist())
        return ModelRunnerOutput(
            req_ids=self.input_batch.req_ids,
            req_id_to_index=self.input_batch.req_id_to_index,
            sampled_token_ids=cached_sampled_token_ids,
            spec_token_ids=return_spec_token,
            logprobs=cached_logprobs,
            prompt_logprobs_dict=cached_prompt_logprobs_dict,
            finished_sending=finished_sending,
            finished_recving=finished_recving,
        )

    @torch.inference_mode()
    def run_mtp(self, attn_metadata, raw_hidden_states, mtp_input_tokens, positions,
                sample_indices, last_accepted_index):
        attn_state = next(iter(attn_metadata.values())).attn_state
        mtp_forward_token_list = []
        num_layers = self.speculative_config.num_speculative_tokens
        use_graph_mode = self.enable_torchair_graph_mode and attn_state == AscendAttentionState.DecodeOnly

        def update_tokens(mtp_input_tokens, mtp_forward_tokens):
            mtp_input_tokens[:-1] = mtp_input_tokens.clone()[1:]
            if use_graph_mode:
                mtp_input_tokens[last_accepted_index] = mtp_forward_tokens
            else:
                mtp_input_tokens[sample_indices] = mtp_forward_tokens

        with set_forward_context(attn_metadata, self.vllm_config):
            for layer_idx in range(num_layers):
                drafter = self.drafter_list[layer_idx]
                # first time for graph mode need call mark_static
                if use_graph_mode and not self.drafter_mark_static:
                    if isinstance(drafter, GraphCompileConfiguration):
                        drafter.mark_static_for_graph(mtp_input_tokens, raw_hidden_states)
                    else:
                        mark_static_for_graph_default(mtp_input_tokens, hidden_states=raw_hidden_states)
                drafter_kwargs = dict(
                    input_ids=mtp_input_tokens.to(torch.long),
                    positions=positions,
                    kv_caches=self.kv_caches[-num_layers + layer_idx:],
                    attn_metadata=attn_metadata,
                    previous_hidden_states=raw_hidden_states,
                    intermediate_tensors=None,
                    inputs_embeds=None,
                    require_hidden_states=True,
                )
                # need to set selected_indices when not in graph mode
                if not use_graph_mode:
                    drafter_kwargs["selected_indices"] = sample_indices
                else:
                    drafter_kwargs["selected_indices"] = None

                mtp_logits, mtp_hidden_states = drafter(**drafter_kwargs)
                mtp_forward_tokens = mtp_logits[last_accepted_index].argmax(dim=-1)
                mtp_forward_token_list.append(mtp_forward_tokens)

                # update tokens except for the last layer
                if layer_idx != num_layers - 1:
                    update_tokens(mtp_input_tokens, mtp_forward_tokens)
                    raw_hidden_states = mtp_hidden_states

            if use_graph_mode and not self.drafter_mark_static:
                self.drafter_mark_static = True

        return torch.stack(mtp_forward_token_list, dim=1)

    @torch.inference_mode()
    def _dummy_run(self, num_tokens: int, is_capture_model: bool = False) -> torch.Tensor:
        if self.is_multimodal_model:
            input_ids, inputs_embeds = None, self.inputs_embeds[:num_tokens]
        else:
            input_ids, inputs_embeds = self.input_ids[:num_tokens], None

        # Prepare intermediate_tensors
        if get_pp_group().is_first_rank:
            intermediate_tensors = None
        else:
            if self.intermediate_tensors is None:
                self.intermediate_tensors = self.model.make_empty_intermediate_tensors(
                    batch_size=num_tokens, dtype=self.dtype, device=self.device)
            intermediate_tensors = IntermediateTensors({
                k: v[:num_tokens] for k, v in self.intermediate_tensors.items()
            })

        positions = self.mrope_positions[:, :num_tokens] if self.uses_mrope else self.positions[:num_tokens]
        raw_hidden_states = None

        def run_dummy_spec_decode(hidden_states, attn_metadata, kv_caches, drafter_list, mark_static=False):
            if self.use_spec_decode and self.speculative_config.method == MTP_METHOD_NAME:
                for layer_idx in range(self.speculative_config.num_speculative_tokens):
                    drafter = drafter_list[layer_idx]
                    if mark_static and not self.dummy_drafter_mark_static:
                        if isinstance(drafter, GraphCompileConfiguration):
                            drafter.mark_static_for_graph(input_ids, hidden_states)
                        else:
                            mark_static_for_graph_default(input_ids, hidden_states=hidden_states)
                    drafter(
                        input_ids=input_ids,
                        positions=positions,
                        kv_caches=kv_caches,
                        attn_metadata=attn_metadata,
                        previous_hidden_states=hidden_states,
                        intermediate_tensors=None,
                        selected_indices=None,
                        inputs_embeds=None,
                        require_hidden_states=True,
                    )
                if mark_static and not self.dummy_drafter_mark_static:
                    self.dummy_drafter_mark_static = True

        # No kv_caches: profile run
        if not self.kv_caches:
            with set_forward_context(None, self.vllm_config):
                forward_results = self.model(
                    input_ids=input_ids,
                    positions=positions,
                    intermediate_tensors=intermediate_tensors,
                    inputs_embeds=inputs_embeds,
                )
                if isinstance(forward_results, tuple):
                    raw_hidden_states, hidden_states = forward_results
                else:
                    hidden_states = forward_results
                run_dummy_spec_decode(raw_hidden_states, None, None, self.drafter_list)
            return hidden_states

        # With kv_caches: dummy run for graph capture/placement
        if self.enable_torchair_graph_mode and len(self.decode_gear_list) > 1:
            self.max_batch_size = self._get_max_token_num(
                self.vllm_config.parallel_config.data_parallel_size > 1, num_tokens)
        fake_input = torch.zeros(self.max_batch_size, dtype=input_ids.dtype, device=input_ids.device)
        fake_positions = torch.zeros(self.max_batch_size, dtype=input_ids.dtype, device=input_ids.device)
        input_ids, positions = fake_input, fake_positions
        self.attn_mask = None
        self.attn_state = AscendAttentionState.DecodeOnly

        # Build dummy attn_metadata
        attn_metadata = {}
        is_pd_seperate_d = self.vllm_config.kv_transfer_config is not None and self.vllm_config.kv_transfer_config.kv_role == "kv_consumer"
        for kv_cache_group_id, kv_cache_group_spec in enumerate(self.kv_cache_config.kv_cache_groups):
            builder = self.attn_metadata_builders[kv_cache_group_id]
            if not isinstance(builder, DummyAttentionMetadataBuilder):
                raise ValueError(f"{builder} does not implement DummyAttentionMetadataBuilder")
            attn_metadata_i = builder.build_dummy(num_tokens, self.max_batch_size)
            if self.enable_torchair_graph_mode and is_pd_seperate_d:
                builder.mark_static_for_attn_metadata(attn_metadata_i)
            for layer_name in kv_cache_group_spec.layer_names:
                attn_metadata[layer_name] = attn_metadata_i

        model_kwargs = {
            "kv_caches": self.kv_caches,
            "attn_metadata": attn_metadata,
            "selected_indices": None
        }
        with set_forward_context(attn_metadata, self.vllm_config):
            is_not_pd_seperate_and_capture_model = self.vllm_config.kv_transfer_config is None and is_capture_model
            use_compile = self.enable_torchair_graph_mode and (is_pd_seperate_d or is_not_pd_seperate_and_capture_model)
            if use_compile:
                logger.debug("Start running dummy compiled model.")
                if not self.dummy_model_mark_static:
                    if isinstance(self.model, GraphCompileConfiguration):
                        self.model.mark_static_for_graph(input_ids, positions, attn_metadata, self.kv_caches)
                    else:
                        mark_static_for_graph_default(input_ids, positions, self.kv_caches)
                    self.dummy_model_mark_static = True
            else:
                logger.debug("Start running dummy eager model.")
            forward_results = self.model(
                input_ids=input_ids,
                positions=positions,
                intermediate_tensors=intermediate_tensors,
                inputs_embeds=None if use_compile else inputs_embeds,
                **model_kwargs
            )
            if isinstance(forward_results, tuple):
                raw_hidden_states, hidden_states = forward_results
            else:
                hidden_states = forward_results
            if self.use_spec_decode:
                run_dummy_spec_decode(
                    raw_hidden_states, attn_metadata,
                    self.kv_caches[-self.speculative_config.num_speculative_tokens:] if self.kv_caches else None,
                    self.drafter_list, mark_static=use_compile
                )
        return hidden_states

    def profile_run(self) -> None:
        if self.vllm_config.kv_transfer_config is not None and self.vllm_config.kv_transfer_config.kv_role == "kv_consumer":
            hidden_states = self._dummy_run(self.max_batch_size * model_extra_config.parall_config.dp_size)
        else:
            hidden_states = self._dummy_run(self.max_num_tokens)

        NPUPlatform.synchronize()
        del hidden_states
        self.encoder_cache.clear()
        gc.collect()

    def load_model(self) -> None:
        logger.info("Starting to load model %s...", self.model_config.model)

        with DeviceMemoryProfiler() if not int(os.getenv("NO_NPU_MOCK", "0")) else nullcontext() as m:  # noqa: SIM117
            self.model = get_model(vllm_config=self.vllm_config)
            if self.lora_config:
                self.model = self.load_lora_model(self.model, self.model_config, self.scheduler_config,
                                                  self.lora_config, self.device)
            self.drafter_list = []
            if hasattr(self, "drafter"):
                logger.info("Loading mtp model...")
                original_arch = self.model_config.hf_config.architectures # ['DeepseekV3ForCausalLM']
                original_type = self.model_config.hf_config.model_type    # 'deepseek_v3'

                architecture_list = ["DeepSeekMTPModel", "DeepSeekMTPModelDuo", "DeepSeekMTPModelTres"]
                for mtp_layer_idx in range(self.model_config.hf_config.num_nextn_predict_layers):
                    if self.speculative_config.num_speculative_tokens > mtp_layer_idx:
                        self.model_config.hf_config.architectures = architecture_list[mtp_layer_idx : mtp_layer_idx + 1]
                        self.model_config.hf_config.model_type = MTP_METHOD_NAME
                        drafter = get_model(vllm_config=self.vllm_config)
                        drafter.embed_tokens = self.model.model.embed_tokens
                        drafter.shared_head['head'] = self.model.lm_head
                        self.drafter_list.append(drafter)
                self.model_config.hf_config.architectures = original_arch
                self.model_config.hf_config.model_type = original_type
                # zxp TODO: check if fusion_spec.py from line 90 needed?
        if not int(os.getenv("NO_NPU_MOCK", "0")):
            logger.info("Loading model weights took %.4f GB", m.consumed_memory / float(2**30))

        if model_extra_config.operator_opt_config.use_omni_placement:
            param_dict = dict(self.model.named_parameters())
            self.planner = OmniPlanner(config_file= model_extra_config.operator_opt_config.omni_placement_config_path)
            self.planner.init_dram_weights(param_dict, first_k_dense_replace=self.model.config.first_k_dense_replace)

    def initialize_kv_cache(self, kv_cache_config: KVCacheConfig) -> None:
        """
        Initialize KV cache based on `kv_cache_config`.
        Args:
            kv_cache_config: Configuration for the KV cache, including the KV
            cache size of each layer
        """
        kv_caches: Dict[str, torch.Tensor] = {}
        self.kv_cache_config = kv_cache_config
        self.input_batch = InputBatch(
            max_num_reqs=self.max_num_reqs,
            max_model_len=self.model_config.max_model_len,
            max_num_batched_tokens=self.max_num_tokens,
            device=self.device,
            pin_memory=is_pin_memory_available(),
            vocab_size=self.model_config.get_vocab_size(),
            block_size=self.cache_config.block_size
        )
        self.input_batch.token_ids_cpu_tensor = torch.zeros(
            (self.max_num_reqs, self.model_config.max_model_len),
            device="cpu",
            dtype=torch.int64,
            pin_memory=False,
        )
        self.input_batch.token_ids_cpu = self.input_batch.token_ids_cpu_tensor.numpy()
        self.initialize_attn_backend(kv_cache_config)

        for i, kv_cache_group in enumerate(kv_cache_config.kv_cache_groups):
            kv_cache_spec = kv_cache_group.kv_cache_spec
            for layer_name in kv_cache_group.layer_names:
                tensor_config = kv_cache_config.tensors[layer_name]
                if tensor_config.size % kv_cache_spec.page_size_bytes != 0:
                    raise RuntimeError("tensor_config.size must be divisible by kv_cache_spec.page_size_bytes")
                num_blocks = tensor_config.size // kv_cache_spec.page_size_bytes
                if isinstance(kv_cache_spec, AttentionSpec):
                    kv_cache_shape = self.attn_backends[i].get_kv_cache_shape(
                        num_blocks, kv_cache_spec.block_size,
                        kv_cache_spec.num_kv_heads, kv_cache_spec.head_size)
                    kv_caches[layer_name] = self.attn_backends[i].init_kv_cache_each_layer(kv_cache_shape, self.dtype,
                                                                                           self.device,
                                                                                           self.model_config,
                                                                                           self.enable_torchair_graph_mode)
                else:
                    raise ValueError("Unknown KV cache spec type.")

        if not int(os.getenv("NO_NPU_MOCK", "0")):
            bind_kv_cache(
                kv_caches,
                self.vllm_config.compilation_config.static_forward_context,
                self.kv_caches)

        if has_kv_transfer_group():
            get_kv_transfer_group().register_kv_caches(kv_caches)

    def capture_model(self) -> None:
        if self.enable_torchair_graph_mode:
            decode_gear_list = self.decode_gear_list
            graph_num = len(decode_gear_list)
            use_spec_decode = False if not self.vllm_config.speculative_config else (
                    self.vllm_config.speculative_config.method == MTP_METHOD_NAME)
            base_time = 4
            min_time = base_time * graph_num
            max_time = 2 * base_time * graph_num
            mtp_time_rate = 1.5
            if use_spec_decode:
                min_time *= mtp_time_rate
                max_time *= mtp_time_rate

            logger.info(f"The current directory is {os.getcwd()}")
            logger.info(
                "Capturing torchair graph, this usually takes %.1f~%.1f mins.",
                min_time, max_time)
            # Trigger torchair graph capture for specific shapes.
            # Capture the large shapes first so that the smaller shapes
            # can reuse the memory pool allocated for the large shapes.
            for idx, num_tokens in enumerate(
                    reversed(decode_gear_list)):
                self._dummy_run(num_tokens, True)
                logger.info("Batchsize %d is compiled successfully: %d/%d.",
                            num_tokens, idx + 1, graph_num)
        else:
            logger.warning(
                "Skipping NPU graph capture. Please add "
                "-O %s to use NPU graphs.", CompilationLevel.PIECEWISE)
        
        if model_extra_config.operator_opt_config.use_omni_placement:
            self.planner.start_dynamic_optimize_expert_load_balance()

    def _get_closest_gear(self, max_num_token):
        for gear in self.decode_gear_list:
            if gear >= max_num_token:
                return gear
        raise ValueError(f"decode input batch size {max_num_token} exceeds maximum gear {max(self.decode_gear_list)}.")

    def get_kv_cache_spec(self) -> dict[str, KVCacheSpec]:
        if int(os.getenv("NO_NPU_MOCK", "0")):
            kv_cache_spec: dict[str, KVCacheSpec] = {}
            block_size = self.vllm_config.cache_config.block_size
            use_mla = self.vllm_config.model_config.use_mla
            kv_cache_spec["mock.0"] = FullAttentionSpec(
                block_size=block_size,
                num_kv_heads=1,
                head_size=16,
                dtype=torch.bfloat16,
                use_mla=use_mla
            )
            return kv_cache_spec
        return super().get_kv_cache_spec()

    def _get_max_token_num(self, is_enable_dp, num_tokens):
        if is_enable_dp:
            local_batch_tensor = torch.tensor([num_tokens], dtype=torch.int64, device='cpu')
            dist.all_reduce(local_batch_tensor, group=get_dp_group().cpu_group, op=dist.ReduceOp.MAX)
            global_batch_size = local_batch_tensor.item()
            return self._get_closest_gear(global_batch_size)
        return self._get_closest_gear(num_tokens)<|MERGE_RESOLUTION|>--- conflicted
+++ resolved
@@ -383,16 +383,9 @@
             block_offsets = positions[:total_num_scheduled_tokens] % block_size
             block_table.slot_mapping[:total_num_scheduled_tokens] = block_numbers * block_size + block_offsets
 
-<<<<<<< HEAD
-        for kv_cache_group_id, kv_cache_group_spec in enumerate(
-                self.kv_cache_config.kv_cache_groups):
+        for kv_cache_group_id, kv_cache_group_spec in enumerate(self.kv_cache_config.kv_cache_groups):
             block_size = kv_cache_group_spec.kv_cache_spec.block_size
-            block_table: BlockTable = self.input_batch.block_table[
-                kv_cache_group_id]
-=======
-        for kv_cache_group_id, kv_cache_group_spec in enumerate(self.kv_cache_config.kv_cache_groups):
             block_table: BlockTable = self.input_batch.block_table[kv_cache_group_id]
->>>>>>> aad27185
             first_layer_in_group = kv_cache_group_spec.layer_names[0]
             attn_metadata_i = attn_metadata[first_layer_in_group]
             if kv_cache_group_spec.kv_cache_spec.use_mla:
