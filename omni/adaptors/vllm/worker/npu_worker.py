--- conflicted
+++ resolved
@@ -114,10 +114,6 @@
             from vllm.utils import init_cached_hf_modules
             init_cached_hf_modules()
 
-<<<<<<< HEAD
-=======
-
->>>>>>> 726050fa
         torch.cuda.get_device_properties = get_device_properties
 
         vllm_config.model_config.disable_cascade_attn = True
@@ -285,10 +281,7 @@
                 self.profiler.start()
                 self.profile_already_start = True
                 self.profile_step = 0
-<<<<<<< HEAD
-
-=======
->>>>>>> 726050fa
+
         output = self.model_runner.execute_model(scheduler_output)
         if envs.VLLM_TORCH_PROFILER_DIR:
             if self.profile_already_start and not self.profile_finished:
@@ -394,15 +387,17 @@
                         torch_profiler_trace_dir)
 
             experimental_config = torch_npu.profiler._ExperimentalConfig(
-                aic_metrics=torch_npu.profiler.AiCMetrics.PipeUtilization,
-                profiler_level=torch_npu.profiler.ProfilerLevel.Level1,
+                export_type=torch_npu.profiler.ExportType.Text,
+                profiler_level=torch_npu.profiler.ProfilerLevel.Level0,
+                msprof_tx=False,
+                aic_metrics=torch_npu.profiler.AiCMetrics.AiCoreNone,
+                l2_cache=False,
+                op_attr=False,
+                data_simplification=False,
+                record_op_args=False,
+                gc_detect_threshold=None,
             )
-<<<<<<< HEAD
-=======
-
->>>>>>> 726050fa
-            self.profile_already_start = False
-            self.profile_finished = False
+
             return torch_npu.profiler.profile(
                 activities=[
                     torch_npu.profiler.ProfilerActivity.CPU,
