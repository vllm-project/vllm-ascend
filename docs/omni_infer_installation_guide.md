# 环境准备

硬件：目前仅支持CloudMatrix384推理卡
操作系统：Linux
Python: >=3.9, <= 3.11

# 环境检查
## Ascend NPU固件和驱动检查
使用如下命令检查Ascend NPU固件和驱动是否正确安装
npu-smi info
正常显示如下图所示

![image](./figures/432644be-20cf-4163-95f4-72bfde0eff90.png)

![image](./figures/d00adf38-6e60-42ad-94be-a74964c47694.png)

## 网络连通性检查

若要PD分离部署，确保部署PD分离部署的CloudMatrix384机器网络是联通的，可以在其中一台机器上使用ssh命令进行尝试，命令示例

```
ssh root@192.168.1.100
```

# 部署

目前docker镜像中安装好了依赖的CANN和Torch-NPU包，并且已经预装了一个可直接运行的omni-infer和vllm包。配套的CANN和Torch-NPU正式版本正在整理中。

## docker镜像下载

```
docker pull swr.cn-southwest-2.myhuaweicloud.com/omni-ai/omniinfer:202506272026
```

## docker镜像拉起命令

镜像拉起脚本，可以参考如下脚本，第一个参数是镜像image_id，第二个参数是待启动的容器名称

```
IMAGES_ID=$1
NAME=$2
if [ $# -ne 2 ]; then
    echo "error: need one argument describing your container name."
    exit 1
fi
docker run --name ${NAME} -it -d  --shm-size=500g \
    --net=host \
    --privileged=true \
    -u root \
    -w /home \
    --device=/dev/davinci_manager \
    --device=/dev/hisi_hdc \
    --device=/dev/devmm_svm \
    --entrypoint=bash \
    -v /usr/local/Ascend/driver:/usr/local/Ascend/driver \
    -v /usr/local/dcmi:/usr/local/dcmi \
    -v /usr/local/bin/npu-smi:/usr/local/bin/npu-smi \
    -v /etc/ascend_install.info:/etc/ascend_install.info \
    -v /usr/local/sbin:/usr/local/sbin \
    -v /etc/hccn.conf:/etc/hccn.conf \
    -v /usr/bin/hccn_tool:/usr/bin/hccn_tool \
    -v /home/:/home/\
    -v /data:/data \
    -v /tmp:/tmp \
    -v /usr/share/zoneinfo/Asia/Shanghai:/etc/localtime \
    ${IMAGES_ID}

```

## 下载 omni_infer 以及 vllm 源码并安装 vllm
可以选择在宿主机或者容器内下载源码，如果在容器内下载，应在主机挂载在容器的目录下下载；在宿主机内下载则无此约束。
执行如下步骤即可下载 omni_infer 以及 vllm 源码并安装 vllm，如果用户参考 **通过 ansible 部署** 章节，可以不用执行 4 到 6 步；
1. git clone 拉取 omni_infer 源码；
2. 在目录 omniinfer/infer_engines 下 git clone 拉取 vllm v0.9.0 源码，注意文件夹名改为 "vllm"；infer_engines下的目录结构如下:
    ![alt text](./figures/20250702_141938.png)

3. 执行目录 omniinfer/infer_engines 下的脚本 bash_install_code.sh； 
<<<<<<< HEAD
4. 卸载已有的omni_infer包；
    ```bash
    pip uninstall vllm -y
    pip uninstall omni_infer -y
    pip uninstall omni_placement -y
    ```

5. 编译omni_infer，最终在build/dist目录下有生成whl包；
    ```bash
    cd omniinfer
    bash build/build.sh
    ```

6. 进入 build/dist 目录，安装whl包，可以通过pip list查看是否有安装成功；
    ```bash
    cd build/dist

    # 安装 vllm/omni_infer/omni_placement 等 whl 包，如下命令仅供参考
=======
4. 卸载镜像或者宿主机中已有的omni_infer包
    ```
    pip uninstall vllm -y
    pip uninstall omni_infer -y
    pip uninstall omni_placement -y
   ```
5. 编译omni_infer
    ```
    cd omniinfer
    build/build.sh
   ```
   可以看到最终在build/dist目录下有生成whl包
6. 通过whl包安装
    ```
>>>>>>> e3b76b8b
    pip install vllm.whl
    pip install omni_infer.whl
    pip install omni_placement.whl
    ```
<<<<<<< HEAD
=======
   安装成后，可以通过pip list查看是否有安装成功
>>>>>>> e3b76b8b

## omni_infer包检查

进入镜像后，使用如下命令检查omni_infer包是否安装

```
pip list | grep omni_infer
```
检查结果如下：
![image](./figures/7bf10117-2c1a-4ec7-a7b6-2ce29c37fda1.png)

## 混布

目前支持Qwen2.5系列模型TP>=1, DP=1
以Qwen2.5-0.5B-Instruct为例，示例中的--model填充实际的模型存放目录

```
#!/bin/bash
set -e

export GLOO_SOCKET_IFNAME=enp23s0f3
export VLLM_USE_V1=1
export VLLM_WORKER_MULTIPROC_METHOD=fork
export VLLM_ENABLE_MC2=0
export USING_LCCL_COM=0
export VLLM_LOGGING_LEVEL=DEBUG
export ASCEND_RT_VISIBLE_DEVICES=0

python3 -m vllm.entrypoints.openai.api_server \
    --host 0.0.0.0 \
    --port 8300 \
    --model /data/Qwen2.5-0.5B-Instruct \
    --data-parallel-size 1 \
    --tensor-parallel-size 1 \
    --dtype bfloat16 \
    --max-model-len 4096 \
    --trust_remote_code \
    --gpu_memory_utilization 0.9 \
    --enforce-eager \
    --block_size 128 \
    --served-model-name qwen \
    --distributed-executor-backend mp \
    --max-num-batched-tokens 20000 \
    --max-num-seqs 128
```

拉起成功后，可以通过curl命令进行测试

```
curl -X POST http://127.0.0.1:8300/v1/completions -H "Content-Type:application/json" -d '{"model": "qwen","temperature":0,"max_tokens":50,"prompt": "how are you?", "stream":true,"stream_options": {"include_usage": true,"continuous_usage_stats": true}}'
```

## PD分离自动化部署

当前限制说明：
目前仅支持Deepseek-R1-W8A8模型，需要基于开源的Deepseek-R1权重进行转换，参考**权重转换**章节
目前仅支持支持一个 D 的场景，如支持 4P1D、8P1D 等场景，不支持多个 D，如 4P2D、8P4D 等场景不支持；
目前不支持 P 一主一从的配置，仅支持每个 P 只有一主

### 权重转换

1. 机器准备，准备一台 CloudMatrix384 机器；

2. 下载原始权重，支持的Deepseek-R1原始权重地址：https://www.modelscope.cn/deepseek-ai/DeepSeek-R1.git

3. 安装依赖包，transformers（=4.48.2）和 accelerate，命令如下：
    ```
    pip install transformers==4.48.2
    pip install accelerate
    ```

4. 安装转换工具，转换工具下载地址：https://gitee.com/ascend/msit/tree/8.0.RC1_ZS2.0_20251230，安装命令如下
    ```
    cd msit-8.0.RC1_ZS2.0_20251230/msmodelslim
    bash install.sh
    ```

5. CANN包安装，参考链接：https://gitee.com/ascend/msit/tree/master/msmodelslim#%E7%8E%AF%E5%A2%83%E5%92%8C%E4%BE%9D%E8%B5%96
     https://www.hiascend.com/developer/download/community/result?module=pt+cann&product=4&model=32

     需要安装**cann-toolkit**和**cann-kernels**，下载链接https://www.hiascend.com/developer/download/community/result?module=pt+cann&product=4&model=32
     安装命令，以aarch64 run包为例
     ```
     chmod +x Ascend-cann-toolkit_8.1.RC1_linux-aarch64.run
     ./Ascend-cann-toolkit_8.1.RC1_linux-aarch64.run --install --quiet
     chmod +x Atlas-A3-cann-kernels_8.1.RC1_linux-aarch64.run
     ./Atlas-A3-cann-kernels_8.1.RC1_linux-aarch64.run --install --quiet
     ```

6. Torch-NPU安装，安装包下载链接：https://www.hiascend.com/developer/download/commercial/result?module=cann

    选择其中的**2.1.0**版本

7. 修改模型权重文件
    modeling_deepseek.py修改，参照下图红框部分，注释掉红框中的代码片段
    ![image](./figures/modeling_deepseek_modify.png)

    

    修改代码片段如下

    ```
    from transformers.utils import (
        add_start_docstrings,
        add_start_docstrings_to_model_forward,
        # is_flash_attn_2_available,
        is_flash_attn_greater_or_equal_2_10,
        logging,
        replace_return_docstrings,
    )
    from transformers.utils.import_utils import is_torch_fx_available
    from .configuration_deepseek import DeepseekV3Config
    import torch.distributed as dist
    import numpy as np
    
    '''
    if is_flash_attn_2_available():
        from flash_attn import flash_attn_func, flash_attn_varlen_func
        from flash_attn.bert_padding import index_first_axis, pad_input, unpad_input  # noqa
    '''
    
    ```

    

    

    config.json修改，参照下图红框部分，删除掉红框中的代码片段
    ![image](./figures/config_json_modify.png)

8. 开始转换，执行以下脚本，假设权重和msit都放在/data/models/目录
    ```
    #!/bin/bash
    source /usr/local/Ascend/ascend-toolkit/set_env.sh
    export PYTORCH_NPU_ALLOC_CONF=expandable_segments:False
    export PYTHONPATH=/data/models/msit-8.0.RC1_ZS2.0_20251230/msmodelslim/:$PYTHONPATH
    cd /data/models/msit-8.0.RC1_ZS2.0_20251230/msmodelslim/example/DeepSeek
    python quant_deepseek_w8a8.py --model_path /data/models/DeepSeek-R1 --save_path /data/models/DeepSeek-R1-Quant --dynamic --disable_anti --quant_mtp
    ```

### 部署框架介绍

以**4机2P1D**进行示例

![image](./figures/ab1a606f-20cd-417f-a0d6-fec4b3d26d27.png)

ansible 详细说明参考：**omniinfer**/**tools**/**ansible**/**template**/**README.md**。
在 omniinfer/tools/ansible/ 、 omniinfer/tools/ansible/template/ 和 omniinfer/omni/cli 下面都有 xxx_inventory.yml 和 xxx_server.yml 文件，其中：
1. omniinfer/tools/ansible/ 路径下这两种文件用于 `CI`；
2. omniinfer/tools/ansible/template/ 路径下的这两种文件即可用于 `ansible` 一键部署 `omniinfer` 服务，参考**通过 ansible 部署**章节；
3. omniinfer/omni/cli 路径下的这两种文件即用于 `omni_cli` 一键部署服务，参考 **omni_cli 一键部署**章节。

### 准备密钥文件
首先介绍执行机和目标机的概念，执行机就是运行 `omni_cli` 和 `ansible` 命令的主机，而目标机就是被 `omni_cli` 和 `ansible` 管理的远程主机，也就是用户部署服务所用到的机器。在使用一键式部署命令前，用户需要准备好密钥文件，密钥文件用于执行机通过 `ansible` 去登录目标机，如果你已经有登录目标机的密钥文件，就不需要执行下列操作：

1. 首先在执行机生成秘钥对：
    ```bash
    ssh-keygen -t ed25519 -C "SSH key comment" -f ~/.ssh/my_key # -t 指定密钥类型 (推荐 ed25519)，-f 指定文件名
    ```
2. 密钥文件默认存放位置为：~/.ssh/。设置密钥文件权限：
    ```bash
    chmod 700 ~/.ssh
    chmod 600 ~/.ssh/id_ed25519     # 私钥必须设为 600
    chmdo 644 ~/.ssh/id_ed25519.pub
    ```
3. 部署公钥到远程目标机：
    ```bash
    # 当前只能通过目标机的登录密码去传输密钥文件到远程目标机
    ssh-copy-id -i ~/.ssh/id_ed25519.pub user@remote-host
    ```

### omni_cli 一键部署

该工具目前仅支持拉起**MTP+入图**的服务配置，若要修改请参考**通过 ansible 部署**章节；
提供的docker镜像中默认安装 omni_cli 工具，在宿主机 **下载omni_infer以及vllm源码并安装vllm** 时 omni_cli 也安装好了，通过以下命令查看是否安装：

```
omni_cli --help
```
![image](./figures/53e799d4-b756-46d0-8cc8-8ff2c99c1dd8.png)

#### 配置文件说明

进入 omni_infer 代码路径下，`cd omniinfer/omni/cli` 进入配置文件所在目录，有 `omni_infer_deployment.yml` 和 `omni_infer_server.yml` 两个配置文件，前者的 `services` 字段下配置参数最终会替换后者中相似的配置，用户只需要修改 `omni_infer_deployment.yml` 中的参数即可，`omni_infer_server.yml` 内的参数修改属于进阶操作（参考**通过 ansible 部署**章节），
由于PD 服务实例均在容器里运行，`docker_image` 用来指定运行的容器镜像，如 `swr.cn-southwest-2.myhuaweicloud.com/omni-ai/omniinfer:202506272026`，其中 `swr.cn-southwest-2.myhuaweicloud.com/omni-ai/omniinfer` 表示镜像仓地址，`202506272026` 表示镜像版本号，如果远程目标机没有此容器镜像，脚本会自动下载。
配置文件是一个 4P1D 的模板，如果需要增加 P，在 `prefill` 中增加一个 `group5` ，其他配置按实际情况配置即可，需要继续增加 P，以此类推；`group` 中的各个字段说明如下：

| 字段                            | 含义                                                                                                                               |
| :-------------------------------- | :----------------------------------------------------------------------------------------------------------------------------------- |
| `user`                      | 远程目标机的用户名， 如 user 等                                                                                                    |
| `hosts`                     | 目标机 IP 地址                                                                                                                     |
| `master_port`               | 即 Prefill 和 Decode 的实际 `master-port`                                                                                      |
| `base_api_port`             | API Server 的端口号                                                                                                                |
| `private_key`               | 连接目标机的私钥文件路径。也可以使用密码登录目标机的方式， 则使用 `password` 字段并将密码填入， 如：password: "passwod"        |
| `ascend_rt_visible_devices` | 每个 Prefill 或 Decode 实例需要使用的卡号， 参数值需要严格按照以下格式: "x,x,x,x" (用英文逗号分隔的连续值) ， 不能有多余逗号和空格 |

如果需要增加 D 的从机器，在 `decode` 的 `group1` 中的 `hosts` 增加对应的机器 ip 即可。

`services` 中的各个字段说明如下：

| 字段                         | 含义                                                                                         |
| :----------------------------- | :--------------------------------------------------------------------------------------------- |
| `local_code_path`        | 执行机上的代码路径，即用户通过 git clone 拉取的代码存放路径。例如用户在 `/workspace/local_code_path` 下 git clone 了代码，那路径就是 `/workspace/local_code_path` |
| `model_path`             | 加载的模型路径， 要求 Prefill 和 Decode 所有实例所在的节点提前拷贝好模型并且模型路径保持一致 |
| `prefill: max_model_len` | Prefill 侧模型的最大生成长度， 包含 prompt 长度和 generated 长度， 默认值为30000             |
| `decode: max_model_len`  | Decode 侧模型的最大生成长度， 包含 prompt 长度和 generated 长度， 默认值为16384              |

注意到 D 中所有机器的配置都是统一的，但是多数情况下机器的配置是各异的，比如登录目标机的私钥文件路径可能就不一样，所以，如果需要修改 D 的某一台机器的配置，可以参照如下，**注意缩进**即可：

```
group1:
  user: "root"
  hosts: "127.0.0.5,127.0.0.6,127.0.0.7,127.0.0.8" # The first IP address of hosts must be the IP address of the master decode instance. 
  master_port: "8080"
  base_api_port: "9000"
  private_key: "/workspace/pem/keypair.pem"
  ascend_rt_visible_devices: "0,1,2,3,4,5,6,7,8,9,10,11,12,13,14,15"
  
  # 修改 IP 为 127.0.0.6 的机器的配置
  host 127.0.0.6:
    private_key: "/workspace/new_pem/keypair.pem"
    base_api_port: "9100"

```

#### 命令执行

```
# 进入到工作目录下
cd /work_path

# 拉起 服务
omni_cli serve /download_path/omni_infer/omni/cli/omni_infer_deployment.yml

# 查看服务是否拉起成功
omni_cli status

# 进入远程目标机日志目录下查看日志
cd /data/omniinfer/log
```

### 通过 ansible 部署（高阶）

#### 环境准备

如果是在执行机的宿主机，需要安装 `ansible` 和 `openssh`:

```
yum install ansible
yum install openssh-server
```

#### 配置文件说明

在 **omniinfer/tools/ansible/template/** 中，有 omni_infer_inventory_used_for_2P1D.yml 和 omni_infer_inventory_used_for_4P1D.yml 两个文件，omni_infer_inventory_used_for_2P1D.yml 用于四机 2P1D 场景，omni_infer_inventory_used_for_4P1D.yml 用于八机 4P1D 场景，其他场景可以参考这两个文件创建新的 inventory 文件；此外还有一个 omni_infer_server_template.yml 文件，这三个
文件的参数配置说明可以参考 **omniinfer/tools/ansible/template/README.md**, 以2P1D为例，则修改 omni_infer_inventory_used_for_2P1D.yml 文件，将 `p0/p1/d0/d1/c0` 下面的 `ansible_host:` 值改为机器的 ip，其中p0/p1表示用来部署P的2台A3机器，d0/d1表示用来部署D的2台A3机器，c0表示用来部署globalproxy的机器信息，可以使用p0/p1/d0/d1中的任意一台;

![image](./figures/79f4a480-e13b-45a3-bc9e-080f27ea3995.png)

![image](./figures/4d4eb6e0-2af8-4ce2-8233-b8ccebc7c4a4.png)
在 **omni\_infer\_server.yml** 中， 修改task任务依赖的环境变量。

#### 执行命令

```
# 进入到文件目录下执行
cd omniinfer/tools/ansible/template
ansible-playbook -i omni_infer_inventory_used_for_2P1D.yml omni_infer_server_template.yml
```

#### PD分离部署

相关配置：

![image](./figures/2160b5d6-6c54-4fab-8ec0-8df5ef0687b9.png)

#### global\_proxy部署

相关配置：

![image](./figures/871cdf50-4402-404a-af8b-01d660b36f5d.png)

#### 代码同步更新

执行机代码存放路径：/data/omniinfer (可以修改成自己的代码路径，下图synchronize操作就是把执行机的代码同步到目标机上)

![image](./figures/07a40404-2aa6-4165-b43d-6e386da57777.png)

#### Task任务

![image](./figures/9c9a720a-8936-43e1-884a-97ee23d1c264.png)

**omni\_infer\_server.yml** 主要放的是自动化的一些操作任务。

通过给 `task` 增加 `tags` 控制管理任务，当前已有的 `tags`:

```
    - run_docker
    - ranktable
    - run_server
    - run_proxy
    - sync_code
```

配置完相关配置信息后拉起服务：

**第一次拉起环境，执行命令：ansible-playbook -i omni\_infer\_inventory.yml omni\_infer\_server.yml**

其他相关操作：

```

ansible-playbook -i omni_infer_inventory.yml omni_infer_server.yml --》默认按照task全部任务顺序执行
ansible-playbook -i omni_infer_inventory.yml omni_infer_server.yml --tags run_server --》只执行pd分离服务拉起
ansible-playbook -i omni_infer_inventory.yml omni_infer_server.yml --tags run_proxy --》只执行global_proxy分离服务拉起
ansible-playbook -i omni_infer_inventory.yml omni_infer_server.yml --tags sync_code --》只执行代码同步更新任务
ansible-playbook -i omni_infer_inventory.yml omni_infer_server.yml --tags fetch_log --》将日志存放在执行机指定路径
ansible-playbook -i omni_infer_inventory.yml omni_infer_server.yml --skip-tags sync_code --》过滤sync

```<|MERGE_RESOLUTION|>--- conflicted
+++ resolved
@@ -74,50 +74,28 @@
 2. 在目录 omniinfer/infer_engines 下 git clone 拉取 vllm v0.9.0 源码，注意文件夹名改为 "vllm"；infer_engines下的目录结构如下:
     ![alt text](./figures/20250702_141938.png)
 
-3. 执行目录 omniinfer/infer_engines 下的脚本 bash_install_code.sh； 
-<<<<<<< HEAD
-4. 卸载已有的omni_infer包；
+3. 卸载已有的omni_infer包；
     ```bash
     pip uninstall vllm -y
     pip uninstall omni_infer -y
     pip uninstall omni_placement -y
     ```
 
-5. 编译omni_infer，最终在build/dist目录下有生成whl包；
+4. 编译omni_infer，最终在build/dist目录下有生成whl包；
     ```bash
     cd omniinfer
     bash build/build.sh
     ```
 
-6. 进入 build/dist 目录，安装whl包，可以通过pip list查看是否有安装成功；
+5. 进入 build/dist 目录，安装whl包，可以通过pip list查看是否有安装成功；
     ```bash
     cd build/dist
 
-    # 安装 vllm/omni_infer/omni_placement 等 whl 包，如下命令仅供参考
-=======
-4. 卸载镜像或者宿主机中已有的omni_infer包
-    ```
-    pip uninstall vllm -y
-    pip uninstall omni_infer -y
-    pip uninstall omni_placement -y
-   ```
-5. 编译omni_infer
-    ```
-    cd omniinfer
-    build/build.sh
-   ```
-   可以看到最终在build/dist目录下有生成whl包
-6. 通过whl包安装
-    ```
->>>>>>> e3b76b8b
-    pip install vllm.whl
-    pip install omni_infer.whl
-    pip install omni_placement.whl
-    ```
-<<<<<<< HEAD
-=======
-   安装成后，可以通过pip list查看是否有安装成功
->>>>>>> e3b76b8b
+    # 安装 vllm/omni_infer/omni_placement 等 whl 包：
+    pip install vllm*.whl
+    pip install omni_infer*.whl
+    pip install omni_placement*.whl
+    ```
 
 ## omni_infer包检查
 
