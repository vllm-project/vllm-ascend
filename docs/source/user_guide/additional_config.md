# Additional Configuration

addintional configuration is a mechanism provided by vLLM to allow plugins to control inner behavior by their own. vLLM Ascend uses this mechanism to make the project more flexible.

## How to use

With either online mode or offline mode, users can use additional configuration. Take Qwen3 as an example:

**Online mode**:

```bash
vllm serve Qwen/Qwen3-8B --additional-config='{"config_key":"config_value"}'
```

**Offline mode**:

```python
from vllm import LLM

LLM(model="Qwen/Qwen3-8B", additional_config={"config_key":"config_value"})
```

### Configuration options

The following table lists the additional configuration options available in vLLM Ascend:

| Name                          | Type | Default | Description                                                                                   |
|-------------------------------| ---- |------|-----------------------------------------------------------------------------------------------|
| `torchair_graph_config`       | dict | `{}` | The config options for torchair graph mode                                                    |
| `ascend_scheduler_config`     | dict | `{}` | The config options for ascend scheduler                                                       |
| `expert_tensor_parallel_size` | str | `0`  | Expert tensor parallel size the model to use.                                                 |
| `refresh`                     | bool | `false` | Whether to refresh global ascend config content. This value is usually used by rlhf case.     |
| `expert_map_path`             | str | None | When using expert load balancing for the MOE model, an expert map path needs to be passed in. |

The details of each config option are as follows:

**torchair_graph_config**

| Name | Type | Default | Description |
| ---- | ---- | ------- | ----------- |
| `enabled` | bool | `False` | Whether to enable torchair graph mode |
| `enable_view_optimize` | bool | `True` | Whether to enable torchair view optimization |
| `use_cached_graph` | bool | `False` | Whether to use cached graph |
| `graph_batch_sizes` | list[int] | `[]` | The batch size for torchair graph cache |
| `graph_batch_sizes_init` | bool | `False` | Init graph batch size dynamically if `graph_batch_sizes` is empty |
| `enable_multistream_shared_expert`| bool | `False` | Whether to enable multistream shared expert |
<<<<<<< HEAD
| `enable_kv_nz`| bool | `False` | Whether to enable kvcache NZ layout |
=======
>>>>>>> 95414bae

**ascend_scheduler_config**

| Name | Type | Default | Description |
| ---- | ---- | ------- | ----------- |
| `enabled` | bool | `False` | Whether to enable ascend scheduler for V1 engine|

ascend_scheduler_config also support the options from [vllm scheduler config](https://docs.vllm.ai/en/stable/api/vllm/config.html#vllm.config.SchedulerConfig). For example, you  can add `chunked_prefill_enabled: true` to ascend_scheduler_config as well.

### Example

A full example of additional configuration is as follows:

```
{
    "torchair_graph_config": {
        "enabled": true,
        "use_cached_graph": true,
        "graph_batch_sizes": [1, 2, 4, 8],
        "graph_batch_sizes_init": false,
<<<<<<< HEAD
        "enable_multistream_shared_expert": false,
        "enable_kv_nz": false
=======
        "enable_multistream_shared_expert": false
>>>>>>> 95414bae
    },
    "ascend_scheduler_config": {
        "enabled": true,
        "chunked_prefill_enabled": true,
    },
    "expert_tensor_parallel_size": 1,
    "refresh": false,
}
```<|MERGE_RESOLUTION|>--- conflicted
+++ resolved
@@ -44,10 +44,7 @@
 | `graph_batch_sizes` | list[int] | `[]` | The batch size for torchair graph cache |
 | `graph_batch_sizes_init` | bool | `False` | Init graph batch size dynamically if `graph_batch_sizes` is empty |
 | `enable_multistream_shared_expert`| bool | `False` | Whether to enable multistream shared expert |
-<<<<<<< HEAD
 | `enable_kv_nz`| bool | `False` | Whether to enable kvcache NZ layout |
-=======
->>>>>>> 95414bae
 
 **ascend_scheduler_config**
 
@@ -68,12 +65,8 @@
         "use_cached_graph": true,
         "graph_batch_sizes": [1, 2, 4, 8],
         "graph_batch_sizes_init": false,
-<<<<<<< HEAD
         "enable_multistream_shared_expert": false,
         "enable_kv_nz": false
-=======
-        "enable_multistream_shared_expert": false
->>>>>>> 95414bae
     },
     "ascend_scheduler_config": {
         "enabled": true,
