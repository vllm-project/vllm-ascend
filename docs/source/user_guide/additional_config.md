# Additional Configuration

addintional configuration is a mechanism provided by vLLM to allow plugins to control inner behavior by their own. vLLM Ascend uses this mechanism to make the project more flexible.

## How to use

With either online mode or offline mode, users can use additional configuration. Take Qwen3 as an example:

**Online mode**:

```bash
vllm serve Qwen/Qwen3-8B --additional-config='{"config_key":"config_value"}'
```

**Offline mode**:

```python
from vllm import LLM

LLM(model="Qwen/Qwen3-8B", additional_config={"config_key":"config_value"})
```

### Configuration options

The following table lists the additional configuration options available in vLLM Ascend:

| Name                          | Type | Default | Description                                                                                   |
|-------------------------------| ---- |------|-----------------------------------------------------------------------------------------------|
| `torchair_graph_config`       | dict | `{}` | The config options for torchair graph mode                                                    |
| `ascend_scheduler_config`     | dict | `{}` | The config options for ascend scheduler                                                       |
| `expert_tensor_parallel_size` | str | `0`  | Expert tensor parallel size the model to use.                                                 |
| `refresh`                     | bool | `false` | Whether to refresh global ascend config content. This value is usually used by rlhf case.     |
| `expert_map_path`             | str | None | When using expert load balancing for the MOE model, an expert map path needs to be passed in. |

The details of each config option are as follows:

**torchair_graph_config**

| Name | Type | Default | Description |
| ---- | ---- | ------- | ----------- |
| `enabled` | bool | `False` | Whether to enable torchair graph mode |
| `enable_multistream_moe`| bool | `False` | Whether to enable multistream shared expert |
| `enable_view_optimize` | bool | `True` | Whether to enable torchair view optimization |
| `use_cached_graph` | bool | `False` | Whether to use cached graph |
| `graph_batch_sizes` | list[int] | `[]` | The batch size for torchair graph cache |
| `graph_batch_sizes_init` | bool | `False` | Init graph batch size dynamically if `graph_batch_sizes` is empty |
<<<<<<< HEAD
| `enable_multistream_shared_expert`| bool | `False` | Whether to enable multistream shared expert |
| `enable_kv_nz`| bool | `False` | Whether to enable kvcache NZ layout |
=======
>>>>>>> 4153a509

**ascend_scheduler_config**

| Name | Type | Default | Description |
| ---- | ---- | ------- | ----------- |
| `enabled` | bool | `False` | Whether to enable ascend scheduler for V1 engine|

ascend_scheduler_config also support the options from [vllm scheduler config](https://docs.vllm.ai/en/stable/api/vllm/config.html#vllm.config.SchedulerConfig). For example, you  can add `chunked_prefill_enabled: true` to ascend_scheduler_config as well.

### Example

A full example of additional configuration is as follows:

```
{
    "torchair_graph_config": {
        "enabled": true,
        "use_cached_graph": true,
        "graph_batch_sizes": [1, 2, 4, 8],
        "graph_batch_sizes_init": false,
<<<<<<< HEAD
        "enable_multistream_shared_expert": false,
        "enable_kv_nz": false
=======
        "enable_multistream_moe": false
>>>>>>> 4153a509
    },
    "ascend_scheduler_config": {
        "enabled": true,
        "chunked_prefill_enabled": true,
    },
    "expert_tensor_parallel_size": 1,
    "refresh": false,
}
```<|MERGE_RESOLUTION|>--- conflicted
+++ resolved
@@ -44,11 +44,7 @@
 | `use_cached_graph` | bool | `False` | Whether to use cached graph |
 | `graph_batch_sizes` | list[int] | `[]` | The batch size for torchair graph cache |
 | `graph_batch_sizes_init` | bool | `False` | Init graph batch size dynamically if `graph_batch_sizes` is empty |
-<<<<<<< HEAD
-| `enable_multistream_shared_expert`| bool | `False` | Whether to enable multistream shared expert |
 | `enable_kv_nz`| bool | `False` | Whether to enable kvcache NZ layout |
-=======
->>>>>>> 4153a509
 
 **ascend_scheduler_config**
 
@@ -69,12 +65,8 @@
         "use_cached_graph": true,
         "graph_batch_sizes": [1, 2, 4, 8],
         "graph_batch_sizes_init": false,
-<<<<<<< HEAD
-        "enable_multistream_shared_expert": false,
+        "enable_multistream_moe": false,
         "enable_kv_nz": false
-=======
-        "enable_multistream_moe": false
->>>>>>> 4153a509
     },
     "ascend_scheduler_config": {
         "enabled": true,
