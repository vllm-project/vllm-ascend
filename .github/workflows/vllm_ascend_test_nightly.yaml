#
# Copyright (c) 2025 Huawei Technologies Co., Ltd. All Rights Reserved.
#
# Licensed under the Apache License, Version 2.0 (the "License");
# you may not use this file except in compliance with the License.
# You may obtain a copy of the License at
#
#     http://www.apache.org/licenses/LICENSE-2.0
#
# Unless required by applicable law or agreed to in writing, software
# distributed under the License is distributed on an "AS IS" BASIS,
# WITHOUT WARRANTIES OR CONDITIONS OF ANY KIND, either express or implied.
# See the License for the specific language governing permissions and
# limitations under the License.
# This file is a part of the vllm-ascend project.
#

name: 'ascend test / nightly'

on:
  schedule:
      # Run test at 24:00 Beijing time (UTC+8)
      - cron: "0 16 * * *"
  workflow_dispatch:
  pull_request: 
    branches:
      - 'main'
      - '*-dev'
    paths:
      - 'tests/e2e/nightly/**'
      - '.github/workflows/vllm_ascend_test_nightly.yaml'

# Bash shells do not use ~/.profile or ~/.bashrc so these shells need to be explicitly
# declared as "shell: bash -el {0}" on steps that need to be properly activated.
# It's used to activate ascend-toolkit environment variables.
defaults:
  run:
    shell: bash -el {0}

# only cancel in-progress runs of the same workflow
# and ignore the lint / 1 card / 4 cards test type
concurrency:
  group: ascend-nightly-${{ github.ref }}
  #cancel-in-progress: true

jobs:
  qwen3-32b:
    strategy:
      matrix:
        # should add A3 chip runner when available
        os: [linux-aarch64-a2-4]
    # Note (yikun): If CI resource are limited we can split job into two chain jobs
    # only trigger e2e test after lint passed and the change is e2e related with pull request.
    uses: ./.github/workflows/_e2e_nightly.yaml
    with:
      vllm: v0.11.0
      runner: ${{ matrix.os }}
      tests: tests/e2e/nightly/models/test_qwen3_32b.py
<<<<<<< HEAD
  qwen3-32b-in8-a3:
    strategy:
      matrix:
        os: [linux-aarch64-a3-4]
=======
  qwen3-235b-a22b-w8a8-eplb:
    strategy:
      matrix:
        # should add A3 chip runner when available
        os: [ linux-aarch64-a3-16 ]
    # Note (yikun): If CI resource are limited we can split job into two chain jobs
    # only trigger e2e test after lint passed and the change is e2e related with pull request.
>>>>>>> e916265b
    uses: ./.github/workflows/_e2e_nightly.yaml
    with:
      vllm: v0.11.0
      runner: ${{ matrix.os }}
      image: swr.cn-southwest-2.myhuaweicloud.com/base_image/ascend-ci/cann:8.2.rc1-a3-ubuntu22.04-py3.11
<<<<<<< HEAD
      tests: tests/e2e/nightly/models/test_qwen3_32b_int8.py
  qwen3-32b-in8-a2:
    strategy:
      matrix:
        os: [linux-aarch64-a2-4]
=======
      tests: tests/e2e/nightly/models/test_qwen3_235b_a22b_w8a8_eplb.py
  deepseek-r1-w8a8-eplb:
    strategy:
      matrix:
        # should add A3 chip runner when available
        os: [ linux-aarch64-a3-16 ]
    # Note (yikun): If CI resource are limited we can split job into two chain jobs
    # only trigger e2e test after lint passed and the change is e2e related with pull request.
>>>>>>> e916265b
    uses: ./.github/workflows/_e2e_nightly.yaml
    with:
      vllm: v0.11.0
      runner: ${{ matrix.os }}
<<<<<<< HEAD
      tests: tests/e2e/nightly/models/test_qwen3_32b_int8.py
=======
      image: swr.cn-southwest-2.myhuaweicloud.com/base_image/ascend-ci/cann:8.2.rc1-a3-ubuntu22.04-py3.11
      tests: tests/e2e/nightly/models/test_deepseek_r1_w8a8_eplb.py

>>>>>>> e916265b
<|MERGE_RESOLUTION|>--- conflicted
+++ resolved
@@ -56,12 +56,6 @@
       vllm: v0.11.0
       runner: ${{ matrix.os }}
       tests: tests/e2e/nightly/models/test_qwen3_32b.py
-<<<<<<< HEAD
-  qwen3-32b-in8-a3:
-    strategy:
-      matrix:
-        os: [linux-aarch64-a3-4]
-=======
   qwen3-235b-a22b-w8a8-eplb:
     strategy:
       matrix:
@@ -69,19 +63,11 @@
         os: [ linux-aarch64-a3-16 ]
     # Note (yikun): If CI resource are limited we can split job into two chain jobs
     # only trigger e2e test after lint passed and the change is e2e related with pull request.
->>>>>>> e916265b
     uses: ./.github/workflows/_e2e_nightly.yaml
     with:
       vllm: v0.11.0
       runner: ${{ matrix.os }}
       image: swr.cn-southwest-2.myhuaweicloud.com/base_image/ascend-ci/cann:8.2.rc1-a3-ubuntu22.04-py3.11
-<<<<<<< HEAD
-      tests: tests/e2e/nightly/models/test_qwen3_32b_int8.py
-  qwen3-32b-in8-a2:
-    strategy:
-      matrix:
-        os: [linux-aarch64-a2-4]
-=======
       tests: tests/e2e/nightly/models/test_qwen3_235b_a22b_w8a8_eplb.py
   deepseek-r1-w8a8-eplb:
     strategy:
@@ -90,15 +76,9 @@
         os: [ linux-aarch64-a3-16 ]
     # Note (yikun): If CI resource are limited we can split job into two chain jobs
     # only trigger e2e test after lint passed and the change is e2e related with pull request.
->>>>>>> e916265b
     uses: ./.github/workflows/_e2e_nightly.yaml
     with:
       vllm: v0.11.0
       runner: ${{ matrix.os }}
-<<<<<<< HEAD
-      tests: tests/e2e/nightly/models/test_qwen3_32b_int8.py
-=======
       image: swr.cn-southwest-2.myhuaweicloud.com/base_image/ascend-ci/cann:8.2.rc1-a3-ubuntu22.04-py3.11
-      tests: tests/e2e/nightly/models/test_deepseek_r1_w8a8_eplb.py
-
->>>>>>> e916265b
+      tests: tests/e2e/nightly/models/test_deepseek_r1_w8a8_eplb.py