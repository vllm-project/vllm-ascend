--- conflicted
+++ resolved
@@ -56,10 +56,7 @@
       runner: ${{ matrix.os }}
       tests: tests/e2e/nightly/models/test_qwen3_32b.py
   qwen3-32b-in8-a3:
-<<<<<<< HEAD
-=======
     if: contains(github.event.pull_request.labels.*.name, 'run-nightly')
->>>>>>> 292e213d
     strategy:
       matrix:
         os: [ linux-aarch64-a3-4 ]
@@ -70,10 +67,7 @@
       image: swr.cn-southwest-2.myhuaweicloud.com/base_image/ascend-ci/cann:8.2.rc1-a3-ubuntu22.04-py3.11
       tests: tests/e2e/nightly/models/test_qwen3_32b_int8.py
   qwen3-32b-in8-a2:
-<<<<<<< HEAD
-=======
     if: contains(github.event.pull_request.labels.*.name, 'run-nightly')
->>>>>>> 292e213d
     strategy:
       matrix:
         os: [ linux-aarch64-a2-4 ]
