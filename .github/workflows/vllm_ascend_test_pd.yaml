--- conflicted
+++ resolved
@@ -38,11 +38,7 @@
     if: ${{ contains(github.event.pull_request.labels.*.name, 'pd-test') && contains(github.event.pull_request.labels.*.name, 'ready-for-test') || github.event_name == 'schedule' }}
     strategy:
       matrix:
-<<<<<<< HEAD
-        vllm_verison: [main, v0.9.1]
-=======
         vllm_verison: [v0.9.1]
->>>>>>> e1d282d7
     name: vLLM Ascend prefilling decoding disaggregation test
     runs-on: linux-arm64-npu-static-8
 
