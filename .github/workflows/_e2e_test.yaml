name: 'e2e test'

on:
  workflow_call:
    inputs:
      vllm:
        required: true
        type: string
      runner:
        required: true
        type: string
      image:
        required: true
        type: string
      type:
        required: true
        type: string

jobs:
  e2e:
    name: singlecard
    runs-on: ${{ inputs.runner }}-1
    container:
      image: ${{ inputs.image }}
      env:
        VLLM_LOGGING_LEVEL: ERROR
        VLLM_USE_MODELSCOPE: True
    steps:
      - name: Check npu and CANN info
        run: |
          npu-smi info
          cat /usr/local/Ascend/ascend-toolkit/latest/"$(uname -i)"-linux/ascend_toolkit_install.info

      - name: Config mirrors
        run: |
          sed -Ei 's@(ports|archive).ubuntu.com@cache-service.nginx-pypi-cache.svc.cluster.local:8081@g' /etc/apt/sources.list
          pip config set global.index-url http://cache-service.nginx-pypi-cache.svc.cluster.local/pypi/simple
          pip config set global.trusted-host cache-service.nginx-pypi-cache.svc.cluster.local
          apt-get update -y
          apt install git -y

      - name: Checkout vllm-project/vllm-ascend repo
        uses: actions/checkout@v4

      - name: Install system dependencies
        run: |
          apt-get -y install `cat packages.txt`
          apt-get -y install gcc g++ cmake libnuma-dev

      - name: Checkout vllm-project/vllm repo
        uses: actions/checkout@v4
        with:
          repository: vllm-project/vllm
          ref: ${{ inputs.vllm }}
          path: ./vllm-empty
          fetch-depth: 1

      - name: Install vllm-project/vllm from source
        working-directory: ./vllm-empty
        run: |
          VLLM_TARGET_DEVICE=empty pip install -e .

      - name: Install vllm-project/vllm-ascend
        env:
          PIP_EXTRA_INDEX_URL: https://mirrors.huaweicloud.com/ascend/repos/pypi
        run: |
          pip install -r requirements-dev.txt
          pip install -v -e .

      - name: Run vllm-project/vllm-ascend test
        env:
          VLLM_WORKER_MULTIPROC_METHOD: spawn
          VLLM_USE_MODELSCOPE: True
          PYTORCH_NPU_ALLOC_CONF: max_split_size_mb:256
        if: ${{ inputs.type == 'light' }}
        run: |
          pytest -sv tests/e2e/singlecard/test_aclgraph.py
          pytest -sv tests/e2e/singlecard/test_quantization.py
          pytest -sv tests/e2e/singlecard/test_vlm.py::test_multimodal_vl

      - name: Run e2e test
        env:
          VLLM_WORKER_MULTIPROC_METHOD: spawn
          VLLM_USE_MODELSCOPE: True
          PYTORCH_NPU_ALLOC_CONF: max_split_size_mb:256
        if: ${{ inputs.type == 'full' }}
        run: |
          # We found that if running aclgraph tests in batch, it will cause AclmdlRICaptureBegin error. So we run
          # the test separately.

          pytest -sv tests/e2e/singlecard/test_aclgraph.py
          pytest -sv tests/e2e/singlecard/test_ascend_scheduler.py
          pytest -sv tests/e2e/singlecard/test_bge_model.py
          pytest -sv tests/e2e/singlecard/test_camem.py
          pytest -sv tests/e2e/singlecard/test_chunked.py
          pytest -sv tests/e2e/singlecard/test_embedding.py
          pytest -sv tests/e2e/singlecard/test_embedding_aclgraph.py
          pytest -sv tests/e2e/singlecard/test_guided_decoding.py
          pytest -sv tests/e2e/singlecard/test_ilama_lora.py
          pytest -sv tests/e2e/singlecard/test_profile_execute_duration.py
          pytest -sv tests/e2e/singlecard/test_quantization.py
          pytest -sv tests/e2e/singlecard/test_sampler.py
          pytest -sv tests/e2e/singlecard/test_vlm.py

          # ------------------------------------ v1 spec decode test ------------------------------------ #
          pytest -sv tests/e2e/singlecard/spec_decode_v1/test_v1_mtp_correctness.py
          pytest -sv tests/e2e/singlecard/spec_decode_v1/test_v1_mtp_torchair_correctness.py
          # Fix me: OOM error
          #pytest -sv tests/e2e/singlecard/spec_decode_v1/test_v1_spec_decode.py

          pytest -sv tests/e2e/singlecard/ops/

  e2e-2-cards:
    name: multicard
    runs-on: ${{ inputs.runner }}-2
    container:
      image: ${{ inputs.image }}
      env:
        VLLM_LOGGING_LEVEL: ERROR
        VLLM_USE_MODELSCOPE: True
    steps:
      - name: Check npu and CANN info
        run: |
          npu-smi info
          cat /usr/local/Ascend/ascend-toolkit/latest/"$(uname -i)"-linux/ascend_toolkit_install.info

      - name: Config mirrors
        run: |
          sed -Ei 's@(ports|archive).ubuntu.com@cache-service.nginx-pypi-cache.svc.cluster.local:8081@g' /etc/apt/sources.list
          pip config set global.index-url http://cache-service.nginx-pypi-cache.svc.cluster.local/pypi/simple
          pip config set global.trusted-host cache-service.nginx-pypi-cache.svc.cluster.local
          apt-get update -y
          apt install git -y

      - name: Checkout vllm-project/vllm-ascend repo
        uses: actions/checkout@v4

      - name: Install system dependencies
        run: |
          apt-get -y install `cat packages.txt`
          apt-get -y install gcc g++ cmake libnuma-dev

      - name: Checkout vllm-project/vllm repo
        uses: actions/checkout@v4
        with:
          repository: vllm-project/vllm
          ref: ${{ inputs.vllm }}
          path: ./vllm-empty
          fetch-depth: 1

      - name: Install vllm-project/vllm from source
        working-directory: ./vllm-empty
        run: |
          VLLM_TARGET_DEVICE=empty pip install -e .

      - name: Install vllm-project/vllm-ascend
        env:
          PIP_EXTRA_INDEX_URL: https://mirrors.huaweicloud.com/ascend/repos/pypi
        run: |
          pip install -r requirements-dev.txt
          pip install -v -e .

      - name: Run vllm-project/vllm-ascend test (light)
        env:
          VLLM_WORKER_MULTIPROC_METHOD: spawn
          VLLM_USE_MODELSCOPE: True
        if: ${{ inputs.type == 'light' }}
        run: |
          pytest -sv tests/e2e/multicard/test_qwen3_moe.py::test_models_distributed_Qwen3_MOE_TP2_WITH_EP

      - name: Run vllm-project/vllm-ascend test (full)
        env:
          VLLM_WORKER_MULTIPROC_METHOD: spawn
          VLLM_USE_MODELSCOPE: True
        if: ${{ inputs.type == 'full' }}
        run: |
          pytest -sv tests/e2e/multicard/test_data_parallel.py
          pytest -sv tests/e2e/multicard/test_expert_parallel.py
          pytest -sv tests/e2e/multicard/test_external_launcher.py
<<<<<<< HEAD
          pytest -sv tests/e2e/multicard/test_single_request_aclgraph.py
=======
>>>>>>> 30e3d86b
          pytest -sv tests/e2e/multicard/test_fused_moe_allgather_ep.py
          pytest -sv tests/e2e/multicard/test_ilama_lora_tp2.py

          # To avoid oom, we need to run the test in a single process.
          pytest -sv tests/e2e/multicard/test_offline_inference_distributed.py::test_models_distributed_QwQ
          pytest -sv tests/e2e/multicard/test_offline_inference_distributed.py::test_models_distributed_DeepSeek_multistream_moe
          pytest -sv tests/e2e/multicard/test_offline_inference_distributed.py::test_models_distributed_Qwen3_W8A8
          pytest -sv tests/e2e/multicard/test_offline_inference_distributed.py::test_models_distributed_Qwen3_W4A8DYNAMIC
          pytest -sv tests/e2e/multicard/test_offline_inference_distributed.py::test_models_distributed_DeepSeek_W4A8DYNAMIC
          pytest -sv tests/e2e/multicard/test_offline_inference_distributed.py::test_sp_for_qwen3_moe
          pytest -sv tests/e2e/multicard/test_offline_inference_distributed.py::test_models_distributed_Qwen_Dense_with_flashcomm_v1
          pytest -sv tests/e2e/multicard/test_offline_inference_distributed.py::test_models_distributed_Qwen_Dense_with_prefetch_mlp_weight

          pytest -sv tests/e2e/multicard/test_pipeline_parallel.py
          pytest -sv tests/e2e/multicard/test_prefix_caching.py
          pytest -sv tests/e2e/multicard/test_qwen3_moe.py
          pytest -sv tests/e2e/multicard/test_torchair_graph_mode.py<|MERGE_RESOLUTION|>--- conflicted
+++ resolved
@@ -177,10 +177,7 @@
           pytest -sv tests/e2e/multicard/test_data_parallel.py
           pytest -sv tests/e2e/multicard/test_expert_parallel.py
           pytest -sv tests/e2e/multicard/test_external_launcher.py
-<<<<<<< HEAD
           pytest -sv tests/e2e/multicard/test_single_request_aclgraph.py
-=======
->>>>>>> 30e3d86b
           pytest -sv tests/e2e/multicard/test_fused_moe_allgather_ep.py
           pytest -sv tests/e2e/multicard/test_ilama_lora_tp2.py
 
