--- conflicted
+++ resolved
@@ -170,10 +170,7 @@
         if: ${{ inputs.type == 'light' }}
         run: |
           pytest -sv tests/e2e/multicard/test_qwen3_moe.py::test_qwen3_moe_distributed_mp_tp2_ep
-<<<<<<< HEAD
-=======
-
->>>>>>> 0983c551
+
       - name: Run vllm-project/vllm-ascend test (full)
         env:
           VLLM_WORKER_MULTIPROC_METHOD: spawn
