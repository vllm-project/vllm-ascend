--- conflicted
+++ resolved
@@ -179,11 +179,8 @@
           VLLM_USE_MODELSCOPE: True
         if: ${{ inputs.type == 'full' }}
         run: |
-<<<<<<< HEAD
           pytest -sv tests/e2e/multicard/test_aclgraph_capture_replay.py
-=======
           pytest -sv tests/e2e/multicard/test_torchair_graph_mode.py
->>>>>>> 094f32c8
           pytest -sv tests/e2e/multicard/test_data_parallel.py
           pytest -sv tests/e2e/multicard/test_expert_parallel.py
           pytest -sv tests/e2e/multicard/test_external_launcher.py
