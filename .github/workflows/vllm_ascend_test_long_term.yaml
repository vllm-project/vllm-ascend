--- conflicted
+++ resolved
@@ -40,11 +40,7 @@
       max-parallel: 2
       matrix:
         os: [linux-arm64-npu-1, linux-arm64-npu-4]
-<<<<<<< HEAD
-        vllm_version: [main, v0.9.1]
-=======
         vllm_version: [v0.9.1]
->>>>>>> e1d282d7
     name: vLLM Ascend long term test
     runs-on: ${{ matrix.os }}
     container:
@@ -98,17 +94,6 @@
       - name: Run vllm-project/vllm-ascend long term test
         run: |
           if [[ "${{ matrix.os }}" == "linux-arm64-npu-1" ]]; then
-<<<<<<< HEAD
-            # spec decode test
-            VLLM_USE_MODELSCOPE=True pytest -sv tests/e2e/long_term/spec_decode/e2e/test_v1_mtp_correctness.py
-            # TODO: revert me when test_v1_spec_decode.py::test_ngram_correctness is fixed
-            # VLLM_USE_MODELSCOPE=True pytest -sv tests/e2e/long_term/spec_decode/e2e/test_v1_spec_decode.py
-            VLLM_USE_MODELSCOPE=True pytest -sv tests/e2e/long_term/spec_decode/e2e/test_mtp_correctness.py  # it needs a clean process
-            pytest -sv tests/e2e/long_term/spec_decode --ignore=tests/e2e/long_term/spec_decode/e2e/test_mtp_correctness.py --ignore=tests/e2e/long_term/spec_decode/e2e/test_v1_spec_decode.py --ignore=tests/e2e/long_term/spec_decode/e2e/test_v1_mtp_correctness.py
-            pytest -sv tests/e2e/long_term/test_accuracy.py
-          else
-            VLLM_USE_MODELSCOPE=True pytest -sv tests/e2e/long_term/test_deepseek_v2_lite_tp2_accuracy.py
-=======
             # v0 spec decode test
             # VLLM_USE_MODELSCOPE=True pytest -sv tests/long_term/spec_decode_v0/e2e/test_mtp_correctness.py  # it needs a clean process
             # pytest -sv tests/long_term/spec_decode_v0 --ignore=tests/long_term/spec_decode_v0/e2e/test_mtp_correctness.py
@@ -122,5 +107,4 @@
           else
             # accuracy test multi card
             VLLM_USE_MODELSCOPE=True pytest -sv tests/long_term/test_deepseek_v2_lite_tp2_accuracy.py
->>>>>>> e1d282d7
           fi