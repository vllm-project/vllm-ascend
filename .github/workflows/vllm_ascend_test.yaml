--- conflicted
+++ resolved
@@ -283,11 +283,8 @@
           pytest -sv tests/e2e/multicard/test_offline_inference_distributed.py::test_models_distributed_DeepSeekV3_dbo
           pytest -sv tests/e2e/multicard/test_offline_inference_distributed.py::test_models_distributed_alltoallv
           pytest -sv tests/e2e/multicard/test_offline_inference_distributed.py::test_models_distributed_Qwen3_W4A8DYNAMIC
-<<<<<<< HEAD
+          pytest -sv tests/e2e/multicard/test_offline_inference_distributed.py::test_models_distributed_DeepSeek_W4A8DYNAMIC
           pytest -sv tests/e2e/multicard/test_offline_inference_distributed.py::test_sp_for_qwen3_moe
-=======
-          pytest -sv tests/e2e/multicard/test_offline_inference_distributed.py::test_models_distributed_DeepSeek_W4A8DYNAMIC
->>>>>>> 8a59367d
           pytest -sv tests/e2e/multicard/test_data_parallel.py
           pytest -sv tests/e2e/multicard/ --ignore=tests/e2e/multicard/test_ilama_lora_tp2.py \
             --ignore=tests/e2e/multicard/test_offline_inference_distributed.py \
