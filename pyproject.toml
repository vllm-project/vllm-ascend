--- conflicted
+++ resolved
@@ -17,13 +17,9 @@
 ]
 requires-python = ">=3.10"
 dependencies = [
-<<<<<<< HEAD
-=======
     "numpy",
     "torch",
     "pybind11",
-    "ansible>=8.0",
->>>>>>> f18332fc
     "pyyaml>=6.0",
     "chardet"
 ]
