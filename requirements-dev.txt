--- conflicted
+++ resolved
@@ -2,8 +2,5 @@
 modelscope
 pytest >= 6.0
 pytest-asyncio
-<<<<<<< HEAD
-=======
 lm-eval
->>>>>>> b71f193c
 ray