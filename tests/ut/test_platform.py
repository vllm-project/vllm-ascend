import importlib
from unittest.mock import MagicMock, patch

import pytest
import torch
from vllm.config.compilation import CompilationMode, CUDAGraphMode
from vllm.engine.arg_utils import EngineArgs
from vllm.platforms import PlatformEnum

from tests.ut.base import TestBase
from vllm_ascend.platform import NPUPlatform
<<<<<<< HEAD
from vllm_ascend.utils import (ASCEND_QUANTIZATION_METHOD,
                               COMPRESSED_TENSORS_METHOD)
=======
from vllm_ascend.utils import ASCEND_QUANTIZATION_METHOD, AscendDeviceType
>>>>>>> 136ea9ff


class TestNPUPlatform(TestBase):

    @staticmethod
    def mock_vllm_config():
        mock_vllm_config = MagicMock()
        mock_vllm_config.compilation_config = MagicMock()
        mock_vllm_config.model_config = MagicMock()
        mock_vllm_config.parallel_config = MagicMock()
        mock_vllm_config.cache_config = MagicMock()
        mock_vllm_config.scheduler_config = MagicMock()
        mock_vllm_config.speculative_config = None
        mock_vllm_config.compilation_config.pass_config.enable_sequence_parallelism = False
        mock_vllm_config.compilation_config.cudagraph_mode = None
        return mock_vllm_config

    @staticmethod
    def mock_vllm_ascend_config():
        mock_ascend_config = MagicMock()
        mock_ascend_config.torchair_graph_config.enabled = False
        mock_ascend_config.ascend_scheduler_config.enabled = False
        mock_ascend_config.enable_shared_expert_dp = False
        return mock_ascend_config

    def setUp(self):
        self.platform = NPUPlatform()

    def test_class_variables(self):
        self.assertEqual(NPUPlatform._enum, PlatformEnum.OOT)
        self.assertEqual(NPUPlatform.device_name, "npu")
        self.assertEqual(NPUPlatform.device_type, "npu")
        self.assertEqual(NPUPlatform.simple_compile_backend, "eager")
        self.assertEqual(NPUPlatform.ray_device_key, "NPU")
        self.assertEqual(NPUPlatform.device_control_env_var,
                         "ASCEND_RT_VISIBLE_DEVICES")
        self.assertEqual(NPUPlatform.dispatch_key, "PrivateUse1")
        self.assertEqual(
            NPUPlatform.supported_quantization,
            [ASCEND_QUANTIZATION_METHOD, COMPRESSED_TENSORS_METHOD])

    def test_is_sleep_mode_available(self):
        self.assertTrue(self.platform.is_sleep_mode_available())

    @patch("vllm_ascend.utils.adapt_patch")
    @patch("vllm_ascend.quantization.quant_config.AscendQuantConfig")
    def test_pre_register_and_update_with_parser(self, mock_quant_config,
                                                 mock_adapt_patch):
        mock_parser = MagicMock()
        mock_action = MagicMock()
        mock_action.choices = ["awq", "gptq"]
        mock_parser._option_string_actions = {"--quantization": mock_action}

        self.platform.pre_register_and_update(mock_parser)

        mock_adapt_patch.assert_called_once_with(is_global_patch=True)

        self.assertTrue(ASCEND_QUANTIZATION_METHOD in mock_action.choices)
        self.assertEqual(len(mock_action.choices), 3)  # original 2 + ascend

    @patch("vllm_ascend.utils.adapt_patch")
    @patch("vllm_ascend.quantization.quant_config.AscendQuantConfig")
    def test_pre_register_and_update_without_parser(self, mock_quant_config,
                                                    mock_adapt_patch):
        self.platform.pre_register_and_update(None)

        mock_adapt_patch.assert_called_once_with(is_global_patch=True)

    @patch("vllm_ascend.utils.adapt_patch")
    @patch("vllm_ascend.quantization.quant_config.AscendQuantConfig")
    def test_pre_register_and_update_with_parser_no_quant_action(
            self, mock_quant_config, mock_adapt_patch):
        mock_parser = MagicMock()
        mock_parser._option_string_actions = {}

        self.platform.pre_register_and_update(mock_parser)

        mock_adapt_patch.assert_called_once_with(is_global_patch=True)

    @patch("vllm_ascend.utils.adapt_patch")
    @patch("vllm_ascend.quantization.quant_config.AscendQuantConfig")
    def test_pre_register_and_update_with_existing_ascend_quant(
            self, mock_quant_config, mock_adapt_patch):
        mock_parser = MagicMock()
        mock_action = MagicMock()
        mock_action.choices = ["awq", ASCEND_QUANTIZATION_METHOD]
        mock_parser._option_string_actions = {"--quantization": mock_action}

        self.platform.pre_register_and_update(mock_parser)

        mock_adapt_patch.assert_called_once_with(is_global_patch=True)
        self.assertEqual(len(mock_action.choices), 2)

    def test_get_device_capability(self):
        self.assertIsNone(self.platform.get_device_capability(device_id=0))

    @patch("torch.npu.get_device_name")
    def test_get_device_name(self, mock_get_device_name):
        device_id = 0
        device_name = "Ascend910B2"
        mock_get_device_name.return_value = device_name
        self.assertEqual(self.platform.get_device_name(device_id), device_name)
        mock_get_device_name.assert_called_once_with(0)

    @patch("torch.inference_mode")
    def test_inference_mode(self, mock_inference_mode):
        mock_inference_mode.return_value = None
        self.assertIsNone(self.platform.inference_mode())
        mock_inference_mode.assert_called_once()

    @patch("torch.npu.set_device")
    def test_set_device_normal(self, mock_set_device):
        device = torch.device("npu:0")
        self.platform.set_device(device)
        mock_set_device.assert_called_once_with(device)

    @patch("torch.npu.set_device",
           side_effect=RuntimeError("Device not available"))
    def test_set_device_failure(self, mock_set_device):
        device = torch.device("npu:0")
        with self.assertRaises(RuntimeError):
            self.platform.set_device(device)
        mock_set_device.assert_called_once_with(device)

    @patch("torch.npu.empty_cache")
    def test_empty_cache_normal(self, mock_empty_cache):
        self.platform.empty_cache()
        mock_empty_cache.assert_called_once()

    @patch("torch.npu.empty_cache",
           side_effect=RuntimeError("Cache clearing failed"))
    def test_empty_cache_failure(self, mock_empty_cache):
        with self.assertRaises(RuntimeError):
            self.platform.empty_cache()
        mock_empty_cache.assert_called_once()

    @patch("torch.npu.synchronize")
    def test_synchronize_normal(self, mock_synchronize):
        self.platform.synchronize()
        mock_synchronize.assert_called_once()

    @patch("torch.npu.synchronize",
           side_effect=RuntimeError("Synchronization failed"))
    def test_synchronize_failure(self, mock_synchronize):
        with self.assertRaises(RuntimeError):
            self.platform.synchronize()
        mock_synchronize.assert_called_once()

    @patch("torch.npu.mem_get_info")
    def test_mem_get_info_normal(self, mock_mem_get_info):
        free_memory_size = 1024
        total_memory_size = 2048
        memory_info = (free_memory_size, total_memory_size)
        mock_mem_get_info.return_value = memory_info
        result = self.platform.mem_get_info()
        self.assertIsInstance(result, tuple)
        self.assertEqual(len(result), 2)
        self.assertEqual(result, memory_info)
        mock_mem_get_info.assert_called_once()

    @patch("torch.npu.mem_get_info",
           side_effect=RuntimeError("NPU not available"))
    def test_mem_get_info_failure(self, mock_mem_get_info):
        with self.assertRaises(RuntimeError):
            self.platform.mem_get_info()
        mock_mem_get_info.assert_called_once()

    @patch("gc.collect")
    @patch("torch.npu.empty_cache")
    @patch("torch.npu.reset_peak_memory_stats")
    def test_clear_npu_memory_normal(self, mock_reset_stats, mock_empty_cache,
                                     mock_gc_collect):
        self.platform.clear_npu_memory()

        mock_gc_collect.assert_called_once()
        mock_empty_cache.assert_called_once()
        mock_reset_stats.assert_called_once()

    @patch("gc.collect", side_effect=Exception("GC failed"))
    @patch("torch.npu.empty_cache")
    @patch("torch.npu.reset_peak_memory_stats")
    def test_clear_npu_memory_gc_collect_failure(self, mock_reset_stats,
                                                 mock_empty_cache,
                                                 mock_gc_collect):
        with self.assertRaises(Exception):
            self.platform.clear_npu_memory()

        mock_gc_collect.assert_called_once()
        mock_empty_cache.assert_not_called()
        mock_reset_stats.assert_not_called()

    @patch("gc.collect")
    @patch("torch.npu.empty_cache",
           side_effect=RuntimeError("Cache clear failed"))
    @patch("torch.npu.reset_peak_memory_stats")
    def test_clear_npu_memory_empty_cache_failure(self, mock_reset_stats,
                                                  mock_empty_cache,
                                                  mock_gc_collect):
        with self.assertRaises(RuntimeError):
            self.platform.clear_npu_memory()

        mock_gc_collect.assert_called_once()
        mock_empty_cache.assert_called_once()
        mock_reset_stats.assert_not_called()

    @patch("gc.collect")
    @patch("torch.npu.empty_cache")
    @patch("torch.npu.reset_peak_memory_stats",
           side_effect=RuntimeError("Reset failed"))
    def test_clear_npu_memory_reset_stats_failure(self, mock_reset_stats,
                                                  mock_empty_cache,
                                                  mock_gc_collect):
        with self.assertRaises(RuntimeError):
            self.platform.clear_npu_memory()

        mock_gc_collect.assert_called_once()
        mock_empty_cache.assert_called_once()
        mock_reset_stats.assert_called_once()

    @patch("vllm_ascend.ascend_config.check_ascend_config")
    @patch("vllm_ascend.ascend_config.init_ascend_config")
    @patch("vllm_ascend.utils.update_aclgraph_sizes")
    @patch('vllm_ascend.utils.get_ascend_device_type',
           return_value=AscendDeviceType._910_93)
    @patch("os.environ", {})
    @patch(
        "vllm_ascend.core.recompute_schedule_config.RecomputeSchedulerConfig.initialize_from_config"
    )
    def test_check_and_update_config_basic_config_update(
            self, mock_init_recompute, mock_soc_version, mock_update_acl,
            mock_init_ascend, mock_check_ascend):
        mock_init_ascend.return_value = TestNPUPlatform.mock_vllm_ascend_config(
        )
        vllm_config = TestNPUPlatform.mock_vllm_config()
        vllm_config.parallel_config.enable_expert_parallel = False
        vllm_config.parallel_config.tensor_parallel_size = 1
        mock_init_recompute.return_value = MagicMock()
        vllm_config.scheduler_config = MagicMock()

        # Use importlib.reload to reload the platform module, ensuring the mocked init_ascend_config method is used.
        # Without this reload, when calling self.platform.check_and_update_config,
        # it would execute the original unmocked init_ascend_config method, causing the unit test to fail.
        from vllm_ascend import platform

        importlib.reload(platform)

        self.platform.check_and_update_config(vllm_config)

        mock_init_ascend.assert_called_once_with(vllm_config)
        mock_check_ascend.assert_called_once()

    @patch('vllm_ascend.utils.get_ascend_device_type',
           return_value=AscendDeviceType._910_93)
    @patch("vllm_ascend.ascend_config.check_ascend_config")
    @patch("vllm_ascend.ascend_config.init_ascend_config")
    @patch(
        "vllm_ascend.core.recompute_schedule_config.RecomputeSchedulerConfig.initialize_from_config"
    )
    def test_check_and_update_config_no_model_config_warning(
            self, mock_init_recompute, mock_init_ascend, mock_check_ascend,
            mock_soc_version):
        mock_init_ascend.return_value = TestNPUPlatform.mock_vllm_ascend_config(
        )
        vllm_config = TestNPUPlatform.mock_vllm_config()
        vllm_config.model_config = None
        vllm_config.parallel_config.tensor_parallel_size = 1
        mock_init_recompute.return_value = MagicMock()
        vllm_config.scheduler_config = MagicMock()

        with self.assertLogs(logger="vllm", level="WARNING") as cm:
            from vllm_ascend import platform

            importlib.reload(platform)
            self.platform.check_and_update_config(vllm_config)
        self.assertTrue("Model config is missing" in cm.output[0])

    @patch('vllm_ascend.utils.get_ascend_device_type',
           return_value=AscendDeviceType._910_93)
    @patch("vllm_ascend.ascend_config.check_ascend_config")
    @patch("vllm_ascend.ascend_config.init_ascend_config")
    @patch(
        "vllm_ascend.core.recompute_schedule_config.RecomputeSchedulerConfig.initialize_from_config"
    )
    def test_check_and_update_config_enforce_eager_mode(
            self, mock_init_recompute, mock_init_ascend, mock_check_ascend,
            mock_soc_version):
        mock_init_ascend.return_value = TestNPUPlatform.mock_vllm_ascend_config(
        )
        vllm_config = TestNPUPlatform.mock_vllm_config()
        vllm_config.model_config.enforce_eager = True
        vllm_config.parallel_config.tensor_parallel_size = 1
        mock_init_recompute.return_value = MagicMock()
        vllm_config.scheduler_config = MagicMock()

        with self.assertLogs(logger="vllm", level="INFO") as cm:
            from vllm_ascend import platform

            importlib.reload(platform)
            self.platform.check_and_update_config(vllm_config)
        self.assertTrue("Compilation disabled, using eager mode by default" in
                        cm.output[0])

        self.assertEqual(
            vllm_config.compilation_config.mode,
            CompilationMode.NONE,
        )

        self.assertEqual(
            vllm_config.compilation_config.cudagraph_mode,
            CUDAGraphMode.NONE,
        )

    @patch('vllm_ascend.utils.get_ascend_device_type',
           return_value=AscendDeviceType._910_93)
    @patch("vllm_ascend.utils.update_default_aclgraph_sizes")
    @patch("vllm_ascend.ascend_config.check_ascend_config")
    @patch("vllm_ascend.ascend_config.init_ascend_config")
    @patch(
        "vllm_ascend.core.recompute_schedule_config.RecomputeSchedulerConfig.initialize_from_config"
    )
    def test_check_and_update_config_unsupported_compilation_level(
            self, mock_init_recompute, mock_init_ascend, mock_check_ascend,
            mock_update_default, mock_soc_version):
        mock_update_default.return_value = MagicMock()
        mock_init_ascend.return_value = TestNPUPlatform.mock_vllm_ascend_config(
        )
        vllm_config = TestNPUPlatform.mock_vllm_config()
        vllm_config.model_config.enforce_eager = False
        vllm_config.parallel_config.tensor_parallel_size = 1
        mock_init_recompute.return_value = MagicMock()
        vllm_config.scheduler_config = MagicMock()

        vllm_config.compilation_config.mode = CompilationMode.DYNAMO_TRACE_ONCE

        with self.assertLogs(logger="vllm", level="WARNING") as cm:
            from vllm_ascend import platform

            importlib.reload(platform)
            self.platform.check_and_update_config(vllm_config)
            self.assertTrue("NPU does not support" in cm.output[0])

            self.assertEqual(
                vllm_config.compilation_config.mode,
                CompilationMode.NONE,
            )
            self.assertEqual(
                vllm_config.compilation_config.cudagraph_mode,
                CUDAGraphMode.NONE,
            )

    @pytest.mark.skip(
        "Revert me when vllm support setting cudagraph_mode on oot platform")
    @patch('vllm_ascend.utils.get_ascend_device_type',
           return_value=AscendDeviceType._910_93)
    @patch("vllm_ascend.ascend_config.check_ascend_config")
    @patch("vllm_ascend.ascend_config.init_ascend_config")
    def test_check_and_update_config_unsupported_cudagraph_mode(
            self, mock_init_ascend, mock_check_ascend, mock_soc_version):
        mock_init_ascend.return_value = TestNPUPlatform.mock_vllm_ascend_config(
        )
        vllm_config = TestNPUPlatform.mock_vllm_config()
        vllm_config.model_config.enforce_eager = False
        vllm_config.compilation_config.cudagraph_mode = CUDAGraphMode.FULL

        with self.assertLogs(logger="vllm", level="INFO") as cm:
            from vllm_ascend import platform

            importlib.reload(platform)
            self.platform.check_and_update_config(vllm_config)
            self.assertTrue(
                "cudagraph_mode is not support on NPU. falling back to NONE" in
                cm.output[0])

            self.assertEqual(
                vllm_config.compilation_config.mode,
                CompilationMode.NONE,
            )
            self.assertEqual(
                vllm_config.compilation_config.cudagraph_mode,
                CUDAGraphMode.NONE,
            )

    @patch('vllm_ascend.utils.get_ascend_device_type',
           return_value=AscendDeviceType._910_93)
    @patch("vllm_ascend.utils.update_default_aclgraph_sizes")
    @patch("vllm_ascend.ascend_config.check_ascend_config")
    @patch("vllm_ascend.ascend_config.init_ascend_config")
    @patch(
        "vllm_ascend.core.recompute_schedule_config.RecomputeSchedulerConfig.initialize_from_config"
    )
    def test_check_and_update_config_torchair_enabled_compilation(
            self, mock_init_recompute, mock_init_ascend, mock_check_ascend,
            mock_update_default, mock_soc_version):
        mock_update_default.return_value = MagicMock()
        mock_ascend_config = TestNPUPlatform.mock_vllm_ascend_config()
        mock_ascend_config.torchair_graph_config.enabled = True
        mock_init_ascend.return_value = mock_ascend_config
        vllm_config = TestNPUPlatform.mock_vllm_config()
        vllm_config.model_config.enforce_eager = False
        vllm_config.parallel_config.tensor_parallel_size = 1
        mock_init_recompute.return_value = MagicMock()
        vllm_config.scheduler_config = MagicMock()

        vllm_config.compilation_config.mode = CompilationMode.VLLM_COMPILE

        with self.assertLogs(logger="vllm", level="INFO") as cm:
            from vllm_ascend import platform

            importlib.reload(platform)
            self.platform.check_and_update_config(vllm_config)
        self.assertTrue("Torchair compilation enabled" in cm.output[0])

        self.assertEqual(
            vllm_config.compilation_config.mode,
            CompilationMode.NONE,
        )
        self.assertEqual(
            vllm_config.compilation_config.cudagraph_mode,
            CUDAGraphMode.NONE,
        )

    @patch('vllm_ascend.utils.get_ascend_device_type',
           return_value=AscendDeviceType._910_93)
    @patch("vllm_ascend.ascend_config.check_ascend_config")
    @patch("vllm_ascend.ascend_config.init_ascend_config")
    @patch(
        "vllm_ascend.core.recompute_schedule_config.RecomputeSchedulerConfig.initialize_from_config"
    )
    def test_check_and_update_config_cache_config_block_size(
            self, mock_init_recompute, mock_init_ascend, mock_check_ascend,
            mock_soc_version):
        mock_init_ascend.return_value = TestNPUPlatform.mock_vllm_ascend_config(
        )
        vllm_config = TestNPUPlatform.mock_vllm_config()
        vllm_config.cache_config.block_size = None
        vllm_config.cache_config.enable_prefix_caching = True
        vllm_config.parallel_config.tensor_parallel_size = 1
        mock_init_recompute.return_value = MagicMock()
        vllm_config.scheduler_config = MagicMock()

        from vllm_ascend import platform

        importlib.reload(platform)

        self.platform.check_and_update_config(vllm_config)

        self.assertEqual(vllm_config.cache_config.block_size, 128)

    @patch('vllm_ascend.utils.get_ascend_device_type',
           return_value=AscendDeviceType._910_93)
    @patch("vllm_ascend.ascend_config.check_ascend_config")
    @patch("vllm_ascend.ascend_config.init_ascend_config")
    @patch(
        "vllm_ascend.core.recompute_schedule_config.RecomputeSchedulerConfig.initialize_from_config"
    )
    def test_check_and_update_config_v1_worker_class_selection(
            self, mock_init_recompute, mock_init_ascend, mock_check_ascend,
            mock_soc_version):
        mock_init_ascend.return_value = TestNPUPlatform.mock_vllm_ascend_config(
        )
        vllm_config = TestNPUPlatform.mock_vllm_config()
        vllm_config.parallel_config.worker_cls = "auto"
        vllm_config.parallel_config.tensor_parallel_size = 1
        mock_init_recompute.return_value = MagicMock()
        vllm_config.scheduler_config = MagicMock()

        from vllm_ascend import platform

        importlib.reload(platform)
        self.platform.check_and_update_config(vllm_config)

        self.assertEqual(
            vllm_config.parallel_config.worker_cls,
            "vllm_ascend.worker.worker_v1.NPUWorker",
        )

        test_ascend_config = TestNPUPlatform.mock_vllm_ascend_config()
        test_ascend_config.torchair_graph_config.enabled = True
        mock_init_ascend.return_value = test_ascend_config
        vllm_config.parallel_config.worker_cls = "auto"
        self.platform.check_and_update_config(vllm_config)
        self.assertEqual(
            vllm_config.parallel_config.worker_cls,
            "vllm_ascend.torchair.torchair_worker.NPUTorchairWorker",
        )

    @patch("vllm_ascend.ascend_config.check_ascend_config")
    @patch("vllm_ascend.ascend_config.init_ascend_config")
    @patch('vllm_ascend.utils.get_ascend_device_type',
           return_value=AscendDeviceType._310P)
    @patch(
        "vllm_ascend.core.recompute_schedule_config.RecomputeSchedulerConfig.initialize_from_config"
    )
    def test_check_and_update_config_310p_no_custom_ops(
            self, mock_init_recompute, mock_soc_version, mock_init_ascend,
            mock_check_ascend):
        mock_init_ascend.return_value = TestNPUPlatform.mock_vllm_ascend_config(
        )
        vllm_config = TestNPUPlatform.mock_vllm_config()
        vllm_config.compilation_config.custom_ops = []
        vllm_config.parallel_config.tensor_parallel_size = 1
        mock_init_recompute.return_value = MagicMock()

        vllm_config.scheduler_config = MagicMock()
        from vllm_ascend import platform

        importlib.reload(platform)

        self.platform.check_and_update_config(vllm_config)
        self.assertEqual(vllm_config.compilation_config.custom_ops, [])

    @patch('vllm_ascend.utils.get_ascend_device_type',
           return_value=AscendDeviceType._910_93)
    @patch("vllm_ascend.ascend_config.check_ascend_config")
    @patch("vllm_ascend.ascend_config.init_ascend_config")
    @patch(
        "vllm_ascend.core.recompute_schedule_config.RecomputeSchedulerConfig.initialize_from_config"
    )
    def test_check_and_update_config_ascend_scheduler_config(
            self, mock_init_recompute, mock_init_ascend, mock_check_ascend,
            mock_soc_version):
        mock_ascend_config = TestNPUPlatform.mock_vllm_ascend_config()
        mock_ascend_config.ascend_scheduler_config.enabled = True
        mock_init_ascend.return_value = mock_ascend_config
        vllm_config = TestNPUPlatform.mock_vllm_config()
        vllm_config.parallel_config.tensor_parallel_size = 1
        mock_init_recompute.return_value = MagicMock()

        with patch("vllm_ascend.core.schedule_config.AscendSchedulerConfig"
                   ) as mock_scheduler:
            from vllm_ascend import platform

            importlib.reload(platform)
            self.platform.check_and_update_config(vllm_config)
            mock_scheduler.initialize_from_config.assert_called_once()

    @patch('vllm_ascend.platform.get_ascend_config')
    def test_get_attn_backend_cls_use_v1_and_mla(self, mock_get_ascend_config):
        mock_config = MagicMock()
        mock_config.torchair_graph_config.enabled = False
        mock_config.enable_shared_expert_dp = False

        mock_get_ascend_config.return_value = mock_config

        result = self.platform.get_attn_backend_cls(
            selected_backend="ascend",
            head_size=64,
            dtype="float16",
            kv_cache_dtype="float16",
            block_size=64,
            #use_sfa=False,
            use_mla=True,
        )
        self.assertEqual(result,
                         "vllm_ascend.attention.mla_v1.AscendMLABackend")

    @patch('vllm_ascend.platform.get_ascend_config')
    def test_get_attn_backend_cls_use_v1_mla_and_torchair(
            self, mock_get_ascend_config):
        mock_config = MagicMock()
        mock_config.torchair_graph_config.enabled = True

        mock_get_ascend_config.return_value = mock_config

        result = self.platform.get_attn_backend_cls(
            selected_backend="ascend",
            head_size=64,
            dtype="float16",
            kv_cache_dtype="float16",
            block_size=64,
            #use_sfa=False,
            use_mla=True,
        )
        self.assertEqual(
            result,
            "vllm_ascend.torchair.torchair_mla.AscendMLATorchairBackend")

    @patch('vllm_ascend.platform.get_ascend_config')
    def test_get_attn_backend_cls_use_v1_and_torchair(self,
                                                      mock_get_ascend_config):
        mock_config = MagicMock()
        mock_config.torchair_graph_config.enabled = True

        mock_get_ascend_config.return_value = mock_config

        result = self.platform.get_attn_backend_cls(
            selected_backend="ascend",
            head_size=64,
            dtype="float16",
            kv_cache_dtype="float16",
            block_size=64,
            #use_sfa=False,
            use_mla=False,
        )
        self.assertEqual(
            result,
            "vllm_ascend.torchair.torchair_attention.AscendAttentionTorchairBackend"
        )

    @patch('vllm_ascend.platform.get_ascend_config')
    def test_get_attn_backend_cls_use_v1_only(self, mock_get_ascend_config):
        mock_config = MagicMock()
        mock_config.torchair_graph_config.enabled = False

        mock_get_ascend_config.return_value = mock_config

        result = self.platform.get_attn_backend_cls(
            selected_backend="ascend",
            head_size=64,
            dtype="float16",
            kv_cache_dtype="float16",
            block_size=64,
            #use_sfa=False,
            use_mla=False,
        )
        self.assertEqual(
            result,
            "vllm_ascend.attention.attention_v1.AscendAttentionBackend")

    def test_get_punica_wrapper(self):
        result = self.platform.get_punica_wrapper()

        self.assertEqual(result,
                         "vllm_ascend.lora.punica_npu.PunicaWrapperNPU")

    @patch("torch.npu.reset_peak_memory_stats")
    @patch("torch.npu.max_memory_allocated")
    def test_get_current_memory_usage_with_specific_device(
            self, mock_max_memory, mock_reset_stats):
        max_memory_allocated_result = 1024.0
        mock_max_memory.return_value = max_memory_allocated_result
        test_device = torch.device("npu:0")
        result = self.platform.get_current_memory_usage(device=test_device)

        mock_reset_stats.assert_called_once_with(test_device)
        mock_max_memory.assert_called_once_with(test_device)
        self.assertEqual(result, max_memory_allocated_result)

    @patch("torch.npu.reset_peak_memory_stats")
    @patch("torch.npu.max_memory_allocated")
    def test_get_current_memory_usage_with_default_device(
            self, mock_max_memory, mock_reset_stats):
        max_memory_allocated_result = 1024.0
        mock_max_memory.return_value = max_memory_allocated_result

        result = self.platform.get_current_memory_usage()

        mock_reset_stats.assert_called_once_with(None)
        mock_max_memory.assert_called_once_with(None)
        self.assertEqual(result, max_memory_allocated_result)

    @patch("torch.npu.reset_peak_memory_stats",
           side_effect=RuntimeError("Device error"))
    @patch("torch.npu.max_memory_allocated")
    def test_get_current_memory_usage_when_reset_stats_fails(
            self, mock_max_memory, mock_reset_stats):
        with self.assertRaises(RuntimeError):
            self.platform.get_current_memory_usage()
        mock_reset_stats.assert_called_once()
        mock_max_memory.assert_not_called()

    @patch("torch.npu.reset_peak_memory_stats")
    @patch(
        "torch.npu.max_memory_allocated",
        side_effect=RuntimeError("Memory query failed"),
    )
    def test_get_current_memory_usage_when_query_fails(self, mock_max_memory,
                                                       mock_reset_stats):
        with self.assertRaises(RuntimeError):
            self.platform.get_current_memory_usage()
        mock_reset_stats.assert_called_once()
        mock_max_memory.assert_called_once()

    def test_get_device_communicator_cls_returns_correct_value(self):
        self.assertEqual(
            self.platform.get_device_communicator_cls(),
            "vllm_ascend.distributed.communicator.NPUCommunicator",
        )

    def test_is_pin_memory_available_returns_true(self):
        self.assertTrue(self.platform.is_pin_memory_available())

    def test_get_static_graph_wrapper_cls_returns_correct_value(self):
        self.assertEqual(
            self.platform.get_static_graph_wrapper_cls(),
            "vllm_ascend.compilation.acl_graph.ACLGraphWrapper",
        )

    def test_aclgraph_enable(self):
        config = EngineArgs()
        VllmConfig = config.create_engine_config()
        self.assertEqual(VllmConfig.compilation_config.cudagraph_mode,
                         CUDAGraphMode.PIECEWISE)

        with self.assertLogs(logger="vllm", level="INFO") as cm:
            from vllm_ascend import platform

            importlib.reload(platform)
            self.platform.check_and_update_config(VllmConfig)
            self.assertTrue(
                "PIECEWISE compilation enabled on NPU. use_inductor not supported - "
                "using only ACL Graph mode" in cm.output[0])

            self.assertEqual(
                VllmConfig.compilation_config.mode,
                CompilationMode.VLLM_COMPILE,
            )
            self.assertEqual(
                VllmConfig.compilation_config.cudagraph_mode,
                CUDAGraphMode.PIECEWISE,
            )<|MERGE_RESOLUTION|>--- conflicted
+++ resolved
@@ -9,12 +9,8 @@
 
 from tests.ut.base import TestBase
 from vllm_ascend.platform import NPUPlatform
-<<<<<<< HEAD
 from vllm_ascend.utils import (ASCEND_QUANTIZATION_METHOD,
-                               COMPRESSED_TENSORS_METHOD)
-=======
-from vllm_ascend.utils import ASCEND_QUANTIZATION_METHOD, AscendDeviceType
->>>>>>> 136ea9ff
+                               COMPRESSED_TENSORS_METHOD, AscendDeviceType)
 
 
 class TestNPUPlatform(TestBase):
