# Licensed under the Apache License, Version 2.0 (the "License");
# you may not use this file except in compliance with the License.
# You may obtain a copy of the License at
#
#     http://www.apache.org/licenses/LICENSE-2.0
#
# Unless required by applicable law or agreed to in writing, software
# distributed under the License is distributed on an "AS IS" BASIS,
# WITHOUT WARRANTIES OR CONDITIONS OF ANY KIND, either express or implied.
# See the License for the specific language governing permissions and
# limitations under the License.
# This file is a part of the vllm-ascend project.

from unittest.mock import MagicMock, patch

import pytest
from vllm.config import (CacheConfig, ModelConfig, ParallelConfig,
                         SchedulerConfig, VllmConfig)
from vllm.platforms import current_platform

from vllm_ascend.ascend_forward_context import MoECommType
from vllm_ascend.utils import AscendSocVersion
from vllm_ascend.worker.model_runner_v1 import NPUModelRunner

DEVICE = current_platform.device_type
BLOCK_SIZE = 16


# yapf: disable
@pytest.mark.parametrize(
    "soc_version, enable_expert_parallel, world_size, num_tokens, mc2_tokens_capacity, quant_type, expected_method",
    [
        # Case 1: Expert parallel is disabled, should always be 'allgather'
        (AscendSocVersion.A2, False, 8, 100, 256, None, MoECommType.ALLGATHER),
        (AscendSocVersion.A3, False, 16, 500, 256, None, MoECommType.ALLGATHER),

        # Case 2: A2 SOC with w4a8_dynamic -> use alltoall when not mc2
        (AscendSocVersion.A2, True, 8, 100, 256, "w4a8_dynamic", MoECommType.ALLTOALL),
        (AscendSocVersion.A2, True, 16, 257, 256, "w4a8_dynamic", MoECommType.ALLTOALL),
        (AscendSocVersion.A2, True, 16, 100, 256, "w4a8_dynamic", MoECommType.MC2),  # meets mc2 condition

        # Case 3: A2 SOC without w4a8_dynamic -> fallback to allgather
        (AscendSocVersion.A2, True, 8, 100, 256, None, MoECommType.ALLGATHER),
        (AscendSocVersion.A2, True, 16, 257, 256, None, MoECommType.ALLGATHER),

        # Case 4: A3 SOC
        (AscendSocVersion.A3, True, 8, 100, 256, None, MoECommType.MC2),
        (AscendSocVersion.A3, True, 8, 257, 256, None, MoECommType.ALLTOALL),
    ])
# yapf: enable
def test_select_moe_comm_method(soc_version, enable_expert_parallel,
                                world_size, num_tokens, mc2_tokens_capacity,
                                quant_type, expected_method):
    """
    Tests the _select_moe_comm_method with various configurations including quant_type.
    """
    # Mock the NPUModelRunner instance and its dependencies
    mock_runner = MagicMock(spec=NPUModelRunner)
    mock_runner.parallel_config = MagicMock()
    mock_runner.parallel_config.enable_expert_parallel = enable_expert_parallel
    mock_runner.parallel_config.world_size_across_dp = world_size
    mock_runner.mc2_tokens_capacity = mc2_tokens_capacity

    # Add vllm_config.model_config.hf_config mock with moe_quantize
    mock_hf_config = MagicMock()
    mock_hf_config.moe_quantize = quant_type
    mock_model_config = MagicMock()
    mock_model_config.hf_config = mock_hf_config
    mock_vllm_config = MagicMock()
    mock_vllm_config.model_config = mock_model_config
    mock_runner.vllm_config = mock_vllm_config

    # Patch the helper functions
    with patch('vllm_ascend.worker.model_runner_v1.get_ascend_soc_version',
               return_value=soc_version), \
         patch('vllm_ascend.worker.model_runner_v1.is_global_first_rank',
               return_value=True), \
         patch('vllm_ascend.worker.model_runner_v1.is_moe_model',
               return_value=True):

        # Bind the real method to the mock object
        method = NPUModelRunner._select_moe_comm_method(
            mock_runner, num_tokens)

        # Assert the result
        assert method == expected_method


def test_select_moe_comm_method_unsupported_soc():
    """
    Tests that _select_moe_comm_method raises ValueError for an unsupported SOC.
    """
    mock_runner = MagicMock(spec=NPUModelRunner)
    mock_runner.parallel_config = MagicMock()
    mock_runner.parallel_config.enable_expert_parallel = True
    mock_runner.mc2_tokens_capacity = 256

    # Add vllm_config.model_config.hf_config mock with moe_quantize
    mock_hf_config = MagicMock()
    mock_hf_config.moe_quantize = None
    mock_model_config = MagicMock()
    mock_model_config.hf_config = mock_hf_config
    mock_vllm_config = MagicMock()
    mock_vllm_config.model_config = mock_model_config
    mock_runner.vllm_config = mock_vllm_config

    unsupported_soc = "UnsupportedSOC"

    with patch('vllm_ascend.worker.model_runner_v1.get_ascend_soc_version',
               return_value=unsupported_soc), \
         patch('vllm_ascend.worker.model_runner_v1.is_global_first_rank',
               return_value=True), \
         patch('vllm_ascend.worker.model_runner_v1.is_moe_model',
                  return_value=True), \
         pytest.raises(ValueError, match=f"Unsupported soc_version: {unsupported_soc}"):

<<<<<<< HEAD
        NPUModelRunner._select_moe_comm_method(mock_runner, 100, False)


def get_vllm_config():
    scheduler_config = SchedulerConfig(
        max_num_seqs=10,
        max_num_batched_tokens=512,
        max_model_len=512,
    )
    model_config = ModelConfig(
        model="facebook/opt-125m",
        dtype="float16",
        seed=42,
    )
    cache_config = CacheConfig(
        block_size=BLOCK_SIZE,
        gpu_memory_utilization=0.9,
        swap_space=0,
        cache_dtype="auto",
    )
    parallel_config = ParallelConfig()
    vllm_config = VllmConfig(
        model_config=model_config,
        cache_config=cache_config,
        scheduler_config=scheduler_config,
        parallel_config=parallel_config,
    )
    return vllm_config

@pytest.fixture
def model_runner():
    vllm_config = get_vllm_config()
    return NPUModelRunner(vllm_config, DEVICE)

def test_update_config(model_runner):
    """
    Tests test_update_config simple update model_runner's load_config, and raise error on non-existing config
    """
    model_runner.update_config({"load_config": {"load_format": "dummy"}})
    assert model_runner.load_config.load_format == "dummy"
    with pytest.raises(AssertionError):
        model_runner.update_config({"do_not_exist_config": "dummy"})
=======
        NPUModelRunner._select_moe_comm_method(mock_runner, 100)
>>>>>>> 1b137d6b
<|MERGE_RESOLUTION|>--- conflicted
+++ resolved
@@ -114,7 +114,6 @@
                   return_value=True), \
          pytest.raises(ValueError, match=f"Unsupported soc_version: {unsupported_soc}"):
 
-<<<<<<< HEAD
         NPUModelRunner._select_moe_comm_method(mock_runner, 100, False)
 
 
@@ -157,6 +156,4 @@
     assert model_runner.load_config.load_format == "dummy"
     with pytest.raises(AssertionError):
         model_runner.update_config({"do_not_exist_config": "dummy"})
-=======
-        NPUModelRunner._select_moe_comm_method(mock_runner, 100)
->>>>>>> 1b137d6b
+        NPUModelRunner._select_moe_comm_method(mock_runner, 100)