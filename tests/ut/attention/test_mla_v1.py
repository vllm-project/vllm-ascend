--- conflicted
+++ resolved
@@ -535,13 +535,10 @@
                                             mock_get_pcp_group):
         mock_npu_available.return_value = False
         mock_dcp_world_size.return_value = 1
-<<<<<<< HEAD
         torch.Tensor.pin_memory = lambda x: x  # noqa
-=======
         pcp_group = MagicMock(spec=GroupCoordinator)
         pcp_group.world_size = 1
         mock_get_pcp_group.return_value = pcp_group
->>>>>>> b32ef53b
 
         def zeros_override(*args, **kwargs):
             kwargs.pop('pin_memory', None)
@@ -604,13 +601,10 @@
                                            mock_get_pcp_group):
         mock_npu_available.return_value = False
         mock_dcp_world_size.return_value = 1
-<<<<<<< HEAD
         torch.Tensor.pin_memory = lambda x: x  # noqa
-=======
         pcp_group = MagicMock(spec=GroupCoordinator)
         pcp_group.world_size = 1
         mock_get_pcp_group.return_value = pcp_group
->>>>>>> b32ef53b
 
         def zeros_override(*args, **kwargs):
             kwargs.pop('pin_memory', None)
@@ -669,14 +663,11 @@
                                         mock_dcp_world_size,
                                         mock_get_pcp_group):
         mock_dcp_world_size.return_value = 1
-<<<<<<< HEAD
         torch.Tensor.pin_memory = lambda x: x  # noqa
 
-=======
         pcp_group = MagicMock(spec=GroupCoordinator)
         pcp_group.world_size = 1
         mock_get_pcp_group.return_value = pcp_group
->>>>>>> b32ef53b
         common_attn_metadata = AscendCommonAttentionMetadata(
             query_start_loc=torch.tensor([0, 1, 2, 3]),
             query_start_loc_cpu=torch.tensor([0, 1, 2, 3]),
@@ -727,14 +718,11 @@
                                                  mock_dcp_world_size,
                                                  mock_get_pcp_group):
         mock_dcp_world_size.return_value = 1
-<<<<<<< HEAD
         torch.Tensor.pin_memory = lambda x: x  # noqa
 
-=======
         pcp_group = MagicMock(spec=GroupCoordinator)
         pcp_group.world_size = 1
         mock_get_pcp_group.return_value = pcp_group
->>>>>>> b32ef53b
         common_attn_metadata = AscendCommonAttentionMetadata(
             query_start_loc=torch.tensor([0, 1, 2, 3]),
             query_start_loc_cpu=torch.tensor([0, 1, 2, 3]),
@@ -786,13 +774,10 @@
                                              mock_dcp_world_size,
                                              mock_get_pcp_group):
         mock_dcp_world_size.return_value = 1
-<<<<<<< HEAD
         torch.Tensor.pin_memory = lambda x: x  # noqa
-=======
         pcp_group = MagicMock(spec=GroupCoordinator)
         pcp_group.world_size = 1
         mock_get_pcp_group.return_value = pcp_group
->>>>>>> b32ef53b
         common_attn_metadata = AscendCommonAttentionMetadata(
             query_start_loc=torch.tensor([0, 3, 7]),
             query_start_loc_cpu=torch.tensor([0, 3, 7]),
