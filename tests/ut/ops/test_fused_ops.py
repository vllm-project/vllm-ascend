--- conflicted
+++ resolved
@@ -27,14 +27,9 @@
 from vllm_ascend.ascend_forward_context import (FusedMoEState,
                                                 _get_fused_moe_state)
 from vllm_ascend.ops.fused_moe import (AscendFusedMoE,
-<<<<<<< HEAD
-                                       AscendUnquantizedFusedMoEMethod,
-                                       cumsum_group_list, unified_apply_mlp)
-=======
                                        AscendUnquantizedFusedMoEMethod)
->>>>>>> 3a5fc5ee
 from vllm_ascend.ops.layers.experts_selector import select_experts
-from vllm_ascend.ops.layers.moe_mlp import unified_apply_mlp
+from vllm_ascend.ops.layers.moe_mlp import cumsum_group_list, unified_apply_mlp
 from vllm_ascend.utils import AscendSocVersion, adapt_patch
 
 adapt_patch(True)
