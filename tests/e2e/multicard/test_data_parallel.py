#
# Copyright (c) 2025 Huawei Technologies Co., Ltd. All Rights Reserved.
# Copyright 2023 The vLLM team.
#
# Licensed under the Apache License, Version 2.0 (the "License");
# you may not use this file except in compliance with the License.
# You may obtain a copy of the License at
#
#     http://www.apache.org/licenses/LICENSE-2.0
#
# Unless required by applicable law or agreed to in writing, software
# distributed under the License is distributed on an "AS IS" BASIS,
# WITHOUT WARRANTIES OR CONDITIONS OF ANY KIND, either express or implied.
# See the License for the specific language governing permissions and
# limitations under the License.
#
"""
Compare the outputs of vLLM with and without aclgraph.

Run `pytest tests/multicard/test_data_parallel.py`.
"""

import os
import subprocess
import sys
from unittest.mock import patch

import pytest

MODELS = [
    "Qwen/Qwen3-0.6B", "Qwen/Qwen3-30B-A3B", "vllm-ascend/Qwen3-30B-A3B-W8A8"
]


@pytest.mark.parametrize("model", MODELS)
@pytest.mark.parametrize("max_tokens", [32])
@patch.dict(os.environ, {"ASCEND_RT_VISIBLE_DEVICES": "0,1"})
def test_data_parallel_inference(model, max_tokens):
    moe_models = ["Qwen/Qwen3-30B-A3B", "vllm-ascend/Qwen3-30B-A3B-W8A8"]
    quantization_models = ["vllm-ascend/Qwen3-30B-A3B-W8A8"]
    script = "examples/offline_data_parallel.py"

    env = os.environ.copy()

    cmd = [
        sys.executable,
        script,
        "--model",
        model,
        "--dp-size",
        "2",
        "--tp-size",
        "1",
        "--node-size",
        "1",
        "--node-rank",
        "0",
        "--trust-remote-code",
    ]

    if model in moe_models:
        cmd.append("--enable-expert-parallel")
    if model in quantization_models:
        cmd.append("--quantization")
        cmd.append("ascend")

    print(f"Running subprocess: {' '.join(cmd)}")
    proc = subprocess.run(cmd,
                          env=env,
                          stdout=subprocess.PIPE,
                          stderr=subprocess.STDOUT,
                          timeout=600)
<<<<<<< HEAD
    output = proc.stdout.decode(errors="replace")
=======
    output = proc.stdout.decode(errors='ignore')
>>>>>>> aa56a0f4

    print(output)

    assert "DP rank 0 needs to process" in output
    assert "DP rank 1 needs to process" in output
    assert "Generated text:" in output
    assert proc.returncode == 0<|MERGE_RESOLUTION|>--- conflicted
+++ resolved
@@ -70,11 +70,7 @@
                           stdout=subprocess.PIPE,
                           stderr=subprocess.STDOUT,
                           timeout=600)
-<<<<<<< HEAD
-    output = proc.stdout.decode(errors="replace")
-=======
     output = proc.stdout.decode(errors='ignore')
->>>>>>> aa56a0f4
 
     print(output)
 
