#
# Copyright (c) 2025 Huawei Technologies Co., Ltd. All Rights Reserved.
# Copyright 2023 The vLLM team.
#
# Licensed under the Apache License, Version 2.0 (the "License");
# you may not use this file except in compliance with the License.
# You may obtain a copy of the License at
#
#     http://www.apache.org/licenses/LICENSE-2.0
#
# Unless required by applicable law or agreed to in writing, software
# distributed under the License is distributed on an "AS IS" BASIS,
# WITHOUT WARRANTIES OR CONDITIONS OF ANY KIND, either express or implied.
# See the License for the specific language governing permissions and
# limitations under the License.
# This file is a part of the vllm-ascend project.
# Adapted from vllm/tests/basic_correctness/test_basic_correctness.py
#
"""Compare the short outputs of HF and vLLM when using greedy sampling.

Run `pytest tests/test_offline_inference.py`.
"""
import os
from unittest.mock import patch

import pytest
from modelscope import snapshot_download  # type: ignore
from vllm import SamplingParams
from vllm.model_executor.models.registry import ModelRegistry

from tests.e2e.conftest import VllmRunner

os.environ["PYTORCH_NPU_ALLOC_CONF"] = "max_split_size_mb:256"


def test_models_distributed_QwQ():
    example_prompts = [
        "Hello, my name is",
    ]
    dtype = "half"
    max_tokens = 5
    with VllmRunner(
            "Qwen/QwQ-32B",
            dtype=dtype,
            tensor_parallel_size=2,
            distributed_executor_backend="mp",
    ) as vllm_model:
        vllm_model.generate_greedy(example_prompts, max_tokens)


def test_models_distributed_DeepSeek_multistream_moe():
    example_prompts = [
        "Hello, my name is",
    ]
    dtype = "half"
    max_tokens = 5
    with VllmRunner(
            "vllm-ascend/DeepSeek-V3-Pruning",
            dtype=dtype,
            tensor_parallel_size=2,
            distributed_executor_backend="mp",
            additional_config={
                "torchair_graph_config": {
                    "enabled": True,
                    "enable_multistream_moe": True,
                },
                "ascend_scheduler_config": {
                    "enabled": True,
                },
                "refresh": True,
            },
            enforce_eager=False,
    ) as vllm_model:
        vllm_model.generate_greedy(example_prompts, max_tokens)


@patch.dict(os.environ, {"VLLM_ASCEND_ENABLE_DBO": "1"})
def test_models_distributed_DeepSeek_dbo():
    example_prompts = ["The president of the United States is"] * 41
    dtype = "half"
    sampling_params = SamplingParams(max_tokens=100, temperature=0.0)
    with VllmRunner(
            "deepseek-ai/DeepSeek-V2-Lite",
            dtype=dtype,
            tensor_parallel_size=2,
            distributed_executor_backend="mp",
    ) as vllm_model:
        model_arch = 'DeepseekV2ForCausalLM'
        registed_models = ModelRegistry.models
        assert registed_models[
            model_arch].module_name == "vllm_ascend.models.deepseek_dbo"
        assert registed_models[
            model_arch].class_name == "CustomDeepseekDBOForCausalLM"
        vllm_model.generate(example_prompts, sampling_params)


@pytest.mark.skip(
    reason=
    "deepseek dbo dose not consider the support on half precision float, will enable this ut after we actually support it"
)
@patch.dict(os.environ, {"VLLM_ASCEND_ENABLE_DBO": "1"})
def test_models_distributed_DeepSeekV3_dbo():
    example_prompts = ["The president of the United States is"] * 41
    dtype = "half"
    sampling_params = SamplingParams(max_tokens=100, temperature=0.0)
    with VllmRunner(
            "vllm-ascend/DeepSeek-V3-Pruning",
            dtype=dtype,
            tensor_parallel_size=2,
            distributed_executor_backend="mp",
    ) as vllm_model:
        model_arch = 'DeepseekV3ForCausalLM'
        registed_models = ModelRegistry.models
        assert registed_models[
            model_arch].module_name == "vllm_ascend.models.deepseek_dbo"
        assert registed_models[
            model_arch].class_name == "CustomDeepseekDBOForCausalLM"
        vllm_model.generate(example_prompts, sampling_params)


def test_models_distributed_pangu():
    example_prompts = [
        "Hello, my name is",
    ]
    max_tokens = 5

    with VllmRunner(
            snapshot_download("vllm-ascend/pangu-pro-moe-pruing"),
            max_model_len=8192,
            enforce_eager=True,
            dtype="auto",
            tensor_parallel_size=2,
            distributed_executor_backend="mp",
    ) as vllm_model:
        vllm_model.generate_greedy(example_prompts, max_tokens)


@patch.dict(os.environ, {"VLLM_ASCEND_ENABLE_TOPK_TOPP_OPTIMIZATION": "1"})
def test_models_distributed_topk() -> None:
    example_prompts = [
        "vLLM is a high-throughput and memory-efficient inference and serving engine for LLMs.",
        "Briefly describe the major milestones in the development of artificial intelligence from 1950 to 2020.",
        "Compare and contrast artificial intelligence with human intelligence in terms of processing information.",
    ]
    dtype = "half"
    sampling_params = SamplingParams(max_tokens=5,
                                     temperature=0.0,
                                     top_k=50,
                                     top_p=0.9)

    with VllmRunner(
            "deepseek-ai/DeepSeek-V2-Lite",
            dtype=dtype,
            tensor_parallel_size=2,
            distributed_executor_backend="mp",
    ) as vllm_model:
        vllm_model.generate(example_prompts, sampling_params)


@patch.dict(os.environ, {"VLLM_ASCEND_ENABLE_MOE_ALL2ALL_SEQ": "1"})
def test_models_distributed_alltoallv() -> None:
    example_prompts = [
        "vLLM is a high-throughput and memory-efficient inference and serving engine for LLMs.",
        "Briefly describe the major milestones in the development of artificial intelligence from 1950 to 2020.",
        "Compare and contrast artificial intelligence with human intelligence in terms of processing information.",
    ]
    dtype = "half"
    sampling_params = SamplingParams(max_tokens=5,
                                     temperature=0.0,
                                     top_k=50,
                                     top_p=0.9)

    with VllmRunner(
            "deepseek-ai/DeepSeek-V2-Lite",
            dtype=dtype,
            tensor_parallel_size=2,
            distributed_executor_backend="mp",
    ) as vllm_model:
        vllm_model.generate(example_prompts, sampling_params)


def test_models_distributed_Qwen3_W8A8():
    example_prompts = [
        "Hello, my name is",
    ]
    max_tokens = 5

    with VllmRunner(
            snapshot_download("vllm-ascend/Qwen3-8B-W8A8"),
            max_model_len=8192,
            dtype="auto",
            tensor_parallel_size=2,
            quantization="ascend",
    ) as vllm_model:
        vllm_model.generate_greedy(example_prompts, max_tokens)


def test_models_distributed_Qwen3_W4A8DYNAMIC():
    example_prompts = [
        "Hello, my name is",
    ]
    max_tokens = 5

    with VllmRunner(
            snapshot_download("vllm-ascend/Qwen3-8B-W4A8"),
            max_model_len=8192,
            dtype="auto",
            tensor_parallel_size=2,
            quantization="ascend",
    ) as vllm_model:
        vllm_model.generate_greedy(example_prompts, max_tokens)


<<<<<<< HEAD
def test_sp_for_qwen3_moe() -> None:
    example_prompts = [
        "Hello, my name is",
    ]
    sampling_params = SamplingParams(max_tokens=5,
                                     temperature=0.0,
                                     top_k=50,
                                     top_p=0.9)

    with VllmRunner(
            snapshot_download("Qwen/Qwen3-30B-A3B"),
            dtype="auto",
            tensor_parallel_size=4,
            distributed_executor_backend="mp",
            compilation_config={
                "pass_config": {
                    "enable_sequence_parallelism": True
                }
            },
    ) as vllm_model:
        vllm_model.generate(example_prompts, sampling_params)
=======
@patch.dict(os.environ, {"VLLM_ASCEND_MLA_PA": "1"})
def test_models_distributed_DeepSeek_W4A8DYNAMIC():
    prompts = [
        "Hello, my name is",
    ]
    max_tokens = 5
    with VllmRunner(
            snapshot_download("vllm-ascend/DeepSeek-R1-w4a8-pruning"),
            dtype="auto",
            tensor_parallel_size=2,
            quantization="ascend",
            enforce_eager=True,
            enable_expert_parallel=True,
            additional_config={
                "torchair_graph_config": {
                    "enabled": False,
                },
                "ascend_scheduler_config": {
                    "enabled": True,
                }
            },
    ) as vllm_model:
        vllm_model.generate_greedy(prompts, max_tokens)
>>>>>>> 8a59367d
<|MERGE_RESOLUTION|>--- conflicted
+++ resolved
@@ -211,29 +211,6 @@
         vllm_model.generate_greedy(example_prompts, max_tokens)
 
 
-<<<<<<< HEAD
-def test_sp_for_qwen3_moe() -> None:
-    example_prompts = [
-        "Hello, my name is",
-    ]
-    sampling_params = SamplingParams(max_tokens=5,
-                                     temperature=0.0,
-                                     top_k=50,
-                                     top_p=0.9)
-
-    with VllmRunner(
-            snapshot_download("Qwen/Qwen3-30B-A3B"),
-            dtype="auto",
-            tensor_parallel_size=4,
-            distributed_executor_backend="mp",
-            compilation_config={
-                "pass_config": {
-                    "enable_sequence_parallelism": True
-                }
-            },
-    ) as vllm_model:
-        vllm_model.generate(example_prompts, sampling_params)
-=======
 @patch.dict(os.environ, {"VLLM_ASCEND_MLA_PA": "1"})
 def test_models_distributed_DeepSeek_W4A8DYNAMIC():
     prompts = [
@@ -257,4 +234,26 @@
             },
     ) as vllm_model:
         vllm_model.generate_greedy(prompts, max_tokens)
->>>>>>> 8a59367d
+
+
+def test_sp_for_qwen3_moe() -> None:
+    example_prompts = [
+        "Hello, my name is",
+    ]
+    sampling_params = SamplingParams(max_tokens=5,
+                                     temperature=0.0,
+                                     top_k=50,
+                                     top_p=0.9)
+
+    with VllmRunner(
+            snapshot_download("Qwen/Qwen3-30B-A3B"),
+            dtype="auto",
+            tensor_parallel_size=4,
+            distributed_executor_backend="mp",
+            compilation_config={
+                "pass_config": {
+                    "enable_sequence_parallelism": True
+                }
+            },
+    ) as vllm_model:
+        vllm_model.generate(example_prompts, sampling_params)