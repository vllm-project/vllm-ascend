#
# Copyright (c) 2025 Huawei Technologies Co., Ltd. All Rights Reserved.
# Copyright 2023 The vLLM team.
#
# Licensed under the Apache License, Version 2.0 (the "License");
# you may not use this file except in compliance with the License.
# You may obtain a copy of the License at
#
#     http://www.apache.org/licenses/LICENSE-2.0
#
# Unless required by applicable law or agreed to in writing, software
# distributed under the License is distributed on an "AS IS" BASIS,
# WITHOUT WARRANTIES OR CONDITIONS OF ANY KIND, either express or implied.
# See the License for the specific language governing permissions and
# limitations under the License.
# This file is a part of the vllm-ascend project.
# Adapted from https://github.com/vllm-project/vllm/blob/main/setup.py
#

import importlib.util
import logging
import os
import subprocess
import sys
from sysconfig import get_paths
from typing import Dict, List

from setuptools import Extension, find_packages, setup
from setuptools.command.build_ext import build_ext
from setuptools.command.build_py import build_py
from setuptools.command.develop import develop
from setuptools.command.install import install
from setuptools_scm import get_version


def load_module_from_path(module_name, path):
    spec = importlib.util.spec_from_file_location(module_name, path)
    module = importlib.util.module_from_spec(spec)
    sys.modules[module_name] = module
    spec.loader.exec_module(module)
    return module


ROOT_DIR = os.path.dirname(__file__)
logger = logging.getLogger(__name__)


def check_or_set_default_env(cmake_args,
                             env_name,
                             env_variable,
                             default_path=""):
    if env_variable is None:
        logging.warning(
            f"No {env_name} found in your environment, pleause try to set {env_name} "
            "if you customize the installation path of this library, otherwise default "
            "path will be adapted during build this project")
        logging.warning(f"Set default {env_name}: {default_path}")
        env_variable = default_path
    else:
        logging.info(f"Found existing {env_name}: {env_variable}")
    # cann package seems will check this environments in cmake, need write this env variable back.
    if env_name == "ASCEND_HOME_PATH":
        os.environ["ASCEND_HOME_PATH"] = env_variable
    cmake_args += [f"-D{env_name}={env_variable}"]
    return cmake_args


envs = load_module_from_path("envs",
                             os.path.join(ROOT_DIR, "vllm_ascend", "envs.py"))


class CMakeExtension(Extension):

    def __init__(self,
                 name: str,
                 cmake_lists_dir: str = ".",
                 **kwargs) -> None:
        super().__init__(name, sources=[], py_limited_api=False, **kwargs)
        self.cmake_lists_dir = os.path.abspath(cmake_lists_dir)


class custom_build_info(build_py):

    def run(self):
        soc_version = envs.SOC_VERSION
        if not soc_version:
            raise ValueError(
                "SOC version is not set. Please set SOC_VERSION environment variable."
            )
        if "310" in soc_version and not envs.COMPILE_CUSTOM_KERNELS:
            raise ValueError(
                "SOC version 310 only supports custom kernels. Please set COMPILE_CUSTOM_KERNELS=1 to enable custom kernels."
            )

        package_dir = os.path.join(ROOT_DIR, "vllm_ascend", "_build_info.py")
        with open(package_dir, "w+") as f:
            f.write('# Auto-generated file\n')
            f.write(f"__soc_version__ = '{soc_version}'\n")
            f.write(
                f"__sleep_mode_enabled__ = {envs.COMPILE_CUSTOM_KERNELS}\n")
        logging.info(
            f"Generated _build_info.py with SOC version: {soc_version}")
        super().run()


class cmake_build_ext(build_ext):
    # A dict of extension directories that have been configured.
    did_config: Dict[str, bool] = {}

    #
    # Determine number of compilation jobs
    #
    def compute_num_jobs(self):
        # `num_jobs` is either the value of the MAX_JOBS environment variable
        # (if defined) or the number of CPUs available.
        num_jobs = envs.MAX_JOBS
        if num_jobs is not None:
            num_jobs = int(num_jobs)
            logger.info("Using MAX_JOBS=%d as the number of jobs.", num_jobs)
        else:
            try:
                # os.sched_getaffinity() isn't universally available, so fall
                #  back to os.cpu_count() if we get an error here.
                num_jobs = len(os.sched_getaffinity(0))
            except AttributeError:
                num_jobs = os.cpu_count()
        num_jobs = max(1, num_jobs)

        return num_jobs

    #
    # Perform cmake configuration for a single extension.
    #
    def configure(self, ext: CMakeExtension) -> None:
        build_temp = self.build_temp
        os.makedirs(build_temp, exist_ok=True)
        source_dir = os.path.abspath(ROOT_DIR)
        python_executable = sys.executable
        cmake_args = ["cmake"]
        # Default use release mode to compile the csrc code
        # Turbo now support compiled with Release, Debug and RelWithDebugInfo
        if envs.CMAKE_BUILD_TYPE is None or envs.CMAKE_BUILD_TYPE not in [
                "Debug",
                "Release",
                "RelWithDebugInfo",
        ]:
            envs.CMAKE_BUILD_TYPE = "Release"
        cmake_args += [f"-DCMAKE_BUILD_TYPE={envs.CMAKE_BUILD_TYPE}"]
        # Default dump the compile commands for lsp
        cmake_args += ["-DCMAKE_EXPORT_COMPILE_COMMANDS=1"]
        if envs.CXX_COMPILER is not None:
            cmake_args += [f"-DCMAKE_CXX_COMPILER={envs.CXX_COMPILER}"]
        if envs.C_COMPILER is not None:
            cmake_args += [f"-DCMAKE_C_COMPILER={envs.C_COMPILER}"]
        if envs.VERBOSE:
            cmake_args += ["-DCMAKE_VERBOSE_MAKEFILE=ON"]

        # find ASCEND_HOME_PATH
        check_or_set_default_env(
            cmake_args,
            "ASCEND_HOME_PATH",
            envs.ASCEND_HOME_PATH,
            "/usr/local/Ascend/ascend-toolkit/latest",
        )

        # find PYTHON_EXECUTABLE
        check_or_set_default_env(cmake_args, "PYTHON_EXECUTABLE",
                                 sys.executable)

        # find PYTHON_INCLUDE_PATH
        check_or_set_default_env(cmake_args, "PYTHON_INCLUDE_PATH",
                                 get_paths()["include"])

        # ccache and ninja can not be applied at ascendc kernels now

        try:
            # if pybind11 is installed via pip
            pybind11_cmake_path = (subprocess.check_output(
                [python_executable, "-m", "pybind11",
                 "--cmakedir"]).decode().strip())
        except subprocess.CalledProcessError as e:
            # else specify pybind11 path installed from source code on CI container
            raise RuntimeError(f"CMake configuration failed: {e}")

        install_path = os.path.join(ROOT_DIR, self.build_lib)
        if isinstance(self.distribution.get_command_obj("develop"), develop):
            install_path = os.path.join(ROOT_DIR, "vllm_ascend")
        # add CMAKE_INSTALL_PATH
        cmake_args += [f"-DCMAKE_INSTALL_PREFIX={install_path}"]

        cmake_args += [f"-DCMAKE_PREFIX_PATH={pybind11_cmake_path}"]

        cmake_args += [f"-DSOC_VERSION={envs.SOC_VERSION}"]

        # Override the base directory for FetchContent downloads to $ROOT/.deps
        # This allows sharing dependencies between profiles,
        # and plays more nicely with sccache.
        # To override this, set the FETCHCONTENT_BASE_DIR environment variable.
        fc_base_dir = os.path.join(ROOT_DIR, ".deps")
        fc_base_dir = os.environ.get("FETCHCONTENT_BASE_DIR", fc_base_dir)
        cmake_args += ["-DFETCHCONTENT_BASE_DIR={}".format(fc_base_dir)]

        torch_npu_command = "python3 -m pip show torch-npu | grep '^Location:' | awk '{print $2}'"
        try:
            torch_npu_path = subprocess.check_output(
                torch_npu_command, shell=True).decode().strip()
            torch_npu_path += "/torch_npu"
        except subprocess.CalledProcessError as e:
            raise RuntimeError(f"Retrieve torch version version failed: {e}")

        # add TORCH_NPU_PATH
        cmake_args += [f"-DTORCH_NPU_PATH={torch_npu_path}"]

        build_tool = []
        # TODO(ganyi): ninja and ccache support for ascend c auto codegen. now we can only use make build
        # if which('ninja') is not None:
        #     build_tool += ['-G', 'Ninja']
        # Default build tool to whatever cmake picks.

        cmake_args += [source_dir]
        logging.info(f"cmake config command: {cmake_args}")
        try:
            subprocess.check_call(cmake_args, cwd=self.build_temp)
        except subprocess.CalledProcessError as e:
            raise RuntimeError(f"CMake configuration failed: {e}")

        subprocess.check_call(
            ["cmake", ext.cmake_lists_dir, *build_tool, *cmake_args],
            cwd=self.build_temp,
        )

    def build_extensions(self) -> None:
        if not envs.COMPILE_CUSTOM_KERNELS:
            return
        # Ensure that CMake is present and working
        try:
            subprocess.check_output(["cmake", "--version"])
        except OSError as e:
            raise RuntimeError(f"Cannot find CMake executable: {e}")

        # Create build directory if it does not exist.
        if not os.path.exists(self.build_temp):
            os.makedirs(self.build_temp)

        targets = []

        os.makedirs(os.path.join(self.build_lib, "vllm_ascend"), exist_ok=True)

        def target_name(s: str) -> str:
            return s.removeprefix("vllm_ascend.")

        # Build all the extensions
        for ext in self.extensions:
            self.configure(ext)
            targets.append(target_name(ext.name))

        num_jobs = self.compute_num_jobs()

        build_args = [
            "--build",
            ".",
            f"-j={num_jobs}",
            *[f"--target={name}" for name in targets],
        ]
        try:
            subprocess.check_call(["cmake", *build_args], cwd=self.build_temp)
        except OSError as e:
            raise RuntimeError(f"Build library failed: {e}")
        # Install the libraries
        install_args = [
            "cmake",
            "--install",
            ".",
        ]
        try:
            subprocess.check_call(install_args, cwd=self.build_temp)
        except OSError as e:
            raise RuntimeError(f"Install library failed: {e}")

        # copy back to build folder for editable build
        if isinstance(self.distribution.get_command_obj("develop"), develop):
            import shutil
            for root, _, files in os.walk(self.build_temp):
                for file in files:
                    if file.endswith(".so"):
                        src_path = os.path.join(root, file)
                        dst_path = os.path.join(self.build_lib, "vllm_ascend",
                                                file)
                        shutil.copy(src_path, dst_path)
                        print(f"Copy: {src_path} -> {dst_path}")

    def run(self):
        # First, run the standard build_ext command to compile the extensions
        super().run()


class custom_install(install):

    def run(self):
        self.run_command("build_ext")
        install.run(self)


ROOT_DIR = os.path.dirname(__file__)
try:
    VERSION = get_version(write_to="vllm_ascend/_version.py")
except LookupError:
    # The checkout action in github action CI does not checkout the tag. It
    # only checks out the commit. In this case, we set a dummy version.
    VERSION = "0.0.0"

ext_modules = []
if envs.COMPILE_CUSTOM_KERNELS:
    ext_modules = [CMakeExtension(name="vllm_ascend.vllm_ascend_C")]


def get_path(*filepath) -> str:
    return os.path.join(ROOT_DIR, *filepath)


def read_readme() -> str:
    """Read the README file if present."""
    p = get_path("README.md")
    if os.path.isfile(p):
        with open(get_path("README.md"), encoding="utf-8") as f:
            return f.read()
    else:
        return ""


def get_requirements() -> List[str]:
    """Get Python package dependencies from requirements.txt."""

    def _read_requirements(filename: str) -> List[str]:
        with open(get_path(filename)) as f:
            requirements = f.read().strip().split("\n")
        resolved_requirements = []
        for line in requirements:
            if line.startswith("-r "):
                resolved_requirements += _read_requirements(line.split()[1])
            elif line.startswith("--"):
                continue
            else:
                resolved_requirements.append(line)
        return resolved_requirements

    try:
        requirements = _read_requirements("requirements.txt")
    except ValueError:
        print("Failed to read requirements.txt in vllm_ascend.")
    return requirements


cmdclass = {
    "build_py": custom_build_info,
    "build_ext": cmake_build_ext,
    "install": custom_install
}

setup(
    name="vllm_ascend",
    # Follow:
    # https://packaging.python.org/en/latest/specifications/version-specifiers
    version=VERSION,
    author="vLLM-Ascend team",
    license="Apache 2.0",
    description="vLLM Ascend backend plugin",
    long_description=read_readme(),
    long_description_content_type="text/markdown",
    url="https://github.com/vllm-project/vllm-ascend",
    project_urls={
        "Homepage": "https://github.com/vllm-project/vllm-ascend",
    },
    # TODO: Add 3.12 back when torch-npu support 3.12
    classifiers=[
        "Programming Language :: Python :: 3.9",
        "Programming Language :: Python :: 3.10",
        "Programming Language :: Python :: 3.11",
        "License :: OSI Approved :: Apache Software License",
        "Intended Audience :: Developers",
        "Intended Audience :: Information Technology",
        "Intended Audience :: Science/Research",
        "Topic :: Scientific/Engineering :: Artificial Intelligence",
        "Topic :: Scientific/Engineering :: Information Analysis",
    ],
    packages=find_packages(exclude=("docs", "examples", "tests*", "csrc")),
    python_requires=">=3.9",
    install_requires=get_requirements(),
    ext_modules=ext_modules,
    cmdclass=cmdclass,
    extras_require={},
    entry_points={
        "vllm.platform_plugins": ["ascend = vllm_ascend:register"],
        "vllm.general_plugins": [
            "ascend_enhanced_model = vllm_ascend:register_model",
<<<<<<< HEAD
            "ascend_model_loader = vllm_ascend:register_model_loader"
=======
            "ascend_kv_connector = vllm_ascend:register_connector"
>>>>>>> ba19dd31
        ],
    },
)<|MERGE_RESOLUTION|>--- conflicted
+++ resolved
@@ -393,11 +393,8 @@
         "vllm.platform_plugins": ["ascend = vllm_ascend:register"],
         "vllm.general_plugins": [
             "ascend_enhanced_model = vllm_ascend:register_model",
-<<<<<<< HEAD
+            "ascend_kv_connector = vllm_ascend:register_connector",
             "ascend_model_loader = vllm_ascend:register_model_loader"
-=======
-            "ascend_kv_connector = vllm_ascend:register_connector"
->>>>>>> ba19dd31
         ],
     },
 )